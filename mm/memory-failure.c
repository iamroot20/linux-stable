--- conflicted
+++ resolved
@@ -62,10 +62,7 @@
 #include <linux/page-isolation.h>
 #include <linux/pagewalk.h>
 #include <linux/shmem_fs.h>
-<<<<<<< HEAD
-=======
 #include "swap.h"
->>>>>>> d60c95ef
 #include "internal.h"
 #include "ras/ras_event.h"
 
@@ -878,11 +875,7 @@
 		count -= 1;
 
 	if (count > 0) {
-<<<<<<< HEAD
-		pr_err("Memory failure: %#lx: %s still referenced by %d users\n",
-=======
 		pr_err("%#lx: %s still referenced by %d users\n",
->>>>>>> d60c95ef
 		       page_to_pfn(p), action_page_types[ps->type], count);
 		return true;
 	}
@@ -906,11 +899,7 @@
  */
 static int me_unknown(struct page_state *ps, struct page *p)
 {
-<<<<<<< HEAD
-	pr_err("Memory failure: %#lx: Unknown page state\n", page_to_pfn(p));
-=======
 	pr_err("%#lx: Unknown page state\n", page_to_pfn(p));
->>>>>>> d60c95ef
 	unlock_page(p);
 	return MF_FAILED;
 }
@@ -1072,11 +1061,7 @@
 	delete_from_swap_cache(folio);
 
 	ret = delete_from_lru_cache(p) ? MF_FAILED : MF_RECOVERED;
-<<<<<<< HEAD
-	unlock_page(p);
-=======
 	folio_unlock(folio);
->>>>>>> d60c95ef
 
 	if (has_extra_refcount(ps, p, false))
 		ret = MF_FAILED;
@@ -1341,11 +1326,7 @@
 	}
 out:
 	if (ret == -EIO)
-<<<<<<< HEAD
-		pr_err("Memory failure: %#lx: unhandlable page.\n", page_to_pfn(p));
-=======
 		pr_err("%#lx: unhandlable page.\n", page_to_pfn(p));
->>>>>>> d60c95ef
 
 	return ret;
 }
@@ -1553,18 +1534,10 @@
 	int ret;
 
 	lock_page(page);
-<<<<<<< HEAD
-	if (unlikely(split_huge_page(page))) {
-		unsigned long pfn = page_to_pfn(page);
-
-		unlock_page(page);
-		pr_info("%s: %#lx: thp split failed\n", msg, pfn);
-=======
 	ret = split_huge_page(page);
 	unlock_page(page);
 
 	if (unlikely(ret))
->>>>>>> d60c95ef
 		put_page(page);
 
 	return ret;
@@ -1698,8 +1671,6 @@
 EXPORT_SYMBOL_GPL(mf_dax_kill_procs);
 #endif /* CONFIG_FS_DAX */
 
-<<<<<<< HEAD
-=======
 #ifdef CONFIG_HUGETLB_PAGE
 /*
  * Struct raw_hwp_page represents information about "raw error page",
@@ -1807,7 +1778,6 @@
 	free_raw_hwp_pages(hpage, true);
 }
 
->>>>>>> d60c95ef
 /*
  * Called from hugetlb code with hugetlb_lock held.
  *
@@ -1831,30 +1801,19 @@
 	if (flags & MF_COUNT_INCREASED) {
 		ret = 1;
 		count_increased = true;
-<<<<<<< HEAD
-	} else if (HPageFreed(head) || HPageMigratable(head)) {
-=======
 	} else if (HPageFreed(head)) {
 		ret = 0;
 	} else if (HPageMigratable(head)) {
->>>>>>> d60c95ef
 		ret = get_page_unless_zero(head);
 		if (ret)
 			count_increased = true;
 	} else {
 		ret = -EBUSY;
-<<<<<<< HEAD
-		goto out;
-	}
-
-	if (TestSetPageHWPoison(head)) {
-=======
 		if (!(flags & MF_NO_RETRY))
 			goto out;
 	}
 
 	if (hugetlb_set_page_hwpoison(head, page)) {
->>>>>>> d60c95ef
 		ret = -EHWPOISON;
 		goto out;
 	}
@@ -1866,10 +1825,6 @@
 	return ret;
 }
 
-<<<<<<< HEAD
-#ifdef CONFIG_HUGETLB_PAGE
-=======
->>>>>>> d60c95ef
 /*
  * Taking refcount of hugetlb pages needs extra care about race conditions
  * with basic operations like hugepage allocation/free/demotion.
@@ -1882,7 +1837,6 @@
 	struct page *p = pfn_to_page(pfn);
 	struct page *head;
 	unsigned long page_flags;
-	bool retry = true;
 
 	*hugetlb = 1;
 retry:
@@ -1891,51 +1845,11 @@
 		*hugetlb = 0;
 		return 0;
 	} else if (res == -EHWPOISON) {
-<<<<<<< HEAD
-		pr_err("Memory failure: %#lx: already hardware poisoned\n", pfn);
-=======
 		pr_err("%#lx: already hardware poisoned\n", pfn);
->>>>>>> d60c95ef
 		if (flags & MF_ACTION_REQUIRED) {
 			head = compound_head(p);
 			res = kill_accessing_process(current, page_to_pfn(head), flags);
 		}
-<<<<<<< HEAD
-		return res;
-	} else if (res == -EBUSY) {
-		if (retry) {
-			retry = false;
-			goto retry;
-		}
-		action_result(pfn, MF_MSG_UNKNOWN, MF_IGNORED);
-		return res;
-	}
-
-	head = compound_head(p);
-	lock_page(head);
-
-	if (hwpoison_filter(p)) {
-		ClearPageHWPoison(head);
-		res = -EOPNOTSUPP;
-		goto out;
-	}
-
-	num_poisoned_pages_inc();
-
-	/*
-	 * Handling free hugepage.  The possible race with hugepage allocation
-	 * or demotion can be prevented by PageHWPoison flag.
-	 */
-	if (res == 0) {
-		unlock_page(head);
-		res = MF_FAILED;
-		if (__page_handle_poison(p)) {
-			page_ref_inc(p);
-			res = MF_RECOVERED;
-		}
-		action_result(pfn, MF_MSG_FREE_HUGE, res);
-		return res == MF_RECOVERED ? 0 : -EBUSY;
-=======
 		return res;
 	} else if (res == -EBUSY) {
 		if (!(flags & MF_NO_RETRY)) {
@@ -1955,10 +1869,7 @@
 		if (res == 1)
 			put_page(head);
 		return -EOPNOTSUPP;
->>>>>>> d60c95ef
-	}
-
-	page_flags = head->flags;
+	}
 
 	/*
 	 * Handling free hugepage.  The possible race with hugepage allocation
@@ -1989,12 +1900,6 @@
 	unlock_page(head);
 	return res;
 }
-#else
-static inline int try_memory_failure_hugetlb(unsigned long pfn, int flags, int *hugetlb)
-{
-	return 0;
-}
-#endif
 
 #else
 static inline int try_memory_failure_hugetlb(unsigned long pfn, int flags, int *hugetlb)
@@ -2028,21 +1933,8 @@
 	 * Call driver's implementation to handle the memory failure, otherwise
 	 * fall back to generic handler.
 	 */
-<<<<<<< HEAD
-	cookie = dax_lock_page(page);
-	if (!cookie)
-		goto out;
-
-	if (hwpoison_filter(page)) {
-		rc = -EOPNOTSUPP;
-		goto unlock;
-	}
-
-	if (pgmap->type == MEMORY_DEVICE_PRIVATE) {
-=======
 	if (pgmap_has_memory_failure(pgmap)) {
 		rc = pgmap->ops->memory_failure(pgmap, pfn, 1, flags);
->>>>>>> d60c95ef
 		/*
 		 * Fall back to generic handler too if operation is not
 		 * supported inside the driver/device/filesystem.
@@ -2079,11 +1971,7 @@
  * enabled and no spinlocks hold.
  *
  * Return: 0 for successfully handled the memory error,
-<<<<<<< HEAD
- *         -EOPNOTSUPP for memory_filter() filtered the error event,
-=======
  *         -EOPNOTSUPP for hwpoison_filter() filtered the error event,
->>>>>>> d60c95ef
  *         < 0(except -EOPNOTSUPP) on failure.
  */
 int memory_failure(unsigned long pfn, int flags)
@@ -2428,12 +2316,7 @@
 	struct page *p;
 	int ret = -EBUSY;
 	int freeit = 0;
-<<<<<<< HEAD
-	int ret = 0;
-	unsigned long flags = 0;
-=======
 	unsigned long count = 1;
->>>>>>> d60c95ef
 	static DEFINE_RATELIMIT_STATE(unpoison_rs, DEFAULT_RATELIMIT_INTERVAL,
 					DEFAULT_RATELIMIT_BURST);
 
@@ -2445,8 +2328,6 @@
 
 	mutex_lock(&mf_mutex);
 
-<<<<<<< HEAD
-=======
 	if (hw_memory_failure) {
 		unpoison_pr_info("Unpoison: Disabled after HW memory failure %#lx\n",
 				 pfn, &unpoison_rs);
@@ -2454,7 +2335,6 @@
 		goto unlock_mutex;
 	}
 
->>>>>>> d60c95ef
 	if (!PageHWPoison(p)) {
 		unpoison_pr_info("Unpoison: Page was already unpoisoned %#lx\n",
 				 pfn, &unpoison_rs);
@@ -2478,18 +2358,6 @@
 				 pfn, &unpoison_rs);
 		goto unlock_mutex;
 	}
-<<<<<<< HEAD
-
-	if (!get_hwpoison_page(p, flags)) {
-		if (TestClearPageHWPoison(p))
-			num_poisoned_pages_dec();
-		unpoison_pr_info("Unpoison: Software-unpoisoned free page %#lx\n",
-				 pfn, &unpoison_rs);
-		goto unlock_mutex;
-	}
-
-	if (TestClearPageHWPoison(page)) {
-=======
 
 	if (PageSlab(page) || PageTable(page) || PageReserved(page))
 		goto unlock_mutex;
@@ -2532,20 +2400,9 @@
 	mutex_unlock(&mf_mutex);
 	if (!ret || freeit) {
 		num_poisoned_pages_sub(count);
->>>>>>> d60c95ef
 		unpoison_pr_info("Unpoison: Software-unpoisoned page %#lx\n",
 				 page_to_pfn(p), &unpoison_rs);
 	}
-<<<<<<< HEAD
-
-	put_page(page);
-	if (freeit && !(pfn == my_zero_pfn(0) && page_count(p) == 1))
-		put_page(page);
-
-unlock_mutex:
-	mutex_unlock(&mf_mutex);
-=======
->>>>>>> d60c95ef
 	return ret;
 }
 EXPORT_SYMBOL(unpoison_memory);
