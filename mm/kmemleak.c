--- conflicted
+++ resolved
@@ -1941,25 +1941,6 @@
 	object_cache = KMEM_CACHE(kmemleak_object, SLAB_NOLEAKTRACE);
 	scan_area_cache = KMEM_CACHE(kmemleak_scan_area, SLAB_NOLEAKTRACE);
 
-<<<<<<< HEAD
-	if (crt_early_log > ARRAY_SIZE(early_log))
-		pr_warn("Early log buffer exceeded (%d), please increase DEBUG_KMEMLEAK_EARLY_LOG_SIZE\n",
-			crt_early_log);
-
-	/* the kernel is still in UP mode, so disabling the IRQs is enough */
-	local_irq_save(flags);
-	kmemleak_early_log = 0;
-	if (kmemleak_error) {
-		local_irq_restore(flags);
-		return;
-	} else {
-		kmemleak_enabled = 1;
-		kmemleak_free_enabled = 1;
-	}
-	local_irq_restore(flags);
-
-=======
->>>>>>> f7688b48
 	/* register the data/bss sections */
 	create_object((unsigned long)_sdata, _edata - _sdata,
 		      KMEMLEAK_GREY, GFP_ATOMIC);
@@ -1970,60 +1951,6 @@
 		create_object((unsigned long)__start_ro_after_init,
 			      __end_ro_after_init - __start_ro_after_init,
 			      KMEMLEAK_GREY, GFP_ATOMIC);
-<<<<<<< HEAD
-
-	/*
-	 * This is the point where tracking allocations is safe. Automatic
-	 * scanning is started during the late initcall. Add the early logged
-	 * callbacks to the kmemleak infrastructure.
-	 */
-	for (i = 0; i < crt_early_log; i++) {
-		struct early_log *log = &early_log[i];
-
-		switch (log->op_type) {
-		case KMEMLEAK_ALLOC:
-			early_alloc(log);
-			break;
-		case KMEMLEAK_ALLOC_PERCPU:
-			early_alloc_percpu(log);
-			break;
-		case KMEMLEAK_FREE:
-			kmemleak_free(log->ptr);
-			break;
-		case KMEMLEAK_FREE_PART:
-			kmemleak_free_part(log->ptr, log->size);
-			break;
-		case KMEMLEAK_FREE_PERCPU:
-			kmemleak_free_percpu(log->ptr);
-			break;
-		case KMEMLEAK_NOT_LEAK:
-			kmemleak_not_leak(log->ptr);
-			break;
-		case KMEMLEAK_IGNORE:
-			kmemleak_ignore(log->ptr);
-			break;
-		case KMEMLEAK_SCAN_AREA:
-			kmemleak_scan_area(log->ptr, log->size, GFP_KERNEL);
-			break;
-		case KMEMLEAK_NO_SCAN:
-			kmemleak_no_scan(log->ptr);
-			break;
-		case KMEMLEAK_SET_EXCESS_REF:
-			object_set_excess_ref((unsigned long)log->ptr,
-					      log->excess_ref);
-			break;
-		default:
-			kmemleak_warn("Unknown early log operation: %d\n",
-				      log->op_type);
-		}
-
-		if (kmemleak_warning) {
-			print_log_trace(log);
-			kmemleak_warning = 0;
-		}
-	}
-=======
->>>>>>> f7688b48
 }
 
 /*
