--- conflicted
+++ resolved
@@ -2092,23 +2092,11 @@
 	struct folio *folio;
 
 	rcu_read_lock();
-<<<<<<< HEAD
-	while ((page = find_get_entry(&xas, end, XA_PRESENT))) {
-		unsigned long next_idx = xas.xa_index + 1;
-
-		if (!xa_is_value(page)) {
-			if (PageTransHuge(page))
-				next_idx = page->index + thp_nr_pages(page);
-			if (page->index < start)
-				goto put;
-			if (page->index + thp_nr_pages(page) - 1 > end)
-=======
 	while ((folio = find_get_entry(&xas, end, XA_PRESENT))) {
 		if (!xa_is_value(folio)) {
 			if (folio->index < start)
 				goto put;
 			if (folio->index + folio_nr_pages(folio) - 1 > end)
->>>>>>> d60c95ef
 				goto put;
 			if (!folio_trylock(folio))
 				goto put;
@@ -2125,18 +2113,7 @@
 unlock:
 		folio_unlock(folio);
 put:
-<<<<<<< HEAD
-		put_page(page);
-next:
-		if (next_idx != xas.xa_index + 1) {
-			/* Final THP may cross MAX_LFS_FILESIZE on 32-bit */
-			if (next_idx < xas.xa_index)
-				break;
-			xas_set(&xas, next_idx);
-		}
-=======
 		folio_put(folio);
->>>>>>> d60c95ef
 	}
 	rcu_read_unlock();
 
@@ -2400,16 +2377,7 @@
 			break;
 		if (folio_test_readahead(folio))
 			break;
-<<<<<<< HEAD
-		if (PageHead(head)) {
-			xas_set(&xas, head->index + thp_nr_pages(head));
-			/* Handle wrap correctly */
-			if (xas.xa_index - 1 >= max)
-				break;
-		}
-=======
 		xas_advance(&xas, folio->index + folio_nr_pages(folio) - 1);
->>>>>>> d60c95ef
 		continue;
 put_folio:
 		folio_put(folio);
@@ -3772,11 +3740,7 @@
 		 * same page as we're writing to, without it being marked
 		 * up-to-date.
 		 */
-<<<<<<< HEAD
-		if (unlikely(fault_in_iov_iter_readable(i, bytes))) {
-=======
 		if (unlikely(fault_in_iov_iter_readable(i, bytes) == bytes)) {
->>>>>>> d60c95ef
 			status = -EFAULT;
 			break;
 		}
