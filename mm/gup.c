--- conflicted
+++ resolved
@@ -388,22 +388,13 @@
 }
 
 /*
- * FOLL_FORCE or a forced COW break can write even to unwritable pte's,
- * but only after we've gone through a COW cycle and they are dirty.
+ * FOLL_FORCE can write to even unwritable pte's, but only
+ * after we've gone through a COW cycle and they are dirty.
  */
 static inline bool can_follow_write_pte(pte_t pte, unsigned int flags)
 {
-	return pte_write(pte) || ((flags & FOLL_COW) && pte_dirty(pte));
-}
-
-/*
- * A (separate) COW fault might break the page the other way and
- * get_user_pages() would return the page from what is now the wrong
- * VM. So we need to force a COW break at GUP time even for reads.
- */
-static inline bool should_force_cow_break(struct vm_area_struct *vma, unsigned int flags)
-{
-	return is_cow_mapping(vma->vm_flags) && (flags & FOLL_GET);
+	return pte_write(pte) ||
+		((flags & FOLL_FORCE) && (flags & FOLL_COW) && pte_dirty(pte));
 }
 
 static struct page *follow_page_pte(struct vm_area_struct *vma,
@@ -1074,13 +1065,8 @@
 				goto out;
 			}
 			if (is_vm_hugetlb_page(vma)) {
-				if (should_force_cow_break(vma, foll_flags))
-					foll_flags |= FOLL_WRITE;
 				i = follow_hugetlb_page(mm, vma, pages, vmas,
 						&start, &nr_pages, i,
-<<<<<<< HEAD
-						foll_flags, nonblocking);
-=======
 						gup_flags, locked);
 				if (locked && *locked == 0) {
 					/*
@@ -1092,14 +1078,9 @@
 					BUG_ON(ret != 0);
 					goto out;
 				}
->>>>>>> d1988041
 				continue;
 			}
 		}
-
-		if (should_force_cow_break(vma, foll_flags))
-			foll_flags |= FOLL_WRITE;
-
 retry:
 		/*
 		 * If we have a pending SIGKILL, don't keep faulting pages and
@@ -2673,23 +2654,6 @@
 }
 #endif
 
-<<<<<<< HEAD
-/*
- * Like get_user_pages_fast() except it's IRQ-safe in that it won't fall back to
- * the regular GUP.
- * Note a difference with get_user_pages_fast: this always returns the
- * number of pages pinned, 0 if no pages were pinned.
- *
- * If the architecture does not support this function, simply return with no
- * pages pinned.
- *
- * Careful, careful! COW breaking can go either way, so a non-write
- * access can get ambiguous page results. If you call this function without
- * 'write' set, you'd better be sure that you're ok with that ambiguity.
- */
-int __get_user_pages_fast(unsigned long start, int nr_pages, int write,
-			  struct page **pages)
-=======
 static int __gup_longterm_unlocked(unsigned long start, int nr_pages,
 				   unsigned int gup_flags, struct page **pages)
 {
@@ -2716,7 +2680,6 @@
 static int internal_get_user_pages_fast(unsigned long start, int nr_pages,
 					unsigned int gup_flags,
 					struct page **pages)
->>>>>>> d1988041
 {
 	unsigned long addr, len, end;
 	unsigned long flags;
@@ -2753,12 +2716,6 @@
 	 *
 	 * We do not adopt an rcu_read_lock(.) here as we also want to
 	 * block IPIs that come from THPs splitting.
-	 *
-	 * NOTE! We allow read-only gup_fast() here, but you'd better be
-	 * careful about possible COW pages. You'll get _a_ COW page, but
-	 * not necessarily the one you intended to get depending on what
-	 * COW event happens after this. COW may break the page copy in a
-	 * random direction.
 	 */
 	if (IS_ENABLED(CONFIG_HAVE_FAST_GUP) && gup_fast_permitted(start, end)) {
 		unsigned long fast_flags = gup_flags;
@@ -2859,10 +2816,6 @@
 	if (!is_valid_gup_flags(gup_flags))
 		return -EINVAL;
 
-<<<<<<< HEAD
-	if (WARN_ON_ONCE(gup_flags & ~(FOLL_WRITE | FOLL_LONGTERM |
-				       FOLL_FORCE)))
-=======
 	/*
 	 * The caller may or may not have explicitly set FOLL_GET; either way is
 	 * OK. However, internally (within mm/gup.c), gup fast variants must set
@@ -2895,7 +2848,6 @@
 {
 	/* FOLL_GET and FOLL_PIN are mutually exclusive. */
 	if (WARN_ON_ONCE(gup_flags & FOLL_GET))
->>>>>>> d1988041
 		return -EINVAL;
 
 	gup_flags |= FOLL_PIN;
@@ -2935,26 +2887,9 @@
 	if (nr_pinned < 0)
 		nr_pinned = 0;
 
-<<<<<<< HEAD
-	/*
-	 * The FAST_GUP case requires FOLL_WRITE even for pure reads,
-	 * because get_user_pages() may need to cause an early COW in
-	 * order to avoid confusing the normal COW routines. So only
-	 * targets that are already writable are safe to do by just
-	 * looking at the page tables.
-	 */
-	if (IS_ENABLED(CONFIG_HAVE_FAST_GUP) &&
-	    gup_fast_permitted(start, end)) {
-		local_irq_disable();
-		gup_pgd_range(addr, end, gup_flags | FOLL_WRITE, pages, &nr);
-		local_irq_enable();
-		ret = nr;
-	}
-=======
 	return nr_pinned;
 }
 EXPORT_SYMBOL_GPL(pin_user_pages_fast_only);
->>>>>>> d1988041
 
 /**
  * pin_user_pages_remote() - pin pages of a remote process
