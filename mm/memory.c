// SPDX-License-Identifier: GPL-2.0-only
/*
 *  linux/mm/memory.c
 *
 *  Copyright (C) 1991, 1992, 1993, 1994  Linus Torvalds
 */

/*
 * demand-loading started 01.12.91 - seems it is high on the list of
 * things wanted, and it should be easy to implement. - Linus
 */

/*
 * Ok, demand-loading was easy, shared pages a little bit tricker. Shared
 * pages started 02.12.91, seems to work. - Linus.
 *
 * Tested sharing by executing about 30 /bin/sh: under the old kernel it
 * would have taken more than the 6M I have free, but it worked well as
 * far as I could see.
 *
 * Also corrected some "invalidate()"s - I wasn't doing enough of them.
 */

/*
 * Real VM (paging to/from disk) started 18.12.91. Much more work and
 * thought has to go into this. Oh, well..
 * 19.12.91  -  works, somewhat. Sometimes I get faults, don't know why.
 *		Found it. Everything seems to work now.
 * 20.12.91  -  Ok, making the swap-device changeable like the root.
 */

/*
 * 05.04.94  -  Multi-page memory management added for v1.1.
 *              Idea by Alex Bligh (alex@cconcepts.co.uk)
 *
 * 16.07.99  -  Support of BIGMEM added by Gerhard Wichert, Siemens AG
 *		(Gerhard.Wichert@pdb.siemens.de)
 *
 * Aug/Sep 2004 Changed to four level page tables (Andi Kleen)
 */

#include <linux/kernel_stat.h>
#include <linux/mm.h>
#include <linux/sched/mm.h>
#include <linux/sched/coredump.h>
#include <linux/sched/numa_balancing.h>
#include <linux/sched/task.h>
#include <linux/hugetlb.h>
#include <linux/mman.h>
#include <linux/swap.h>
#include <linux/highmem.h>
#include <linux/pagemap.h>
#include <linux/memremap.h>
#include <linux/ksm.h>
#include <linux/rmap.h>
#include <linux/export.h>
#include <linux/delayacct.h>
#include <linux/init.h>
#include <linux/pfn_t.h>
#include <linux/writeback.h>
#include <linux/memcontrol.h>
#include <linux/mmu_notifier.h>
#include <linux/swapops.h>
#include <linux/elf.h>
#include <linux/gfp.h>
#include <linux/migrate.h>
#include <linux/string.h>
#include <linux/dma-debug.h>
#include <linux/debugfs.h>
#include <linux/userfaultfd_k.h>
#include <linux/dax.h>
#include <linux/oom.h>
#include <linux/numa.h>

#include <asm/io.h>
#include <asm/mmu_context.h>
#include <asm/pgalloc.h>
#include <linux/uaccess.h>
#include <asm/tlb.h>
#include <asm/tlbflush.h>
#include <asm/pgtable.h>

#include "internal.h"

#if defined(LAST_CPUPID_NOT_IN_PAGE_FLAGS) && !defined(CONFIG_COMPILE_TEST)
#warning Unfortunate NUMA and NUMA Balancing config, growing page-frame for last_cpupid.
#endif

#ifndef CONFIG_NEED_MULTIPLE_NODES
/* use the per-pgdat data instead for discontigmem - mbligh */
unsigned long max_mapnr;
EXPORT_SYMBOL(max_mapnr);

struct page *mem_map;
EXPORT_SYMBOL(mem_map);
#endif

/*
 * A number of key systems in x86 including ioremap() rely on the assumption
 * that high_memory defines the upper bound on direct map memory, then end
 * of ZONE_NORMAL.  Under CONFIG_DISCONTIG this means that max_low_pfn and
 * highstart_pfn must be the same; there must be no gap between ZONE_NORMAL
 * and ZONE_HIGHMEM.
 */
void *high_memory;
EXPORT_SYMBOL(high_memory);

/*
 * Randomize the address space (stacks, mmaps, brk, etc.).
 *
 * ( When CONFIG_COMPAT_BRK=y we exclude brk from randomization,
 *   as ancient (libc5 based) binaries can segfault. )
 */
int randomize_va_space __read_mostly =
#ifdef CONFIG_COMPAT_BRK
					1;
#else
					2;
#endif

static int __init disable_randmaps(char *s)
{
	randomize_va_space = 0;
	return 1;
}
__setup("norandmaps", disable_randmaps);

unsigned long zero_pfn __read_mostly;
EXPORT_SYMBOL(zero_pfn);

unsigned long highest_memmap_pfn __read_mostly;

/*
 * CONFIG_MMU architectures set up ZERO_PAGE in their paging_init()
 */
static int __init init_zero_pfn(void)
{
	zero_pfn = page_to_pfn(ZERO_PAGE(0));
	return 0;
}
core_initcall(init_zero_pfn);


#if defined(SPLIT_RSS_COUNTING)

void sync_mm_rss(struct mm_struct *mm)
{
	int i;

	for (i = 0; i < NR_MM_COUNTERS; i++) {
		if (current->rss_stat.count[i]) {
			add_mm_counter(mm, i, current->rss_stat.count[i]);
			current->rss_stat.count[i] = 0;
		}
	}
	current->rss_stat.events = 0;
}

static void add_mm_counter_fast(struct mm_struct *mm, int member, int val)
{
	struct task_struct *task = current;

	if (likely(task->mm == mm))
		task->rss_stat.count[member] += val;
	else
		add_mm_counter(mm, member, val);
}
#define inc_mm_counter_fast(mm, member) add_mm_counter_fast(mm, member, 1)
#define dec_mm_counter_fast(mm, member) add_mm_counter_fast(mm, member, -1)

/* sync counter once per 64 page faults */
#define TASK_RSS_EVENTS_THRESH	(64)
static void check_sync_rss_stat(struct task_struct *task)
{
	if (unlikely(task != current))
		return;
	if (unlikely(task->rss_stat.events++ > TASK_RSS_EVENTS_THRESH))
		sync_mm_rss(task->mm);
}
#else /* SPLIT_RSS_COUNTING */

#define inc_mm_counter_fast(mm, member) inc_mm_counter(mm, member)
#define dec_mm_counter_fast(mm, member) dec_mm_counter(mm, member)

static void check_sync_rss_stat(struct task_struct *task)
{
}

#endif /* SPLIT_RSS_COUNTING */

/*
 * Note: this doesn't free the actual pages themselves. That
 * has been handled earlier when unmapping all the memory regions.
 */
static void free_pte_range(struct mmu_gather *tlb, pmd_t *pmd,
			   unsigned long addr)
{
	pgtable_t token = pmd_pgtable(*pmd);
	pmd_clear(pmd);
	pte_free_tlb(tlb, token, addr);
	mm_dec_nr_ptes(tlb->mm);
}

static inline void free_pmd_range(struct mmu_gather *tlb, pud_t *pud,
				unsigned long addr, unsigned long end,
				unsigned long floor, unsigned long ceiling)
{
	pmd_t *pmd;
	unsigned long next;
	unsigned long start;

	start = addr;
	pmd = pmd_offset(pud, addr);
	do {
		next = pmd_addr_end(addr, end);
		if (pmd_none_or_clear_bad(pmd))
			continue;
		free_pte_range(tlb, pmd, addr);
	} while (pmd++, addr = next, addr != end);

	start &= PUD_MASK;
	if (start < floor)
		return;
	if (ceiling) {
		ceiling &= PUD_MASK;
		if (!ceiling)
			return;
	}
	if (end - 1 > ceiling - 1)
		return;

	pmd = pmd_offset(pud, start);
	pud_clear(pud);
	pmd_free_tlb(tlb, pmd, start);
	mm_dec_nr_pmds(tlb->mm);
}

static inline void free_pud_range(struct mmu_gather *tlb, p4d_t *p4d,
				unsigned long addr, unsigned long end,
				unsigned long floor, unsigned long ceiling)
{
	pud_t *pud;
	unsigned long next;
	unsigned long start;

	start = addr;
	pud = pud_offset(p4d, addr);
	do {
		next = pud_addr_end(addr, end);
		if (pud_none_or_clear_bad(pud))
			continue;
		free_pmd_range(tlb, pud, addr, next, floor, ceiling);
	} while (pud++, addr = next, addr != end);

	start &= P4D_MASK;
	if (start < floor)
		return;
	if (ceiling) {
		ceiling &= P4D_MASK;
		if (!ceiling)
			return;
	}
	if (end - 1 > ceiling - 1)
		return;

	pud = pud_offset(p4d, start);
	p4d_clear(p4d);
	pud_free_tlb(tlb, pud, start);
	mm_dec_nr_puds(tlb->mm);
}

static inline void free_p4d_range(struct mmu_gather *tlb, pgd_t *pgd,
				unsigned long addr, unsigned long end,
				unsigned long floor, unsigned long ceiling)
{
	p4d_t *p4d;
	unsigned long next;
	unsigned long start;

	start = addr;
	p4d = p4d_offset(pgd, addr);
	do {
		next = p4d_addr_end(addr, end);
		if (p4d_none_or_clear_bad(p4d))
			continue;
		free_pud_range(tlb, p4d, addr, next, floor, ceiling);
	} while (p4d++, addr = next, addr != end);

	start &= PGDIR_MASK;
	if (start < floor)
		return;
	if (ceiling) {
		ceiling &= PGDIR_MASK;
		if (!ceiling)
			return;
	}
	if (end - 1 > ceiling - 1)
		return;

	p4d = p4d_offset(pgd, start);
	pgd_clear(pgd);
	p4d_free_tlb(tlb, p4d, start);
}

/*
 * This function frees user-level page tables of a process.
 */
void free_pgd_range(struct mmu_gather *tlb,
			unsigned long addr, unsigned long end,
			unsigned long floor, unsigned long ceiling)
{
	pgd_t *pgd;
	unsigned long next;

	/*
	 * The next few lines have given us lots of grief...
	 *
	 * Why are we testing PMD* at this top level?  Because often
	 * there will be no work to do at all, and we'd prefer not to
	 * go all the way down to the bottom just to discover that.
	 *
	 * Why all these "- 1"s?  Because 0 represents both the bottom
	 * of the address space and the top of it (using -1 for the
	 * top wouldn't help much: the masks would do the wrong thing).
	 * The rule is that addr 0 and floor 0 refer to the bottom of
	 * the address space, but end 0 and ceiling 0 refer to the top
	 * Comparisons need to use "end - 1" and "ceiling - 1" (though
	 * that end 0 case should be mythical).
	 *
	 * Wherever addr is brought up or ceiling brought down, we must
	 * be careful to reject "the opposite 0" before it confuses the
	 * subsequent tests.  But what about where end is brought down
	 * by PMD_SIZE below? no, end can't go down to 0 there.
	 *
	 * Whereas we round start (addr) and ceiling down, by different
	 * masks at different levels, in order to test whether a table
	 * now has no other vmas using it, so can be freed, we don't
	 * bother to round floor or end up - the tests don't need that.
	 */

	addr &= PMD_MASK;
	if (addr < floor) {
		addr += PMD_SIZE;
		if (!addr)
			return;
	}
	if (ceiling) {
		ceiling &= PMD_MASK;
		if (!ceiling)
			return;
	}
	if (end - 1 > ceiling - 1)
		end -= PMD_SIZE;
	if (addr > end - 1)
		return;
	/*
	 * We add page table cache pages with PAGE_SIZE,
	 * (see pte_free_tlb()), flush the tlb if we need
	 */
	tlb_change_page_size(tlb, PAGE_SIZE);
	pgd = pgd_offset(tlb->mm, addr);
	do {
		next = pgd_addr_end(addr, end);
		if (pgd_none_or_clear_bad(pgd))
			continue;
		free_p4d_range(tlb, pgd, addr, next, floor, ceiling);
	} while (pgd++, addr = next, addr != end);
}

void free_pgtables(struct mmu_gather *tlb, struct vm_area_struct *vma,
		unsigned long floor, unsigned long ceiling)
{
	while (vma) {
		struct vm_area_struct *next = vma->vm_next;
		unsigned long addr = vma->vm_start;

		/*
		 * Hide vma from rmap and truncate_pagecache before freeing
		 * pgtables
		 */
		unlink_anon_vmas(vma);
		unlink_file_vma(vma);

		if (is_vm_hugetlb_page(vma)) {
			hugetlb_free_pgd_range(tlb, addr, vma->vm_end,
				floor, next ? next->vm_start : ceiling);
		} else {
			/*
			 * Optimization: gather nearby vmas into one call down
			 */
			while (next && next->vm_start <= vma->vm_end + PMD_SIZE
			       && !is_vm_hugetlb_page(next)) {
				vma = next;
				next = vma->vm_next;
				unlink_anon_vmas(vma);
				unlink_file_vma(vma);
			}
			free_pgd_range(tlb, addr, vma->vm_end,
				floor, next ? next->vm_start : ceiling);
		}
		vma = next;
	}
}

int __pte_alloc(struct mm_struct *mm, pmd_t *pmd)
{
	spinlock_t *ptl;
	pgtable_t new = pte_alloc_one(mm);
	if (!new)
		return -ENOMEM;

	/*
	 * Ensure all pte setup (eg. pte page lock and page clearing) are
	 * visible before the pte is made visible to other CPUs by being
	 * put into page tables.
	 *
	 * The other side of the story is the pointer chasing in the page
	 * table walking code (when walking the page table without locking;
	 * ie. most of the time). Fortunately, these data accesses consist
	 * of a chain of data-dependent loads, meaning most CPUs (alpha
	 * being the notable exception) will already guarantee loads are
	 * seen in-order. See the alpha page table accessors for the
	 * smp_read_barrier_depends() barriers in page table walking code.
	 */
	smp_wmb(); /* Could be smp_wmb__xxx(before|after)_spin_lock */

	ptl = pmd_lock(mm, pmd);
	if (likely(pmd_none(*pmd))) {	/* Has another populated it ? */
		mm_inc_nr_ptes(mm);
		pmd_populate(mm, pmd, new);
		new = NULL;
	}
	spin_unlock(ptl);
	if (new)
		pte_free(mm, new);
	return 0;
}

int __pte_alloc_kernel(pmd_t *pmd)
{
	pte_t *new = pte_alloc_one_kernel(&init_mm);
	if (!new)
		return -ENOMEM;

	smp_wmb(); /* See comment in __pte_alloc */

	spin_lock(&init_mm.page_table_lock);
	if (likely(pmd_none(*pmd))) {	/* Has another populated it ? */
		pmd_populate_kernel(&init_mm, pmd, new);
		new = NULL;
	}
	spin_unlock(&init_mm.page_table_lock);
	if (new)
		pte_free_kernel(&init_mm, new);
	return 0;
}

static inline void init_rss_vec(int *rss)
{
	memset(rss, 0, sizeof(int) * NR_MM_COUNTERS);
}

static inline void add_mm_rss_vec(struct mm_struct *mm, int *rss)
{
	int i;

	if (current->mm == mm)
		sync_mm_rss(mm);
	for (i = 0; i < NR_MM_COUNTERS; i++)
		if (rss[i])
			add_mm_counter(mm, i, rss[i]);
}

/*
 * This function is called to print an error when a bad pte
 * is found. For example, we might have a PFN-mapped pte in
 * a region that doesn't allow it.
 *
 * The calling function must still handle the error.
 */
static void print_bad_pte(struct vm_area_struct *vma, unsigned long addr,
			  pte_t pte, struct page *page)
{
	pgd_t *pgd = pgd_offset(vma->vm_mm, addr);
	p4d_t *p4d = p4d_offset(pgd, addr);
	pud_t *pud = pud_offset(p4d, addr);
	pmd_t *pmd = pmd_offset(pud, addr);
	struct address_space *mapping;
	pgoff_t index;
	static unsigned long resume;
	static unsigned long nr_shown;
	static unsigned long nr_unshown;

	/*
	 * Allow a burst of 60 reports, then keep quiet for that minute;
	 * or allow a steady drip of one report per second.
	 */
	if (nr_shown == 60) {
		if (time_before(jiffies, resume)) {
			nr_unshown++;
			return;
		}
		if (nr_unshown) {
			pr_alert("BUG: Bad page map: %lu messages suppressed\n",
				 nr_unshown);
			nr_unshown = 0;
		}
		nr_shown = 0;
	}
	if (nr_shown++ == 0)
		resume = jiffies + 60 * HZ;

	mapping = vma->vm_file ? vma->vm_file->f_mapping : NULL;
	index = linear_page_index(vma, addr);

	pr_alert("BUG: Bad page map in process %s  pte:%08llx pmd:%08llx\n",
		 current->comm,
		 (long long)pte_val(pte), (long long)pmd_val(*pmd));
	if (page)
		dump_page(page, "bad pte");
	pr_alert("addr:%px vm_flags:%08lx anon_vma:%px mapping:%px index:%lx\n",
		 (void *)addr, vma->vm_flags, vma->anon_vma, mapping, index);
	pr_alert("file:%pD fault:%ps mmap:%ps readpage:%ps\n",
		 vma->vm_file,
		 vma->vm_ops ? vma->vm_ops->fault : NULL,
		 vma->vm_file ? vma->vm_file->f_op->mmap : NULL,
		 mapping ? mapping->a_ops->readpage : NULL);
	dump_stack();
	add_taint(TAINT_BAD_PAGE, LOCKDEP_NOW_UNRELIABLE);
}

/*
 * vm_normal_page -- This function gets the "struct page" associated with a pte.
 *
 * "Special" mappings do not wish to be associated with a "struct page" (either
 * it doesn't exist, or it exists but they don't want to touch it). In this
 * case, NULL is returned here. "Normal" mappings do have a struct page.
 *
 * There are 2 broad cases. Firstly, an architecture may define a pte_special()
 * pte bit, in which case this function is trivial. Secondly, an architecture
 * may not have a spare pte bit, which requires a more complicated scheme,
 * described below.
 *
 * A raw VM_PFNMAP mapping (ie. one that is not COWed) is always considered a
 * special mapping (even if there are underlying and valid "struct pages").
 * COWed pages of a VM_PFNMAP are always normal.
 *
 * The way we recognize COWed pages within VM_PFNMAP mappings is through the
 * rules set up by "remap_pfn_range()": the vma will have the VM_PFNMAP bit
 * set, and the vm_pgoff will point to the first PFN mapped: thus every special
 * mapping will always honor the rule
 *
 *	pfn_of_page == vma->vm_pgoff + ((addr - vma->vm_start) >> PAGE_SHIFT)
 *
 * And for normal mappings this is false.
 *
 * This restricts such mappings to be a linear translation from virtual address
 * to pfn. To get around this restriction, we allow arbitrary mappings so long
 * as the vma is not a COW mapping; in that case, we know that all ptes are
 * special (because none can have been COWed).
 *
 *
 * In order to support COW of arbitrary special mappings, we have VM_MIXEDMAP.
 *
 * VM_MIXEDMAP mappings can likewise contain memory with or without "struct
 * page" backing, however the difference is that _all_ pages with a struct
 * page (that is, those where pfn_valid is true) are refcounted and considered
 * normal pages by the VM. The disadvantage is that pages are refcounted
 * (which can be slower and simply not an option for some PFNMAP users). The
 * advantage is that we don't have to follow the strict linearity rule of
 * PFNMAP mappings in order to support COWable mappings.
 *
 */
struct page *vm_normal_page(struct vm_area_struct *vma, unsigned long addr,
			    pte_t pte)
{
	unsigned long pfn = pte_pfn(pte);

	if (IS_ENABLED(CONFIG_ARCH_HAS_PTE_SPECIAL)) {
		if (likely(!pte_special(pte)))
			goto check_pfn;
		if (vma->vm_ops && vma->vm_ops->find_special_page)
			return vma->vm_ops->find_special_page(vma, addr);
		if (vma->vm_flags & (VM_PFNMAP | VM_MIXEDMAP))
			return NULL;
		if (is_zero_pfn(pfn))
			return NULL;
		if (pte_devmap(pte))
			return NULL;

		print_bad_pte(vma, addr, pte, NULL);
		return NULL;
	}

	/* !CONFIG_ARCH_HAS_PTE_SPECIAL case follows: */

	if (unlikely(vma->vm_flags & (VM_PFNMAP|VM_MIXEDMAP))) {
		if (vma->vm_flags & VM_MIXEDMAP) {
			if (!pfn_valid(pfn))
				return NULL;
			goto out;
		} else {
			unsigned long off;
			off = (addr - vma->vm_start) >> PAGE_SHIFT;
			if (pfn == vma->vm_pgoff + off)
				return NULL;
			if (!is_cow_mapping(vma->vm_flags))
				return NULL;
		}
	}

	if (is_zero_pfn(pfn))
		return NULL;

check_pfn:
	if (unlikely(pfn > highest_memmap_pfn)) {
		print_bad_pte(vma, addr, pte, NULL);
		return NULL;
	}

	/*
	 * NOTE! We still have PageReserved() pages in the page tables.
	 * eg. VDSO mappings can cause them to exist.
	 */
out:
	return pfn_to_page(pfn);
}

#ifdef CONFIG_TRANSPARENT_HUGEPAGE
struct page *vm_normal_page_pmd(struct vm_area_struct *vma, unsigned long addr,
				pmd_t pmd)
{
	unsigned long pfn = pmd_pfn(pmd);

	/*
	 * There is no pmd_special() but there may be special pmds, e.g.
	 * in a direct-access (dax) mapping, so let's just replicate the
	 * !CONFIG_ARCH_HAS_PTE_SPECIAL case from vm_normal_page() here.
	 */
	if (unlikely(vma->vm_flags & (VM_PFNMAP|VM_MIXEDMAP))) {
		if (vma->vm_flags & VM_MIXEDMAP) {
			if (!pfn_valid(pfn))
				return NULL;
			goto out;
		} else {
			unsigned long off;
			off = (addr - vma->vm_start) >> PAGE_SHIFT;
			if (pfn == vma->vm_pgoff + off)
				return NULL;
			if (!is_cow_mapping(vma->vm_flags))
				return NULL;
		}
	}

	if (pmd_devmap(pmd))
		return NULL;
	if (is_zero_pfn(pfn))
		return NULL;
	if (unlikely(pfn > highest_memmap_pfn))
		return NULL;

	/*
	 * NOTE! We still have PageReserved() pages in the page tables.
	 * eg. VDSO mappings can cause them to exist.
	 */
out:
	return pfn_to_page(pfn);
}
#endif

/*
 * copy one vm_area from one task to the other. Assumes the page tables
 * already present in the new task to be cleared in the whole range
 * covered by this vma.
 */

static inline unsigned long
copy_one_pte(struct mm_struct *dst_mm, struct mm_struct *src_mm,
		pte_t *dst_pte, pte_t *src_pte, struct vm_area_struct *vma,
		unsigned long addr, int *rss)
{
	unsigned long vm_flags = vma->vm_flags;
	pte_t pte = *src_pte;
	struct page *page;

	/* pte contains position in swap or file, so copy. */
	if (unlikely(!pte_present(pte))) {
		swp_entry_t entry = pte_to_swp_entry(pte);

		if (likely(!non_swap_entry(entry))) {
			if (swap_duplicate(entry) < 0)
				return entry.val;

			/* make sure dst_mm is on swapoff's mmlist. */
			if (unlikely(list_empty(&dst_mm->mmlist))) {
				spin_lock(&mmlist_lock);
				if (list_empty(&dst_mm->mmlist))
					list_add(&dst_mm->mmlist,
							&src_mm->mmlist);
				spin_unlock(&mmlist_lock);
			}
			rss[MM_SWAPENTS]++;
		} else if (is_migration_entry(entry)) {
			page = migration_entry_to_page(entry);

			rss[mm_counter(page)]++;

			if (is_write_migration_entry(entry) &&
					is_cow_mapping(vm_flags)) {
				/*
				 * COW mappings require pages in both
				 * parent and child to be set to read.
				 */
				make_migration_entry_read(&entry);
				pte = swp_entry_to_pte(entry);
				if (pte_swp_soft_dirty(*src_pte))
					pte = pte_swp_mksoft_dirty(pte);
				set_pte_at(src_mm, addr, src_pte, pte);
			}
		} else if (is_device_private_entry(entry)) {
			page = device_private_entry_to_page(entry);

			/*
			 * Update rss count even for unaddressable pages, as
			 * they should treated just like normal pages in this
			 * respect.
			 *
			 * We will likely want to have some new rss counters
			 * for unaddressable pages, at some point. But for now
			 * keep things as they are.
			 */
			get_page(page);
			rss[mm_counter(page)]++;
			page_dup_rmap(page, false);

			/*
			 * We do not preserve soft-dirty information, because so
			 * far, checkpoint/restore is the only feature that
			 * requires that. And checkpoint/restore does not work
			 * when a device driver is involved (you cannot easily
			 * save and restore device driver state).
			 */
			if (is_write_device_private_entry(entry) &&
			    is_cow_mapping(vm_flags)) {
				make_device_private_entry_read(&entry);
				pte = swp_entry_to_pte(entry);
				set_pte_at(src_mm, addr, src_pte, pte);
			}
		}
		goto out_set_pte;
	}

	/*
	 * If it's a COW mapping, write protect it both
	 * in the parent and the child
	 */
	if (is_cow_mapping(vm_flags) && pte_write(pte)) {
		ptep_set_wrprotect(src_mm, addr, src_pte);
		pte = pte_wrprotect(pte);
	}

	/*
	 * If it's a shared mapping, mark it clean in
	 * the child
	 */
	if (vm_flags & VM_SHARED)
		pte = pte_mkclean(pte);
	pte = pte_mkold(pte);

	page = vm_normal_page(vma, addr, pte);
	if (page) {
		get_page(page);
		page_dup_rmap(page, false);
		rss[mm_counter(page)]++;
	} else if (pte_devmap(pte)) {
		page = pte_page(pte);
	}

out_set_pte:
	set_pte_at(dst_mm, addr, dst_pte, pte);
	return 0;
}

static int copy_pte_range(struct mm_struct *dst_mm, struct mm_struct *src_mm,
		   pmd_t *dst_pmd, pmd_t *src_pmd, struct vm_area_struct *vma,
		   unsigned long addr, unsigned long end)
{
	pte_t *orig_src_pte, *orig_dst_pte;
	pte_t *src_pte, *dst_pte;
	spinlock_t *src_ptl, *dst_ptl;
	int progress = 0;
	int rss[NR_MM_COUNTERS];
	swp_entry_t entry = (swp_entry_t){0};

again:
	init_rss_vec(rss);

	dst_pte = pte_alloc_map_lock(dst_mm, dst_pmd, addr, &dst_ptl);
	if (!dst_pte)
		return -ENOMEM;
	src_pte = pte_offset_map(src_pmd, addr);
	src_ptl = pte_lockptr(src_mm, src_pmd);
	spin_lock_nested(src_ptl, SINGLE_DEPTH_NESTING);
	orig_src_pte = src_pte;
	orig_dst_pte = dst_pte;
	arch_enter_lazy_mmu_mode();

	do {
		/*
		 * We are holding two locks at this point - either of them
		 * could generate latencies in another task on another CPU.
		 */
		if (progress >= 32) {
			progress = 0;
			if (need_resched() ||
			    spin_needbreak(src_ptl) || spin_needbreak(dst_ptl))
				break;
		}
		if (pte_none(*src_pte)) {
			progress++;
			continue;
		}
		entry.val = copy_one_pte(dst_mm, src_mm, dst_pte, src_pte,
							vma, addr, rss);
		if (entry.val)
			break;
		progress += 8;
	} while (dst_pte++, src_pte++, addr += PAGE_SIZE, addr != end);

	arch_leave_lazy_mmu_mode();
	spin_unlock(src_ptl);
	pte_unmap(orig_src_pte);
	add_mm_rss_vec(dst_mm, rss);
	pte_unmap_unlock(orig_dst_pte, dst_ptl);
	cond_resched();

	if (entry.val) {
		if (add_swap_count_continuation(entry, GFP_KERNEL) < 0)
			return -ENOMEM;
		progress = 0;
	}
	if (addr != end)
		goto again;
	return 0;
}

static inline int copy_pmd_range(struct mm_struct *dst_mm, struct mm_struct *src_mm,
		pud_t *dst_pud, pud_t *src_pud, struct vm_area_struct *vma,
		unsigned long addr, unsigned long end)
{
	pmd_t *src_pmd, *dst_pmd;
	unsigned long next;

	dst_pmd = pmd_alloc(dst_mm, dst_pud, addr);
	if (!dst_pmd)
		return -ENOMEM;
	src_pmd = pmd_offset(src_pud, addr);
	do {
		next = pmd_addr_end(addr, end);
		if (is_swap_pmd(*src_pmd) || pmd_trans_huge(*src_pmd)
			|| pmd_devmap(*src_pmd)) {
			int err;
			VM_BUG_ON_VMA(next-addr != HPAGE_PMD_SIZE, vma);
			err = copy_huge_pmd(dst_mm, src_mm,
					    dst_pmd, src_pmd, addr, vma);
			if (err == -ENOMEM)
				return -ENOMEM;
			if (!err)
				continue;
			/* fall through */
		}
		if (pmd_none_or_clear_bad(src_pmd))
			continue;
		if (copy_pte_range(dst_mm, src_mm, dst_pmd, src_pmd,
						vma, addr, next))
			return -ENOMEM;
	} while (dst_pmd++, src_pmd++, addr = next, addr != end);
	return 0;
}

static inline int copy_pud_range(struct mm_struct *dst_mm, struct mm_struct *src_mm,
		p4d_t *dst_p4d, p4d_t *src_p4d, struct vm_area_struct *vma,
		unsigned long addr, unsigned long end)
{
	pud_t *src_pud, *dst_pud;
	unsigned long next;

	dst_pud = pud_alloc(dst_mm, dst_p4d, addr);
	if (!dst_pud)
		return -ENOMEM;
	src_pud = pud_offset(src_p4d, addr);
	do {
		next = pud_addr_end(addr, end);
		if (pud_trans_huge(*src_pud) || pud_devmap(*src_pud)) {
			int err;

			VM_BUG_ON_VMA(next-addr != HPAGE_PUD_SIZE, vma);
			err = copy_huge_pud(dst_mm, src_mm,
					    dst_pud, src_pud, addr, vma);
			if (err == -ENOMEM)
				return -ENOMEM;
			if (!err)
				continue;
			/* fall through */
		}
		if (pud_none_or_clear_bad(src_pud))
			continue;
		if (copy_pmd_range(dst_mm, src_mm, dst_pud, src_pud,
						vma, addr, next))
			return -ENOMEM;
	} while (dst_pud++, src_pud++, addr = next, addr != end);
	return 0;
}

static inline int copy_p4d_range(struct mm_struct *dst_mm, struct mm_struct *src_mm,
		pgd_t *dst_pgd, pgd_t *src_pgd, struct vm_area_struct *vma,
		unsigned long addr, unsigned long end)
{
	p4d_t *src_p4d, *dst_p4d;
	unsigned long next;

	dst_p4d = p4d_alloc(dst_mm, dst_pgd, addr);
	if (!dst_p4d)
		return -ENOMEM;
	src_p4d = p4d_offset(src_pgd, addr);
	do {
		next = p4d_addr_end(addr, end);
		if (p4d_none_or_clear_bad(src_p4d))
			continue;
		if (copy_pud_range(dst_mm, src_mm, dst_p4d, src_p4d,
						vma, addr, next))
			return -ENOMEM;
	} while (dst_p4d++, src_p4d++, addr = next, addr != end);
	return 0;
}

int copy_page_range(struct mm_struct *dst_mm, struct mm_struct *src_mm,
		struct vm_area_struct *vma)
{
	pgd_t *src_pgd, *dst_pgd;
	unsigned long next;
	unsigned long addr = vma->vm_start;
	unsigned long end = vma->vm_end;
	struct mmu_notifier_range range;
	bool is_cow;
	int ret;

	/*
	 * Don't copy ptes where a page fault will fill them correctly.
	 * Fork becomes much lighter when there are big shared or private
	 * readonly mappings. The tradeoff is that copy_page_range is more
	 * efficient than faulting.
	 */
	if (!(vma->vm_flags & (VM_HUGETLB | VM_PFNMAP | VM_MIXEDMAP)) &&
			!vma->anon_vma)
		return 0;

	if (is_vm_hugetlb_page(vma))
		return copy_hugetlb_page_range(dst_mm, src_mm, vma);

	if (unlikely(vma->vm_flags & VM_PFNMAP)) {
		/*
		 * We do not free on error cases below as remove_vma
		 * gets called on error from higher level routine
		 */
		ret = track_pfn_copy(vma);
		if (ret)
			return ret;
	}

	/*
	 * We need to invalidate the secondary MMU mappings only when
	 * there could be a permission downgrade on the ptes of the
	 * parent mm. And a permission downgrade will only happen if
	 * is_cow_mapping() returns true.
	 */
	is_cow = is_cow_mapping(vma->vm_flags);

	if (is_cow) {
		mmu_notifier_range_init(&range, MMU_NOTIFY_PROTECTION_PAGE,
					0, vma, src_mm, addr, end);
		mmu_notifier_invalidate_range_start(&range);
	}

	ret = 0;
	dst_pgd = pgd_offset(dst_mm, addr);
	src_pgd = pgd_offset(src_mm, addr);
	do {
		next = pgd_addr_end(addr, end);
		if (pgd_none_or_clear_bad(src_pgd))
			continue;
		if (unlikely(copy_p4d_range(dst_mm, src_mm, dst_pgd, src_pgd,
					    vma, addr, next))) {
			ret = -ENOMEM;
			break;
		}
	} while (dst_pgd++, src_pgd++, addr = next, addr != end);

	if (is_cow)
		mmu_notifier_invalidate_range_end(&range);
	return ret;
}

static unsigned long zap_pte_range(struct mmu_gather *tlb,
				struct vm_area_struct *vma, pmd_t *pmd,
				unsigned long addr, unsigned long end,
				struct zap_details *details)
{
	struct mm_struct *mm = tlb->mm;
	int force_flush = 0;
	int rss[NR_MM_COUNTERS];
	spinlock_t *ptl;
	pte_t *start_pte;
	pte_t *pte;
	swp_entry_t entry;

	tlb_change_page_size(tlb, PAGE_SIZE);
again:
	init_rss_vec(rss);
	start_pte = pte_offset_map_lock(mm, pmd, addr, &ptl);
	pte = start_pte;
	flush_tlb_batched_pending(mm);
	arch_enter_lazy_mmu_mode();
	do {
		pte_t ptent = *pte;
		if (pte_none(ptent))
			continue;

		if (need_resched())
			break;

		if (pte_present(ptent)) {
			struct page *page;

			page = vm_normal_page(vma, addr, ptent);
			if (unlikely(details) && page) {
				/*
				 * unmap_shared_mapping_pages() wants to
				 * invalidate cache without truncating:
				 * unmap shared but keep private pages.
				 */
				if (details->check_mapping &&
				    details->check_mapping != page_rmapping(page))
					continue;
			}
			ptent = ptep_get_and_clear_full(mm, addr, pte,
							tlb->fullmm);
			tlb_remove_tlb_entry(tlb, pte, addr);
			if (unlikely(!page))
				continue;

			if (!PageAnon(page)) {
				if (pte_dirty(ptent)) {
					force_flush = 1;
					set_page_dirty(page);
				}
				if (pte_young(ptent) &&
				    likely(!(vma->vm_flags & VM_SEQ_READ)))
					mark_page_accessed(page);
			}
			rss[mm_counter(page)]--;
			page_remove_rmap(page, false);
			if (unlikely(page_mapcount(page) < 0))
				print_bad_pte(vma, addr, ptent, page);
			if (unlikely(__tlb_remove_page(tlb, page))) {
				force_flush = 1;
				addr += PAGE_SIZE;
				break;
			}
			continue;
		}

		entry = pte_to_swp_entry(ptent);
		if (non_swap_entry(entry) && is_device_private_entry(entry)) {
			struct page *page = device_private_entry_to_page(entry);

			if (unlikely(details && details->check_mapping)) {
				/*
				 * unmap_shared_mapping_pages() wants to
				 * invalidate cache without truncating:
				 * unmap shared but keep private pages.
				 */
				if (details->check_mapping !=
				    page_rmapping(page))
					continue;
			}

			pte_clear_not_present_full(mm, addr, pte, tlb->fullmm);
			rss[mm_counter(page)]--;
			page_remove_rmap(page, false);
			put_page(page);
			continue;
		}

		/* If details->check_mapping, we leave swap entries. */
		if (unlikely(details))
			continue;

		if (!non_swap_entry(entry))
			rss[MM_SWAPENTS]--;
		else if (is_migration_entry(entry)) {
			struct page *page;

			page = migration_entry_to_page(entry);
			rss[mm_counter(page)]--;
		}
		if (unlikely(!free_swap_and_cache(entry)))
			print_bad_pte(vma, addr, ptent, NULL);
		pte_clear_not_present_full(mm, addr, pte, tlb->fullmm);
	} while (pte++, addr += PAGE_SIZE, addr != end);

	add_mm_rss_vec(mm, rss);
	arch_leave_lazy_mmu_mode();

	/* Do the actual TLB flush before dropping ptl */
	if (force_flush)
		tlb_flush_mmu_tlbonly(tlb);
	pte_unmap_unlock(start_pte, ptl);

	/*
	 * If we forced a TLB flush (either due to running out of
	 * batch buffers or because we needed to flush dirty TLB
	 * entries before releasing the ptl), free the batched
	 * memory too. Restart if we didn't do everything.
	 */
	if (force_flush) {
		force_flush = 0;
		tlb_flush_mmu(tlb);
	}

	if (addr != end) {
		cond_resched();
		goto again;
	}

	return addr;
}

static inline unsigned long zap_pmd_range(struct mmu_gather *tlb,
				struct vm_area_struct *vma, pud_t *pud,
				unsigned long addr, unsigned long end,
				struct zap_details *details)
{
	pmd_t *pmd;
	unsigned long next;

	pmd = pmd_offset(pud, addr);
	do {
		next = pmd_addr_end(addr, end);
		if (is_swap_pmd(*pmd) || pmd_trans_huge(*pmd) || pmd_devmap(*pmd)) {
			if (next - addr != HPAGE_PMD_SIZE)
				__split_huge_pmd(vma, pmd, addr, false, NULL);
			else if (zap_huge_pmd(tlb, vma, pmd, addr))
				goto next;
			/* fall through */
		}
		/*
		 * Here there can be other concurrent MADV_DONTNEED or
		 * trans huge page faults running, and if the pmd is
		 * none or trans huge it can change under us. This is
		 * because MADV_DONTNEED holds the mmap_sem in read
		 * mode.
		 */
		if (pmd_none_or_trans_huge_or_clear_bad(pmd))
			goto next;
		next = zap_pte_range(tlb, vma, pmd, addr, next, details);
next:
		cond_resched();
	} while (pmd++, addr = next, addr != end);

	return addr;
}

static inline unsigned long zap_pud_range(struct mmu_gather *tlb,
				struct vm_area_struct *vma, p4d_t *p4d,
				unsigned long addr, unsigned long end,
				struct zap_details *details)
{
	pud_t *pud;
	unsigned long next;

	pud = pud_offset(p4d, addr);
	do {
		next = pud_addr_end(addr, end);
		if (pud_trans_huge(*pud) || pud_devmap(*pud)) {
			if (next - addr != HPAGE_PUD_SIZE) {
				VM_BUG_ON_VMA(!rwsem_is_locked(&tlb->mm->mmap_sem), vma);
				split_huge_pud(vma, pud, addr);
			} else if (zap_huge_pud(tlb, vma, pud, addr))
				goto next;
			/* fall through */
		}
		if (pud_none_or_clear_bad(pud))
			continue;
		next = zap_pmd_range(tlb, vma, pud, addr, next, details);
next:
		cond_resched();
	} while (pud++, addr = next, addr != end);

	return addr;
}

static inline unsigned long zap_p4d_range(struct mmu_gather *tlb,
				struct vm_area_struct *vma, pgd_t *pgd,
				unsigned long addr, unsigned long end,
				struct zap_details *details)
{
	p4d_t *p4d;
	unsigned long next;

	p4d = p4d_offset(pgd, addr);
	do {
		next = p4d_addr_end(addr, end);
		if (p4d_none_or_clear_bad(p4d))
			continue;
		next = zap_pud_range(tlb, vma, p4d, addr, next, details);
	} while (p4d++, addr = next, addr != end);

	return addr;
}

void unmap_page_range(struct mmu_gather *tlb,
			     struct vm_area_struct *vma,
			     unsigned long addr, unsigned long end,
			     struct zap_details *details)
{
	pgd_t *pgd;
	unsigned long next;

	BUG_ON(addr >= end);
	tlb_start_vma(tlb, vma);
	pgd = pgd_offset(vma->vm_mm, addr);
	do {
		next = pgd_addr_end(addr, end);
		if (pgd_none_or_clear_bad(pgd))
			continue;
		next = zap_p4d_range(tlb, vma, pgd, addr, next, details);
	} while (pgd++, addr = next, addr != end);
	tlb_end_vma(tlb, vma);
}


static void unmap_single_vma(struct mmu_gather *tlb,
		struct vm_area_struct *vma, unsigned long start_addr,
		unsigned long end_addr,
		struct zap_details *details)
{
	unsigned long start = max(vma->vm_start, start_addr);
	unsigned long end;

	if (start >= vma->vm_end)
		return;
	end = min(vma->vm_end, end_addr);
	if (end <= vma->vm_start)
		return;

	if (vma->vm_file)
		uprobe_munmap(vma, start, end);

	if (unlikely(vma->vm_flags & VM_PFNMAP))
		untrack_pfn(vma, 0, 0);

	if (start != end) {
		if (unlikely(is_vm_hugetlb_page(vma))) {
			/*
			 * It is undesirable to test vma->vm_file as it
			 * should be non-null for valid hugetlb area.
			 * However, vm_file will be NULL in the error
			 * cleanup path of mmap_region. When
			 * hugetlbfs ->mmap method fails,
			 * mmap_region() nullifies vma->vm_file
			 * before calling this function to clean up.
			 * Since no pte has actually been setup, it is
			 * safe to do nothing in this case.
			 */
			if (vma->vm_file) {
				i_mmap_lock_write(vma->vm_file->f_mapping);
				__unmap_hugepage_range_final(tlb, vma, start, end, NULL);
				i_mmap_unlock_write(vma->vm_file->f_mapping);
			}
		} else
			unmap_page_range(tlb, vma, start, end, details);
	}
}

/**
 * unmap_vmas - unmap a range of memory covered by a list of vma's
 * @tlb: address of the caller's struct mmu_gather
 * @vma: the starting vma
 * @start_addr: virtual address at which to start unmapping
 * @end_addr: virtual address at which to end unmapping
 *
 * Unmap all pages in the vma list.
 *
 * Only addresses between `start' and `end' will be unmapped.
 *
 * The VMA list must be sorted in ascending virtual address order.
 *
 * unmap_vmas() assumes that the caller will flush the whole unmapped address
 * range after unmap_vmas() returns.  So the only responsibility here is to
 * ensure that any thus-far unmapped pages are flushed before unmap_vmas()
 * drops the lock and schedules.
 */
void unmap_vmas(struct mmu_gather *tlb,
		struct vm_area_struct *vma, unsigned long start_addr,
		unsigned long end_addr)
{
	struct mmu_notifier_range range;

	mmu_notifier_range_init(&range, MMU_NOTIFY_UNMAP, 0, vma, vma->vm_mm,
				start_addr, end_addr);
	mmu_notifier_invalidate_range_start(&range);
	for ( ; vma && vma->vm_start < end_addr; vma = vma->vm_next)
		unmap_single_vma(tlb, vma, start_addr, end_addr, NULL);
	mmu_notifier_invalidate_range_end(&range);
}

/**
 * zap_page_range - remove user pages in a given range
 * @vma: vm_area_struct holding the applicable pages
 * @start: starting address of pages to zap
 * @size: number of bytes to zap
 *
 * Caller must protect the VMA list
 */
void zap_page_range(struct vm_area_struct *vma, unsigned long start,
		unsigned long size)
{
	struct mmu_notifier_range range;
	struct mmu_gather tlb;

	lru_add_drain();
	mmu_notifier_range_init(&range, MMU_NOTIFY_CLEAR, 0, vma, vma->vm_mm,
				start, start + size);
	tlb_gather_mmu(&tlb, vma->vm_mm, start, range.end);
	update_hiwater_rss(vma->vm_mm);
	mmu_notifier_invalidate_range_start(&range);
	for ( ; vma && vma->vm_start < range.end; vma = vma->vm_next)
		unmap_single_vma(&tlb, vma, start, range.end, NULL);
	mmu_notifier_invalidate_range_end(&range);
	tlb_finish_mmu(&tlb, start, range.end);
}

/**
 * zap_page_range_single - remove user pages in a given range
 * @vma: vm_area_struct holding the applicable pages
 * @address: starting address of pages to zap
 * @size: number of bytes to zap
 * @details: details of shared cache invalidation
 *
 * The range must fit into one VMA.
 */
static void zap_page_range_single(struct vm_area_struct *vma, unsigned long address,
		unsigned long size, struct zap_details *details)
{
	struct mmu_notifier_range range;
	struct mmu_gather tlb;

	lru_add_drain();
	mmu_notifier_range_init(&range, MMU_NOTIFY_CLEAR, 0, vma, vma->vm_mm,
				address, address + size);
	tlb_gather_mmu(&tlb, vma->vm_mm, address, range.end);
	update_hiwater_rss(vma->vm_mm);
	mmu_notifier_invalidate_range_start(&range);
	unmap_single_vma(&tlb, vma, address, range.end, details);
	mmu_notifier_invalidate_range_end(&range);
	tlb_finish_mmu(&tlb, address, range.end);
}

/**
 * zap_vma_ptes - remove ptes mapping the vma
 * @vma: vm_area_struct holding ptes to be zapped
 * @address: starting address of pages to zap
 * @size: number of bytes to zap
 *
 * This function only unmaps ptes assigned to VM_PFNMAP vmas.
 *
 * The entire address range must be fully contained within the vma.
 *
 */
void zap_vma_ptes(struct vm_area_struct *vma, unsigned long address,
		unsigned long size)
{
	if (address < vma->vm_start || address + size > vma->vm_end ||
	    		!(vma->vm_flags & VM_PFNMAP))
		return;

	zap_page_range_single(vma, address, size, NULL);
}
EXPORT_SYMBOL_GPL(zap_vma_ptes);

pte_t *__get_locked_pte(struct mm_struct *mm, unsigned long addr,
			spinlock_t **ptl)
{
	pgd_t *pgd;
	p4d_t *p4d;
	pud_t *pud;
	pmd_t *pmd;

	pgd = pgd_offset(mm, addr);
	p4d = p4d_alloc(mm, pgd, addr);
	if (!p4d)
		return NULL;
	pud = pud_alloc(mm, p4d, addr);
	if (!pud)
		return NULL;
	pmd = pmd_alloc(mm, pud, addr);
	if (!pmd)
		return NULL;

	VM_BUG_ON(pmd_trans_huge(*pmd));
	return pte_alloc_map_lock(mm, pmd, addr, ptl);
}

/*
 * This is the old fallback for page remapping.
 *
 * For historical reasons, it only allows reserved pages. Only
 * old drivers should use this, and they needed to mark their
 * pages reserved for the old functions anyway.
 */
static int insert_page(struct vm_area_struct *vma, unsigned long addr,
			struct page *page, pgprot_t prot)
{
	struct mm_struct *mm = vma->vm_mm;
	int retval;
	pte_t *pte;
	spinlock_t *ptl;

	retval = -EINVAL;
	if (PageAnon(page) || PageSlab(page) || page_has_type(page))
		goto out;
	retval = -ENOMEM;
	flush_dcache_page(page);
	pte = get_locked_pte(mm, addr, &ptl);
	if (!pte)
		goto out;
	retval = -EBUSY;
	if (!pte_none(*pte))
		goto out_unlock;

	/* Ok, finally just insert the thing.. */
	get_page(page);
	inc_mm_counter_fast(mm, mm_counter_file(page));
	page_add_file_rmap(page, false);
	set_pte_at(mm, addr, pte, mk_pte(page, prot));

	retval = 0;
out_unlock:
	pte_unmap_unlock(pte, ptl);
out:
	return retval;
}

/**
 * vm_insert_page - insert single page into user vma
 * @vma: user vma to map to
 * @addr: target user address of this page
 * @page: source kernel page
 *
 * This allows drivers to insert individual pages they've allocated
 * into a user vma.
 *
 * The page has to be a nice clean _individual_ kernel allocation.
 * If you allocate a compound page, you need to have marked it as
 * such (__GFP_COMP), or manually just split the page up yourself
 * (see split_page()).
 *
 * NOTE! Traditionally this was done with "remap_pfn_range()" which
 * took an arbitrary page protection parameter. This doesn't allow
 * that. Your vma protection will have to be set up correctly, which
 * means that if you want a shared writable mapping, you'd better
 * ask for a shared writable mapping!
 *
 * The page does not need to be reserved.
 *
 * Usually this function is called from f_op->mmap() handler
 * under mm->mmap_sem write-lock, so it can change vma->vm_flags.
 * Caller must set VM_MIXEDMAP on vma if it wants to call this
 * function from other places, for example from page-fault handler.
 *
 * Return: %0 on success, negative error code otherwise.
 */
int vm_insert_page(struct vm_area_struct *vma, unsigned long addr,
			struct page *page)
{
	if (addr < vma->vm_start || addr >= vma->vm_end)
		return -EFAULT;
	if (!page_count(page))
		return -EINVAL;
	if (!(vma->vm_flags & VM_MIXEDMAP)) {
		BUG_ON(down_read_trylock(&vma->vm_mm->mmap_sem));
		BUG_ON(vma->vm_flags & VM_PFNMAP);
		vma->vm_flags |= VM_MIXEDMAP;
	}
	return insert_page(vma, addr, page, vma->vm_page_prot);
}
EXPORT_SYMBOL(vm_insert_page);

/*
 * __vm_map_pages - maps range of kernel pages into user vma
 * @vma: user vma to map to
 * @pages: pointer to array of source kernel pages
 * @num: number of pages in page array
 * @offset: user's requested vm_pgoff
 *
 * This allows drivers to map range of kernel pages into a user vma.
 *
 * Return: 0 on success and error code otherwise.
 */
static int __vm_map_pages(struct vm_area_struct *vma, struct page **pages,
				unsigned long num, unsigned long offset)
{
	unsigned long count = vma_pages(vma);
	unsigned long uaddr = vma->vm_start;
	int ret, i;

	/* Fail if the user requested offset is beyond the end of the object */
	if (offset >= num)
		return -ENXIO;

	/* Fail if the user requested size exceeds available object size */
	if (count > num - offset)
		return -ENXIO;

	for (i = 0; i < count; i++) {
		ret = vm_insert_page(vma, uaddr, pages[offset + i]);
		if (ret < 0)
			return ret;
		uaddr += PAGE_SIZE;
	}

	return 0;
}

/**
 * vm_map_pages - maps range of kernel pages starts with non zero offset
 * @vma: user vma to map to
 * @pages: pointer to array of source kernel pages
 * @num: number of pages in page array
 *
 * Maps an object consisting of @num pages, catering for the user's
 * requested vm_pgoff
 *
 * If we fail to insert any page into the vma, the function will return
 * immediately leaving any previously inserted pages present.  Callers
 * from the mmap handler may immediately return the error as their caller
 * will destroy the vma, removing any successfully inserted pages. Other
 * callers should make their own arrangements for calling unmap_region().
 *
 * Context: Process context. Called by mmap handlers.
 * Return: 0 on success and error code otherwise.
 */
int vm_map_pages(struct vm_area_struct *vma, struct page **pages,
				unsigned long num)
{
	return __vm_map_pages(vma, pages, num, vma->vm_pgoff);
}
EXPORT_SYMBOL(vm_map_pages);

/**
 * vm_map_pages_zero - map range of kernel pages starts with zero offset
 * @vma: user vma to map to
 * @pages: pointer to array of source kernel pages
 * @num: number of pages in page array
 *
 * Similar to vm_map_pages(), except that it explicitly sets the offset
 * to 0. This function is intended for the drivers that did not consider
 * vm_pgoff.
 *
 * Context: Process context. Called by mmap handlers.
 * Return: 0 on success and error code otherwise.
 */
int vm_map_pages_zero(struct vm_area_struct *vma, struct page **pages,
				unsigned long num)
{
	return __vm_map_pages(vma, pages, num, 0);
}
EXPORT_SYMBOL(vm_map_pages_zero);

static vm_fault_t insert_pfn(struct vm_area_struct *vma, unsigned long addr,
			pfn_t pfn, pgprot_t prot, bool mkwrite)
{
	struct mm_struct *mm = vma->vm_mm;
	pte_t *pte, entry;
	spinlock_t *ptl;

	pte = get_locked_pte(mm, addr, &ptl);
	if (!pte)
		return VM_FAULT_OOM;
	if (!pte_none(*pte)) {
		if (mkwrite) {
			/*
			 * For read faults on private mappings the PFN passed
			 * in may not match the PFN we have mapped if the
			 * mapped PFN is a writeable COW page.  In the mkwrite
			 * case we are creating a writable PTE for a shared
			 * mapping and we expect the PFNs to match. If they
			 * don't match, we are likely racing with block
			 * allocation and mapping invalidation so just skip the
			 * update.
			 */
			if (pte_pfn(*pte) != pfn_t_to_pfn(pfn)) {
				WARN_ON_ONCE(!is_zero_pfn(pte_pfn(*pte)));
				goto out_unlock;
			}
			entry = pte_mkyoung(*pte);
			entry = maybe_mkwrite(pte_mkdirty(entry), vma);
			if (ptep_set_access_flags(vma, addr, pte, entry, 1))
				update_mmu_cache(vma, addr, pte);
		}
		goto out_unlock;
	}

	/* Ok, finally just insert the thing.. */
	if (pfn_t_devmap(pfn))
		entry = pte_mkdevmap(pfn_t_pte(pfn, prot));
	else
		entry = pte_mkspecial(pfn_t_pte(pfn, prot));

	if (mkwrite) {
		entry = pte_mkyoung(entry);
		entry = maybe_mkwrite(pte_mkdirty(entry), vma);
	}

	set_pte_at(mm, addr, pte, entry);
	update_mmu_cache(vma, addr, pte); /* XXX: why not for insert_page? */

out_unlock:
	pte_unmap_unlock(pte, ptl);
	return VM_FAULT_NOPAGE;
}

/**
 * vmf_insert_pfn_prot - insert single pfn into user vma with specified pgprot
 * @vma: user vma to map to
 * @addr: target user address of this page
 * @pfn: source kernel pfn
 * @pgprot: pgprot flags for the inserted page
 *
 * This is exactly like vmf_insert_pfn(), except that it allows drivers to
 * to override pgprot on a per-page basis.
 *
 * This only makes sense for IO mappings, and it makes no sense for
 * COW mappings.  In general, using multiple vmas is preferable;
 * vmf_insert_pfn_prot should only be used if using multiple VMAs is
 * impractical.
 *
 * Context: Process context.  May allocate using %GFP_KERNEL.
 * Return: vm_fault_t value.
 */
vm_fault_t vmf_insert_pfn_prot(struct vm_area_struct *vma, unsigned long addr,
			unsigned long pfn, pgprot_t pgprot)
{
	/*
	 * Technically, architectures with pte_special can avoid all these
	 * restrictions (same for remap_pfn_range).  However we would like
	 * consistency in testing and feature parity among all, so we should
	 * try to keep these invariants in place for everybody.
	 */
	BUG_ON(!(vma->vm_flags & (VM_PFNMAP|VM_MIXEDMAP)));
	BUG_ON((vma->vm_flags & (VM_PFNMAP|VM_MIXEDMAP)) ==
						(VM_PFNMAP|VM_MIXEDMAP));
	BUG_ON((vma->vm_flags & VM_PFNMAP) && is_cow_mapping(vma->vm_flags));
	BUG_ON((vma->vm_flags & VM_MIXEDMAP) && pfn_valid(pfn));

	if (addr < vma->vm_start || addr >= vma->vm_end)
		return VM_FAULT_SIGBUS;

	if (!pfn_modify_allowed(pfn, pgprot))
		return VM_FAULT_SIGBUS;

	track_pfn_insert(vma, &pgprot, __pfn_to_pfn_t(pfn, PFN_DEV));

	return insert_pfn(vma, addr, __pfn_to_pfn_t(pfn, PFN_DEV), pgprot,
			false);
}
EXPORT_SYMBOL(vmf_insert_pfn_prot);

/**
 * vmf_insert_pfn - insert single pfn into user vma
 * @vma: user vma to map to
 * @addr: target user address of this page
 * @pfn: source kernel pfn
 *
 * Similar to vm_insert_page, this allows drivers to insert individual pages
 * they've allocated into a user vma. Same comments apply.
 *
 * This function should only be called from a vm_ops->fault handler, and
 * in that case the handler should return the result of this function.
 *
 * vma cannot be a COW mapping.
 *
 * As this is called only for pages that do not currently exist, we
 * do not need to flush old virtual caches or the TLB.
 *
 * Context: Process context.  May allocate using %GFP_KERNEL.
 * Return: vm_fault_t value.
 */
vm_fault_t vmf_insert_pfn(struct vm_area_struct *vma, unsigned long addr,
			unsigned long pfn)
{
	return vmf_insert_pfn_prot(vma, addr, pfn, vma->vm_page_prot);
}
EXPORT_SYMBOL(vmf_insert_pfn);

static bool vm_mixed_ok(struct vm_area_struct *vma, pfn_t pfn)
{
	/* these checks mirror the abort conditions in vm_normal_page */
	if (vma->vm_flags & VM_MIXEDMAP)
		return true;
	if (pfn_t_devmap(pfn))
		return true;
	if (pfn_t_special(pfn))
		return true;
	if (is_zero_pfn(pfn_t_to_pfn(pfn)))
		return true;
	return false;
}

static vm_fault_t __vm_insert_mixed(struct vm_area_struct *vma,
		unsigned long addr, pfn_t pfn, bool mkwrite)
{
	pgprot_t pgprot = vma->vm_page_prot;
	int err;

	BUG_ON(!vm_mixed_ok(vma, pfn));

	if (addr < vma->vm_start || addr >= vma->vm_end)
		return VM_FAULT_SIGBUS;

	track_pfn_insert(vma, &pgprot, pfn);

	if (!pfn_modify_allowed(pfn_t_to_pfn(pfn), pgprot))
		return VM_FAULT_SIGBUS;

	/*
	 * If we don't have pte special, then we have to use the pfn_valid()
	 * based VM_MIXEDMAP scheme (see vm_normal_page), and thus we *must*
	 * refcount the page if pfn_valid is true (hence insert_page rather
	 * than insert_pfn).  If a zero_pfn were inserted into a VM_MIXEDMAP
	 * without pte special, it would there be refcounted as a normal page.
	 */
	if (!IS_ENABLED(CONFIG_ARCH_HAS_PTE_SPECIAL) &&
	    !pfn_t_devmap(pfn) && pfn_t_valid(pfn)) {
		struct page *page;

		/*
		 * At this point we are committed to insert_page()
		 * regardless of whether the caller specified flags that
		 * result in pfn_t_has_page() == false.
		 */
		page = pfn_to_page(pfn_t_to_pfn(pfn));
		err = insert_page(vma, addr, page, pgprot);
	} else {
		return insert_pfn(vma, addr, pfn, pgprot, mkwrite);
	}

	if (err == -ENOMEM)
		return VM_FAULT_OOM;
	if (err < 0 && err != -EBUSY)
		return VM_FAULT_SIGBUS;

	return VM_FAULT_NOPAGE;
}

vm_fault_t vmf_insert_mixed(struct vm_area_struct *vma, unsigned long addr,
		pfn_t pfn)
{
	return __vm_insert_mixed(vma, addr, pfn, false);
}
EXPORT_SYMBOL(vmf_insert_mixed);

/*
 *  If the insertion of PTE failed because someone else already added a
 *  different entry in the mean time, we treat that as success as we assume
 *  the same entry was actually inserted.
 */
vm_fault_t vmf_insert_mixed_mkwrite(struct vm_area_struct *vma,
		unsigned long addr, pfn_t pfn)
{
	return __vm_insert_mixed(vma, addr, pfn, true);
}
EXPORT_SYMBOL(vmf_insert_mixed_mkwrite);

/*
 * maps a range of physical memory into the requested pages. the old
 * mappings are removed. any references to nonexistent pages results
 * in null mappings (currently treated as "copy-on-access")
 */
static int remap_pte_range(struct mm_struct *mm, pmd_t *pmd,
			unsigned long addr, unsigned long end,
			unsigned long pfn, pgprot_t prot)
{
	pte_t *pte;
	spinlock_t *ptl;
	int err = 0;

	pte = pte_alloc_map_lock(mm, pmd, addr, &ptl);
	if (!pte)
		return -ENOMEM;
	arch_enter_lazy_mmu_mode();
	do {
		BUG_ON(!pte_none(*pte));
		if (!pfn_modify_allowed(pfn, prot)) {
			err = -EACCES;
			break;
		}
		set_pte_at(mm, addr, pte, pte_mkspecial(pfn_pte(pfn, prot)));
		pfn++;
	} while (pte++, addr += PAGE_SIZE, addr != end);
	arch_leave_lazy_mmu_mode();
	pte_unmap_unlock(pte - 1, ptl);
	return err;
}

static inline int remap_pmd_range(struct mm_struct *mm, pud_t *pud,
			unsigned long addr, unsigned long end,
			unsigned long pfn, pgprot_t prot)
{
	pmd_t *pmd;
	unsigned long next;
	int err;

	pfn -= addr >> PAGE_SHIFT;
	pmd = pmd_alloc(mm, pud, addr);
	if (!pmd)
		return -ENOMEM;
	VM_BUG_ON(pmd_trans_huge(*pmd));
	do {
		next = pmd_addr_end(addr, end);
		err = remap_pte_range(mm, pmd, addr, next,
				pfn + (addr >> PAGE_SHIFT), prot);
		if (err)
			return err;
	} while (pmd++, addr = next, addr != end);
	return 0;
}

static inline int remap_pud_range(struct mm_struct *mm, p4d_t *p4d,
			unsigned long addr, unsigned long end,
			unsigned long pfn, pgprot_t prot)
{
	pud_t *pud;
	unsigned long next;
	int err;

	pfn -= addr >> PAGE_SHIFT;
	pud = pud_alloc(mm, p4d, addr);
	if (!pud)
		return -ENOMEM;
	do {
		next = pud_addr_end(addr, end);
		err = remap_pmd_range(mm, pud, addr, next,
				pfn + (addr >> PAGE_SHIFT), prot);
		if (err)
			return err;
	} while (pud++, addr = next, addr != end);
	return 0;
}

static inline int remap_p4d_range(struct mm_struct *mm, pgd_t *pgd,
			unsigned long addr, unsigned long end,
			unsigned long pfn, pgprot_t prot)
{
	p4d_t *p4d;
	unsigned long next;
	int err;

	pfn -= addr >> PAGE_SHIFT;
	p4d = p4d_alloc(mm, pgd, addr);
	if (!p4d)
		return -ENOMEM;
	do {
		next = p4d_addr_end(addr, end);
		err = remap_pud_range(mm, p4d, addr, next,
				pfn + (addr >> PAGE_SHIFT), prot);
		if (err)
			return err;
	} while (p4d++, addr = next, addr != end);
	return 0;
}

/**
 * remap_pfn_range - remap kernel memory to userspace
 * @vma: user vma to map to
 * @addr: target user address to start at
 * @pfn: physical address of kernel memory
 * @size: size of map area
 * @prot: page protection flags for this mapping
 *
 * Note: this is only safe if the mm semaphore is held when called.
 *
 * Return: %0 on success, negative error code otherwise.
 */
int remap_pfn_range(struct vm_area_struct *vma, unsigned long addr,
		    unsigned long pfn, unsigned long size, pgprot_t prot)
{
	pgd_t *pgd;
	unsigned long next;
	unsigned long end = addr + PAGE_ALIGN(size);
	struct mm_struct *mm = vma->vm_mm;
	unsigned long remap_pfn = pfn;
	int err;

	/*
	 * Physically remapped pages are special. Tell the
	 * rest of the world about it:
	 *   VM_IO tells people not to look at these pages
	 *	(accesses can have side effects).
	 *   VM_PFNMAP tells the core MM that the base pages are just
	 *	raw PFN mappings, and do not have a "struct page" associated
	 *	with them.
	 *   VM_DONTEXPAND
	 *      Disable vma merging and expanding with mremap().
	 *   VM_DONTDUMP
	 *      Omit vma from core dump, even when VM_IO turned off.
	 *
	 * There's a horrible special case to handle copy-on-write
	 * behaviour that some programs depend on. We mark the "original"
	 * un-COW'ed pages by matching them up with "vma->vm_pgoff".
	 * See vm_normal_page() for details.
	 */
	if (is_cow_mapping(vma->vm_flags)) {
		if (addr != vma->vm_start || end != vma->vm_end)
			return -EINVAL;
		vma->vm_pgoff = pfn;
	}

	err = track_pfn_remap(vma, &prot, remap_pfn, addr, PAGE_ALIGN(size));
	if (err)
		return -EINVAL;

	vma->vm_flags |= VM_IO | VM_PFNMAP | VM_DONTEXPAND | VM_DONTDUMP;

	BUG_ON(addr >= end);
	pfn -= addr >> PAGE_SHIFT;
	pgd = pgd_offset(mm, addr);
	flush_cache_range(vma, addr, end);
	do {
		next = pgd_addr_end(addr, end);
		err = remap_p4d_range(mm, pgd, addr, next,
				pfn + (addr >> PAGE_SHIFT), prot);
		if (err)
			break;
	} while (pgd++, addr = next, addr != end);

	if (err)
		untrack_pfn(vma, remap_pfn, PAGE_ALIGN(size));

	return err;
}
EXPORT_SYMBOL(remap_pfn_range);

/**
 * vm_iomap_memory - remap memory to userspace
 * @vma: user vma to map to
 * @start: start of area
 * @len: size of area
 *
 * This is a simplified io_remap_pfn_range() for common driver use. The
 * driver just needs to give us the physical memory range to be mapped,
 * we'll figure out the rest from the vma information.
 *
 * NOTE! Some drivers might want to tweak vma->vm_page_prot first to get
 * whatever write-combining details or similar.
 *
 * Return: %0 on success, negative error code otherwise.
 */
int vm_iomap_memory(struct vm_area_struct *vma, phys_addr_t start, unsigned long len)
{
	unsigned long vm_len, pfn, pages;

	/* Check that the physical memory area passed in looks valid */
	if (start + len < start)
		return -EINVAL;
	/*
	 * You *really* shouldn't map things that aren't page-aligned,
	 * but we've historically allowed it because IO memory might
	 * just have smaller alignment.
	 */
	len += start & ~PAGE_MASK;
	pfn = start >> PAGE_SHIFT;
	pages = (len + ~PAGE_MASK) >> PAGE_SHIFT;
	if (pfn + pages < pfn)
		return -EINVAL;

	/* We start the mapping 'vm_pgoff' pages into the area */
	if (vma->vm_pgoff > pages)
		return -EINVAL;
	pfn += vma->vm_pgoff;
	pages -= vma->vm_pgoff;

	/* Can we fit all of the mapping? */
	vm_len = vma->vm_end - vma->vm_start;
	if (vm_len >> PAGE_SHIFT > pages)
		return -EINVAL;

	/* Ok, let it rip */
	return io_remap_pfn_range(vma, vma->vm_start, pfn, vm_len, vma->vm_page_prot);
}
EXPORT_SYMBOL(vm_iomap_memory);

static int apply_to_pte_range(struct mm_struct *mm, pmd_t *pmd,
				     unsigned long addr, unsigned long end,
				     pte_fn_t fn, void *data)
{
	pte_t *pte;
	int err;
	spinlock_t *uninitialized_var(ptl);

	pte = (mm == &init_mm) ?
		pte_alloc_kernel(pmd, addr) :
		pte_alloc_map_lock(mm, pmd, addr, &ptl);
	if (!pte)
		return -ENOMEM;

	BUG_ON(pmd_huge(*pmd));

	arch_enter_lazy_mmu_mode();

	do {
		err = fn(pte++, addr, data);
		if (err)
			break;
	} while (addr += PAGE_SIZE, addr != end);

	arch_leave_lazy_mmu_mode();

	if (mm != &init_mm)
		pte_unmap_unlock(pte-1, ptl);
	return err;
}

static int apply_to_pmd_range(struct mm_struct *mm, pud_t *pud,
				     unsigned long addr, unsigned long end,
				     pte_fn_t fn, void *data)
{
	pmd_t *pmd;
	unsigned long next;
	int err;

	BUG_ON(pud_huge(*pud));

	pmd = pmd_alloc(mm, pud, addr);
	if (!pmd)
		return -ENOMEM;
	do {
		next = pmd_addr_end(addr, end);
		err = apply_to_pte_range(mm, pmd, addr, next, fn, data);
		if (err)
			break;
	} while (pmd++, addr = next, addr != end);
	return err;
}

static int apply_to_pud_range(struct mm_struct *mm, p4d_t *p4d,
				     unsigned long addr, unsigned long end,
				     pte_fn_t fn, void *data)
{
	pud_t *pud;
	unsigned long next;
	int err;

	pud = pud_alloc(mm, p4d, addr);
	if (!pud)
		return -ENOMEM;
	do {
		next = pud_addr_end(addr, end);
		err = apply_to_pmd_range(mm, pud, addr, next, fn, data);
		if (err)
			break;
	} while (pud++, addr = next, addr != end);
	return err;
}

static int apply_to_p4d_range(struct mm_struct *mm, pgd_t *pgd,
				     unsigned long addr, unsigned long end,
				     pte_fn_t fn, void *data)
{
	p4d_t *p4d;
	unsigned long next;
	int err;

	p4d = p4d_alloc(mm, pgd, addr);
	if (!p4d)
		return -ENOMEM;
	do {
		next = p4d_addr_end(addr, end);
		err = apply_to_pud_range(mm, p4d, addr, next, fn, data);
		if (err)
			break;
	} while (p4d++, addr = next, addr != end);
	return err;
}

/*
 * Scan a region of virtual memory, filling in page tables as necessary
 * and calling a provided function on each leaf page table.
 */
int apply_to_page_range(struct mm_struct *mm, unsigned long addr,
			unsigned long size, pte_fn_t fn, void *data)
{
	pgd_t *pgd;
	unsigned long next;
	unsigned long end = addr + size;
	int err;

	if (WARN_ON(addr >= end))
		return -EINVAL;

	pgd = pgd_offset(mm, addr);
	do {
		next = pgd_addr_end(addr, end);
		err = apply_to_p4d_range(mm, pgd, addr, next, fn, data);
		if (err)
			break;
	} while (pgd++, addr = next, addr != end);

	return err;
}
EXPORT_SYMBOL_GPL(apply_to_page_range);

/*
 * handle_pte_fault chooses page fault handler according to an entry which was
 * read non-atomically.  Before making any commitment, on those architectures
 * or configurations (e.g. i386 with PAE) which might give a mix of unmatched
 * parts, do_swap_page must check under lock before unmapping the pte and
 * proceeding (but do_wp_page is only called after already making such a check;
 * and do_anonymous_page can safely check later on).
 */
static inline int pte_unmap_same(struct mm_struct *mm, pmd_t *pmd,
				pte_t *page_table, pte_t orig_pte)
{
	int same = 1;
#if defined(CONFIG_SMP) || defined(CONFIG_PREEMPT)
	if (sizeof(pte_t) > sizeof(unsigned long)) {
		spinlock_t *ptl = pte_lockptr(mm, pmd);
		spin_lock(ptl);
		same = pte_same(*page_table, orig_pte);
		spin_unlock(ptl);
	}
#endif
	pte_unmap(page_table);
	return same;
}

static inline void cow_user_page(struct page *dst, struct page *src, unsigned long va, struct vm_area_struct *vma)
{
	debug_dma_assert_idle(src);

	/*
	 * If the source page was a PFN mapping, we don't have
	 * a "struct page" for it. We do a best-effort copy by
	 * just copying from the original user address. If that
	 * fails, we just zero-fill it. Live with it.
	 */
	if (unlikely(!src)) {
		void *kaddr = kmap_atomic(dst);
		void __user *uaddr = (void __user *)(va & PAGE_MASK);

		/*
		 * This really shouldn't fail, because the page is there
		 * in the page tables. But it might just be unreadable,
		 * in which case we just give up and fill the result with
		 * zeroes.
		 */
		if (__copy_from_user_inatomic(kaddr, uaddr, PAGE_SIZE))
			clear_page(kaddr);
		kunmap_atomic(kaddr);
		flush_dcache_page(dst);
	} else
		copy_user_highpage(dst, src, va, vma);
}

static gfp_t __get_fault_gfp_mask(struct vm_area_struct *vma)
{
	struct file *vm_file = vma->vm_file;

	if (vm_file)
		return mapping_gfp_mask(vm_file->f_mapping) | __GFP_FS | __GFP_IO;

	/*
	 * Special mappings (e.g. VDSO) do not have any file so fake
	 * a default GFP_KERNEL for them.
	 */
	return GFP_KERNEL;
}

/*
 * Notify the address space that the page is about to become writable so that
 * it can prohibit this or wait for the page to get into an appropriate state.
 *
 * We do this without the lock held, so that it can sleep if it needs to.
 */
static vm_fault_t do_page_mkwrite(struct vm_fault *vmf)
{
	vm_fault_t ret;
	struct page *page = vmf->page;
	unsigned int old_flags = vmf->flags;

	vmf->flags = FAULT_FLAG_WRITE|FAULT_FLAG_MKWRITE;

	if (vmf->vma->vm_file &&
	    IS_SWAPFILE(vmf->vma->vm_file->f_mapping->host))
		return VM_FAULT_SIGBUS;

	ret = vmf->vma->vm_ops->page_mkwrite(vmf);
	/* Restore original flags so that caller is not surprised */
	vmf->flags = old_flags;
	if (unlikely(ret & (VM_FAULT_ERROR | VM_FAULT_NOPAGE)))
		return ret;
	if (unlikely(!(ret & VM_FAULT_LOCKED))) {
		lock_page(page);
		if (!page->mapping) {
			unlock_page(page);
			return 0; /* retry */
		}
		ret |= VM_FAULT_LOCKED;
	} else
		VM_BUG_ON_PAGE(!PageLocked(page), page);
	return ret;
}

/*
 * Handle dirtying of a page in shared file mapping on a write fault.
 *
 * The function expects the page to be locked and unlocks it.
 */
static void fault_dirty_shared_page(struct vm_area_struct *vma,
				    struct page *page)
{
	struct address_space *mapping;
	bool dirtied;
	bool page_mkwrite = vma->vm_ops && vma->vm_ops->page_mkwrite;

	dirtied = set_page_dirty(page);
	VM_BUG_ON_PAGE(PageAnon(page), page);
	/*
	 * Take a local copy of the address_space - page.mapping may be zeroed
	 * by truncate after unlock_page().   The address_space itself remains
	 * pinned by vma->vm_file's reference.  We rely on unlock_page()'s
	 * release semantics to prevent the compiler from undoing this copying.
	 */
	mapping = page_rmapping(page);
	unlock_page(page);

	if ((dirtied || page_mkwrite) && mapping) {
		/*
		 * Some device drivers do not set page.mapping
		 * but still dirty their pages
		 */
		balance_dirty_pages_ratelimited(mapping);
	}

	if (!page_mkwrite)
		file_update_time(vma->vm_file);
}

/*
 * Handle write page faults for pages that can be reused in the current vma
 *
 * This can happen either due to the mapping being with the VM_SHARED flag,
 * or due to us being the last reference standing to the page. In either
 * case, all we need to do here is to mark the page as writable and update
 * any related book-keeping.
 */
static inline void wp_page_reuse(struct vm_fault *vmf)
	__releases(vmf->ptl)
{
	struct vm_area_struct *vma = vmf->vma;
	struct page *page = vmf->page;
	pte_t entry;
	/*
	 * Clear the pages cpupid information as the existing
	 * information potentially belongs to a now completely
	 * unrelated process.
	 */
	if (page)
		page_cpupid_xchg_last(page, (1 << LAST_CPUPID_SHIFT) - 1);

	flush_cache_page(vma, vmf->address, pte_pfn(vmf->orig_pte));
	entry = pte_mkyoung(vmf->orig_pte);
	entry = maybe_mkwrite(pte_mkdirty(entry), vma);
	if (ptep_set_access_flags(vma, vmf->address, vmf->pte, entry, 1))
		update_mmu_cache(vma, vmf->address, vmf->pte);
	pte_unmap_unlock(vmf->pte, vmf->ptl);
}

/*
 * Handle the case of a page which we actually need to copy to a new page.
 *
 * Called with mmap_sem locked and the old page referenced, but
 * without the ptl held.
 *
 * High level logic flow:
 *
 * - Allocate a page, copy the content of the old page to the new one.
 * - Handle book keeping and accounting - cgroups, mmu-notifiers, etc.
 * - Take the PTL. If the pte changed, bail out and release the allocated page
 * - If the pte is still the way we remember it, update the page table and all
 *   relevant references. This includes dropping the reference the page-table
 *   held to the old page, as well as updating the rmap.
 * - In any case, unlock the PTL and drop the reference we took to the old page.
 */
static vm_fault_t wp_page_copy(struct vm_fault *vmf)
{
	struct vm_area_struct *vma = vmf->vma;
	struct mm_struct *mm = vma->vm_mm;
	struct page *old_page = vmf->page;
	struct page *new_page = NULL;
	pte_t entry;
	int page_copied = 0;
	struct mem_cgroup *memcg;
	struct mmu_notifier_range range;

	if (unlikely(anon_vma_prepare(vma)))
		goto oom;

	if (is_zero_pfn(pte_pfn(vmf->orig_pte))) {
		new_page = alloc_zeroed_user_highpage_movable(vma,
							      vmf->address);
		if (!new_page)
			goto oom;
	} else {
		new_page = alloc_page_vma(GFP_HIGHUSER_MOVABLE, vma,
				vmf->address);
		if (!new_page)
			goto oom;
		cow_user_page(new_page, old_page, vmf->address, vma);
	}

	if (mem_cgroup_try_charge_delay(new_page, mm, GFP_KERNEL, &memcg, false))
		goto oom_free_new;

	__SetPageUptodate(new_page);

	mmu_notifier_range_init(&range, MMU_NOTIFY_CLEAR, 0, vma, mm,
				vmf->address & PAGE_MASK,
				(vmf->address & PAGE_MASK) + PAGE_SIZE);
	mmu_notifier_invalidate_range_start(&range);

	/*
	 * Re-check the pte - we dropped the lock
	 */
	vmf->pte = pte_offset_map_lock(mm, vmf->pmd, vmf->address, &vmf->ptl);
	if (likely(pte_same(*vmf->pte, vmf->orig_pte))) {
		if (old_page) {
			if (!PageAnon(old_page)) {
				dec_mm_counter_fast(mm,
						mm_counter_file(old_page));
				inc_mm_counter_fast(mm, MM_ANONPAGES);
			}
		} else {
			inc_mm_counter_fast(mm, MM_ANONPAGES);
		}
		flush_cache_page(vma, vmf->address, pte_pfn(vmf->orig_pte));
		entry = mk_pte(new_page, vma->vm_page_prot);
		entry = maybe_mkwrite(pte_mkdirty(entry), vma);
		/*
		 * Clear the pte entry and flush it first, before updating the
		 * pte with the new entry. This will avoid a race condition
		 * seen in the presence of one thread doing SMC and another
		 * thread doing COW.
		 */
		ptep_clear_flush_notify(vma, vmf->address, vmf->pte);
		page_add_new_anon_rmap(new_page, vma, vmf->address, false);
		mem_cgroup_commit_charge(new_page, memcg, false, false);
		lru_cache_add_active_or_unevictable(new_page, vma);
		/*
		 * We call the notify macro here because, when using secondary
		 * mmu page tables (such as kvm shadow page tables), we want the
		 * new page to be mapped directly into the secondary page table.
		 */
		set_pte_at_notify(mm, vmf->address, vmf->pte, entry);
		update_mmu_cache(vma, vmf->address, vmf->pte);
		if (old_page) {
			/*
			 * Only after switching the pte to the new page may
			 * we remove the mapcount here. Otherwise another
			 * process may come and find the rmap count decremented
			 * before the pte is switched to the new page, and
			 * "reuse" the old page writing into it while our pte
			 * here still points into it and can be read by other
			 * threads.
			 *
			 * The critical issue is to order this
			 * page_remove_rmap with the ptp_clear_flush above.
			 * Those stores are ordered by (if nothing else,)
			 * the barrier present in the atomic_add_negative
			 * in page_remove_rmap.
			 *
			 * Then the TLB flush in ptep_clear_flush ensures that
			 * no process can access the old page before the
			 * decremented mapcount is visible. And the old page
			 * cannot be reused until after the decremented
			 * mapcount is visible. So transitively, TLBs to
			 * old page will be flushed before it can be reused.
			 */
			page_remove_rmap(old_page, false);
		}

		/* Free the old page.. */
		new_page = old_page;
		page_copied = 1;
	} else {
		mem_cgroup_cancel_charge(new_page, memcg, false);
	}

	if (new_page)
		put_page(new_page);

	pte_unmap_unlock(vmf->pte, vmf->ptl);
	/*
	 * No need to double call mmu_notifier->invalidate_range() callback as
	 * the above ptep_clear_flush_notify() did already call it.
	 */
	mmu_notifier_invalidate_range_only_end(&range);
	if (old_page) {
		/*
		 * Don't let another task, with possibly unlocked vma,
		 * keep the mlocked page.
		 */
		if (page_copied && (vma->vm_flags & VM_LOCKED)) {
			lock_page(old_page);	/* LRU manipulation */
			if (PageMlocked(old_page))
				munlock_vma_page(old_page);
			unlock_page(old_page);
		}
		put_page(old_page);
	}
	return page_copied ? VM_FAULT_WRITE : 0;
oom_free_new:
	put_page(new_page);
oom:
	if (old_page)
		put_page(old_page);
	return VM_FAULT_OOM;
}

/**
 * finish_mkwrite_fault - finish page fault for a shared mapping, making PTE
 *			  writeable once the page is prepared
 *
 * @vmf: structure describing the fault
 *
 * This function handles all that is needed to finish a write page fault in a
 * shared mapping due to PTE being read-only once the mapped page is prepared.
 * It handles locking of PTE and modifying it.
 *
 * The function expects the page to be locked or other protection against
 * concurrent faults / writeback (such as DAX radix tree locks).
 *
 * Return: %VM_FAULT_WRITE on success, %0 when PTE got changed before
 * we acquired PTE lock.
 */
vm_fault_t finish_mkwrite_fault(struct vm_fault *vmf)
{
	WARN_ON_ONCE(!(vmf->vma->vm_flags & VM_SHARED));
	vmf->pte = pte_offset_map_lock(vmf->vma->vm_mm, vmf->pmd, vmf->address,
				       &vmf->ptl);
	/*
	 * We might have raced with another page fault while we released the
	 * pte_offset_map_lock.
	 */
	if (!pte_same(*vmf->pte, vmf->orig_pte)) {
		pte_unmap_unlock(vmf->pte, vmf->ptl);
		return VM_FAULT_NOPAGE;
	}
	wp_page_reuse(vmf);
	return 0;
}

/*
 * Handle write page faults for VM_MIXEDMAP or VM_PFNMAP for a VM_SHARED
 * mapping
 */
static vm_fault_t wp_pfn_shared(struct vm_fault *vmf)
{
	struct vm_area_struct *vma = vmf->vma;

	if (vma->vm_ops && vma->vm_ops->pfn_mkwrite) {
		vm_fault_t ret;

		pte_unmap_unlock(vmf->pte, vmf->ptl);
		vmf->flags |= FAULT_FLAG_MKWRITE;
		ret = vma->vm_ops->pfn_mkwrite(vmf);
		if (ret & (VM_FAULT_ERROR | VM_FAULT_NOPAGE))
			return ret;
		return finish_mkwrite_fault(vmf);
	}
	wp_page_reuse(vmf);
	return VM_FAULT_WRITE;
}

static vm_fault_t wp_page_shared(struct vm_fault *vmf)
	__releases(vmf->ptl)
{
	struct vm_area_struct *vma = vmf->vma;

	get_page(vmf->page);

	if (vma->vm_ops && vma->vm_ops->page_mkwrite) {
		vm_fault_t tmp;

		pte_unmap_unlock(vmf->pte, vmf->ptl);
		tmp = do_page_mkwrite(vmf);
		if (unlikely(!tmp || (tmp &
				      (VM_FAULT_ERROR | VM_FAULT_NOPAGE)))) {
			put_page(vmf->page);
			return tmp;
		}
		tmp = finish_mkwrite_fault(vmf);
		if (unlikely(tmp & (VM_FAULT_ERROR | VM_FAULT_NOPAGE))) {
			unlock_page(vmf->page);
			put_page(vmf->page);
			return tmp;
		}
	} else {
		wp_page_reuse(vmf);
		lock_page(vmf->page);
	}
	fault_dirty_shared_page(vma, vmf->page);
	put_page(vmf->page);

	return VM_FAULT_WRITE;
}

/*
 * This routine handles present pages, when users try to write
 * to a shared page. It is done by copying the page to a new address
 * and decrementing the shared-page counter for the old page.
 *
 * Note that this routine assumes that the protection checks have been
 * done by the caller (the low-level page fault routine in most cases).
 * Thus we can safely just mark it writable once we've done any necessary
 * COW.
 *
 * We also mark the page dirty at this point even though the page will
 * change only once the write actually happens. This avoids a few races,
 * and potentially makes it more efficient.
 *
 * We enter with non-exclusive mmap_sem (to exclude vma changes,
 * but allow concurrent faults), with pte both mapped and locked.
 * We return with mmap_sem still held, but pte unmapped and unlocked.
 */
static vm_fault_t do_wp_page(struct vm_fault *vmf)
	__releases(vmf->ptl)
{
	struct vm_area_struct *vma = vmf->vma;

	vmf->page = vm_normal_page(vma, vmf->address, vmf->orig_pte);
	if (!vmf->page) {
		/*
		 * VM_MIXEDMAP !pfn_valid() case, or VM_SOFTDIRTY clear on a
		 * VM_PFNMAP VMA.
		 *
		 * We should not cow pages in a shared writeable mapping.
		 * Just mark the pages writable and/or call ops->pfn_mkwrite.
		 */
		if ((vma->vm_flags & (VM_WRITE|VM_SHARED)) ==
				     (VM_WRITE|VM_SHARED))
			return wp_pfn_shared(vmf);

		pte_unmap_unlock(vmf->pte, vmf->ptl);
		return wp_page_copy(vmf);
	}

	/*
	 * Take out anonymous pages first, anonymous shared vmas are
	 * not dirty accountable.
	 */
	if (PageAnon(vmf->page)) {
		int total_map_swapcount;
		if (PageKsm(vmf->page) && (PageSwapCache(vmf->page) ||
					   page_count(vmf->page) != 1))
			goto copy;
		if (!trylock_page(vmf->page)) {
			get_page(vmf->page);
			pte_unmap_unlock(vmf->pte, vmf->ptl);
			lock_page(vmf->page);
			vmf->pte = pte_offset_map_lock(vma->vm_mm, vmf->pmd,
					vmf->address, &vmf->ptl);
			if (!pte_same(*vmf->pte, vmf->orig_pte)) {
				unlock_page(vmf->page);
				pte_unmap_unlock(vmf->pte, vmf->ptl);
				put_page(vmf->page);
				return 0;
			}
			put_page(vmf->page);
		}
		if (PageKsm(vmf->page)) {
			bool reused = reuse_ksm_page(vmf->page, vmf->vma,
						     vmf->address);
			unlock_page(vmf->page);
			if (!reused)
				goto copy;
			wp_page_reuse(vmf);
			return VM_FAULT_WRITE;
		}
		if (reuse_swap_page(vmf->page, &total_map_swapcount)) {
			if (total_map_swapcount == 1) {
				/*
				 * The page is all ours. Move it to
				 * our anon_vma so the rmap code will
				 * not search our parent or siblings.
				 * Protected against the rmap code by
				 * the page lock.
				 */
				page_move_anon_rmap(vmf->page, vma);
			}
			unlock_page(vmf->page);
			wp_page_reuse(vmf);
			return VM_FAULT_WRITE;
		}
		unlock_page(vmf->page);
	} else if (unlikely((vma->vm_flags & (VM_WRITE|VM_SHARED)) ==
					(VM_WRITE|VM_SHARED))) {
		return wp_page_shared(vmf);
	}
copy:
	/*
	 * Ok, we need to copy. Oh, well..
	 */
	get_page(vmf->page);

	pte_unmap_unlock(vmf->pte, vmf->ptl);
	return wp_page_copy(vmf);
}

static void unmap_mapping_range_vma(struct vm_area_struct *vma,
		unsigned long start_addr, unsigned long end_addr,
		struct zap_details *details)
{
	zap_page_range_single(vma, start_addr, end_addr - start_addr, details);
}

static inline void unmap_mapping_range_tree(struct rb_root_cached *root,
					    struct zap_details *details)
{
	struct vm_area_struct *vma;
	pgoff_t vba, vea, zba, zea;

	vma_interval_tree_foreach(vma, root,
			details->first_index, details->last_index) {

		vba = vma->vm_pgoff;
		vea = vba + vma_pages(vma) - 1;
		zba = details->first_index;
		if (zba < vba)
			zba = vba;
		zea = details->last_index;
		if (zea > vea)
			zea = vea;

		unmap_mapping_range_vma(vma,
			((zba - vba) << PAGE_SHIFT) + vma->vm_start,
			((zea - vba + 1) << PAGE_SHIFT) + vma->vm_start,
				details);
	}
}

/**
 * unmap_mapping_pages() - Unmap pages from processes.
 * @mapping: The address space containing pages to be unmapped.
 * @start: Index of first page to be unmapped.
 * @nr: Number of pages to be unmapped.  0 to unmap to end of file.
 * @even_cows: Whether to unmap even private COWed pages.
 *
 * Unmap the pages in this address space from any userspace process which
 * has them mmaped.  Generally, you want to remove COWed pages as well when
 * a file is being truncated, but not when invalidating pages from the page
 * cache.
 */
void unmap_mapping_pages(struct address_space *mapping, pgoff_t start,
		pgoff_t nr, bool even_cows)
{
	struct zap_details details = { };

	details.check_mapping = even_cows ? NULL : mapping;
	details.first_index = start;
	details.last_index = start + nr - 1;
	if (details.last_index < details.first_index)
		details.last_index = ULONG_MAX;

	i_mmap_lock_write(mapping);
	if (unlikely(!RB_EMPTY_ROOT(&mapping->i_mmap.rb_root)))
		unmap_mapping_range_tree(&mapping->i_mmap, &details);
	i_mmap_unlock_write(mapping);
}

/**
 * unmap_mapping_range - unmap the portion of all mmaps in the specified
 * address_space corresponding to the specified byte range in the underlying
 * file.
 *
 * @mapping: the address space containing mmaps to be unmapped.
 * @holebegin: byte in first page to unmap, relative to the start of
 * the underlying file.  This will be rounded down to a PAGE_SIZE
 * boundary.  Note that this is different from truncate_pagecache(), which
 * must keep the partial page.  In contrast, we must get rid of
 * partial pages.
 * @holelen: size of prospective hole in bytes.  This will be rounded
 * up to a PAGE_SIZE boundary.  A holelen of zero truncates to the
 * end of the file.
 * @even_cows: 1 when truncating a file, unmap even private COWed pages;
 * but 0 when invalidating pagecache, don't throw away private data.
 */
void unmap_mapping_range(struct address_space *mapping,
		loff_t const holebegin, loff_t const holelen, int even_cows)
{
	pgoff_t hba = holebegin >> PAGE_SHIFT;
	pgoff_t hlen = (holelen + PAGE_SIZE - 1) >> PAGE_SHIFT;

	/* Check for overflow. */
	if (sizeof(holelen) > sizeof(hlen)) {
		long long holeend =
			(holebegin + holelen + PAGE_SIZE - 1) >> PAGE_SHIFT;
		if (holeend & ~(long long)ULONG_MAX)
			hlen = ULONG_MAX - hba + 1;
	}

	unmap_mapping_pages(mapping, hba, hlen, even_cows);
}
EXPORT_SYMBOL(unmap_mapping_range);

/*
 * We enter with non-exclusive mmap_sem (to exclude vma changes,
 * but allow concurrent faults), and pte mapped but not yet locked.
 * We return with pte unmapped and unlocked.
 *
 * We return with the mmap_sem locked or unlocked in the same cases
 * as does filemap_fault().
 */
vm_fault_t do_swap_page(struct vm_fault *vmf)
{
	struct vm_area_struct *vma = vmf->vma;
	struct page *page = NULL, *swapcache;
	struct mem_cgroup *memcg;
	swp_entry_t entry;
	pte_t pte;
	int locked;
	int exclusive = 0;
	vm_fault_t ret = 0;

	if (!pte_unmap_same(vma->vm_mm, vmf->pmd, vmf->pte, vmf->orig_pte))
		goto out;

	entry = pte_to_swp_entry(vmf->orig_pte);
	if (unlikely(non_swap_entry(entry))) {
		if (is_migration_entry(entry)) {
			migration_entry_wait(vma->vm_mm, vmf->pmd,
					     vmf->address);
		} else if (is_device_private_entry(entry)) {
			vmf->page = device_private_entry_to_page(entry);
			ret = vmf->page->pgmap->ops->migrate_to_ram(vmf);
		} else if (is_hwpoison_entry(entry)) {
			ret = VM_FAULT_HWPOISON;
		} else {
			print_bad_pte(vma, vmf->address, vmf->orig_pte, NULL);
			ret = VM_FAULT_SIGBUS;
		}
		goto out;
	}


	delayacct_set_flag(DELAYACCT_PF_SWAPIN);
	page = lookup_swap_cache(entry, vma, vmf->address);
	swapcache = page;

	if (!page) {
		struct swap_info_struct *si = swp_swap_info(entry);

		if (si->flags & SWP_SYNCHRONOUS_IO &&
				__swap_count(entry) == 1) {
			/* skip swapcache */
			page = alloc_page_vma(GFP_HIGHUSER_MOVABLE, vma,
							vmf->address);
			if (page) {
				__SetPageLocked(page);
				__SetPageSwapBacked(page);
				set_page_private(page, entry.val);
				lru_cache_add_anon(page);
				swap_readpage(page, true);
			}
		} else {
			page = swapin_readahead(entry, GFP_HIGHUSER_MOVABLE,
						vmf);
			swapcache = page;
		}

		if (!page) {
			/*
			 * Back out if somebody else faulted in this pte
			 * while we released the pte lock.
			 */
			vmf->pte = pte_offset_map_lock(vma->vm_mm, vmf->pmd,
					vmf->address, &vmf->ptl);
			if (likely(pte_same(*vmf->pte, vmf->orig_pte)))
				ret = VM_FAULT_OOM;
			delayacct_clear_flag(DELAYACCT_PF_SWAPIN);
			goto unlock;
		}

		/* Had to read the page from swap area: Major fault */
		ret = VM_FAULT_MAJOR;
		count_vm_event(PGMAJFAULT);
		count_memcg_event_mm(vma->vm_mm, PGMAJFAULT);
	} else if (PageHWPoison(page)) {
		/*
		 * hwpoisoned dirty swapcache pages are kept for killing
		 * owner processes (which may be unknown at hwpoison time)
		 */
		ret = VM_FAULT_HWPOISON;
		delayacct_clear_flag(DELAYACCT_PF_SWAPIN);
		goto out_release;
	}

	locked = lock_page_or_retry(page, vma->vm_mm, vmf->flags);

	delayacct_clear_flag(DELAYACCT_PF_SWAPIN);
	if (!locked) {
		ret |= VM_FAULT_RETRY;
		goto out_release;
	}

	/*
	 * Make sure try_to_free_swap or reuse_swap_page or swapoff did not
	 * release the swapcache from under us.  The page pin, and pte_same
	 * test below, are not enough to exclude that.  Even if it is still
	 * swapcache, we need to check that the page's swap has not changed.
	 */
	if (unlikely((!PageSwapCache(page) ||
			page_private(page) != entry.val)) && swapcache)
		goto out_page;

	page = ksm_might_need_to_copy(page, vma, vmf->address);
	if (unlikely(!page)) {
		ret = VM_FAULT_OOM;
		page = swapcache;
		goto out_page;
	}

	if (mem_cgroup_try_charge_delay(page, vma->vm_mm, GFP_KERNEL,
					&memcg, false)) {
		ret = VM_FAULT_OOM;
		goto out_page;
	}

	/*
	 * Back out if somebody else already faulted in this pte.
	 */
	vmf->pte = pte_offset_map_lock(vma->vm_mm, vmf->pmd, vmf->address,
			&vmf->ptl);
	if (unlikely(!pte_same(*vmf->pte, vmf->orig_pte)))
		goto out_nomap;

	if (unlikely(!PageUptodate(page))) {
		ret = VM_FAULT_SIGBUS;
		goto out_nomap;
	}

	/*
	 * The page isn't present yet, go ahead with the fault.
	 *
	 * Be careful about the sequence of operations here.
	 * To get its accounting right, reuse_swap_page() must be called
	 * while the page is counted on swap but not yet in mapcount i.e.
	 * before page_add_anon_rmap() and swap_free(); try_to_free_swap()
	 * must be called after the swap_free(), or it will never succeed.
	 */

	inc_mm_counter_fast(vma->vm_mm, MM_ANONPAGES);
	dec_mm_counter_fast(vma->vm_mm, MM_SWAPENTS);
	pte = mk_pte(page, vma->vm_page_prot);
	if ((vmf->flags & FAULT_FLAG_WRITE) && reuse_swap_page(page, NULL)) {
		pte = maybe_mkwrite(pte_mkdirty(pte), vma);
		vmf->flags &= ~FAULT_FLAG_WRITE;
		ret |= VM_FAULT_WRITE;
		exclusive = RMAP_EXCLUSIVE;
	}
	flush_icache_page(vma, page);
	if (pte_swp_soft_dirty(vmf->orig_pte))
		pte = pte_mksoft_dirty(pte);
	set_pte_at(vma->vm_mm, vmf->address, vmf->pte, pte);
	arch_do_swap_page(vma->vm_mm, vma, vmf->address, pte, vmf->orig_pte);
	vmf->orig_pte = pte;

	/* ksm created a completely new copy */
	if (unlikely(page != swapcache && swapcache)) {
		page_add_new_anon_rmap(page, vma, vmf->address, false);
		mem_cgroup_commit_charge(page, memcg, false, false);
		lru_cache_add_active_or_unevictable(page, vma);
	} else {
		do_page_add_anon_rmap(page, vma, vmf->address, exclusive);
		mem_cgroup_commit_charge(page, memcg, true, false);
		activate_page(page);
	}

	swap_free(entry);
	if (mem_cgroup_swap_full(page) ||
	    (vma->vm_flags & VM_LOCKED) || PageMlocked(page))
		try_to_free_swap(page);
	unlock_page(page);
	if (page != swapcache && swapcache) {
		/*
		 * Hold the lock to avoid the swap entry to be reused
		 * until we take the PT lock for the pte_same() check
		 * (to avoid false positives from pte_same). For
		 * further safety release the lock after the swap_free
		 * so that the swap count won't change under a
		 * parallel locked swapcache.
		 */
		unlock_page(swapcache);
		put_page(swapcache);
	}

	if (vmf->flags & FAULT_FLAG_WRITE) {
		ret |= do_wp_page(vmf);
		if (ret & VM_FAULT_ERROR)
			ret &= VM_FAULT_ERROR;
		goto out;
	}

	/* No need to invalidate - it was non-present before */
	update_mmu_cache(vma, vmf->address, vmf->pte);
unlock:
	pte_unmap_unlock(vmf->pte, vmf->ptl);
out:
	return ret;
out_nomap:
	mem_cgroup_cancel_charge(page, memcg, false);
	pte_unmap_unlock(vmf->pte, vmf->ptl);
out_page:
	unlock_page(page);
out_release:
	put_page(page);
	if (page != swapcache && swapcache) {
		unlock_page(swapcache);
		put_page(swapcache);
	}
	return ret;
}

/*
 * We enter with non-exclusive mmap_sem (to exclude vma changes,
 * but allow concurrent faults), and pte mapped but not yet locked.
 * We return with mmap_sem still held, but pte unmapped and unlocked.
 */
static vm_fault_t do_anonymous_page(struct vm_fault *vmf)
{
	struct vm_area_struct *vma = vmf->vma;
	struct mem_cgroup *memcg;
	struct page *page;
	vm_fault_t ret = 0;
	pte_t entry;

	/* File mapping without ->vm_ops ? */
	if (vma->vm_flags & VM_SHARED)
		return VM_FAULT_SIGBUS;

	/*
	 * Use pte_alloc() instead of pte_alloc_map().  We can't run
	 * pte_offset_map() on pmds where a huge pmd might be created
	 * from a different thread.
	 *
	 * pte_alloc_map() is safe to use under down_write(mmap_sem) or when
	 * parallel threads are excluded by other means.
	 *
	 * Here we only have down_read(mmap_sem).
	 */
	if (pte_alloc(vma->vm_mm, vmf->pmd))
		return VM_FAULT_OOM;

	/* See the comment in pte_alloc_one_map() */
	if (unlikely(pmd_trans_unstable(vmf->pmd)))
		return 0;

	/* Use the zero-page for reads */
	if (!(vmf->flags & FAULT_FLAG_WRITE) &&
			!mm_forbids_zeropage(vma->vm_mm)) {
		entry = pte_mkspecial(pfn_pte(my_zero_pfn(vmf->address),
						vma->vm_page_prot));
		vmf->pte = pte_offset_map_lock(vma->vm_mm, vmf->pmd,
				vmf->address, &vmf->ptl);
		if (!pte_none(*vmf->pte))
			goto unlock;
		ret = check_stable_address_space(vma->vm_mm);
		if (ret)
			goto unlock;
		/* Deliver the page fault to userland, check inside PT lock */
		if (userfaultfd_missing(vma)) {
			pte_unmap_unlock(vmf->pte, vmf->ptl);
			return handle_userfault(vmf, VM_UFFD_MISSING);
		}
		goto setpte;
	}

	/* Allocate our own private page. */
	if (unlikely(anon_vma_prepare(vma)))
		goto oom;
	page = alloc_zeroed_user_highpage_movable(vma, vmf->address);
	if (!page)
		goto oom;

	if (mem_cgroup_try_charge_delay(page, vma->vm_mm, GFP_KERNEL, &memcg,
					false))
		goto oom_free_page;

	/*
	 * The memory barrier inside __SetPageUptodate makes sure that
	 * preceeding stores to the page contents become visible before
	 * the set_pte_at() write.
	 */
	__SetPageUptodate(page);

	entry = mk_pte(page, vma->vm_page_prot);
	if (vma->vm_flags & VM_WRITE)
		entry = pte_mkwrite(pte_mkdirty(entry));

	vmf->pte = pte_offset_map_lock(vma->vm_mm, vmf->pmd, vmf->address,
			&vmf->ptl);
	if (!pte_none(*vmf->pte))
		goto release;

	ret = check_stable_address_space(vma->vm_mm);
	if (ret)
		goto release;

	/* Deliver the page fault to userland, check inside PT lock */
	if (userfaultfd_missing(vma)) {
		pte_unmap_unlock(vmf->pte, vmf->ptl);
		mem_cgroup_cancel_charge(page, memcg, false);
		put_page(page);
		return handle_userfault(vmf, VM_UFFD_MISSING);
	}

	inc_mm_counter_fast(vma->vm_mm, MM_ANONPAGES);
	page_add_new_anon_rmap(page, vma, vmf->address, false);
	mem_cgroup_commit_charge(page, memcg, false, false);
	lru_cache_add_active_or_unevictable(page, vma);
setpte:
	set_pte_at(vma->vm_mm, vmf->address, vmf->pte, entry);

	/* No need to invalidate - it was non-present before */
	update_mmu_cache(vma, vmf->address, vmf->pte);
unlock:
	pte_unmap_unlock(vmf->pte, vmf->ptl);
	return ret;
release:
	mem_cgroup_cancel_charge(page, memcg, false);
	put_page(page);
	goto unlock;
oom_free_page:
	put_page(page);
oom:
	return VM_FAULT_OOM;
}

/*
 * The mmap_sem must have been held on entry, and may have been
 * released depending on flags and vma->vm_ops->fault() return value.
 * See filemap_fault() and __lock_page_retry().
 */
static vm_fault_t __do_fault(struct vm_fault *vmf)
{
	struct vm_area_struct *vma = vmf->vma;
	vm_fault_t ret;

	/*
	 * Preallocate pte before we take page_lock because this might lead to
	 * deadlocks for memcg reclaim which waits for pages under writeback:
	 *				lock_page(A)
	 *				SetPageWriteback(A)
	 *				unlock_page(A)
	 * lock_page(B)
	 *				lock_page(B)
	 * pte_alloc_pne
	 *   shrink_page_list
	 *     wait_on_page_writeback(A)
	 *				SetPageWriteback(B)
	 *				unlock_page(B)
	 *				# flush A, B to clear the writeback
	 */
	if (pmd_none(*vmf->pmd) && !vmf->prealloc_pte) {
<<<<<<< HEAD
		vmf->prealloc_pte = pte_alloc_one(vmf->vma->vm_mm,
						  vmf->address);
=======
		vmf->prealloc_pte = pte_alloc_one(vmf->vma->vm_mm);
>>>>>>> f7688b48
		if (!vmf->prealloc_pte)
			return VM_FAULT_OOM;
		smp_wmb(); /* See comment in __pte_alloc() */
	}

	ret = vma->vm_ops->fault(vmf);
	if (unlikely(ret & (VM_FAULT_ERROR | VM_FAULT_NOPAGE | VM_FAULT_RETRY |
			    VM_FAULT_DONE_COW)))
		return ret;

	if (unlikely(PageHWPoison(vmf->page))) {
		if (ret & VM_FAULT_LOCKED)
			unlock_page(vmf->page);
		put_page(vmf->page);
		vmf->page = NULL;
		return VM_FAULT_HWPOISON;
	}

	if (unlikely(!(ret & VM_FAULT_LOCKED)))
		lock_page(vmf->page);
	else
		VM_BUG_ON_PAGE(!PageLocked(vmf->page), vmf->page);

	return ret;
}

/*
 * The ordering of these checks is important for pmds with _PAGE_DEVMAP set.
 * If we check pmd_trans_unstable() first we will trip the bad_pmd() check
 * inside of pmd_none_or_trans_huge_or_clear_bad(). This will end up correctly
 * returning 1 but not before it spams dmesg with the pmd_clear_bad() output.
 */
static int pmd_devmap_trans_unstable(pmd_t *pmd)
{
	return pmd_devmap(*pmd) || pmd_trans_unstable(pmd);
}

static vm_fault_t pte_alloc_one_map(struct vm_fault *vmf)
{
	struct vm_area_struct *vma = vmf->vma;

	if (!pmd_none(*vmf->pmd))
		goto map_pte;
	if (vmf->prealloc_pte) {
		vmf->ptl = pmd_lock(vma->vm_mm, vmf->pmd);
		if (unlikely(!pmd_none(*vmf->pmd))) {
			spin_unlock(vmf->ptl);
			goto map_pte;
		}

		mm_inc_nr_ptes(vma->vm_mm);
		pmd_populate(vma->vm_mm, vmf->pmd, vmf->prealloc_pte);
		spin_unlock(vmf->ptl);
		vmf->prealloc_pte = NULL;
	} else if (unlikely(pte_alloc(vma->vm_mm, vmf->pmd))) {
		return VM_FAULT_OOM;
	}
map_pte:
	/*
	 * If a huge pmd materialized under us just retry later.  Use
	 * pmd_trans_unstable() via pmd_devmap_trans_unstable() instead of
	 * pmd_trans_huge() to ensure the pmd didn't become pmd_trans_huge
	 * under us and then back to pmd_none, as a result of MADV_DONTNEED
	 * running immediately after a huge pmd fault in a different thread of
	 * this mm, in turn leading to a misleading pmd_trans_huge() retval.
	 * All we have to ensure is that it is a regular pmd that we can walk
	 * with pte_offset_map() and we can do that through an atomic read in
	 * C, which is what pmd_trans_unstable() provides.
	 */
	if (pmd_devmap_trans_unstable(vmf->pmd))
		return VM_FAULT_NOPAGE;

	/*
	 * At this point we know that our vmf->pmd points to a page of ptes
	 * and it cannot become pmd_none(), pmd_devmap() or pmd_trans_huge()
	 * for the duration of the fault.  If a racing MADV_DONTNEED runs and
	 * we zap the ptes pointed to by our vmf->pmd, the vmf->ptl will still
	 * be valid and we will re-check to make sure the vmf->pte isn't
	 * pte_none() under vmf->ptl protection when we return to
	 * alloc_set_pte().
	 */
	vmf->pte = pte_offset_map_lock(vma->vm_mm, vmf->pmd, vmf->address,
			&vmf->ptl);
	return 0;
}

#ifdef CONFIG_TRANSPARENT_HUGE_PAGECACHE
static void deposit_prealloc_pte(struct vm_fault *vmf)
{
	struct vm_area_struct *vma = vmf->vma;

	pgtable_trans_huge_deposit(vma->vm_mm, vmf->pmd, vmf->prealloc_pte);
	/*
	 * We are going to consume the prealloc table,
	 * count that as nr_ptes.
	 */
	mm_inc_nr_ptes(vma->vm_mm);
	vmf->prealloc_pte = NULL;
}

static vm_fault_t do_set_pmd(struct vm_fault *vmf, struct page *page)
{
	struct vm_area_struct *vma = vmf->vma;
	bool write = vmf->flags & FAULT_FLAG_WRITE;
	unsigned long haddr = vmf->address & HPAGE_PMD_MASK;
	pmd_t entry;
	int i;
	vm_fault_t ret;

	if (!transhuge_vma_suitable(vma, haddr))
		return VM_FAULT_FALLBACK;

	ret = VM_FAULT_FALLBACK;
	page = compound_head(page);

	/*
	 * Archs like ppc64 need additonal space to store information
	 * related to pte entry. Use the preallocated table for that.
	 */
	if (arch_needs_pgtable_deposit() && !vmf->prealloc_pte) {
		vmf->prealloc_pte = pte_alloc_one(vma->vm_mm);
		if (!vmf->prealloc_pte)
			return VM_FAULT_OOM;
		smp_wmb(); /* See comment in __pte_alloc() */
	}

	vmf->ptl = pmd_lock(vma->vm_mm, vmf->pmd);
	if (unlikely(!pmd_none(*vmf->pmd)))
		goto out;

	for (i = 0; i < HPAGE_PMD_NR; i++)
		flush_icache_page(vma, page + i);

	entry = mk_huge_pmd(page, vma->vm_page_prot);
	if (write)
		entry = maybe_pmd_mkwrite(pmd_mkdirty(entry), vma);

	add_mm_counter(vma->vm_mm, mm_counter_file(page), HPAGE_PMD_NR);
	page_add_file_rmap(page, true);
	/*
	 * deposit and withdraw with pmd lock held
	 */
	if (arch_needs_pgtable_deposit())
		deposit_prealloc_pte(vmf);

	set_pmd_at(vma->vm_mm, haddr, vmf->pmd, entry);

	update_mmu_cache_pmd(vma, haddr, vmf->pmd);

	/* fault is handled */
	ret = 0;
	count_vm_event(THP_FILE_MAPPED);
out:
	spin_unlock(vmf->ptl);
	return ret;
}
#else
static vm_fault_t do_set_pmd(struct vm_fault *vmf, struct page *page)
{
	BUILD_BUG();
	return 0;
}
#endif

/**
 * alloc_set_pte - setup new PTE entry for given page and add reverse page
 * mapping. If needed, the fucntion allocates page table or use pre-allocated.
 *
 * @vmf: fault environment
 * @memcg: memcg to charge page (only for private mappings)
 * @page: page to map
 *
 * Caller must take care of unlocking vmf->ptl, if vmf->pte is non-NULL on
 * return.
 *
 * Target users are page handler itself and implementations of
 * vm_ops->map_pages.
 *
 * Return: %0 on success, %VM_FAULT_ code in case of error.
 */
vm_fault_t alloc_set_pte(struct vm_fault *vmf, struct mem_cgroup *memcg,
		struct page *page)
{
	struct vm_area_struct *vma = vmf->vma;
	bool write = vmf->flags & FAULT_FLAG_WRITE;
	pte_t entry;
	vm_fault_t ret;

	if (pmd_none(*vmf->pmd) && PageTransCompound(page) &&
			IS_ENABLED(CONFIG_TRANSPARENT_HUGE_PAGECACHE)) {
		/* THP on COW? */
		VM_BUG_ON_PAGE(memcg, page);

		ret = do_set_pmd(vmf, page);
		if (ret != VM_FAULT_FALLBACK)
			return ret;
	}

	if (!vmf->pte) {
		ret = pte_alloc_one_map(vmf);
		if (ret)
			return ret;
	}

	/* Re-check under ptl */
	if (unlikely(!pte_none(*vmf->pte)))
		return VM_FAULT_NOPAGE;

	flush_icache_page(vma, page);
	entry = mk_pte(page, vma->vm_page_prot);
	if (write)
		entry = maybe_mkwrite(pte_mkdirty(entry), vma);
	/* copy-on-write page */
	if (write && !(vma->vm_flags & VM_SHARED)) {
		inc_mm_counter_fast(vma->vm_mm, MM_ANONPAGES);
		page_add_new_anon_rmap(page, vma, vmf->address, false);
		mem_cgroup_commit_charge(page, memcg, false, false);
		lru_cache_add_active_or_unevictable(page, vma);
	} else {
		inc_mm_counter_fast(vma->vm_mm, mm_counter_file(page));
		page_add_file_rmap(page, false);
	}
	set_pte_at(vma->vm_mm, vmf->address, vmf->pte, entry);

	/* no need to invalidate: a not-present page won't be cached */
	update_mmu_cache(vma, vmf->address, vmf->pte);

	return 0;
}


/**
 * finish_fault - finish page fault once we have prepared the page to fault
 *
 * @vmf: structure describing the fault
 *
 * This function handles all that is needed to finish a page fault once the
 * page to fault in is prepared. It handles locking of PTEs, inserts PTE for
 * given page, adds reverse page mapping, handles memcg charges and LRU
 * addition.
 *
 * The function expects the page to be locked and on success it consumes a
 * reference of a page being mapped (for the PTE which maps it).
 *
 * Return: %0 on success, %VM_FAULT_ code in case of error.
 */
vm_fault_t finish_fault(struct vm_fault *vmf)
{
	struct page *page;
	vm_fault_t ret = 0;

	/* Did we COW the page? */
	if ((vmf->flags & FAULT_FLAG_WRITE) &&
	    !(vmf->vma->vm_flags & VM_SHARED))
		page = vmf->cow_page;
	else
		page = vmf->page;

	/*
	 * check even for read faults because we might have lost our CoWed
	 * page
	 */
	if (!(vmf->vma->vm_flags & VM_SHARED))
		ret = check_stable_address_space(vmf->vma->vm_mm);
	if (!ret)
		ret = alloc_set_pte(vmf, vmf->memcg, page);
	if (vmf->pte)
		pte_unmap_unlock(vmf->pte, vmf->ptl);
	return ret;
}

static unsigned long fault_around_bytes __read_mostly =
	rounddown_pow_of_two(65536);

#ifdef CONFIG_DEBUG_FS
static int fault_around_bytes_get(void *data, u64 *val)
{
	*val = fault_around_bytes;
	return 0;
}

/*
 * fault_around_bytes must be rounded down to the nearest page order as it's
 * what do_fault_around() expects to see.
 */
static int fault_around_bytes_set(void *data, u64 val)
{
	if (val / PAGE_SIZE > PTRS_PER_PTE)
		return -EINVAL;
	if (val > PAGE_SIZE)
		fault_around_bytes = rounddown_pow_of_two(val);
	else
		fault_around_bytes = PAGE_SIZE; /* rounddown_pow_of_two(0) is undefined */
	return 0;
}
DEFINE_DEBUGFS_ATTRIBUTE(fault_around_bytes_fops,
		fault_around_bytes_get, fault_around_bytes_set, "%llu\n");

static int __init fault_around_debugfs(void)
{
	debugfs_create_file_unsafe("fault_around_bytes", 0644, NULL, NULL,
				   &fault_around_bytes_fops);
	return 0;
}
late_initcall(fault_around_debugfs);
#endif

/*
 * do_fault_around() tries to map few pages around the fault address. The hope
 * is that the pages will be needed soon and this will lower the number of
 * faults to handle.
 *
 * It uses vm_ops->map_pages() to map the pages, which skips the page if it's
 * not ready to be mapped: not up-to-date, locked, etc.
 *
 * This function is called with the page table lock taken. In the split ptlock
 * case the page table lock only protects only those entries which belong to
 * the page table corresponding to the fault address.
 *
 * This function doesn't cross the VMA boundaries, in order to call map_pages()
 * only once.
 *
 * fault_around_bytes defines how many bytes we'll try to map.
 * do_fault_around() expects it to be set to a power of two less than or equal
 * to PTRS_PER_PTE.
 *
 * The virtual address of the area that we map is naturally aligned to
 * fault_around_bytes rounded down to the machine page size
 * (and therefore to page order).  This way it's easier to guarantee
 * that we don't cross page table boundaries.
 */
static vm_fault_t do_fault_around(struct vm_fault *vmf)
{
	unsigned long address = vmf->address, nr_pages, mask;
	pgoff_t start_pgoff = vmf->pgoff;
	pgoff_t end_pgoff;
	int off;
	vm_fault_t ret = 0;

	nr_pages = READ_ONCE(fault_around_bytes) >> PAGE_SHIFT;
	mask = ~(nr_pages * PAGE_SIZE - 1) & PAGE_MASK;

	vmf->address = max(address & mask, vmf->vma->vm_start);
	off = ((address - vmf->address) >> PAGE_SHIFT) & (PTRS_PER_PTE - 1);
	start_pgoff -= off;

	/*
	 *  end_pgoff is either the end of the page table, the end of
	 *  the vma or nr_pages from start_pgoff, depending what is nearest.
	 */
	end_pgoff = start_pgoff -
		((vmf->address >> PAGE_SHIFT) & (PTRS_PER_PTE - 1)) +
		PTRS_PER_PTE - 1;
	end_pgoff = min3(end_pgoff, vma_pages(vmf->vma) + vmf->vma->vm_pgoff - 1,
			start_pgoff + nr_pages - 1);

	if (pmd_none(*vmf->pmd)) {
		vmf->prealloc_pte = pte_alloc_one(vmf->vma->vm_mm);
		if (!vmf->prealloc_pte)
			goto out;
		smp_wmb(); /* See comment in __pte_alloc() */
	}

	vmf->vma->vm_ops->map_pages(vmf, start_pgoff, end_pgoff);

	/* Huge page is mapped? Page fault is solved */
	if (pmd_trans_huge(*vmf->pmd)) {
		ret = VM_FAULT_NOPAGE;
		goto out;
	}

	/* ->map_pages() haven't done anything useful. Cold page cache? */
	if (!vmf->pte)
		goto out;

	/* check if the page fault is solved */
	vmf->pte -= (vmf->address >> PAGE_SHIFT) - (address >> PAGE_SHIFT);
	if (!pte_none(*vmf->pte))
		ret = VM_FAULT_NOPAGE;
	pte_unmap_unlock(vmf->pte, vmf->ptl);
out:
	vmf->address = address;
	vmf->pte = NULL;
	return ret;
}

static vm_fault_t do_read_fault(struct vm_fault *vmf)
{
	struct vm_area_struct *vma = vmf->vma;
	vm_fault_t ret = 0;

	/*
	 * Let's call ->map_pages() first and use ->fault() as fallback
	 * if page by the offset is not ready to be mapped (cold cache or
	 * something).
	 */
	if (vma->vm_ops->map_pages && fault_around_bytes >> PAGE_SHIFT > 1) {
		ret = do_fault_around(vmf);
		if (ret)
			return ret;
	}

	ret = __do_fault(vmf);
	if (unlikely(ret & (VM_FAULT_ERROR | VM_FAULT_NOPAGE | VM_FAULT_RETRY)))
		return ret;

	ret |= finish_fault(vmf);
	unlock_page(vmf->page);
	if (unlikely(ret & (VM_FAULT_ERROR | VM_FAULT_NOPAGE | VM_FAULT_RETRY)))
		put_page(vmf->page);
	return ret;
}

static vm_fault_t do_cow_fault(struct vm_fault *vmf)
{
	struct vm_area_struct *vma = vmf->vma;
	vm_fault_t ret;

	if (unlikely(anon_vma_prepare(vma)))
		return VM_FAULT_OOM;

	vmf->cow_page = alloc_page_vma(GFP_HIGHUSER_MOVABLE, vma, vmf->address);
	if (!vmf->cow_page)
		return VM_FAULT_OOM;

	if (mem_cgroup_try_charge_delay(vmf->cow_page, vma->vm_mm, GFP_KERNEL,
				&vmf->memcg, false)) {
		put_page(vmf->cow_page);
		return VM_FAULT_OOM;
	}

	ret = __do_fault(vmf);
	if (unlikely(ret & (VM_FAULT_ERROR | VM_FAULT_NOPAGE | VM_FAULT_RETRY)))
		goto uncharge_out;
	if (ret & VM_FAULT_DONE_COW)
		return ret;

	copy_user_highpage(vmf->cow_page, vmf->page, vmf->address, vma);
	__SetPageUptodate(vmf->cow_page);

	ret |= finish_fault(vmf);
	unlock_page(vmf->page);
	put_page(vmf->page);
	if (unlikely(ret & (VM_FAULT_ERROR | VM_FAULT_NOPAGE | VM_FAULT_RETRY)))
		goto uncharge_out;
	return ret;
uncharge_out:
	mem_cgroup_cancel_charge(vmf->cow_page, vmf->memcg, false);
	put_page(vmf->cow_page);
	return ret;
}

static vm_fault_t do_shared_fault(struct vm_fault *vmf)
{
	struct vm_area_struct *vma = vmf->vma;
	vm_fault_t ret, tmp;

	ret = __do_fault(vmf);
	if (unlikely(ret & (VM_FAULT_ERROR | VM_FAULT_NOPAGE | VM_FAULT_RETRY)))
		return ret;

	/*
	 * Check if the backing address space wants to know that the page is
	 * about to become writable
	 */
	if (vma->vm_ops->page_mkwrite) {
		unlock_page(vmf->page);
		tmp = do_page_mkwrite(vmf);
		if (unlikely(!tmp ||
				(tmp & (VM_FAULT_ERROR | VM_FAULT_NOPAGE)))) {
			put_page(vmf->page);
			return tmp;
		}
	}

	ret |= finish_fault(vmf);
	if (unlikely(ret & (VM_FAULT_ERROR | VM_FAULT_NOPAGE |
					VM_FAULT_RETRY))) {
		unlock_page(vmf->page);
		put_page(vmf->page);
		return ret;
	}

	fault_dirty_shared_page(vma, vmf->page);
	return ret;
}

/*
 * We enter with non-exclusive mmap_sem (to exclude vma changes,
 * but allow concurrent faults).
 * The mmap_sem may have been released depending on flags and our
 * return value.  See filemap_fault() and __lock_page_or_retry().
 * If mmap_sem is released, vma may become invalid (for example
 * by other thread calling munmap()).
 */
static vm_fault_t do_fault(struct vm_fault *vmf)
{
	struct vm_area_struct *vma = vmf->vma;
	struct mm_struct *vm_mm = vma->vm_mm;
	vm_fault_t ret;

	/*
	 * The VMA was not fully populated on mmap() or missing VM_DONTEXPAND
	 */
	if (!vma->vm_ops->fault) {
		/*
		 * If we find a migration pmd entry or a none pmd entry, which
		 * should never happen, return SIGBUS
		 */
		if (unlikely(!pmd_present(*vmf->pmd)))
			ret = VM_FAULT_SIGBUS;
		else {
			vmf->pte = pte_offset_map_lock(vmf->vma->vm_mm,
						       vmf->pmd,
						       vmf->address,
						       &vmf->ptl);
			/*
			 * Make sure this is not a temporary clearing of pte
			 * by holding ptl and checking again. A R/M/W update
			 * of pte involves: take ptl, clearing the pte so that
			 * we don't have concurrent modification by hardware
			 * followed by an update.
			 */
			if (unlikely(pte_none(*vmf->pte)))
				ret = VM_FAULT_SIGBUS;
			else
				ret = VM_FAULT_NOPAGE;

			pte_unmap_unlock(vmf->pte, vmf->ptl);
		}
	} else if (!(vmf->flags & FAULT_FLAG_WRITE))
		ret = do_read_fault(vmf);
	else if (!(vma->vm_flags & VM_SHARED))
		ret = do_cow_fault(vmf);
	else
		ret = do_shared_fault(vmf);

	/* preallocated pagetable is unused: free it */
	if (vmf->prealloc_pte) {
		pte_free(vm_mm, vmf->prealloc_pte);
		vmf->prealloc_pte = NULL;
	}
	return ret;
}

static int numa_migrate_prep(struct page *page, struct vm_area_struct *vma,
				unsigned long addr, int page_nid,
				int *flags)
{
	get_page(page);

	count_vm_numa_event(NUMA_HINT_FAULTS);
	if (page_nid == numa_node_id()) {
		count_vm_numa_event(NUMA_HINT_FAULTS_LOCAL);
		*flags |= TNF_FAULT_LOCAL;
	}

	return mpol_misplaced(page, vma, addr);
}

static vm_fault_t do_numa_page(struct vm_fault *vmf)
{
	struct vm_area_struct *vma = vmf->vma;
	struct page *page = NULL;
	int page_nid = NUMA_NO_NODE;
	int last_cpupid;
	int target_nid;
	bool migrated = false;
	pte_t pte, old_pte;
	bool was_writable = pte_savedwrite(vmf->orig_pte);
	int flags = 0;

	/*
	 * The "pte" at this point cannot be used safely without
	 * validation through pte_unmap_same(). It's of NUMA type but
	 * the pfn may be screwed if the read is non atomic.
	 */
	vmf->ptl = pte_lockptr(vma->vm_mm, vmf->pmd);
	spin_lock(vmf->ptl);
	if (unlikely(!pte_same(*vmf->pte, vmf->orig_pte))) {
		pte_unmap_unlock(vmf->pte, vmf->ptl);
		goto out;
	}

	/*
	 * Make it present again, Depending on how arch implementes non
	 * accessible ptes, some can allow access by kernel mode.
	 */
	old_pte = ptep_modify_prot_start(vma, vmf->address, vmf->pte);
	pte = pte_modify(old_pte, vma->vm_page_prot);
	pte = pte_mkyoung(pte);
	if (was_writable)
		pte = pte_mkwrite(pte);
	ptep_modify_prot_commit(vma, vmf->address, vmf->pte, old_pte, pte);
	update_mmu_cache(vma, vmf->address, vmf->pte);

	page = vm_normal_page(vma, vmf->address, pte);
	if (!page) {
		pte_unmap_unlock(vmf->pte, vmf->ptl);
		return 0;
	}

	/* TODO: handle PTE-mapped THP */
	if (PageCompound(page)) {
		pte_unmap_unlock(vmf->pte, vmf->ptl);
		return 0;
	}

	/*
	 * Avoid grouping on RO pages in general. RO pages shouldn't hurt as
	 * much anyway since they can be in shared cache state. This misses
	 * the case where a mapping is writable but the process never writes
	 * to it but pte_write gets cleared during protection updates and
	 * pte_dirty has unpredictable behaviour between PTE scan updates,
	 * background writeback, dirty balancing and application behaviour.
	 */
	if (!pte_write(pte))
		flags |= TNF_NO_GROUP;

	/*
	 * Flag if the page is shared between multiple address spaces. This
	 * is later used when determining whether to group tasks together
	 */
	if (page_mapcount(page) > 1 && (vma->vm_flags & VM_SHARED))
		flags |= TNF_SHARED;

	last_cpupid = page_cpupid_last(page);
	page_nid = page_to_nid(page);
	target_nid = numa_migrate_prep(page, vma, vmf->address, page_nid,
			&flags);
	pte_unmap_unlock(vmf->pte, vmf->ptl);
	if (target_nid == NUMA_NO_NODE) {
		put_page(page);
		goto out;
	}

	/* Migrate to the requested node */
	migrated = migrate_misplaced_page(page, vma, target_nid);
	if (migrated) {
		page_nid = target_nid;
		flags |= TNF_MIGRATED;
	} else
		flags |= TNF_MIGRATE_FAIL;

out:
	if (page_nid != NUMA_NO_NODE)
		task_numa_fault(last_cpupid, page_nid, 1, flags);
	return 0;
}

static inline vm_fault_t create_huge_pmd(struct vm_fault *vmf)
{
	if (vma_is_anonymous(vmf->vma))
		return do_huge_pmd_anonymous_page(vmf);
	if (vmf->vma->vm_ops->huge_fault)
		return vmf->vma->vm_ops->huge_fault(vmf, PE_SIZE_PMD);
	return VM_FAULT_FALLBACK;
}

/* `inline' is required to avoid gcc 4.1.2 build error */
static inline vm_fault_t wp_huge_pmd(struct vm_fault *vmf, pmd_t orig_pmd)
{
	if (vma_is_anonymous(vmf->vma))
		return do_huge_pmd_wp_page(vmf, orig_pmd);
	if (vmf->vma->vm_ops->huge_fault)
		return vmf->vma->vm_ops->huge_fault(vmf, PE_SIZE_PMD);

	/* COW handled on pte level: split pmd */
	VM_BUG_ON_VMA(vmf->vma->vm_flags & VM_SHARED, vmf->vma);
	__split_huge_pmd(vmf->vma, vmf->pmd, vmf->address, false, NULL);

	return VM_FAULT_FALLBACK;
}

static inline bool vma_is_accessible(struct vm_area_struct *vma)
{
	return vma->vm_flags & (VM_READ | VM_EXEC | VM_WRITE);
}

static vm_fault_t create_huge_pud(struct vm_fault *vmf)
{
#ifdef CONFIG_TRANSPARENT_HUGEPAGE
	/* No support for anonymous transparent PUD pages yet */
	if (vma_is_anonymous(vmf->vma))
		return VM_FAULT_FALLBACK;
	if (vmf->vma->vm_ops->huge_fault)
		return vmf->vma->vm_ops->huge_fault(vmf, PE_SIZE_PUD);
#endif /* CONFIG_TRANSPARENT_HUGEPAGE */
	return VM_FAULT_FALLBACK;
}

static vm_fault_t wp_huge_pud(struct vm_fault *vmf, pud_t orig_pud)
{
#ifdef CONFIG_TRANSPARENT_HUGEPAGE
	/* No support for anonymous transparent PUD pages yet */
	if (vma_is_anonymous(vmf->vma))
		return VM_FAULT_FALLBACK;
	if (vmf->vma->vm_ops->huge_fault)
		return vmf->vma->vm_ops->huge_fault(vmf, PE_SIZE_PUD);
#endif /* CONFIG_TRANSPARENT_HUGEPAGE */
	return VM_FAULT_FALLBACK;
}

/*
 * These routines also need to handle stuff like marking pages dirty
 * and/or accessed for architectures that don't do it in hardware (most
 * RISC architectures).  The early dirtying is also good on the i386.
 *
 * There is also a hook called "update_mmu_cache()" that architectures
 * with external mmu caches can use to update those (ie the Sparc or
 * PowerPC hashed page tables that act as extended TLBs).
 *
 * We enter with non-exclusive mmap_sem (to exclude vma changes, but allow
 * concurrent faults).
 *
 * The mmap_sem may have been released depending on flags and our return value.
 * See filemap_fault() and __lock_page_or_retry().
 */
static vm_fault_t handle_pte_fault(struct vm_fault *vmf)
{
	pte_t entry;

	if (unlikely(pmd_none(*vmf->pmd))) {
		/*
		 * Leave __pte_alloc() until later: because vm_ops->fault may
		 * want to allocate huge page, and if we expose page table
		 * for an instant, it will be difficult to retract from
		 * concurrent faults and from rmap lookups.
		 */
		vmf->pte = NULL;
	} else {
		/* See comment in pte_alloc_one_map() */
		if (pmd_devmap_trans_unstable(vmf->pmd))
			return 0;
		/*
		 * A regular pmd is established and it can't morph into a huge
		 * pmd from under us anymore at this point because we hold the
		 * mmap_sem read mode and khugepaged takes it in write mode.
		 * So now it's safe to run pte_offset_map().
		 */
		vmf->pte = pte_offset_map(vmf->pmd, vmf->address);
		vmf->orig_pte = *vmf->pte;

		/*
		 * some architectures can have larger ptes than wordsize,
		 * e.g.ppc44x-defconfig has CONFIG_PTE_64BIT=y and
		 * CONFIG_32BIT=y, so READ_ONCE cannot guarantee atomic
		 * accesses.  The code below just needs a consistent view
		 * for the ifs and we later double check anyway with the
		 * ptl lock held. So here a barrier will do.
		 */
		barrier();
		if (pte_none(vmf->orig_pte)) {
			pte_unmap(vmf->pte);
			vmf->pte = NULL;
		}
	}

	if (!vmf->pte) {
		if (vma_is_anonymous(vmf->vma))
			return do_anonymous_page(vmf);
		else
			return do_fault(vmf);
	}

	if (!pte_present(vmf->orig_pte))
		return do_swap_page(vmf);

	if (pte_protnone(vmf->orig_pte) && vma_is_accessible(vmf->vma))
		return do_numa_page(vmf);

	vmf->ptl = pte_lockptr(vmf->vma->vm_mm, vmf->pmd);
	spin_lock(vmf->ptl);
	entry = vmf->orig_pte;
	if (unlikely(!pte_same(*vmf->pte, entry)))
		goto unlock;
	if (vmf->flags & FAULT_FLAG_WRITE) {
		if (!pte_write(entry))
			return do_wp_page(vmf);
		entry = pte_mkdirty(entry);
	}
	entry = pte_mkyoung(entry);
	if (ptep_set_access_flags(vmf->vma, vmf->address, vmf->pte, entry,
				vmf->flags & FAULT_FLAG_WRITE)) {
		update_mmu_cache(vmf->vma, vmf->address, vmf->pte);
	} else {
		/*
		 * This is needed only for protection faults but the arch code
		 * is not yet telling us if this is a protection fault or not.
		 * This still avoids useless tlb flushes for .text page faults
		 * with threads.
		 */
		if (vmf->flags & FAULT_FLAG_WRITE)
			flush_tlb_fix_spurious_fault(vmf->vma, vmf->address);
	}
unlock:
	pte_unmap_unlock(vmf->pte, vmf->ptl);
	return 0;
}

/*
 * By the time we get here, we already hold the mm semaphore
 *
 * The mmap_sem may have been released depending on flags and our
 * return value.  See filemap_fault() and __lock_page_or_retry().
 */
static vm_fault_t __handle_mm_fault(struct vm_area_struct *vma,
		unsigned long address, unsigned int flags)
{
	struct vm_fault vmf = {
		.vma = vma,
		.address = address & PAGE_MASK,
		.flags = flags,
		.pgoff = linear_page_index(vma, address),
		.gfp_mask = __get_fault_gfp_mask(vma),
	};
	unsigned int dirty = flags & FAULT_FLAG_WRITE;
	struct mm_struct *mm = vma->vm_mm;
	pgd_t *pgd;
	p4d_t *p4d;
	vm_fault_t ret;

	pgd = pgd_offset(mm, address);
	p4d = p4d_alloc(mm, pgd, address);
	if (!p4d)
		return VM_FAULT_OOM;

	vmf.pud = pud_alloc(mm, p4d, address);
	if (!vmf.pud)
		return VM_FAULT_OOM;
	if (pud_none(*vmf.pud) && __transparent_hugepage_enabled(vma)) {
		ret = create_huge_pud(&vmf);
		if (!(ret & VM_FAULT_FALLBACK))
			return ret;
	} else {
		pud_t orig_pud = *vmf.pud;

		barrier();
		if (pud_trans_huge(orig_pud) || pud_devmap(orig_pud)) {

			/* NUMA case for anonymous PUDs would go here */

			if (dirty && !pud_write(orig_pud)) {
				ret = wp_huge_pud(&vmf, orig_pud);
				if (!(ret & VM_FAULT_FALLBACK))
					return ret;
			} else {
				huge_pud_set_accessed(&vmf, orig_pud);
				return 0;
			}
		}
	}

	vmf.pmd = pmd_alloc(mm, vmf.pud, address);
	if (!vmf.pmd)
		return VM_FAULT_OOM;
	if (pmd_none(*vmf.pmd) && __transparent_hugepage_enabled(vma)) {
		ret = create_huge_pmd(&vmf);
		if (!(ret & VM_FAULT_FALLBACK))
			return ret;
	} else {
		pmd_t orig_pmd = *vmf.pmd;

		barrier();
		if (unlikely(is_swap_pmd(orig_pmd))) {
			VM_BUG_ON(thp_migration_supported() &&
					  !is_pmd_migration_entry(orig_pmd));
			if (is_pmd_migration_entry(orig_pmd))
				pmd_migration_entry_wait(mm, vmf.pmd);
			return 0;
		}
		if (pmd_trans_huge(orig_pmd) || pmd_devmap(orig_pmd)) {
			if (pmd_protnone(orig_pmd) && vma_is_accessible(vma))
				return do_huge_pmd_numa_page(&vmf, orig_pmd);

			if (dirty && !pmd_write(orig_pmd)) {
				ret = wp_huge_pmd(&vmf, orig_pmd);
				if (!(ret & VM_FAULT_FALLBACK))
					return ret;
			} else {
				huge_pmd_set_accessed(&vmf, orig_pmd);
				return 0;
			}
		}
	}

	return handle_pte_fault(&vmf);
}

/*
 * By the time we get here, we already hold the mm semaphore
 *
 * The mmap_sem may have been released depending on flags and our
 * return value.  See filemap_fault() and __lock_page_or_retry().
 */
vm_fault_t handle_mm_fault(struct vm_area_struct *vma, unsigned long address,
		unsigned int flags)
{
	vm_fault_t ret;

	__set_current_state(TASK_RUNNING);

	count_vm_event(PGFAULT);
	count_memcg_event_mm(vma->vm_mm, PGFAULT);

	/* do counter updates before entering really critical section. */
	check_sync_rss_stat(current);

	if (!arch_vma_access_permitted(vma, flags & FAULT_FLAG_WRITE,
					    flags & FAULT_FLAG_INSTRUCTION,
					    flags & FAULT_FLAG_REMOTE))
		return VM_FAULT_SIGSEGV;

	/*
	 * Enable the memcg OOM handling for faults triggered in user
	 * space.  Kernel faults are handled more gracefully.
	 */
	if (flags & FAULT_FLAG_USER)
		mem_cgroup_enter_user_fault();

	if (unlikely(is_vm_hugetlb_page(vma)))
		ret = hugetlb_fault(vma->vm_mm, vma, address, flags);
	else
		ret = __handle_mm_fault(vma, address, flags);

	if (flags & FAULT_FLAG_USER) {
		mem_cgroup_exit_user_fault();
		/*
		 * The task may have entered a memcg OOM situation but
		 * if the allocation error was handled gracefully (no
		 * VM_FAULT_OOM), there is no need to kill anything.
		 * Just clean up the OOM state peacefully.
		 */
		if (task_in_memcg_oom(current) && !(ret & VM_FAULT_OOM))
			mem_cgroup_oom_synchronize(false);
	}

	return ret;
}
EXPORT_SYMBOL_GPL(handle_mm_fault);

#ifndef __PAGETABLE_P4D_FOLDED
/*
 * Allocate p4d page table.
 * We've already handled the fast-path in-line.
 */
int __p4d_alloc(struct mm_struct *mm, pgd_t *pgd, unsigned long address)
{
	p4d_t *new = p4d_alloc_one(mm, address);
	if (!new)
		return -ENOMEM;

	smp_wmb(); /* See comment in __pte_alloc */

	spin_lock(&mm->page_table_lock);
	if (pgd_present(*pgd))		/* Another has populated it */
		p4d_free(mm, new);
	else
		pgd_populate(mm, pgd, new);
	spin_unlock(&mm->page_table_lock);
	return 0;
}
#endif /* __PAGETABLE_P4D_FOLDED */

#ifndef __PAGETABLE_PUD_FOLDED
/*
 * Allocate page upper directory.
 * We've already handled the fast-path in-line.
 */
int __pud_alloc(struct mm_struct *mm, p4d_t *p4d, unsigned long address)
{
	pud_t *new = pud_alloc_one(mm, address);
	if (!new)
		return -ENOMEM;

	smp_wmb(); /* See comment in __pte_alloc */

	spin_lock(&mm->page_table_lock);
#ifndef __ARCH_HAS_5LEVEL_HACK
	if (!p4d_present(*p4d)) {
		mm_inc_nr_puds(mm);
		p4d_populate(mm, p4d, new);
	} else	/* Another has populated it */
		pud_free(mm, new);
#else
	if (!pgd_present(*p4d)) {
		mm_inc_nr_puds(mm);
		pgd_populate(mm, p4d, new);
	} else	/* Another has populated it */
		pud_free(mm, new);
#endif /* __ARCH_HAS_5LEVEL_HACK */
	spin_unlock(&mm->page_table_lock);
	return 0;
}
#endif /* __PAGETABLE_PUD_FOLDED */

#ifndef __PAGETABLE_PMD_FOLDED
/*
 * Allocate page middle directory.
 * We've already handled the fast-path in-line.
 */
int __pmd_alloc(struct mm_struct *mm, pud_t *pud, unsigned long address)
{
	spinlock_t *ptl;
	pmd_t *new = pmd_alloc_one(mm, address);
	if (!new)
		return -ENOMEM;

	smp_wmb(); /* See comment in __pte_alloc */

	ptl = pud_lock(mm, pud);
#ifndef __ARCH_HAS_4LEVEL_HACK
	if (!pud_present(*pud)) {
		mm_inc_nr_pmds(mm);
		pud_populate(mm, pud, new);
	} else	/* Another has populated it */
		pmd_free(mm, new);
#else
	if (!pgd_present(*pud)) {
		mm_inc_nr_pmds(mm);
		pgd_populate(mm, pud, new);
	} else /* Another has populated it */
		pmd_free(mm, new);
#endif /* __ARCH_HAS_4LEVEL_HACK */
	spin_unlock(ptl);
	return 0;
}
#endif /* __PAGETABLE_PMD_FOLDED */

static int __follow_pte_pmd(struct mm_struct *mm, unsigned long address,
			    struct mmu_notifier_range *range,
			    pte_t **ptepp, pmd_t **pmdpp, spinlock_t **ptlp)
{
	pgd_t *pgd;
	p4d_t *p4d;
	pud_t *pud;
	pmd_t *pmd;
	pte_t *ptep;

	pgd = pgd_offset(mm, address);
	if (pgd_none(*pgd) || unlikely(pgd_bad(*pgd)))
		goto out;

	p4d = p4d_offset(pgd, address);
	if (p4d_none(*p4d) || unlikely(p4d_bad(*p4d)))
		goto out;

	pud = pud_offset(p4d, address);
	if (pud_none(*pud) || unlikely(pud_bad(*pud)))
		goto out;

	pmd = pmd_offset(pud, address);
	VM_BUG_ON(pmd_trans_huge(*pmd));

	if (pmd_huge(*pmd)) {
		if (!pmdpp)
			goto out;

		if (range) {
			mmu_notifier_range_init(range, MMU_NOTIFY_CLEAR, 0,
						NULL, mm, address & PMD_MASK,
						(address & PMD_MASK) + PMD_SIZE);
			mmu_notifier_invalidate_range_start(range);
		}
		*ptlp = pmd_lock(mm, pmd);
		if (pmd_huge(*pmd)) {
			*pmdpp = pmd;
			return 0;
		}
		spin_unlock(*ptlp);
		if (range)
			mmu_notifier_invalidate_range_end(range);
	}

	if (pmd_none(*pmd) || unlikely(pmd_bad(*pmd)))
		goto out;

	if (range) {
		mmu_notifier_range_init(range, MMU_NOTIFY_CLEAR, 0, NULL, mm,
					address & PAGE_MASK,
					(address & PAGE_MASK) + PAGE_SIZE);
		mmu_notifier_invalidate_range_start(range);
	}
	ptep = pte_offset_map_lock(mm, pmd, address, ptlp);
	if (!pte_present(*ptep))
		goto unlock;
	*ptepp = ptep;
	return 0;
unlock:
	pte_unmap_unlock(ptep, *ptlp);
	if (range)
		mmu_notifier_invalidate_range_end(range);
out:
	return -EINVAL;
}

static inline int follow_pte(struct mm_struct *mm, unsigned long address,
			     pte_t **ptepp, spinlock_t **ptlp)
{
	int res;

	/* (void) is needed to make gcc happy */
	(void) __cond_lock(*ptlp,
			   !(res = __follow_pte_pmd(mm, address, NULL,
						    ptepp, NULL, ptlp)));
	return res;
}

int follow_pte_pmd(struct mm_struct *mm, unsigned long address,
		   struct mmu_notifier_range *range,
		   pte_t **ptepp, pmd_t **pmdpp, spinlock_t **ptlp)
{
	int res;

	/* (void) is needed to make gcc happy */
	(void) __cond_lock(*ptlp,
			   !(res = __follow_pte_pmd(mm, address, range,
						    ptepp, pmdpp, ptlp)));
	return res;
}
EXPORT_SYMBOL(follow_pte_pmd);

/**
 * follow_pfn - look up PFN at a user virtual address
 * @vma: memory mapping
 * @address: user virtual address
 * @pfn: location to store found PFN
 *
 * Only IO mappings and raw PFN mappings are allowed.
 *
 * Return: zero and the pfn at @pfn on success, -ve otherwise.
 */
int follow_pfn(struct vm_area_struct *vma, unsigned long address,
	unsigned long *pfn)
{
	int ret = -EINVAL;
	spinlock_t *ptl;
	pte_t *ptep;

	if (!(vma->vm_flags & (VM_IO | VM_PFNMAP)))
		return ret;

	ret = follow_pte(vma->vm_mm, address, &ptep, &ptl);
	if (ret)
		return ret;
	*pfn = pte_pfn(*ptep);
	pte_unmap_unlock(ptep, ptl);
	return 0;
}
EXPORT_SYMBOL(follow_pfn);

#ifdef CONFIG_HAVE_IOREMAP_PROT
int follow_phys(struct vm_area_struct *vma,
		unsigned long address, unsigned int flags,
		unsigned long *prot, resource_size_t *phys)
{
	int ret = -EINVAL;
	pte_t *ptep, pte;
	spinlock_t *ptl;

	if (!(vma->vm_flags & (VM_IO | VM_PFNMAP)))
		goto out;

	if (follow_pte(vma->vm_mm, address, &ptep, &ptl))
		goto out;
	pte = *ptep;

	if ((flags & FOLL_WRITE) && !pte_write(pte))
		goto unlock;

	*prot = pgprot_val(pte_pgprot(pte));
	*phys = (resource_size_t)pte_pfn(pte) << PAGE_SHIFT;

	ret = 0;
unlock:
	pte_unmap_unlock(ptep, ptl);
out:
	return ret;
}

int generic_access_phys(struct vm_area_struct *vma, unsigned long addr,
			void *buf, int len, int write)
{
	resource_size_t phys_addr;
	unsigned long prot = 0;
	void __iomem *maddr;
	int offset = addr & (PAGE_SIZE-1);

	if (follow_phys(vma, addr, write, &prot, &phys_addr))
		return -EINVAL;

	maddr = ioremap_prot(phys_addr, PAGE_ALIGN(len + offset), prot);
	if (!maddr)
		return -ENOMEM;

	if (write)
		memcpy_toio(maddr + offset, buf, len);
	else
		memcpy_fromio(buf, maddr + offset, len);
	iounmap(maddr);

	return len;
}
EXPORT_SYMBOL_GPL(generic_access_phys);
#endif

/*
 * Access another process' address space as given in mm.  If non-NULL, use the
 * given task for page fault accounting.
 */
int __access_remote_vm(struct task_struct *tsk, struct mm_struct *mm,
		unsigned long addr, void *buf, int len, unsigned int gup_flags)
{
	struct vm_area_struct *vma;
	void *old_buf = buf;
	int write = gup_flags & FOLL_WRITE;

	if (down_read_killable(&mm->mmap_sem))
		return 0;

	/* ignore errors, just check how much was successfully transferred */
	while (len) {
		int bytes, ret, offset;
		void *maddr;
		struct page *page = NULL;

		ret = get_user_pages_remote(tsk, mm, addr, 1,
				gup_flags, &page, &vma, NULL);
		if (ret <= 0) {
#ifndef CONFIG_HAVE_IOREMAP_PROT
			break;
#else
			/*
			 * Check if this is a VM_IO | VM_PFNMAP VMA, which
			 * we can access using slightly different code.
			 */
			vma = find_vma(mm, addr);
			if (!vma || vma->vm_start > addr)
				break;
			if (vma->vm_ops && vma->vm_ops->access)
				ret = vma->vm_ops->access(vma, addr, buf,
							  len, write);
			if (ret <= 0)
				break;
			bytes = ret;
#endif
		} else {
			bytes = len;
			offset = addr & (PAGE_SIZE-1);
			if (bytes > PAGE_SIZE-offset)
				bytes = PAGE_SIZE-offset;

			maddr = kmap(page);
			if (write) {
				copy_to_user_page(vma, page, addr,
						  maddr + offset, buf, bytes);
				set_page_dirty_lock(page);
			} else {
				copy_from_user_page(vma, page, addr,
						    buf, maddr + offset, bytes);
			}
			kunmap(page);
			put_page(page);
		}
		len -= bytes;
		buf += bytes;
		addr += bytes;
	}
	up_read(&mm->mmap_sem);

	return buf - old_buf;
}

/**
 * access_remote_vm - access another process' address space
 * @mm:		the mm_struct of the target address space
 * @addr:	start address to access
 * @buf:	source or destination buffer
 * @len:	number of bytes to transfer
 * @gup_flags:	flags modifying lookup behaviour
 *
 * The caller must hold a reference on @mm.
 *
 * Return: number of bytes copied from source to destination.
 */
int access_remote_vm(struct mm_struct *mm, unsigned long addr,
		void *buf, int len, unsigned int gup_flags)
{
	return __access_remote_vm(NULL, mm, addr, buf, len, gup_flags);
}

/*
 * Access another process' address space.
 * Source/target buffer must be kernel space,
 * Do not walk the page table directly, use get_user_pages
 */
int access_process_vm(struct task_struct *tsk, unsigned long addr,
		void *buf, int len, unsigned int gup_flags)
{
	struct mm_struct *mm;
	int ret;

	mm = get_task_mm(tsk);
	if (!mm)
		return 0;

	ret = __access_remote_vm(tsk, mm, addr, buf, len, gup_flags);

	mmput(mm);

	return ret;
}
EXPORT_SYMBOL_GPL(access_process_vm);

/*
 * Print the name of a VMA.
 */
void print_vma_addr(char *prefix, unsigned long ip)
{
	struct mm_struct *mm = current->mm;
	struct vm_area_struct *vma;

	/*
	 * we might be running from an atomic context so we cannot sleep
	 */
	if (!down_read_trylock(&mm->mmap_sem))
		return;

	vma = find_vma(mm, ip);
	if (vma && vma->vm_file) {
		struct file *f = vma->vm_file;
		char *buf = (char *)__get_free_page(GFP_NOWAIT);
		if (buf) {
			char *p;

			p = file_path(f, buf, PAGE_SIZE);
			if (IS_ERR(p))
				p = "?";
			printk("%s%s[%lx+%lx]", prefix, kbasename(p),
					vma->vm_start,
					vma->vm_end - vma->vm_start);
			free_page((unsigned long)buf);
		}
	}
	up_read(&mm->mmap_sem);
}

#if defined(CONFIG_PROVE_LOCKING) || defined(CONFIG_DEBUG_ATOMIC_SLEEP)
void __might_fault(const char *file, int line)
{
	/*
	 * Some code (nfs/sunrpc) uses socket ops on kernel memory while
	 * holding the mmap_sem, this is safe because kernel memory doesn't
	 * get paged out, therefore we'll never actually fault, and the
	 * below annotations will generate false positives.
	 */
	if (uaccess_kernel())
		return;
	if (pagefault_disabled())
		return;
	__might_sleep(file, line, 0);
#if defined(CONFIG_DEBUG_ATOMIC_SLEEP)
	if (current->mm)
		might_lock_read(&current->mm->mmap_sem);
#endif
}
EXPORT_SYMBOL(__might_fault);
#endif

#if defined(CONFIG_TRANSPARENT_HUGEPAGE) || defined(CONFIG_HUGETLBFS)
/*
 * Process all subpages of the specified huge page with the specified
 * operation.  The target subpage will be processed last to keep its
 * cache lines hot.
 */
static inline void process_huge_page(
	unsigned long addr_hint, unsigned int pages_per_huge_page,
	void (*process_subpage)(unsigned long addr, int idx, void *arg),
	void *arg)
{
	int i, n, base, l;
	unsigned long addr = addr_hint &
		~(((unsigned long)pages_per_huge_page << PAGE_SHIFT) - 1);

	/* Process target subpage last to keep its cache lines hot */
	might_sleep();
	n = (addr_hint - addr) / PAGE_SIZE;
	if (2 * n <= pages_per_huge_page) {
		/* If target subpage in first half of huge page */
		base = 0;
		l = n;
		/* Process subpages at the end of huge page */
		for (i = pages_per_huge_page - 1; i >= 2 * n; i--) {
			cond_resched();
			process_subpage(addr + i * PAGE_SIZE, i, arg);
		}
	} else {
		/* If target subpage in second half of huge page */
		base = pages_per_huge_page - 2 * (pages_per_huge_page - n);
		l = pages_per_huge_page - n;
		/* Process subpages at the begin of huge page */
		for (i = 0; i < base; i++) {
			cond_resched();
			process_subpage(addr + i * PAGE_SIZE, i, arg);
		}
	}
	/*
	 * Process remaining subpages in left-right-left-right pattern
	 * towards the target subpage
	 */
	for (i = 0; i < l; i++) {
		int left_idx = base + i;
		int right_idx = base + 2 * l - 1 - i;

		cond_resched();
		process_subpage(addr + left_idx * PAGE_SIZE, left_idx, arg);
		cond_resched();
		process_subpage(addr + right_idx * PAGE_SIZE, right_idx, arg);
	}
}

static void clear_gigantic_page(struct page *page,
				unsigned long addr,
				unsigned int pages_per_huge_page)
{
	int i;
	struct page *p = page;

	might_sleep();
	for (i = 0; i < pages_per_huge_page;
	     i++, p = mem_map_next(p, page, i)) {
		cond_resched();
		clear_user_highpage(p, addr + i * PAGE_SIZE);
	}
}

static void clear_subpage(unsigned long addr, int idx, void *arg)
{
	struct page *page = arg;

	clear_user_highpage(page + idx, addr);
}

void clear_huge_page(struct page *page,
		     unsigned long addr_hint, unsigned int pages_per_huge_page)
{
	unsigned long addr = addr_hint &
		~(((unsigned long)pages_per_huge_page << PAGE_SHIFT) - 1);

	if (unlikely(pages_per_huge_page > MAX_ORDER_NR_PAGES)) {
		clear_gigantic_page(page, addr, pages_per_huge_page);
		return;
	}

	process_huge_page(addr_hint, pages_per_huge_page, clear_subpage, page);
}

static void copy_user_gigantic_page(struct page *dst, struct page *src,
				    unsigned long addr,
				    struct vm_area_struct *vma,
				    unsigned int pages_per_huge_page)
{
	int i;
	struct page *dst_base = dst;
	struct page *src_base = src;

	for (i = 0; i < pages_per_huge_page; ) {
		cond_resched();
		copy_user_highpage(dst, src, addr + i*PAGE_SIZE, vma);

		i++;
		dst = mem_map_next(dst, dst_base, i);
		src = mem_map_next(src, src_base, i);
	}
}

struct copy_subpage_arg {
	struct page *dst;
	struct page *src;
	struct vm_area_struct *vma;
};

static void copy_subpage(unsigned long addr, int idx, void *arg)
{
	struct copy_subpage_arg *copy_arg = arg;

	copy_user_highpage(copy_arg->dst + idx, copy_arg->src + idx,
			   addr, copy_arg->vma);
}

void copy_user_huge_page(struct page *dst, struct page *src,
			 unsigned long addr_hint, struct vm_area_struct *vma,
			 unsigned int pages_per_huge_page)
{
	unsigned long addr = addr_hint &
		~(((unsigned long)pages_per_huge_page << PAGE_SHIFT) - 1);
	struct copy_subpage_arg arg = {
		.dst = dst,
		.src = src,
		.vma = vma,
	};

	if (unlikely(pages_per_huge_page > MAX_ORDER_NR_PAGES)) {
		copy_user_gigantic_page(dst, src, addr, vma,
					pages_per_huge_page);
		return;
	}

	process_huge_page(addr_hint, pages_per_huge_page, copy_subpage, &arg);
}

long copy_huge_page_from_user(struct page *dst_page,
				const void __user *usr_src,
				unsigned int pages_per_huge_page,
				bool allow_pagefault)
{
	void *src = (void *)usr_src;
	void *page_kaddr;
	unsigned long i, rc = 0;
	unsigned long ret_val = pages_per_huge_page * PAGE_SIZE;

	for (i = 0; i < pages_per_huge_page; i++) {
		if (allow_pagefault)
			page_kaddr = kmap(dst_page + i);
		else
			page_kaddr = kmap_atomic(dst_page + i);
		rc = copy_from_user(page_kaddr,
				(const void __user *)(src + i * PAGE_SIZE),
				PAGE_SIZE);
		if (allow_pagefault)
			kunmap(dst_page + i);
		else
			kunmap_atomic(page_kaddr);

		ret_val -= (PAGE_SIZE - rc);
		if (rc)
			break;

		cond_resched();
	}
	return ret_val;
}
#endif /* CONFIG_TRANSPARENT_HUGEPAGE || CONFIG_HUGETLBFS */

#if USE_SPLIT_PTE_PTLOCKS && ALLOC_SPLIT_PTLOCKS

static struct kmem_cache *page_ptl_cachep;

void __init ptlock_cache_init(void)
{
	page_ptl_cachep = kmem_cache_create("page->ptl", sizeof(spinlock_t), 0,
			SLAB_PANIC, NULL);
}

bool ptlock_alloc(struct page *page)
{
	spinlock_t *ptl;

	ptl = kmem_cache_alloc(page_ptl_cachep, GFP_KERNEL);
	if (!ptl)
		return false;
	page->ptl = ptl;
	return true;
}

void ptlock_free(struct page *page)
{
	kmem_cache_free(page_ptl_cachep, page->ptl);
}
#endif<|MERGE_RESOLUTION|>--- conflicted
+++ resolved
@@ -3083,12 +3083,7 @@
 	 *				# flush A, B to clear the writeback
 	 */
 	if (pmd_none(*vmf->pmd) && !vmf->prealloc_pte) {
-<<<<<<< HEAD
-		vmf->prealloc_pte = pte_alloc_one(vmf->vma->vm_mm,
-						  vmf->address);
-=======
 		vmf->prealloc_pte = pte_alloc_one(vmf->vma->vm_mm);
->>>>>>> f7688b48
 		if (!vmf->prealloc_pte)
 			return VM_FAULT_OOM;
 		smp_wmb(); /* See comment in __pte_alloc() */
