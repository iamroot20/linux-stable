--- conflicted
+++ resolved
@@ -179,14 +179,6 @@
 	if (s->refcount < 0)
 		return 1;
 
-#ifdef CONFIG_MEMCG_KMEM
-	/*
-	 * Skip the dying kmem_cache.
-	 */
-	if (s->memcg_params.dying)
-		return 1;
-#endif
-
 	return 0;
 }
 
@@ -479,310 +471,6 @@
 	return 0;
 }
 
-<<<<<<< HEAD
-#ifdef CONFIG_MEMCG_KMEM
-/*
- * memcg_create_kmem_cache - Create a cache for a memory cgroup.
- * @memcg: The memory cgroup the new cache is for.
- * @root_cache: The parent of the new cache.
- *
- * This function attempts to create a kmem cache that will serve allocation
- * requests going from @memcg to @root_cache. The new cache inherits properties
- * from its parent.
- */
-void memcg_create_kmem_cache(struct mem_cgroup *memcg,
-			     struct kmem_cache *root_cache)
-{
-	static char memcg_name_buf[NAME_MAX + 1]; /* protected by slab_mutex */
-	struct cgroup_subsys_state *css = &memcg->css;
-	struct memcg_cache_array *arr;
-	struct kmem_cache *s = NULL;
-	char *cache_name;
-	int idx;
-
-	get_online_cpus();
-	get_online_mems();
-
-	mutex_lock(&slab_mutex);
-
-	/*
-	 * The memory cgroup could have been offlined while the cache
-	 * creation work was pending.
-	 */
-	if (memcg->kmem_state != KMEM_ONLINE)
-		goto out_unlock;
-
-	idx = memcg_cache_id(memcg);
-	arr = rcu_dereference_protected(root_cache->memcg_params.memcg_caches,
-					lockdep_is_held(&slab_mutex));
-
-	/*
-	 * Since per-memcg caches are created asynchronously on first
-	 * allocation (see memcg_kmem_get_cache()), several threads can try to
-	 * create the same cache, but only one of them may succeed.
-	 */
-	if (arr->entries[idx])
-		goto out_unlock;
-
-	cgroup_name(css->cgroup, memcg_name_buf, sizeof(memcg_name_buf));
-	cache_name = kasprintf(GFP_KERNEL, "%s(%llu:%s)", root_cache->name,
-			       css->serial_nr, memcg_name_buf);
-	if (!cache_name)
-		goto out_unlock;
-
-	s = create_cache(cache_name, root_cache->object_size,
-			 root_cache->align,
-			 root_cache->flags & CACHE_CREATE_MASK,
-			 root_cache->useroffset, root_cache->usersize,
-			 root_cache->ctor, memcg, root_cache);
-	/*
-	 * If we could not create a memcg cache, do not complain, because
-	 * that's not critical at all as we can always proceed with the root
-	 * cache.
-	 */
-	if (IS_ERR(s)) {
-		kfree(cache_name);
-		goto out_unlock;
-	}
-
-	/*
-	 * Since readers won't lock (see memcg_kmem_get_cache()), we need a
-	 * barrier here to ensure nobody will see the kmem_cache partially
-	 * initialized.
-	 */
-	smp_wmb();
-	arr->entries[idx] = s;
-
-out_unlock:
-	mutex_unlock(&slab_mutex);
-
-	put_online_mems();
-	put_online_cpus();
-}
-
-static void kmemcg_workfn(struct work_struct *work)
-{
-	struct kmem_cache *s = container_of(work, struct kmem_cache,
-					    memcg_params.work);
-
-	get_online_cpus();
-	get_online_mems();
-
-	mutex_lock(&slab_mutex);
-	s->memcg_params.work_fn(s);
-	mutex_unlock(&slab_mutex);
-
-	put_online_mems();
-	put_online_cpus();
-}
-
-static void kmemcg_rcufn(struct rcu_head *head)
-{
-	struct kmem_cache *s = container_of(head, struct kmem_cache,
-					    memcg_params.rcu_head);
-
-	/*
-	 * We need to grab blocking locks.  Bounce to ->work.  The
-	 * work item shares the space with the RCU head and can't be
-	 * initialized eariler.
-	 */
-	INIT_WORK(&s->memcg_params.work, kmemcg_workfn);
-	queue_work(memcg_kmem_cache_wq, &s->memcg_params.work);
-}
-
-static void kmemcg_cache_shutdown_fn(struct kmem_cache *s)
-{
-	WARN_ON(shutdown_cache(s));
-}
-
-static void kmemcg_cache_shutdown(struct percpu_ref *percpu_ref)
-{
-	struct kmem_cache *s = container_of(percpu_ref, struct kmem_cache,
-					    memcg_params.refcnt);
-	unsigned long flags;
-
-	spin_lock_irqsave(&memcg_kmem_wq_lock, flags);
-	if (s->memcg_params.root_cache->memcg_params.dying)
-		goto unlock;
-
-	s->memcg_params.work_fn = kmemcg_cache_shutdown_fn;
-	INIT_WORK(&s->memcg_params.work, kmemcg_workfn);
-	queue_work(memcg_kmem_cache_wq, &s->memcg_params.work);
-
-unlock:
-	spin_unlock_irqrestore(&memcg_kmem_wq_lock, flags);
-}
-
-static void kmemcg_cache_deactivate_after_rcu(struct kmem_cache *s)
-{
-	__kmemcg_cache_deactivate_after_rcu(s);
-	percpu_ref_kill(&s->memcg_params.refcnt);
-}
-
-static void kmemcg_cache_deactivate(struct kmem_cache *s)
-{
-	if (WARN_ON_ONCE(is_root_cache(s)))
-		return;
-
-	__kmemcg_cache_deactivate(s);
-	s->flags |= SLAB_DEACTIVATED;
-
-	/*
-	 * memcg_kmem_wq_lock is used to synchronize memcg_params.dying
-	 * flag and make sure that no new kmem_cache deactivation tasks
-	 * are queued (see flush_memcg_workqueue() ).
-	 */
-	spin_lock_irq(&memcg_kmem_wq_lock);
-	if (s->memcg_params.root_cache->memcg_params.dying)
-		goto unlock;
-
-	s->memcg_params.work_fn = kmemcg_cache_deactivate_after_rcu;
-	call_rcu(&s->memcg_params.rcu_head, kmemcg_rcufn);
-unlock:
-	spin_unlock_irq(&memcg_kmem_wq_lock);
-}
-
-void memcg_deactivate_kmem_caches(struct mem_cgroup *memcg,
-				  struct mem_cgroup *parent)
-{
-	int idx;
-	struct memcg_cache_array *arr;
-	struct kmem_cache *s, *c;
-	unsigned int nr_reparented;
-
-	idx = memcg_cache_id(memcg);
-
-	get_online_cpus();
-	get_online_mems();
-
-	mutex_lock(&slab_mutex);
-	list_for_each_entry(s, &slab_root_caches, root_caches_node) {
-		arr = rcu_dereference_protected(s->memcg_params.memcg_caches,
-						lockdep_is_held(&slab_mutex));
-		c = arr->entries[idx];
-		if (!c)
-			continue;
-
-		kmemcg_cache_deactivate(c);
-		arr->entries[idx] = NULL;
-	}
-	nr_reparented = 0;
-	list_for_each_entry(s, &memcg->kmem_caches,
-			    memcg_params.kmem_caches_node) {
-		WRITE_ONCE(s->memcg_params.memcg, parent);
-		css_put(&memcg->css);
-		nr_reparented++;
-	}
-	if (nr_reparented) {
-		list_splice_init(&memcg->kmem_caches,
-				 &parent->kmem_caches);
-		css_get_many(&parent->css, nr_reparented);
-	}
-	mutex_unlock(&slab_mutex);
-
-	put_online_mems();
-	put_online_cpus();
-}
-
-static int shutdown_memcg_caches(struct kmem_cache *s)
-{
-	struct memcg_cache_array *arr;
-	struct kmem_cache *c, *c2;
-	LIST_HEAD(busy);
-	int i;
-
-	BUG_ON(!is_root_cache(s));
-
-	/*
-	 * First, shutdown active caches, i.e. caches that belong to online
-	 * memory cgroups.
-	 */
-	arr = rcu_dereference_protected(s->memcg_params.memcg_caches,
-					lockdep_is_held(&slab_mutex));
-	for_each_memcg_cache_index(i) {
-		c = arr->entries[i];
-		if (!c)
-			continue;
-		if (shutdown_cache(c))
-			/*
-			 * The cache still has objects. Move it to a temporary
-			 * list so as not to try to destroy it for a second
-			 * time while iterating over inactive caches below.
-			 */
-			list_move(&c->memcg_params.children_node, &busy);
-		else
-			/*
-			 * The cache is empty and will be destroyed soon. Clear
-			 * the pointer to it in the memcg_caches array so that
-			 * it will never be accessed even if the root cache
-			 * stays alive.
-			 */
-			arr->entries[i] = NULL;
-	}
-
-	/*
-	 * Second, shutdown all caches left from memory cgroups that are now
-	 * offline.
-	 */
-	list_for_each_entry_safe(c, c2, &s->memcg_params.children,
-				 memcg_params.children_node)
-		shutdown_cache(c);
-
-	list_splice(&busy, &s->memcg_params.children);
-
-	/*
-	 * A cache being destroyed must be empty. In particular, this means
-	 * that all per memcg caches attached to it must be empty too.
-	 */
-	if (!list_empty(&s->memcg_params.children))
-		return -EBUSY;
-	return 0;
-}
-
-static void memcg_set_kmem_cache_dying(struct kmem_cache *s)
-{
-	spin_lock_irq(&memcg_kmem_wq_lock);
-	s->memcg_params.dying = true;
-	spin_unlock_irq(&memcg_kmem_wq_lock);
-}
-
-static void flush_memcg_workqueue(struct kmem_cache *s)
-{
-	/*
-	 * SLAB and SLUB deactivate the kmem_caches through call_rcu. Make
-	 * sure all registered rcu callbacks have been invoked.
-	 */
-	rcu_barrier();
-
-	/*
-	 * SLAB and SLUB create memcg kmem_caches through workqueue and SLUB
-	 * deactivates the memcg kmem_caches through workqueue. Make sure all
-	 * previous workitems on workqueue are processed.
-	 */
-	if (likely(memcg_kmem_cache_wq))
-		flush_workqueue(memcg_kmem_cache_wq);
-
-	/*
-	 * If we're racing with children kmem_cache deactivation, it might
-	 * take another rcu grace period to complete their destruction.
-	 * At this moment the corresponding percpu_ref_kill() call should be
-	 * done, but it might take another rcu grace period to complete
-	 * switching to the atomic mode.
-	 * Please, note that we check without grabbing the slab_mutex. It's safe
-	 * because at this moment the children list can't grow.
-	 */
-	if (!list_empty(&s->memcg_params.children))
-		rcu_barrier();
-}
-#else
-static inline int shutdown_memcg_caches(struct kmem_cache *s)
-{
-	return 0;
-}
-#endif /* CONFIG_MEMCG_KMEM */
-
-=======
->>>>>>> d1988041
 void slab_kmem_cache_release(struct kmem_cache *s)
 {
 	__kmem_cache_release(s);
@@ -806,30 +494,7 @@
 	if (s->refcount)
 		goto out_unlock;
 
-<<<<<<< HEAD
-#ifdef CONFIG_MEMCG_KMEM
-	memcg_set_kmem_cache_dying(s);
-
-	mutex_unlock(&slab_mutex);
-
-	put_online_mems();
-	put_online_cpus();
-
-	flush_memcg_workqueue(s);
-
-	get_online_cpus();
-	get_online_mems();
-
-	mutex_lock(&slab_mutex);
-#endif
-
-	err = shutdown_memcg_caches(s);
-	if (!err)
-		err = shutdown_cache(s);
-
-=======
 	err = shutdown_cache(s);
->>>>>>> d1988041
 	if (err) {
 		pr_err("kmem_cache_destroy %s: Slab cache still has objects\n",
 		       s->name);
@@ -1466,12 +1131,8 @@
 	void *mem = (void *)p;
 
 	ks = ksize(mem);
-<<<<<<< HEAD
-	memzero_explicit(mem, ks);
-=======
 	if (ks)
 		memzero_explicit(mem, ks);
->>>>>>> d1988041
 	kfree(mem);
 }
 EXPORT_SYMBOL(kfree_sensitive);
