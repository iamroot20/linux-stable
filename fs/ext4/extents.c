--- conflicted
+++ resolved
@@ -4704,15 +4704,6 @@
 	if (ret)
 		goto exit;
 
-<<<<<<< HEAD
-	inode_lock(inode);
-	ret = ext4_convert_inline_data(inode);
-	inode_unlock(inode);
-	if (ret)
-		goto exit;
-
-=======
->>>>>>> d60c95ef
 	if (mode & FALLOC_FL_PUNCH_HOLE) {
 		ret = ext4_punch_hole(file, offset, len);
 		goto exit;
