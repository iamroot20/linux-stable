// SPDX-License-Identifier: GPL-2.0-only
/*
 * Copyright (C) Sistina Software, Inc.  1997-2003 All rights reserved.
 * Copyright (C) 2004-2008 Red Hat, Inc.  All rights reserved.
 */

#define pr_fmt(fmt) KBUILD_MODNAME ": " fmt

#include <linux/sched.h>
#include <linux/slab.h>
#include <linux/spinlock.h>
#include <linux/completion.h>
#include <linux/buffer_head.h>
#include <linux/blkdev.h>
#include <linux/kthread.h>
#include <linux/export.h>
#include <linux/namei.h>
#include <linux/mount.h>
#include <linux/gfs2_ondisk.h>
#include <linux/quotaops.h>
#include <linux/lockdep.h>
#include <linux/module.h>
#include <linux/backing-dev.h>
#include <linux/fs_parser.h>

#include "gfs2.h"
#include "incore.h"
#include "bmap.h"
#include "glock.h"
#include "glops.h"
#include "inode.h"
#include "recovery.h"
#include "rgrp.h"
#include "super.h"
#include "sys.h"
#include "util.h"
#include "log.h"
#include "quota.h"
#include "dir.h"
#include "meta_io.h"
#include "trace_gfs2.h"
#include "lops.h"

#define DO 0
#define UNDO 1

/**
 * gfs2_tune_init - Fill a gfs2_tune structure with default values
 * @gt: tune
 *
 */

static void gfs2_tune_init(struct gfs2_tune *gt)
{
	spin_lock_init(&gt->gt_spin);

	gt->gt_quota_warn_period = 10;
	gt->gt_quota_scale_num = 1;
	gt->gt_quota_scale_den = 1;
	gt->gt_new_files_jdata = 0;
	gt->gt_max_readahead = BIT(18);
	gt->gt_complain_secs = 10;
}

void free_sbd(struct gfs2_sbd *sdp)
{
	if (sdp->sd_lkstats)
		free_percpu(sdp->sd_lkstats);
	kfree(sdp);
}

static struct gfs2_sbd *init_sbd(struct super_block *sb)
{
	struct gfs2_sbd *sdp;
	struct address_space *mapping;

	sdp = kzalloc(sizeof(struct gfs2_sbd), GFP_KERNEL);
	if (!sdp)
		return NULL;

	sdp->sd_vfs = sb;
	sdp->sd_lkstats = alloc_percpu(struct gfs2_pcpu_lkstats);
	if (!sdp->sd_lkstats)
		goto fail;
	sb->s_fs_info = sdp;

	set_bit(SDF_NOJOURNALID, &sdp->sd_flags);
	gfs2_tune_init(&sdp->sd_tune);

	init_waitqueue_head(&sdp->sd_glock_wait);
	init_waitqueue_head(&sdp->sd_async_glock_wait);
	atomic_set(&sdp->sd_glock_disposal, 0);
	init_completion(&sdp->sd_locking_init);
	init_completion(&sdp->sd_wdack);
	spin_lock_init(&sdp->sd_statfs_spin);

	spin_lock_init(&sdp->sd_rindex_spin);
	sdp->sd_rindex_tree.rb_node = NULL;

	INIT_LIST_HEAD(&sdp->sd_jindex_list);
	spin_lock_init(&sdp->sd_jindex_spin);
	mutex_init(&sdp->sd_jindex_mutex);
	init_completion(&sdp->sd_journal_ready);

	INIT_LIST_HEAD(&sdp->sd_quota_list);
	mutex_init(&sdp->sd_quota_mutex);
	mutex_init(&sdp->sd_quota_sync_mutex);
	init_waitqueue_head(&sdp->sd_quota_wait);
	INIT_LIST_HEAD(&sdp->sd_trunc_list);
	spin_lock_init(&sdp->sd_trunc_lock);
	spin_lock_init(&sdp->sd_bitmap_lock);

	INIT_LIST_HEAD(&sdp->sd_sc_inodes_list);

	mapping = &sdp->sd_aspace;

	address_space_init_once(mapping);
	mapping->a_ops = &gfs2_rgrp_aops;
	mapping->host = sb->s_bdev->bd_inode;
	mapping->flags = 0;
	mapping_set_gfp_mask(mapping, GFP_NOFS);
	mapping->private_data = NULL;
	mapping->writeback_index = 0;

	spin_lock_init(&sdp->sd_log_lock);
	atomic_set(&sdp->sd_log_pinned, 0);
	INIT_LIST_HEAD(&sdp->sd_log_revokes);
	INIT_LIST_HEAD(&sdp->sd_log_ordered);
	spin_lock_init(&sdp->sd_ordered_lock);

	init_waitqueue_head(&sdp->sd_log_waitq);
	init_waitqueue_head(&sdp->sd_logd_waitq);
	spin_lock_init(&sdp->sd_ail_lock);
	INIT_LIST_HEAD(&sdp->sd_ail1_list);
	INIT_LIST_HEAD(&sdp->sd_ail2_list);

	init_rwsem(&sdp->sd_log_flush_lock);
	atomic_set(&sdp->sd_log_in_flight, 0);
	atomic_set(&sdp->sd_reserving_log, 0);
	init_waitqueue_head(&sdp->sd_reserving_log_wait);
	init_waitqueue_head(&sdp->sd_log_flush_wait);
	atomic_set(&sdp->sd_freeze_state, SFS_UNFROZEN);
	mutex_init(&sdp->sd_freeze_mutex);

	return sdp;

fail:
	free_sbd(sdp);
	return NULL;
}

/**
 * gfs2_check_sb - Check superblock
 * @sdp: the filesystem
 * @sb: The superblock
 * @silent: Don't print a message if the check fails
 *
 * Checks the version code of the FS is one that we understand how to
 * read and that the sizes of the various on-disk structures have not
 * changed.
 */

static int gfs2_check_sb(struct gfs2_sbd *sdp, int silent)
{
	struct gfs2_sb_host *sb = &sdp->sd_sb;

	if (sb->sb_magic != GFS2_MAGIC ||
	    sb->sb_type != GFS2_METATYPE_SB) {
		if (!silent)
			pr_warn("not a GFS2 filesystem\n");
		return -EINVAL;
	}

	if (sb->sb_fs_format != GFS2_FORMAT_FS ||
	    sb->sb_multihost_format != GFS2_FORMAT_MULTI) {
		fs_warn(sdp, "Unknown on-disk format, unable to mount\n");
		return -EINVAL;
	}

	if (sb->sb_bsize < 512 || sb->sb_bsize > PAGE_SIZE ||
	    (sb->sb_bsize & (sb->sb_bsize - 1))) {
		pr_warn("Invalid superblock size\n");
		return -EINVAL;
	}

	return 0;
}

static void end_bio_io_page(struct bio *bio)
{
	struct page *page = bio->bi_private;

	if (!bio->bi_status)
		SetPageUptodate(page);
	else
		pr_warn("error %d reading superblock\n", bio->bi_status);
	unlock_page(page);
}

static void gfs2_sb_in(struct gfs2_sbd *sdp, const void *buf)
{
	struct gfs2_sb_host *sb = &sdp->sd_sb;
	struct super_block *s = sdp->sd_vfs;
	const struct gfs2_sb *str = buf;

	sb->sb_magic = be32_to_cpu(str->sb_header.mh_magic);
	sb->sb_type = be32_to_cpu(str->sb_header.mh_type);
	sb->sb_format = be32_to_cpu(str->sb_header.mh_format);
	sb->sb_fs_format = be32_to_cpu(str->sb_fs_format);
	sb->sb_multihost_format = be32_to_cpu(str->sb_multihost_format);
	sb->sb_bsize = be32_to_cpu(str->sb_bsize);
	sb->sb_bsize_shift = be32_to_cpu(str->sb_bsize_shift);
	sb->sb_master_dir.no_addr = be64_to_cpu(str->sb_master_dir.no_addr);
	sb->sb_master_dir.no_formal_ino = be64_to_cpu(str->sb_master_dir.no_formal_ino);
	sb->sb_root_dir.no_addr = be64_to_cpu(str->sb_root_dir.no_addr);
	sb->sb_root_dir.no_formal_ino = be64_to_cpu(str->sb_root_dir.no_formal_ino);

	memcpy(sb->sb_lockproto, str->sb_lockproto, GFS2_LOCKNAME_LEN);
	memcpy(sb->sb_locktable, str->sb_locktable, GFS2_LOCKNAME_LEN);
	memcpy(&s->s_uuid, str->sb_uuid, 16);
}

/**
 * gfs2_read_super - Read the gfs2 super block from disk
 * @sdp: The GFS2 super block
 * @sector: The location of the super block
 * @error: The error code to return
 *
 * This uses the bio functions to read the super block from disk
 * because we want to be 100% sure that we never read cached data.
 * A super block is read twice only during each GFS2 mount and is
 * never written to by the filesystem. The first time its read no
 * locks are held, and the only details which are looked at are those
 * relating to the locking protocol. Once locking is up and working,
 * the sb is read again under the lock to establish the location of
 * the master directory (contains pointers to journals etc) and the
 * root directory.
 *
 * Returns: 0 on success or error
 */

static int gfs2_read_super(struct gfs2_sbd *sdp, sector_t sector, int silent)
{
	struct super_block *sb = sdp->sd_vfs;
	struct gfs2_sb *p;
	struct page *page;
	struct bio *bio;

	page = alloc_page(GFP_NOFS);
	if (unlikely(!page))
		return -ENOMEM;

	ClearPageUptodate(page);
	ClearPageDirty(page);
	lock_page(page);

	bio = bio_alloc(GFP_NOFS, 1);
	bio->bi_iter.bi_sector = sector * (sb->s_blocksize >> 9);
	bio_set_dev(bio, sb->s_bdev);
	bio_add_page(bio, page, PAGE_SIZE, 0);

	bio->bi_end_io = end_bio_io_page;
	bio->bi_private = page;
	bio_set_op_attrs(bio, REQ_OP_READ, REQ_META);
	submit_bio(bio);
	wait_on_page_locked(page);
	bio_put(bio);
	if (!PageUptodate(page)) {
		__free_page(page);
		return -EIO;
	}
	p = kmap(page);
	gfs2_sb_in(sdp, p);
	kunmap(page);
	__free_page(page);
	return gfs2_check_sb(sdp, silent);
}

/**
 * gfs2_read_sb - Read super block
 * @sdp: The GFS2 superblock
 * @silent: Don't print message if mount fails
 *
 */

static int gfs2_read_sb(struct gfs2_sbd *sdp, int silent)
{
	u32 hash_blocks, ind_blocks, leaf_blocks;
	u32 tmp_blocks;
	unsigned int x;
	int error;

	error = gfs2_read_super(sdp, GFS2_SB_ADDR >> sdp->sd_fsb2bb_shift, silent);
	if (error) {
		if (!silent)
			fs_err(sdp, "can't read superblock\n");
		return error;
	}

	sdp->sd_fsb2bb_shift = sdp->sd_sb.sb_bsize_shift -
			       GFS2_BASIC_BLOCK_SHIFT;
	sdp->sd_fsb2bb = BIT(sdp->sd_fsb2bb_shift);
	sdp->sd_diptrs = (sdp->sd_sb.sb_bsize -
			  sizeof(struct gfs2_dinode)) / sizeof(u64);
	sdp->sd_inptrs = (sdp->sd_sb.sb_bsize -
			  sizeof(struct gfs2_meta_header)) / sizeof(u64);
	sdp->sd_ldptrs = (sdp->sd_sb.sb_bsize -
			  sizeof(struct gfs2_log_descriptor)) / sizeof(u64);
	sdp->sd_jbsize = sdp->sd_sb.sb_bsize - sizeof(struct gfs2_meta_header);
	sdp->sd_hash_bsize = sdp->sd_sb.sb_bsize / 2;
	sdp->sd_hash_bsize_shift = sdp->sd_sb.sb_bsize_shift - 1;
	sdp->sd_hash_ptrs = sdp->sd_hash_bsize / sizeof(u64);
	sdp->sd_qc_per_block = (sdp->sd_sb.sb_bsize -
				sizeof(struct gfs2_meta_header)) /
			        sizeof(struct gfs2_quota_change);
	sdp->sd_blocks_per_bitmap = (sdp->sd_sb.sb_bsize -
				     sizeof(struct gfs2_meta_header))
		* GFS2_NBBY; /* not the rgrp bitmap, subsequent bitmaps only */

	/* Compute maximum reservation required to add a entry to a directory */

	hash_blocks = DIV_ROUND_UP(sizeof(u64) * BIT(GFS2_DIR_MAX_DEPTH),
			     sdp->sd_jbsize);

	ind_blocks = 0;
	for (tmp_blocks = hash_blocks; tmp_blocks > sdp->sd_diptrs;) {
		tmp_blocks = DIV_ROUND_UP(tmp_blocks, sdp->sd_inptrs);
		ind_blocks += tmp_blocks;
	}

	leaf_blocks = 2 + GFS2_DIR_MAX_DEPTH;

	sdp->sd_max_dirres = hash_blocks + ind_blocks + leaf_blocks;

	sdp->sd_heightsize[0] = sdp->sd_sb.sb_bsize -
				sizeof(struct gfs2_dinode);
	sdp->sd_heightsize[1] = sdp->sd_sb.sb_bsize * sdp->sd_diptrs;
	for (x = 2;; x++) {
		u64 space, d;
		u32 m;

		space = sdp->sd_heightsize[x - 1] * sdp->sd_inptrs;
		d = space;
		m = do_div(d, sdp->sd_inptrs);

		if (d != sdp->sd_heightsize[x - 1] || m)
			break;
		sdp->sd_heightsize[x] = space;
	}
	sdp->sd_max_height = x;
	sdp->sd_heightsize[x] = ~0;
	gfs2_assert(sdp, sdp->sd_max_height <= GFS2_MAX_META_HEIGHT);

	sdp->sd_max_dents_per_leaf = (sdp->sd_sb.sb_bsize -
				      sizeof(struct gfs2_leaf)) /
				     GFS2_MIN_DIRENT_SIZE;
	return 0;
}

static int init_names(struct gfs2_sbd *sdp, int silent)
{
	char *proto, *table;
	int error = 0;

	proto = sdp->sd_args.ar_lockproto;
	table = sdp->sd_args.ar_locktable;

	/*  Try to autodetect  */

	if (!proto[0] || !table[0]) {
		error = gfs2_read_super(sdp, GFS2_SB_ADDR >> sdp->sd_fsb2bb_shift, silent);
		if (error)
			return error;

		if (!proto[0])
			proto = sdp->sd_sb.sb_lockproto;
		if (!table[0])
			table = sdp->sd_sb.sb_locktable;
	}

	if (!table[0])
		table = sdp->sd_vfs->s_id;

	strlcpy(sdp->sd_proto_name, proto, GFS2_FSNAME_LEN);
	strlcpy(sdp->sd_table_name, table, GFS2_FSNAME_LEN);

	table = sdp->sd_table_name;
	while ((table = strchr(table, '/')))
		*table = '_';

	return error;
}

static int init_locking(struct gfs2_sbd *sdp, struct gfs2_holder *mount_gh,
			int undo)
{
	int error = 0;

	if (undo)
		goto fail_trans;

	error = gfs2_glock_nq_num(sdp,
				  GFS2_MOUNT_LOCK, &gfs2_nondisk_glops,
				  LM_ST_EXCLUSIVE, LM_FLAG_NOEXP | GL_NOCACHE,
				  mount_gh);
	if (error) {
		fs_err(sdp, "can't acquire mount glock: %d\n", error);
		goto fail;
	}

	error = gfs2_glock_nq_num(sdp,
				  GFS2_LIVE_LOCK, &gfs2_nondisk_glops,
				  LM_ST_SHARED,
				  LM_FLAG_NOEXP | GL_EXACT,
				  &sdp->sd_live_gh);
	if (error) {
		fs_err(sdp, "can't acquire live glock: %d\n", error);
		goto fail_mount;
	}

	error = gfs2_glock_get(sdp, GFS2_RENAME_LOCK, &gfs2_nondisk_glops,
			       CREATE, &sdp->sd_rename_gl);
	if (error) {
		fs_err(sdp, "can't create rename glock: %d\n", error);
		goto fail_live;
	}

	error = gfs2_glock_get(sdp, GFS2_FREEZE_LOCK, &gfs2_freeze_glops,
			       CREATE, &sdp->sd_freeze_gl);
	if (error) {
		fs_err(sdp, "can't create transaction glock: %d\n", error);
		goto fail_rename;
	}

	return 0;

fail_trans:
	gfs2_glock_put(sdp->sd_freeze_gl);
fail_rename:
	gfs2_glock_put(sdp->sd_rename_gl);
fail_live:
	gfs2_glock_dq_uninit(&sdp->sd_live_gh);
fail_mount:
	gfs2_glock_dq_uninit(mount_gh);
fail:
	return error;
}

static int gfs2_lookup_root(struct super_block *sb, struct dentry **dptr,
			    u64 no_addr, const char *name)
{
	struct gfs2_sbd *sdp = sb->s_fs_info;
	struct dentry *dentry;
	struct inode *inode;

	inode = gfs2_inode_lookup(sb, DT_DIR, no_addr, 0,
				  GFS2_BLKST_FREE /* ignore */);
	if (IS_ERR(inode)) {
		fs_err(sdp, "can't read in %s inode: %ld\n", name, PTR_ERR(inode));
		return PTR_ERR(inode);
	}
	dentry = d_make_root(inode);
	if (!dentry) {
		fs_err(sdp, "can't alloc %s dentry\n", name);
		return -ENOMEM;
	}
	*dptr = dentry;
	return 0;
}

static int init_sb(struct gfs2_sbd *sdp, int silent)
{
	struct super_block *sb = sdp->sd_vfs;
	struct gfs2_holder sb_gh;
	u64 no_addr;
	int ret;

	ret = gfs2_glock_nq_num(sdp, GFS2_SB_LOCK, &gfs2_meta_glops,
				LM_ST_SHARED, 0, &sb_gh);
	if (ret) {
		fs_err(sdp, "can't acquire superblock glock: %d\n", ret);
		return ret;
	}

	ret = gfs2_read_sb(sdp, silent);
	if (ret) {
		fs_err(sdp, "can't read superblock: %d\n", ret);
		goto out;
	}

	/* Set up the buffer cache and SB for real */
	if (sdp->sd_sb.sb_bsize < bdev_logical_block_size(sb->s_bdev)) {
		ret = -EINVAL;
		fs_err(sdp, "FS block size (%u) is too small for device "
		       "block size (%u)\n",
		       sdp->sd_sb.sb_bsize, bdev_logical_block_size(sb->s_bdev));
		goto out;
	}
	if (sdp->sd_sb.sb_bsize > PAGE_SIZE) {
		ret = -EINVAL;
		fs_err(sdp, "FS block size (%u) is too big for machine "
		       "page size (%u)\n",
		       sdp->sd_sb.sb_bsize, (unsigned int)PAGE_SIZE);
		goto out;
	}
	sb_set_blocksize(sb, sdp->sd_sb.sb_bsize);

	/* Get the root inode */
	no_addr = sdp->sd_sb.sb_root_dir.no_addr;
	ret = gfs2_lookup_root(sb, &sdp->sd_root_dir, no_addr, "root");
	if (ret)
		goto out;

	/* Get the master inode */
	no_addr = sdp->sd_sb.sb_master_dir.no_addr;
	ret = gfs2_lookup_root(sb, &sdp->sd_master_dir, no_addr, "master");
	if (ret) {
		dput(sdp->sd_root_dir);
		goto out;
	}
	sb->s_root = dget(sdp->sd_args.ar_meta ? sdp->sd_master_dir : sdp->sd_root_dir);
out:
	gfs2_glock_dq_uninit(&sb_gh);
	return ret;
}

static void gfs2_others_may_mount(struct gfs2_sbd *sdp)
{
	char *message = "FIRSTMOUNT=Done";
	char *envp[] = { message, NULL };

	fs_info(sdp, "first mount done, others may mount\n");

	if (sdp->sd_lockstruct.ls_ops->lm_first_done)
		sdp->sd_lockstruct.ls_ops->lm_first_done(sdp);

	kobject_uevent_env(&sdp->sd_kobj, KOBJ_CHANGE, envp);
}

/**
 * gfs2_jindex_hold - Grab a lock on the jindex
 * @sdp: The GFS2 superblock
 * @ji_gh: the holder for the jindex glock
 *
 * Returns: errno
 */

static int gfs2_jindex_hold(struct gfs2_sbd *sdp, struct gfs2_holder *ji_gh)
{
	struct gfs2_inode *dip = GFS2_I(sdp->sd_jindex);
	struct qstr name;
	char buf[20];
	struct gfs2_jdesc *jd;
	int error;

	name.name = buf;

	mutex_lock(&sdp->sd_jindex_mutex);

	for (;;) {
		struct gfs2_inode *jip;

		error = gfs2_glock_nq_init(dip->i_gl, LM_ST_SHARED, 0, ji_gh);
		if (error)
			break;

		name.len = sprintf(buf, "journal%u", sdp->sd_journals);
		name.hash = gfs2_disk_hash(name.name, name.len);

		error = gfs2_dir_check(sdp->sd_jindex, &name, NULL);
		if (error == -ENOENT) {
			error = 0;
			break;
		}

		gfs2_glock_dq_uninit(ji_gh);

		if (error)
			break;

		error = -ENOMEM;
		jd = kzalloc(sizeof(struct gfs2_jdesc), GFP_KERNEL);
		if (!jd)
			break;

		INIT_LIST_HEAD(&jd->extent_list);
		INIT_LIST_HEAD(&jd->jd_revoke_list);

		INIT_WORK(&jd->jd_work, gfs2_recover_func);
		jd->jd_inode = gfs2_lookupi(sdp->sd_jindex, &name, 1);
		if (IS_ERR_OR_NULL(jd->jd_inode)) {
			if (!jd->jd_inode)
				error = -ENOENT;
			else
				error = PTR_ERR(jd->jd_inode);
			kfree(jd);
			break;
		}

		spin_lock(&sdp->sd_jindex_spin);
		jd->jd_jid = sdp->sd_journals++;
		jip = GFS2_I(jd->jd_inode);
		jd->jd_no_addr = jip->i_no_addr;
		list_add_tail(&jd->jd_list, &sdp->sd_jindex_list);
		spin_unlock(&sdp->sd_jindex_spin);
	}

	mutex_unlock(&sdp->sd_jindex_mutex);

	return error;
}

/**
 * init_statfs - look up and initialize master and local (per node) statfs inodes
 * @sdp: The GFS2 superblock
 *
 * This should be called after the jindex is initialized in init_journal() and
 * before gfs2_journal_recovery() is called because we need to be able to write
 * to these inodes during recovery.
 *
 * Returns: errno
 */
static int init_statfs(struct gfs2_sbd *sdp)
{
	int error = 0;
	struct inode *master = d_inode(sdp->sd_master_dir);
	struct inode *pn = NULL;
	char buf[30];
	struct gfs2_jdesc *jd;
	struct gfs2_inode *ip;

	sdp->sd_statfs_inode = gfs2_lookup_simple(master, "statfs");
	if (IS_ERR(sdp->sd_statfs_inode)) {
		error = PTR_ERR(sdp->sd_statfs_inode);
		fs_err(sdp, "can't read in statfs inode: %d\n", error);
		goto out;
	}
	if (sdp->sd_args.ar_spectator)
		goto out;

	pn = gfs2_lookup_simple(master, "per_node");
	if (IS_ERR(pn)) {
		error = PTR_ERR(pn);
		fs_err(sdp, "can't find per_node directory: %d\n", error);
		goto put_statfs;
	}

	/* For each jid, lookup the corresponding local statfs inode in the
	 * per_node metafs directory and save it in the sdp->sd_sc_inodes_list. */
	list_for_each_entry(jd, &sdp->sd_jindex_list, jd_list) {
		struct local_statfs_inode *lsi =
			kmalloc(sizeof(struct local_statfs_inode), GFP_NOFS);
		if (!lsi) {
			error = -ENOMEM;
			goto free_local;
		}
		sprintf(buf, "statfs_change%u", jd->jd_jid);
		lsi->si_sc_inode = gfs2_lookup_simple(pn, buf);
		if (IS_ERR(lsi->si_sc_inode)) {
			error = PTR_ERR(lsi->si_sc_inode);
			fs_err(sdp, "can't find local \"sc\" file#%u: %d\n",
			       jd->jd_jid, error);
			goto free_local;
		}
		lsi->si_jid = jd->jd_jid;
		if (jd->jd_jid == sdp->sd_jdesc->jd_jid)
			sdp->sd_sc_inode = lsi->si_sc_inode;

		list_add_tail(&lsi->si_list, &sdp->sd_sc_inodes_list);
	}

	iput(pn);
	ip = GFS2_I(sdp->sd_sc_inode);
	error = gfs2_glock_nq_init(ip->i_gl, LM_ST_EXCLUSIVE, 0,
				   &sdp->sd_sc_gh);
	if (error) {
		fs_err(sdp, "can't lock local \"sc\" file: %d\n", error);
		goto free_local;
	}
	return 0;

free_local:
	free_local_statfs_inodes(sdp);
	iput(pn);
put_statfs:
	iput(sdp->sd_statfs_inode);
out:
	return error;
}

/* Uninitialize and free up memory used by the list of statfs inodes */
static void uninit_statfs(struct gfs2_sbd *sdp)
{
	if (!sdp->sd_args.ar_spectator) {
		gfs2_glock_dq_uninit(&sdp->sd_sc_gh);
		free_local_statfs_inodes(sdp);
	}
	iput(sdp->sd_statfs_inode);
}

static int init_journal(struct gfs2_sbd *sdp, int undo)
{
	struct inode *master = d_inode(sdp->sd_master_dir);
	struct gfs2_holder ji_gh;
	struct gfs2_inode *ip;
	int jindex = 1;
	int error = 0;

	if (undo) {
		jindex = 0;
		goto fail_statfs;
	}

	sdp->sd_jindex = gfs2_lookup_simple(master, "jindex");
	if (IS_ERR(sdp->sd_jindex)) {
		fs_err(sdp, "can't lookup journal index: %d\n", error);
		return PTR_ERR(sdp->sd_jindex);
	}

	/* Load in the journal index special file */

	error = gfs2_jindex_hold(sdp, &ji_gh);
	if (error) {
		fs_err(sdp, "can't read journal index: %d\n", error);
		goto fail;
	}

	error = -EUSERS;
	if (!gfs2_jindex_size(sdp)) {
		fs_err(sdp, "no journals!\n");
		goto fail_jindex;
	}

	atomic_set(&sdp->sd_log_blks_needed, 0);
	if (sdp->sd_args.ar_spectator) {
		sdp->sd_jdesc = gfs2_jdesc_find(sdp, 0);
		atomic_set(&sdp->sd_log_blks_free, sdp->sd_jdesc->jd_blocks);
		atomic_set(&sdp->sd_log_thresh1, 2*sdp->sd_jdesc->jd_blocks/5);
		atomic_set(&sdp->sd_log_thresh2, 4*sdp->sd_jdesc->jd_blocks/5);
	} else {
		if (sdp->sd_lockstruct.ls_jid >= gfs2_jindex_size(sdp)) {
			fs_err(sdp, "can't mount journal #%u\n",
			       sdp->sd_lockstruct.ls_jid);
			fs_err(sdp, "there are only %u journals (0 - %u)\n",
			       gfs2_jindex_size(sdp),
			       gfs2_jindex_size(sdp) - 1);
			goto fail_jindex;
		}
		sdp->sd_jdesc = gfs2_jdesc_find(sdp, sdp->sd_lockstruct.ls_jid);

		error = gfs2_glock_nq_num(sdp, sdp->sd_lockstruct.ls_jid,
					  &gfs2_journal_glops,
					  LM_ST_EXCLUSIVE,
					  LM_FLAG_NOEXP | GL_NOCACHE,
					  &sdp->sd_journal_gh);
		if (error) {
			fs_err(sdp, "can't acquire journal glock: %d\n", error);
			goto fail_jindex;
		}

		ip = GFS2_I(sdp->sd_jdesc->jd_inode);
		sdp->sd_jinode_gl = ip->i_gl;
		error = gfs2_glock_nq_init(ip->i_gl, LM_ST_SHARED,
					   LM_FLAG_NOEXP | GL_EXACT | GL_NOCACHE,
					   &sdp->sd_jinode_gh);
		if (error) {
			fs_err(sdp, "can't acquire journal inode glock: %d\n",
			       error);
			goto fail_journal_gh;
		}

		error = gfs2_jdesc_check(sdp->sd_jdesc);
		if (error) {
			fs_err(sdp, "my journal (%u) is bad: %d\n",
			       sdp->sd_jdesc->jd_jid, error);
			goto fail_jinode_gh;
		}
		atomic_set(&sdp->sd_log_blks_free, sdp->sd_jdesc->jd_blocks);
		atomic_set(&sdp->sd_log_thresh1, 2*sdp->sd_jdesc->jd_blocks/5);
		atomic_set(&sdp->sd_log_thresh2, 4*sdp->sd_jdesc->jd_blocks/5);

		/* Map the extents for this journal's blocks */
		gfs2_map_journal_extents(sdp, sdp->sd_jdesc);
	}
	trace_gfs2_log_blocks(sdp, atomic_read(&sdp->sd_log_blks_free));

	/* Lookup statfs inodes here so journal recovery can use them. */
	error = init_statfs(sdp);
	if (error)
		goto fail_jinode_gh;

	if (sdp->sd_lockstruct.ls_first) {
		unsigned int x;
		for (x = 0; x < sdp->sd_journals; x++) {
			struct gfs2_jdesc *jd = gfs2_jdesc_find(sdp, x);

			if (sdp->sd_args.ar_spectator) {
				error = check_journal_clean(sdp, jd, true);
				if (error)
					goto fail_statfs;
				continue;
			}
			error = gfs2_recover_journal(jd, true);
			if (error) {
				fs_err(sdp, "error recovering journal %u: %d\n",
				       x, error);
				goto fail_statfs;
			}
		}

		gfs2_others_may_mount(sdp);
	} else if (!sdp->sd_args.ar_spectator) {
		error = gfs2_recover_journal(sdp->sd_jdesc, true);
		if (error) {
			fs_err(sdp, "error recovering my journal: %d\n", error);
			goto fail_statfs;
		}
	}

	sdp->sd_log_idle = 1;
	set_bit(SDF_JOURNAL_CHECKED, &sdp->sd_flags);
	gfs2_glock_dq_uninit(&ji_gh);
	jindex = 0;
	INIT_WORK(&sdp->sd_freeze_work, gfs2_freeze_func);
	return 0;

fail_statfs:
	uninit_statfs(sdp);
fail_jinode_gh:
	/* A withdraw may have done dq/uninit so now we need to check it */
	if (!sdp->sd_args.ar_spectator &&
	    gfs2_holder_initialized(&sdp->sd_jinode_gh))
		gfs2_glock_dq_uninit(&sdp->sd_jinode_gh);
fail_journal_gh:
	if (!sdp->sd_args.ar_spectator &&
	    gfs2_holder_initialized(&sdp->sd_journal_gh))
		gfs2_glock_dq_uninit(&sdp->sd_journal_gh);
fail_jindex:
	gfs2_jindex_free(sdp);
	if (jindex)
		gfs2_glock_dq_uninit(&ji_gh);
fail:
	iput(sdp->sd_jindex);
	return error;
}

static struct lock_class_key gfs2_quota_imutex_key;

static int init_inodes(struct gfs2_sbd *sdp, int undo)
{
	int error = 0;
	struct inode *master = d_inode(sdp->sd_master_dir);

	if (undo)
		goto fail_qinode;

	error = init_journal(sdp, undo);
	complete_all(&sdp->sd_journal_ready);
	if (error)
		goto fail;

	/* Read in the resource index inode */
	sdp->sd_rindex = gfs2_lookup_simple(master, "rindex");
	if (IS_ERR(sdp->sd_rindex)) {
		error = PTR_ERR(sdp->sd_rindex);
		fs_err(sdp, "can't get resource index inode: %d\n", error);
		goto fail_journal;
	}
	sdp->sd_rindex_uptodate = 0;

	/* Read in the quota inode */
	sdp->sd_quota_inode = gfs2_lookup_simple(master, "quota");
	if (IS_ERR(sdp->sd_quota_inode)) {
		error = PTR_ERR(sdp->sd_quota_inode);
		fs_err(sdp, "can't get quota file inode: %d\n", error);
		goto fail_rindex;
	}
	/*
	 * i_rwsem on quota files is special. Since this inode is hidden system
	 * file, we are safe to define locking ourselves.
	 */
	lockdep_set_class(&sdp->sd_quota_inode->i_rwsem,
			  &gfs2_quota_imutex_key);

	error = gfs2_rindex_update(sdp);
	if (error)
		goto fail_qinode;

	return 0;

fail_qinode:
	iput(sdp->sd_quota_inode);
fail_rindex:
	gfs2_clear_rgrpd(sdp);
	iput(sdp->sd_rindex);
fail_journal:
	init_journal(sdp, UNDO);
fail:
	return error;
}

static int init_per_node(struct gfs2_sbd *sdp, int undo)
{
	struct inode *pn = NULL;
	char buf[30];
	int error = 0;
	struct gfs2_inode *ip;
	struct inode *master = d_inode(sdp->sd_master_dir);

	if (sdp->sd_args.ar_spectator)
		return 0;

	if (undo)
		goto fail_qc_gh;

	pn = gfs2_lookup_simple(master, "per_node");
	if (IS_ERR(pn)) {
		error = PTR_ERR(pn);
		fs_err(sdp, "can't find per_node directory: %d\n", error);
		return error;
	}

	sprintf(buf, "quota_change%u", sdp->sd_jdesc->jd_jid);
	sdp->sd_qc_inode = gfs2_lookup_simple(pn, buf);
	if (IS_ERR(sdp->sd_qc_inode)) {
		error = PTR_ERR(sdp->sd_qc_inode);
		fs_err(sdp, "can't find local \"qc\" file: %d\n", error);
		goto fail_ut_i;
	}

	iput(pn);
	pn = NULL;

	ip = GFS2_I(sdp->sd_qc_inode);
	error = gfs2_glock_nq_init(ip->i_gl, LM_ST_EXCLUSIVE, 0,
				   &sdp->sd_qc_gh);
	if (error) {
		fs_err(sdp, "can't lock local \"qc\" file: %d\n", error);
		goto fail_qc_i;
	}

	return 0;

fail_qc_gh:
	gfs2_glock_dq_uninit(&sdp->sd_qc_gh);
fail_qc_i:
	iput(sdp->sd_qc_inode);
fail_ut_i:
	iput(pn);
	return error;
}

static const match_table_t nolock_tokens = {
	{ Opt_jid, "jid=%d", },
	{ Opt_err, NULL },
};

static const struct lm_lockops nolock_ops = {
	.lm_proto_name = "lock_nolock",
	.lm_put_lock = gfs2_glock_free,
	.lm_tokens = &nolock_tokens,
};

/**
 * gfs2_lm_mount - mount a locking protocol
 * @sdp: the filesystem
 * @args: mount arguments
 * @silent: if 1, don't complain if the FS isn't a GFS2 fs
 *
 * Returns: errno
 */

static int gfs2_lm_mount(struct gfs2_sbd *sdp, int silent)
{
	const struct lm_lockops *lm;
	struct lm_lockstruct *ls = &sdp->sd_lockstruct;
	struct gfs2_args *args = &sdp->sd_args;
	const char *proto = sdp->sd_proto_name;
	const char *table = sdp->sd_table_name;
	char *o, *options;
	int ret;

	if (!strcmp("lock_nolock", proto)) {
		lm = &nolock_ops;
		sdp->sd_args.ar_localflocks = 1;
#ifdef CONFIG_GFS2_FS_LOCKING_DLM
	} else if (!strcmp("lock_dlm", proto)) {
		lm = &gfs2_dlm_ops;
#endif
	} else {
		pr_info("can't find protocol %s\n", proto);
		return -ENOENT;
	}

	fs_info(sdp, "Trying to join cluster \"%s\", \"%s\"\n", proto, table);

	ls->ls_ops = lm;
	ls->ls_first = 1;

	for (options = args->ar_hostdata; (o = strsep(&options, ":")); ) {
		substring_t tmp[MAX_OPT_ARGS];
		int token, option;

		if (!o || !*o)
			continue;

		token = match_token(o, *lm->lm_tokens, tmp);
		switch (token) {
		case Opt_jid:
			ret = match_int(&tmp[0], &option);
			if (ret || option < 0) 
				goto hostdata_error;
			if (test_and_clear_bit(SDF_NOJOURNALID, &sdp->sd_flags))
				ls->ls_jid = option;
			break;
		case Opt_id:
		case Opt_nodir:
			/* Obsolete, but left for backward compat purposes */
			break;
		case Opt_first:
			ret = match_int(&tmp[0], &option);
			if (ret || (option != 0 && option != 1))
				goto hostdata_error;
			ls->ls_first = option;
			break;
		case Opt_err:
		default:
hostdata_error:
			fs_info(sdp, "unknown hostdata (%s)\n", o);
			return -EINVAL;
		}
	}

	if (lm->lm_mount == NULL) {
		fs_info(sdp, "Now mounting FS...\n");
		complete_all(&sdp->sd_locking_init);
		return 0;
	}
	ret = lm->lm_mount(sdp, table);
	if (ret == 0)
		fs_info(sdp, "Joined cluster. Now mounting FS...\n");
	complete_all(&sdp->sd_locking_init);
	return ret;
}

void gfs2_lm_unmount(struct gfs2_sbd *sdp)
{
	const struct lm_lockops *lm = sdp->sd_lockstruct.ls_ops;
	if (likely(!gfs2_withdrawn(sdp)) && lm->lm_unmount)
		lm->lm_unmount(sdp);
}

static int wait_on_journal(struct gfs2_sbd *sdp)
{
	if (sdp->sd_lockstruct.ls_ops->lm_mount == NULL)
		return 0;

	return wait_on_bit(&sdp->sd_flags, SDF_NOJOURNALID, TASK_INTERRUPTIBLE)
		? -EINTR : 0;
}

void gfs2_online_uevent(struct gfs2_sbd *sdp)
{
	struct super_block *sb = sdp->sd_vfs;
	char ro[20];
	char spectator[20];
	char *envp[] = { ro, spectator, NULL };
	sprintf(ro, "RDONLY=%d", sb_rdonly(sb));
	sprintf(spectator, "SPECTATOR=%d", sdp->sd_args.ar_spectator ? 1 : 0);
	kobject_uevent_env(&sdp->sd_kobj, KOBJ_ONLINE, envp);
}

/**
 * gfs2_fill_super - Read in superblock
 * @sb: The VFS superblock
 * @args: Mount options
 * @silent: Don't complain if it's not a GFS2 filesystem
 *
 * Returns: -errno
 */
static int gfs2_fill_super(struct super_block *sb, struct fs_context *fc)
{
	struct gfs2_args *args = fc->fs_private;
	int silent = fc->sb_flags & SB_SILENT;
	struct gfs2_sbd *sdp;
	struct gfs2_holder mount_gh;
	int error;

	sdp = init_sbd(sb);
	if (!sdp) {
		pr_warn("can't alloc struct gfs2_sbd\n");
		return -ENOMEM;
	}
	sdp->sd_args = *args;

	if (sdp->sd_args.ar_spectator) {
                sb->s_flags |= SB_RDONLY;
		set_bit(SDF_RORECOVERY, &sdp->sd_flags);
	}
	if (sdp->sd_args.ar_posix_acl)
		sb->s_flags |= SB_POSIXACL;
	if (sdp->sd_args.ar_nobarrier)
		set_bit(SDF_NOBARRIERS, &sdp->sd_flags);

	sb->s_flags |= SB_NOSEC;
	sb->s_magic = GFS2_MAGIC;
	sb->s_op = &gfs2_super_ops;
	sb->s_d_op = &gfs2_dops;
	sb->s_export_op = &gfs2_export_ops;
	sb->s_xattr = gfs2_xattr_handlers;
	sb->s_qcop = &gfs2_quotactl_ops;
	sb->s_quota_types = QTYPE_MASK_USR | QTYPE_MASK_GRP;
	sb_dqopt(sb)->flags |= DQUOT_QUOTA_SYS_FILE;
	sb->s_time_gran = 1;
	sb->s_maxbytes = MAX_LFS_FILESIZE;

	/* Set up the buffer cache and fill in some fake block size values
	   to allow us to read-in the on-disk superblock. */
	sdp->sd_sb.sb_bsize = sb_min_blocksize(sb, GFS2_BASIC_BLOCK);
	sdp->sd_sb.sb_bsize_shift = sb->s_blocksize_bits;
	sdp->sd_fsb2bb_shift = sdp->sd_sb.sb_bsize_shift -
                               GFS2_BASIC_BLOCK_SHIFT;
	sdp->sd_fsb2bb = BIT(sdp->sd_fsb2bb_shift);

	sdp->sd_tune.gt_logd_secs = sdp->sd_args.ar_commit;
	sdp->sd_tune.gt_quota_quantum = sdp->sd_args.ar_quota_quantum;
	if (sdp->sd_args.ar_statfs_quantum) {
		sdp->sd_tune.gt_statfs_slow = 0;
		sdp->sd_tune.gt_statfs_quantum = sdp->sd_args.ar_statfs_quantum;
	} else {
		sdp->sd_tune.gt_statfs_slow = 1;
		sdp->sd_tune.gt_statfs_quantum = 30;
	}

	error = init_names(sdp, silent);
	if (error)
		goto fail_free;

	snprintf(sdp->sd_fsname, sizeof(sdp->sd_fsname), "%s", sdp->sd_table_name);

	error = gfs2_sys_fs_add(sdp);
	if (error)
		goto fail_free;

	gfs2_create_debugfs_file(sdp);

	error = gfs2_lm_mount(sdp, silent);
	if (error)
		goto fail_debug;

	error = init_locking(sdp, &mount_gh, DO);
	if (error)
		goto fail_lm;

	error = init_sb(sdp, silent);
	if (error)
		goto fail_locking;

	error = wait_on_journal(sdp);
	if (error)
		goto fail_sb;

	/*
	 * If user space has failed to join the cluster or some similar
	 * failure has occurred, then the journal id will contain a
	 * negative (error) number. This will then be returned to the
	 * caller (of the mount syscall). We do this even for spectator
	 * mounts (which just write a jid of 0 to indicate "ok" even though
	 * the jid is unused in the spectator case)
	 */
	if (sdp->sd_lockstruct.ls_jid < 0) {
		error = sdp->sd_lockstruct.ls_jid;
		sdp->sd_lockstruct.ls_jid = 0;
		goto fail_sb;
	}

	if (sdp->sd_args.ar_spectator)
		snprintf(sdp->sd_fsname, sizeof(sdp->sd_fsname), "%s.s",
			 sdp->sd_table_name);
	else
		snprintf(sdp->sd_fsname, sizeof(sdp->sd_fsname), "%s.%u",
			 sdp->sd_table_name, sdp->sd_lockstruct.ls_jid);

	error = init_inodes(sdp, DO);
	if (error)
		goto fail_sb;

	error = init_per_node(sdp, DO);
	if (error)
		goto fail_inodes;

	error = gfs2_statfs_init(sdp);
	if (error) {
		fs_err(sdp, "can't initialize statfs subsystem: %d\n", error);
		goto fail_per_node;
	}

	if (sb_rdonly(sb)) {
		struct gfs2_holder freeze_gh;

		error = gfs2_glock_nq_init(sdp->sd_freeze_gl, LM_ST_SHARED,
<<<<<<< HEAD
					   GL_EXACT, &freeze_gh);
=======
					   LM_FLAG_NOEXP | GL_EXACT,
					   &freeze_gh);
>>>>>>> d1988041
		if (error) {
			fs_err(sdp, "can't make FS RO: %d\n", error);
			goto fail_per_node;
		}
		gfs2_glock_dq_uninit(&freeze_gh);
	} else {
		error = gfs2_make_fs_rw(sdp);
		if (error) {
			fs_err(sdp, "can't make FS RW: %d\n", error);
			goto fail_per_node;
		}
	}

	gfs2_glock_dq_uninit(&mount_gh);
	gfs2_online_uevent(sdp);
	return 0;

fail_per_node:
	init_per_node(sdp, UNDO);
fail_inodes:
	init_inodes(sdp, UNDO);
fail_sb:
	if (sdp->sd_root_dir)
		dput(sdp->sd_root_dir);
	if (sdp->sd_master_dir)
		dput(sdp->sd_master_dir);
	if (sb->s_root)
		dput(sb->s_root);
	sb->s_root = NULL;
fail_locking:
	init_locking(sdp, &mount_gh, UNDO);
fail_lm:
	complete_all(&sdp->sd_journal_ready);
	gfs2_gl_hash_clear(sdp);
	gfs2_lm_unmount(sdp);
fail_debug:
	gfs2_delete_debugfs_file(sdp);
	gfs2_sys_fs_del(sdp);
fail_free:
	free_sbd(sdp);
	sb->s_fs_info = NULL;
	return error;
}

/**
 * gfs2_get_tree - Get the GFS2 superblock and root directory
 * @fc: The filesystem context
 *
 * Returns: 0 or -errno on error
 */
static int gfs2_get_tree(struct fs_context *fc)
{
	struct gfs2_args *args = fc->fs_private;
	struct gfs2_sbd *sdp;
	int error;

	error = get_tree_bdev(fc, gfs2_fill_super);
	if (error)
		return error;

	sdp = fc->root->d_sb->s_fs_info;
	dput(fc->root);
	if (args->ar_meta)
		fc->root = dget(sdp->sd_master_dir);
	else
		fc->root = dget(sdp->sd_root_dir);
	return 0;
}

static void gfs2_fc_free(struct fs_context *fc)
{
	struct gfs2_args *args = fc->fs_private;

	kfree(args);
}

enum gfs2_param {
	Opt_lockproto,
	Opt_locktable,
	Opt_hostdata,
	Opt_spectator,
	Opt_ignore_local_fs,
	Opt_localflocks,
	Opt_localcaching,
	Opt_debug,
	Opt_upgrade,
	Opt_acl,
	Opt_quota,
	Opt_quota_flag,
	Opt_suiddir,
	Opt_data,
	Opt_meta,
	Opt_discard,
	Opt_commit,
	Opt_errors,
	Opt_statfs_quantum,
	Opt_statfs_percent,
	Opt_quota_quantum,
	Opt_barrier,
	Opt_rgrplvb,
	Opt_loccookie,
};

static const struct constant_table gfs2_param_quota[] = {
	{"off",        GFS2_QUOTA_OFF},
	{"account",    GFS2_QUOTA_ACCOUNT},
	{"on",         GFS2_QUOTA_ON},
	{}
};

enum opt_data {
	Opt_data_writeback = GFS2_DATA_WRITEBACK,
	Opt_data_ordered   = GFS2_DATA_ORDERED,
};

static const struct constant_table gfs2_param_data[] = {
	{"writeback",  Opt_data_writeback },
	{"ordered",    Opt_data_ordered },
	{}
};

enum opt_errors {
	Opt_errors_withdraw = GFS2_ERRORS_WITHDRAW,
	Opt_errors_panic    = GFS2_ERRORS_PANIC,
};

static const struct constant_table gfs2_param_errors[] = {
	{"withdraw",   Opt_errors_withdraw },
	{"panic",      Opt_errors_panic },
	{}
};

static const struct fs_parameter_spec gfs2_fs_parameters[] = {
	fsparam_string ("lockproto",          Opt_lockproto),
	fsparam_string ("locktable",          Opt_locktable),
	fsparam_string ("hostdata",           Opt_hostdata),
	fsparam_flag   ("spectator",          Opt_spectator),
	fsparam_flag   ("norecovery",         Opt_spectator),
	fsparam_flag   ("ignore_local_fs",    Opt_ignore_local_fs),
	fsparam_flag   ("localflocks",        Opt_localflocks),
	fsparam_flag   ("localcaching",       Opt_localcaching),
	fsparam_flag_no("debug",              Opt_debug),
	fsparam_flag   ("upgrade",            Opt_upgrade),
	fsparam_flag_no("acl",                Opt_acl),
	fsparam_flag_no("suiddir",            Opt_suiddir),
	fsparam_enum   ("data",               Opt_data, gfs2_param_data),
	fsparam_flag   ("meta",               Opt_meta),
	fsparam_flag_no("discard",            Opt_discard),
	fsparam_s32    ("commit",             Opt_commit),
	fsparam_enum   ("errors",             Opt_errors, gfs2_param_errors),
	fsparam_s32    ("statfs_quantum",     Opt_statfs_quantum),
	fsparam_s32    ("statfs_percent",     Opt_statfs_percent),
	fsparam_s32    ("quota_quantum",      Opt_quota_quantum),
	fsparam_flag_no("barrier",            Opt_barrier),
	fsparam_flag_no("rgrplvb",            Opt_rgrplvb),
	fsparam_flag_no("loccookie",          Opt_loccookie),
	/* quota can be a flag or an enum so it gets special treatment */
	fsparam_flag_no("quota",	      Opt_quota_flag),
	fsparam_enum("quota",		      Opt_quota, gfs2_param_quota),
	{}
};

/* Parse a single mount parameter */
static int gfs2_parse_param(struct fs_context *fc, struct fs_parameter *param)
{
	struct gfs2_args *args = fc->fs_private;
	struct fs_parse_result result;
	int o;

	o = fs_parse(fc, gfs2_fs_parameters, param, &result);
	if (o < 0)
		return o;

	switch (o) {
	case Opt_lockproto:
		strlcpy(args->ar_lockproto, param->string, GFS2_LOCKNAME_LEN);
		break;
	case Opt_locktable:
		strlcpy(args->ar_locktable, param->string, GFS2_LOCKNAME_LEN);
		break;
	case Opt_hostdata:
		strlcpy(args->ar_hostdata, param->string, GFS2_LOCKNAME_LEN);
		break;
	case Opt_spectator:
		args->ar_spectator = 1;
		break;
	case Opt_ignore_local_fs:
		/* Retained for backwards compat only */
		break;
	case Opt_localflocks:
		args->ar_localflocks = 1;
		break;
	case Opt_localcaching:
		/* Retained for backwards compat only */
		break;
	case Opt_debug:
		if (result.boolean && args->ar_errors == GFS2_ERRORS_PANIC)
			return invalfc(fc, "-o debug and -o errors=panic are mutually exclusive");
		args->ar_debug = result.boolean;
		break;
	case Opt_upgrade:
		/* Retained for backwards compat only */
		break;
	case Opt_acl:
		args->ar_posix_acl = result.boolean;
		break;
	case Opt_quota_flag:
		args->ar_quota = result.negated ? GFS2_QUOTA_OFF : GFS2_QUOTA_ON;
		break;
	case Opt_quota:
		args->ar_quota = result.int_32;
		break;
	case Opt_suiddir:
		args->ar_suiddir = result.boolean;
		break;
	case Opt_data:
		/* The uint_32 result maps directly to GFS2_DATA_* */
		args->ar_data = result.uint_32;
		break;
	case Opt_meta:
		args->ar_meta = 1;
		break;
	case Opt_discard:
		args->ar_discard = result.boolean;
		break;
	case Opt_commit:
		if (result.int_32 <= 0)
			return invalfc(fc, "commit mount option requires a positive numeric argument");
		args->ar_commit = result.int_32;
		break;
	case Opt_statfs_quantum:
		if (result.int_32 < 0)
			return invalfc(fc, "statfs_quantum mount option requires a non-negative numeric argument");
		args->ar_statfs_quantum = result.int_32;
		break;
	case Opt_quota_quantum:
		if (result.int_32 <= 0)
			return invalfc(fc, "quota_quantum mount option requires a positive numeric argument");
		args->ar_quota_quantum = result.int_32;
		break;
	case Opt_statfs_percent:
		if (result.int_32 < 0 || result.int_32 > 100)
			return invalfc(fc, "statfs_percent mount option requires a numeric argument between 0 and 100");
		args->ar_statfs_percent = result.int_32;
		break;
	case Opt_errors:
		if (args->ar_debug && result.uint_32 == GFS2_ERRORS_PANIC)
			return invalfc(fc, "-o debug and -o errors=panic are mutually exclusive");
		args->ar_errors = result.uint_32;
		break;
	case Opt_barrier:
		args->ar_nobarrier = result.boolean;
		break;
	case Opt_rgrplvb:
		args->ar_rgrplvb = result.boolean;
		break;
	case Opt_loccookie:
		args->ar_loccookie = result.boolean;
		break;
	default:
		return invalfc(fc, "invalid mount option: %s", param->key);
	}
	return 0;
}

static int gfs2_reconfigure(struct fs_context *fc)
{
	struct super_block *sb = fc->root->d_sb;
	struct gfs2_sbd *sdp = sb->s_fs_info;
	struct gfs2_args *oldargs = &sdp->sd_args;
	struct gfs2_args *newargs = fc->fs_private;
	struct gfs2_tune *gt = &sdp->sd_tune;
	int error = 0;

	sync_filesystem(sb);

	spin_lock(&gt->gt_spin);
	oldargs->ar_commit = gt->gt_logd_secs;
	oldargs->ar_quota_quantum = gt->gt_quota_quantum;
	if (gt->gt_statfs_slow)
		oldargs->ar_statfs_quantum = 0;
	else
		oldargs->ar_statfs_quantum = gt->gt_statfs_quantum;
	spin_unlock(&gt->gt_spin);

	if (strcmp(newargs->ar_lockproto, oldargs->ar_lockproto)) {
		errorfc(fc, "reconfiguration of locking protocol not allowed");
		return -EINVAL;
	}
	if (strcmp(newargs->ar_locktable, oldargs->ar_locktable)) {
		errorfc(fc, "reconfiguration of lock table not allowed");
		return -EINVAL;
	}
	if (strcmp(newargs->ar_hostdata, oldargs->ar_hostdata)) {
		errorfc(fc, "reconfiguration of host data not allowed");
		return -EINVAL;
	}
	if (newargs->ar_spectator != oldargs->ar_spectator) {
		errorfc(fc, "reconfiguration of spectator mode not allowed");
		return -EINVAL;
	}
	if (newargs->ar_localflocks != oldargs->ar_localflocks) {
		errorfc(fc, "reconfiguration of localflocks not allowed");
		return -EINVAL;
	}
	if (newargs->ar_meta != oldargs->ar_meta) {
		errorfc(fc, "switching between gfs2 and gfs2meta not allowed");
		return -EINVAL;
	}
	if (oldargs->ar_spectator)
		fc->sb_flags |= SB_RDONLY;

	if ((sb->s_flags ^ fc->sb_flags) & SB_RDONLY) {
		if (fc->sb_flags & SB_RDONLY) {
			error = gfs2_make_fs_ro(sdp);
			if (error)
				errorfc(fc, "unable to remount read-only");
		} else {
			error = gfs2_make_fs_rw(sdp);
			if (error)
				errorfc(fc, "unable to remount read-write");
		}
	}
	sdp->sd_args = *newargs;

	if (sdp->sd_args.ar_posix_acl)
		sb->s_flags |= SB_POSIXACL;
	else
		sb->s_flags &= ~SB_POSIXACL;
	if (sdp->sd_args.ar_nobarrier)
		set_bit(SDF_NOBARRIERS, &sdp->sd_flags);
	else
		clear_bit(SDF_NOBARRIERS, &sdp->sd_flags);
	spin_lock(&gt->gt_spin);
	gt->gt_logd_secs = newargs->ar_commit;
	gt->gt_quota_quantum = newargs->ar_quota_quantum;
	if (newargs->ar_statfs_quantum) {
		gt->gt_statfs_slow = 0;
		gt->gt_statfs_quantum = newargs->ar_statfs_quantum;
	}
	else {
		gt->gt_statfs_slow = 1;
		gt->gt_statfs_quantum = 30;
	}
	spin_unlock(&gt->gt_spin);

	gfs2_online_uevent(sdp);
	return error;
}

static const struct fs_context_operations gfs2_context_ops = {
	.free        = gfs2_fc_free,
	.parse_param = gfs2_parse_param,
	.get_tree    = gfs2_get_tree,
	.reconfigure = gfs2_reconfigure,
};

/* Set up the filesystem mount context */
static int gfs2_init_fs_context(struct fs_context *fc)
{
	struct gfs2_args *args;

	args = kmalloc(sizeof(*args), GFP_KERNEL);
	if (args == NULL)
		return -ENOMEM;

	if (fc->purpose == FS_CONTEXT_FOR_RECONFIGURE) {
		struct gfs2_sbd *sdp = fc->root->d_sb->s_fs_info;

		*args = sdp->sd_args;
	} else {
		memset(args, 0, sizeof(*args));
		args->ar_quota = GFS2_QUOTA_DEFAULT;
		args->ar_data = GFS2_DATA_DEFAULT;
		args->ar_commit = 30;
		args->ar_statfs_quantum = 30;
		args->ar_quota_quantum = 60;
		args->ar_errors = GFS2_ERRORS_DEFAULT;
	}
	fc->fs_private = args;
	fc->ops = &gfs2_context_ops;
	return 0;
}

static int set_meta_super(struct super_block *s, struct fs_context *fc)
{
	return -EINVAL;
}

static int test_meta_super(struct super_block *s, struct fs_context *fc)
{
	return (fc->sget_key == s->s_bdev);
}

static int gfs2_meta_get_tree(struct fs_context *fc)
{
	struct super_block *s;
	struct gfs2_sbd *sdp;
	struct path path;
	int error;

	if (!fc->source || !*fc->source)
		return -EINVAL;

	error = kern_path(fc->source, LOOKUP_FOLLOW, &path);
	if (error) {
		pr_warn("path_lookup on %s returned error %d\n",
		        fc->source, error);
		return error;
	}
	fc->fs_type = &gfs2_fs_type;
	fc->sget_key = path.dentry->d_sb->s_bdev;
	s = sget_fc(fc, test_meta_super, set_meta_super);
	path_put(&path);
	if (IS_ERR(s)) {
		pr_warn("gfs2 mount does not exist\n");
		return PTR_ERR(s);
	}
	if ((fc->sb_flags ^ s->s_flags) & SB_RDONLY) {
		deactivate_locked_super(s);
		return -EBUSY;
	}
	sdp = s->s_fs_info;
	fc->root = dget(sdp->sd_master_dir);
	return 0;
}

static const struct fs_context_operations gfs2_meta_context_ops = {
	.free        = gfs2_fc_free,
	.get_tree    = gfs2_meta_get_tree,
};

static int gfs2_meta_init_fs_context(struct fs_context *fc)
{
	int ret = gfs2_init_fs_context(fc);

	if (ret)
		return ret;

	fc->ops = &gfs2_meta_context_ops;
	return 0;
}

static void gfs2_kill_sb(struct super_block *sb)
{
	struct gfs2_sbd *sdp = sb->s_fs_info;

	if (sdp == NULL) {
		kill_block_super(sb);
		return;
	}

	gfs2_log_flush(sdp, NULL, GFS2_LOG_HEAD_FLUSH_SYNC | GFS2_LFC_KILL_SB);
	dput(sdp->sd_root_dir);
	dput(sdp->sd_master_dir);
	sdp->sd_root_dir = NULL;
	sdp->sd_master_dir = NULL;
	shrink_dcache_sb(sb);
	kill_block_super(sb);
}

struct file_system_type gfs2_fs_type = {
	.name = "gfs2",
	.fs_flags = FS_REQUIRES_DEV,
	.init_fs_context = gfs2_init_fs_context,
	.parameters = gfs2_fs_parameters,
	.kill_sb = gfs2_kill_sb,
	.owner = THIS_MODULE,
};
MODULE_ALIAS_FS("gfs2");

struct file_system_type gfs2meta_fs_type = {
	.name = "gfs2meta",
	.fs_flags = FS_REQUIRES_DEV,
	.init_fs_context = gfs2_meta_init_fs_context,
	.owner = THIS_MODULE,
};
MODULE_ALIAS_FS("gfs2meta");<|MERGE_RESOLUTION|>--- conflicted
+++ resolved
@@ -1199,12 +1199,8 @@
 		struct gfs2_holder freeze_gh;
 
 		error = gfs2_glock_nq_init(sdp->sd_freeze_gl, LM_ST_SHARED,
-<<<<<<< HEAD
-					   GL_EXACT, &freeze_gh);
-=======
 					   LM_FLAG_NOEXP | GL_EXACT,
 					   &freeze_gh);
->>>>>>> d1988041
 		if (error) {
 			fs_err(sdp, "can't make FS RO: %d\n", error);
 			goto fail_per_node;
