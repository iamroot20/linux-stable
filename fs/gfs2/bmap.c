--- conflicted
+++ resolved
@@ -586,21 +586,12 @@
 	struct metapath clone;
 	u64 hole_size;
 	int ret;
-<<<<<<< HEAD
 
 	clone_metapath(&clone, mp);
 	ret = gfs2_walk_metadata(inode, &clone, len, gfs2_hole_walker);
 	if (ret < 0)
 		goto out;
 
-=======
-
-	clone_metapath(&clone, mp);
-	ret = gfs2_walk_metadata(inode, &clone, len, gfs2_hole_walker);
-	if (ret < 0)
-		goto out;
-
->>>>>>> f7688b48
 	if (ret == 1)
 		hole_size = metapath_to_block(GFS2_SB(inode), &clone) - lblock;
 	else
@@ -1080,30 +1071,18 @@
 	unstuff = gfs2_is_stuffed(ip) &&
 		  pos + length > gfs2_max_stuffed_size(ip);
 
-<<<<<<< HEAD
-	ret = gfs2_iomap_get(inode, pos, length, flags, iomap, mp);
-	if (ret)
-		goto out_unlock;
-
-	alloc_required = unstuff || iomap->type == IOMAP_HOLE;
-=======
 	if (unstuff || iomap->type == IOMAP_HOLE) {
 		unsigned int data_blocks, ind_blocks;
 		struct gfs2_alloc_parms ap = {};
 		unsigned int rblocks;
 		struct gfs2_trans *tr;
->>>>>>> f7688b48
 
 		gfs2_write_calc_reserv(ip, iomap->length, &data_blocks,
 				       &ind_blocks);
 		ap.target = data_blocks + ind_blocks;
 		ret = gfs2_quota_lock_check(ip, &ap);
 		if (ret)
-<<<<<<< HEAD
-			goto out_unlock;
-=======
 			return ret;
->>>>>>> f7688b48
 
 		ret = gfs2_inplace_reserve(ip, &ap);
 		if (ret)
@@ -1118,34 +1097,11 @@
 			rblocks += 2 * RES_STATFS;
 		rblocks += gfs2_rg_blocks(ip, data_blocks + ind_blocks);
 
-<<<<<<< HEAD
-	ret = gfs2_trans_begin(sdp, rblocks, iomap->length >> inode->i_blkbits);
-	if (ret)
-		goto out_trans_fail;
-
-	if (unstuff) {
-		ret = gfs2_unstuff_dinode(ip, NULL);
-		if (ret)
-			goto out_trans_end;
-		release_metapath(mp);
-		ret = gfs2_iomap_get(inode, iomap->offset, iomap->length,
-				     flags, iomap, mp);
-=======
 		ret = gfs2_trans_begin(sdp, rblocks,
 				       iomap->length >> inode->i_blkbits);
->>>>>>> f7688b48
 		if (ret)
 			goto out_trans_fail;
 
-<<<<<<< HEAD
-	if (iomap->type == IOMAP_HOLE) {
-		ret = gfs2_iomap_alloc(inode, iomap, flags, mp);
-		if (ret) {
-			gfs2_trans_end(sdp);
-			gfs2_inplace_release(ip);
-			punch_hole(ip, iomap->offset, iomap->length);
-			goto out_qunlock;
-=======
 		if (unstuff) {
 			ret = gfs2_unstuff_dinode(ip, NULL);
 			if (ret)
@@ -1165,7 +1121,6 @@
 				punch_hole(ip, iomap->offset, iomap->length);
 				goto out_qunlock;
 			}
->>>>>>> f7688b48
 		}
 
 		tr = current->journal_info;
@@ -1174,14 +1129,9 @@
 
 		gfs2_trans_end(sdp);
 	}
-<<<<<<< HEAD
-	if (!gfs2_is_stuffed(ip) && gfs2_is_jdata(ip))
-		iomap->page_done = gfs2_iomap_journaled_page_done;
-=======
 
 	if (gfs2_is_stuffed(ip) || gfs2_is_jdata(ip))
 		iomap->page_ops = &gfs2_iomap_page_ops;
->>>>>>> f7688b48
 	return 0;
 
 out_trans_end:
@@ -1189,14 +1139,7 @@
 out_trans_fail:
 	gfs2_inplace_release(ip);
 out_qunlock:
-<<<<<<< HEAD
-	if (alloc_required)
-		gfs2_quota_unlock(ip);
-out_unlock:
-	gfs2_write_unlock(inode);
-=======
 	gfs2_quota_unlock(ip);
->>>>>>> f7688b48
 	return ret;
 }
 
@@ -1215,26 +1158,6 @@
 	iomap->flags |= IOMAP_F_BUFFER_HEAD;
 
 	trace_gfs2_iomap_start(ip, pos, length, flags);
-<<<<<<< HEAD
-	if ((flags & IOMAP_WRITE) && !(flags & IOMAP_DIRECT)) {
-		ret = gfs2_iomap_begin_write(inode, pos, length, flags, iomap, &mp);
-	} else {
-		ret = gfs2_iomap_get(inode, pos, length, flags, iomap, &mp);
-
-		/*
-		 * Silently fall back to buffered I/O for stuffed files or if
-		 * we've hot a hole (see gfs2_file_direct_write).
-		 */
-		if ((flags & IOMAP_WRITE) && (flags & IOMAP_DIRECT) &&
-		    iomap->type != IOMAP_MAPPED)
-			ret = -ENOTBLK;
-	}
-	if (!ret) {
-		get_bh(mp.mp_bh[0]);
-		iomap->private = mp.mp_bh[0];
-	}
-	release_metapath(&mp);
-=======
 	if (gfs2_iomap_need_write_lock(flags)) {
 		ret = gfs2_write_lock(inode);
 		if (ret)
@@ -1272,7 +1195,6 @@
 		gfs2_write_unlock(inode);
 	release_metapath(&mp);
 out:
->>>>>>> f7688b48
 	trace_gfs2_iomap_end(ip, iomap, ret);
 	return ret;
 }
