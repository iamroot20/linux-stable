// SPDX-License-Identifier: GPL-2.0-only
/*
 * Copyright (C) Sistina Software, Inc.  1997-2003 All rights reserved.
 * Copyright (C) 2004-2011 Red Hat, Inc.  All rights reserved.
 */

#include <linux/slab.h>
#include <linux/spinlock.h>
#include <linux/completion.h>
#include <linux/buffer_head.h>
#include <linux/namei.h>
#include <linux/mm.h>
#include <linux/cred.h>
#include <linux/xattr.h>
#include <linux/posix_acl.h>
#include <linux/gfs2_ondisk.h>
#include <linux/crc32.h>
#include <linux/iomap.h>
#include <linux/security.h>
#include <linux/fiemap.h>
#include <linux/uaccess.h>

#include "gfs2.h"
#include "incore.h"
#include "acl.h"
#include "bmap.h"
#include "dir.h"
#include "xattr.h"
#include "glock.h"
#include "inode.h"
#include "meta_io.h"
#include "quota.h"
#include "rgrp.h"
#include "trans.h"
#include "util.h"
#include "super.h"
#include "glops.h"

static int iget_test(struct inode *inode, void *opaque)
{
	u64 no_addr = *(u64 *)opaque;

	return GFS2_I(inode)->i_no_addr == no_addr;
}

static int iget_set(struct inode *inode, void *opaque)
{
	u64 no_addr = *(u64 *)opaque;

	GFS2_I(inode)->i_no_addr = no_addr;
	inode->i_ino = no_addr;
	return 0;
}

static struct inode *gfs2_iget(struct super_block *sb, u64 no_addr)
{
	struct inode *inode;

repeat:
	inode = iget5_locked(sb, no_addr, iget_test, iget_set, &no_addr);
	if (!inode)
		return inode;
	if (is_bad_inode(inode)) {
		iput(inode);
		goto repeat;
	}
	return inode;
}

/**
 * gfs2_set_iop - Sets inode operations
 * @inode: The inode with correct i_mode filled in
 *
 * GFS2 lookup code fills in vfs inode contents based on info obtained
 * from directory entry inside gfs2_inode_lookup().
 */

static void gfs2_set_iop(struct inode *inode)
{
	struct gfs2_sbd *sdp = GFS2_SB(inode);
	umode_t mode = inode->i_mode;

	if (S_ISREG(mode)) {
		inode->i_op = &gfs2_file_iops;
		if (gfs2_localflocks(sdp))
			inode->i_fop = &gfs2_file_fops_nolock;
		else
			inode->i_fop = &gfs2_file_fops;
	} else if (S_ISDIR(mode)) {
		inode->i_op = &gfs2_dir_iops;
		if (gfs2_localflocks(sdp))
			inode->i_fop = &gfs2_dir_fops_nolock;
		else
			inode->i_fop = &gfs2_dir_fops;
	} else if (S_ISLNK(mode)) {
		inode->i_op = &gfs2_symlink_iops;
	} else {
		inode->i_op = &gfs2_file_iops;
		init_special_inode(inode, inode->i_mode, inode->i_rdev);
	}
}

/**
 * gfs2_inode_lookup - Lookup an inode
 * @sb: The super block
 * @type: The type of the inode
 * @no_addr: The inode number
 * @no_formal_ino: The inode generation number
 * @blktype: Requested block type (GFS2_BLKST_DINODE or GFS2_BLKST_UNLINKED;
 *           GFS2_BLKST_FREE to indicate not to verify)
 *
 * If @type is DT_UNKNOWN, the inode type is fetched from disk.
 *
 * If @blktype is anything other than GFS2_BLKST_FREE (which is used as a
 * placeholder because it doesn't otherwise make sense), the on-disk block type
 * is verified to be @blktype.
 *
 * When @no_formal_ino is non-zero, this function will return ERR_PTR(-ESTALE)
 * if it detects that @no_formal_ino doesn't match the actual inode generation
 * number.  However, it doesn't always know unless @type is DT_UNKNOWN.
 *
 * Returns: A VFS inode, or an error
 */

struct inode *gfs2_inode_lookup(struct super_block *sb, unsigned int type,
				u64 no_addr, u64 no_formal_ino,
				unsigned int blktype)
{
	struct inode *inode;
	struct gfs2_inode *ip;
	struct gfs2_glock *io_gl = NULL;
	struct gfs2_holder i_gh;
	int error;

	gfs2_holder_mark_uninitialized(&i_gh);
	inode = gfs2_iget(sb, no_addr);
	if (!inode)
		return ERR_PTR(-ENOMEM);

	ip = GFS2_I(inode);

	if (inode->i_state & I_NEW) {
		struct gfs2_sbd *sdp = GFS2_SB(inode);

		error = gfs2_glock_get(sdp, no_addr, &gfs2_inode_glops, CREATE, &ip->i_gl);
		if (unlikely(error))
			goto fail;
		flush_delayed_work(&ip->i_gl->gl_work);

		error = gfs2_glock_get(sdp, no_addr, &gfs2_iopen_glops, CREATE, &io_gl);
		if (unlikely(error))
			goto fail;
		if (blktype != GFS2_BLKST_UNLINKED)
			gfs2_cancel_delete_work(io_gl);

		if (type == DT_UNKNOWN || blktype != GFS2_BLKST_FREE) {
			/*
			 * The GL_SKIP flag indicates to skip reading the inode
			 * block.  We read the inode with gfs2_inode_refresh
			 * after possibly checking the block type.
			 */
			error = gfs2_glock_nq_init(ip->i_gl, LM_ST_EXCLUSIVE,
						   GL_SKIP, &i_gh);
			if (error)
				goto fail;

			error = -ESTALE;
			if (no_formal_ino &&
			    gfs2_inode_already_deleted(ip->i_gl, no_formal_ino))
				goto fail;

			if (blktype != GFS2_BLKST_FREE) {
				error = gfs2_check_blk_type(sdp, no_addr,
							    blktype);
				if (error)
					goto fail;
			}
		}

		glock_set_object(ip->i_gl, ip);
		set_bit(GIF_INVALID, &ip->i_flags);
		error = gfs2_glock_nq_init(io_gl, LM_ST_SHARED, GL_EXACT, &ip->i_iopen_gh);
		if (unlikely(error))
			goto fail;
		glock_set_object(ip->i_iopen_gh.gh_gl, ip);
		gfs2_glock_put(io_gl);
		io_gl = NULL;

		/* Lowest possible timestamp; will be overwritten in gfs2_dinode_in. */
		inode->i_atime.tv_sec = 1LL << (8 * sizeof(inode->i_atime.tv_sec) - 1);
		inode->i_atime.tv_nsec = 0;

		if (type == DT_UNKNOWN) {
			/* Inode glock must be locked already */
			error = gfs2_inode_refresh(GFS2_I(inode));
			if (error)
				goto fail;
		} else {
			ip->i_no_formal_ino = no_formal_ino;
			inode->i_mode = DT2IF(type);
		}

		if (gfs2_holder_initialized(&i_gh))
			gfs2_glock_dq_uninit(&i_gh);

		gfs2_set_iop(inode);
	}

	if (no_formal_ino && ip->i_no_formal_ino &&
	    no_formal_ino != ip->i_no_formal_ino) {
		error = -ESTALE;
		if (inode->i_state & I_NEW)
			goto fail;
		iput(inode);
		return ERR_PTR(error);
	}

	if (inode->i_state & I_NEW)
		unlock_new_inode(inode);

	return inode;

fail:
	if (io_gl)
		gfs2_glock_put(io_gl);
	if (gfs2_holder_initialized(&i_gh))
		gfs2_glock_dq_uninit(&i_gh);
	iget_failed(inode);
	return ERR_PTR(error);
}

/**
 * gfs2_lookup_by_inum - look up an inode by inode number
 * @sdp: The super block
 * @no_addr: The inode number
 * @no_formal_ino: The inode generation number (0 for any)
 * @blktype: Requested block type (see gfs2_inode_lookup)
 */
struct inode *gfs2_lookup_by_inum(struct gfs2_sbd *sdp, u64 no_addr,
				  u64 no_formal_ino, unsigned int blktype)
{
	struct super_block *sb = sdp->sd_vfs;
	struct inode *inode;
	int error;

	inode = gfs2_inode_lookup(sb, DT_UNKNOWN, no_addr, no_formal_ino,
				  blktype);
	if (IS_ERR(inode))
		return inode;

	if (no_formal_ino) {
		error = -EIO;
		if (GFS2_I(inode)->i_diskflags & GFS2_DIF_SYSTEM)
			goto fail_iput;
	}
	return inode;

fail_iput:
	iput(inode);
	return ERR_PTR(error);
}


struct inode *gfs2_lookup_simple(struct inode *dip, const char *name)
{
	struct qstr qstr;
	struct inode *inode;
	gfs2_str2qstr(&qstr, name);
	inode = gfs2_lookupi(dip, &qstr, 1);
	/* gfs2_lookupi has inconsistent callers: vfs
	 * related routines expect NULL for no entry found,
	 * gfs2_lookup_simple callers expect ENOENT
	 * and do not check for NULL.
	 */
	if (inode == NULL)
		return ERR_PTR(-ENOENT);
	else
		return inode;
}


/**
 * gfs2_lookupi - Look up a filename in a directory and return its inode
 * @d_gh: An initialized holder for the directory glock
 * @name: The name of the inode to look for
 * @is_root: If 1, ignore the caller's permissions
 * @i_gh: An uninitialized holder for the new inode glock
 *
 * This can be called via the VFS filldir function when NFS is doing
 * a readdirplus and the inode which its intending to stat isn't
 * already in cache. In this case we must not take the directory glock
 * again, since the readdir call will have already taken that lock.
 *
 * Returns: errno
 */

struct inode *gfs2_lookupi(struct inode *dir, const struct qstr *name,
			   int is_root)
{
	struct super_block *sb = dir->i_sb;
	struct gfs2_inode *dip = GFS2_I(dir);
	struct gfs2_holder d_gh;
	int error = 0;
	struct inode *inode = NULL;

	gfs2_holder_mark_uninitialized(&d_gh);
	if (!name->len || name->len > GFS2_FNAMESIZE)
		return ERR_PTR(-ENAMETOOLONG);

	if ((name->len == 1 && memcmp(name->name, ".", 1) == 0) ||
	    (name->len == 2 && memcmp(name->name, "..", 2) == 0 &&
	     dir == d_inode(sb->s_root))) {
		igrab(dir);
		return dir;
	}

	if (gfs2_glock_is_locked_by_me(dip->i_gl) == NULL) {
		error = gfs2_glock_nq_init(dip->i_gl, LM_ST_SHARED, 0, &d_gh);
		if (error)
			return ERR_PTR(error);
	}

	if (!is_root) {
		error = gfs2_permission(dir, MAY_EXEC);
		if (error)
			goto out;
	}

	inode = gfs2_dir_search(dir, name, false);
	if (IS_ERR(inode))
		error = PTR_ERR(inode);
out:
	if (gfs2_holder_initialized(&d_gh))
		gfs2_glock_dq_uninit(&d_gh);
	if (error == -ENOENT)
		return NULL;
	return inode ? inode : ERR_PTR(error);
}

/**
 * create_ok - OK to create a new on-disk inode here?
 * @dip:  Directory in which dinode is to be created
 * @name:  Name of new dinode
 * @mode:
 *
 * Returns: errno
 */

static int create_ok(struct gfs2_inode *dip, const struct qstr *name,
		     umode_t mode)
{
	int error;

	error = gfs2_permission(&dip->i_inode, MAY_WRITE | MAY_EXEC);
	if (error)
		return error;

	/*  Don't create entries in an unlinked directory  */
	if (!dip->i_inode.i_nlink)
		return -ENOENT;

	if (dip->i_entries == (u32)-1)
		return -EFBIG;
	if (S_ISDIR(mode) && dip->i_inode.i_nlink == (u32)-1)
		return -EMLINK;

	return 0;
}

static void munge_mode_uid_gid(const struct gfs2_inode *dip,
			       struct inode *inode)
{
	if (GFS2_SB(&dip->i_inode)->sd_args.ar_suiddir &&
	    (dip->i_inode.i_mode & S_ISUID) &&
	    !uid_eq(dip->i_inode.i_uid, GLOBAL_ROOT_UID)) {
		if (S_ISDIR(inode->i_mode))
			inode->i_mode |= S_ISUID;
		else if (!uid_eq(dip->i_inode.i_uid, current_fsuid()))
			inode->i_mode &= ~07111;
		inode->i_uid = dip->i_inode.i_uid;
	} else
		inode->i_uid = current_fsuid();

	if (dip->i_inode.i_mode & S_ISGID) {
		if (S_ISDIR(inode->i_mode))
			inode->i_mode |= S_ISGID;
		inode->i_gid = dip->i_inode.i_gid;
	} else
		inode->i_gid = current_fsgid();
}

static int alloc_dinode(struct gfs2_inode *ip, u32 flags, unsigned *dblocks)
{
	struct gfs2_sbd *sdp = GFS2_SB(&ip->i_inode);
	struct gfs2_alloc_parms ap = { .target = *dblocks, .aflags = flags, };
	int error;

	error = gfs2_quota_lock_check(ip, &ap);
	if (error)
		goto out;

	error = gfs2_inplace_reserve(ip, &ap);
	if (error)
		goto out_quota;

	error = gfs2_trans_begin(sdp, (*dblocks * RES_RG_BIT) + RES_STATFS + RES_QUOTA, 0);
	if (error)
		goto out_ipreserv;

	error = gfs2_alloc_blocks(ip, &ip->i_no_addr, dblocks, 1, &ip->i_generation);
	ip->i_no_formal_ino = ip->i_generation;
	ip->i_inode.i_ino = ip->i_no_addr;
	ip->i_goal = ip->i_no_addr;

	gfs2_trans_end(sdp);

out_ipreserv:
	gfs2_inplace_release(ip);
out_quota:
	gfs2_quota_unlock(ip);
out:
	return error;
}

static void gfs2_init_dir(struct buffer_head *dibh,
			  const struct gfs2_inode *parent)
{
	struct gfs2_dinode *di = (struct gfs2_dinode *)dibh->b_data;
	struct gfs2_dirent *dent = (struct gfs2_dirent *)(di+1);

	gfs2_qstr2dirent(&gfs2_qdot, GFS2_DIRENT_SIZE(gfs2_qdot.len), dent);
	dent->de_inum = di->di_num; /* already GFS2 endian */
	dent->de_type = cpu_to_be16(DT_DIR);

	dent = (struct gfs2_dirent *)((char*)dent + GFS2_DIRENT_SIZE(1));
	gfs2_qstr2dirent(&gfs2_qdotdot, dibh->b_size - GFS2_DIRENT_SIZE(1) - sizeof(struct gfs2_dinode), dent);
	gfs2_inum_out(parent, dent);
	dent->de_type = cpu_to_be16(DT_DIR);
	
}

/**
 * gfs2_init_xattr - Initialise an xattr block for a new inode
 * @ip: The inode in question
 *
 * This sets up an empty xattr block for a new inode, ready to
 * take any ACLs, LSM xattrs, etc.
 */

static void gfs2_init_xattr(struct gfs2_inode *ip)
{
	struct gfs2_sbd *sdp = GFS2_SB(&ip->i_inode);
	struct buffer_head *bh;
	struct gfs2_ea_header *ea;

	bh = gfs2_meta_new(ip->i_gl, ip->i_eattr);
	gfs2_trans_add_meta(ip->i_gl, bh);
	gfs2_metatype_set(bh, GFS2_METATYPE_EA, GFS2_FORMAT_EA);
	gfs2_buffer_clear_tail(bh, sizeof(struct gfs2_meta_header));

	ea = GFS2_EA_BH2FIRST(bh);
	ea->ea_rec_len = cpu_to_be32(sdp->sd_jbsize);
	ea->ea_type = GFS2_EATYPE_UNUSED;
	ea->ea_flags = GFS2_EAFLAG_LAST;

	brelse(bh);
}

/**
 * init_dinode - Fill in a new dinode structure
 * @dip: The directory this inode is being created in
 * @ip: The inode
 * @symname: The symlink destination (if a symlink)
 * @bhp: The buffer head (returned to caller)
 *
 */

static void init_dinode(struct gfs2_inode *dip, struct gfs2_inode *ip,
			const char *symname)
{
	struct gfs2_dinode *di;
	struct buffer_head *dibh;

	dibh = gfs2_meta_new(ip->i_gl, ip->i_no_addr);
	gfs2_trans_add_meta(ip->i_gl, dibh);
	di = (struct gfs2_dinode *)dibh->b_data;
	gfs2_dinode_out(ip, di);

	di->di_major = cpu_to_be32(MAJOR(ip->i_inode.i_rdev));
	di->di_minor = cpu_to_be32(MINOR(ip->i_inode.i_rdev));
	di->__pad1 = 0;
	di->__pad2 = 0;
	di->__pad3 = 0;
	memset(&di->__pad4, 0, sizeof(di->__pad4));
	memset(&di->di_reserved, 0, sizeof(di->di_reserved));
	gfs2_buffer_clear_tail(dibh, sizeof(struct gfs2_dinode));

	switch(ip->i_inode.i_mode & S_IFMT) {
	case S_IFDIR:
		gfs2_init_dir(dibh, dip);
		break;
	case S_IFLNK:
		memcpy(dibh->b_data + sizeof(struct gfs2_dinode), symname, ip->i_inode.i_size);
		break;
	}

	set_buffer_uptodate(dibh);
	brelse(dibh);
}

/**
 * gfs2_trans_da_blocks - Calculate number of blocks to link inode
 * @dip: The directory we are linking into
 * @da: The dir add information
 * @nr_inodes: The number of inodes involved
 *
 * This calculate the number of blocks we need to reserve in a
 * transaction to link @nr_inodes into a directory. In most cases
 * @nr_inodes will be 2 (the directory plus the inode being linked in)
 * but in case of rename, 4 may be required.
 *
 * Returns: Number of blocks
 */

static unsigned gfs2_trans_da_blks(const struct gfs2_inode *dip,
				   const struct gfs2_diradd *da,
				   unsigned nr_inodes)
{
	return da->nr_blocks + gfs2_rg_blocks(dip, da->nr_blocks) +
	       (nr_inodes * RES_DINODE) + RES_QUOTA + RES_STATFS;
}

static int link_dinode(struct gfs2_inode *dip, const struct qstr *name,
		       struct gfs2_inode *ip, struct gfs2_diradd *da)
{
	struct gfs2_sbd *sdp = GFS2_SB(&dip->i_inode);
	struct gfs2_alloc_parms ap = { .target = da->nr_blocks, };
	int error;

	if (da->nr_blocks) {
		error = gfs2_quota_lock_check(dip, &ap);
		if (error)
			goto fail_quota_locks;

		error = gfs2_inplace_reserve(dip, &ap);
		if (error)
			goto fail_quota_locks;

		error = gfs2_trans_begin(sdp, gfs2_trans_da_blks(dip, da, 2), 0);
		if (error)
			goto fail_ipreserv;
	} else {
		error = gfs2_trans_begin(sdp, RES_LEAF + 2 * RES_DINODE, 0);
		if (error)
			goto fail_quota_locks;
	}

	error = gfs2_dir_add(&dip->i_inode, name, ip, da);

	gfs2_trans_end(sdp);
fail_ipreserv:
	gfs2_inplace_release(dip);
fail_quota_locks:
	gfs2_quota_unlock(dip);
	return error;
}

static int gfs2_initxattrs(struct inode *inode, const struct xattr *xattr_array,
		    void *fs_info)
{
	const struct xattr *xattr;
	int err = 0;

	for (xattr = xattr_array; xattr->name != NULL; xattr++) {
		err = __gfs2_xattr_set(inode, xattr->name, xattr->value,
				       xattr->value_len, 0,
				       GFS2_EATYPE_SECURITY);
		if (err < 0)
			break;
	}
	return err;
}

/**
 * gfs2_create_inode - Create a new inode
 * @dir: The parent directory
 * @dentry: The new dentry
 * @file: If non-NULL, the file which is being opened
 * @mode: The permissions on the new inode
 * @dev: For device nodes, this is the device number
 * @symname: For symlinks, this is the link destination
 * @size: The initial size of the inode (ignored for directories)
 *
 * Returns: 0 on success, or error code
 */

static int gfs2_create_inode(struct inode *dir, struct dentry *dentry,
			     struct file *file,
			     umode_t mode, dev_t dev, const char *symname,
			     unsigned int size, int excl)
{
	const struct qstr *name = &dentry->d_name;
	struct posix_acl *default_acl, *acl;
	struct gfs2_holder ghs[2];
	struct inode *inode = NULL;
	struct gfs2_inode *dip = GFS2_I(dir), *ip;
	struct gfs2_sbd *sdp = GFS2_SB(&dip->i_inode);
	struct gfs2_glock *io_gl = NULL;
	int error, free_vfs_inode = 1;
	u32 aflags = 0;
	unsigned blocks = 1;
	struct gfs2_diradd da = { .bh = NULL, .save_loc = 1, };

	if (!name->len || name->len > GFS2_FNAMESIZE)
		return -ENAMETOOLONG;

	error = gfs2_qa_get(dip);
	if (error)
		return error;

	error = gfs2_rindex_update(sdp);
	if (error)
		goto fail;

	error = gfs2_glock_nq_init(dip->i_gl, LM_ST_EXCLUSIVE, 0, ghs);
	if (error)
		goto fail;
	gfs2_holder_mark_uninitialized(ghs + 1);

	error = create_ok(dip, name, mode);
	if (error)
		goto fail_gunlock;

	inode = gfs2_dir_search(dir, &dentry->d_name, !S_ISREG(mode) || excl);
	error = PTR_ERR(inode);
	if (!IS_ERR(inode)) {
		if (S_ISDIR(inode->i_mode)) {
			iput(inode);
			inode = ERR_PTR(-EISDIR);
			goto fail_gunlock;
		}
		d_instantiate(dentry, inode);
		error = 0;
		if (file) {
			if (S_ISREG(inode->i_mode))
				error = finish_open(file, dentry, gfs2_open_common);
			else
				error = finish_no_open(file, NULL);
		}
		gfs2_glock_dq_uninit(ghs);
		goto fail;
	} else if (error != -ENOENT) {
		goto fail_gunlock;
	}

	error = gfs2_diradd_alloc_required(dir, name, &da);
	if (error < 0)
		goto fail_gunlock;

	inode = new_inode(sdp->sd_vfs);
	error = -ENOMEM;
	if (!inode)
		goto fail_gunlock;

	error = posix_acl_create(dir, &mode, &default_acl, &acl);
	if (error)
		goto fail_gunlock;

	ip = GFS2_I(inode);
	error = gfs2_qa_get(ip);
	if (error)
		goto fail_free_acls;

	inode->i_mode = mode;
	set_nlink(inode, S_ISDIR(mode) ? 2 : 1);
	inode->i_rdev = dev;
	inode->i_size = size;
	inode->i_atime = inode->i_mtime = inode->i_ctime = current_time(inode);
	munge_mode_uid_gid(dip, inode);
	check_and_update_goal(dip);
	ip->i_goal = dip->i_goal;
	ip->i_diskflags = 0;
	ip->i_eattr = 0;
	ip->i_height = 0;
	ip->i_depth = 0;
	ip->i_entries = 0;
	ip->i_no_addr = 0; /* Temporarily zero until real addr is assigned */

	switch(mode & S_IFMT) {
	case S_IFREG:
		if ((dip->i_diskflags & GFS2_DIF_INHERIT_JDATA) ||
		    gfs2_tune_get(sdp, gt_new_files_jdata))
			ip->i_diskflags |= GFS2_DIF_JDATA;
		gfs2_set_aops(inode);
		break;
	case S_IFDIR:
		ip->i_diskflags |= (dip->i_diskflags & GFS2_DIF_INHERIT_JDATA);
		ip->i_diskflags |= GFS2_DIF_JDATA;
		ip->i_entries = 2;
		break;
	}

	/* Force SYSTEM flag on all files and subdirs of a SYSTEM directory */
	if (dip->i_diskflags & GFS2_DIF_SYSTEM)
		ip->i_diskflags |= GFS2_DIF_SYSTEM;

	gfs2_set_inode_flags(inode);

	if ((GFS2_I(d_inode(sdp->sd_root_dir)) == dip) ||
	    (dip->i_diskflags & GFS2_DIF_TOPDIR))
		aflags |= GFS2_AF_ORLOV;

	if (default_acl || acl)
		blocks++;

	error = alloc_dinode(ip, aflags, &blocks);
	if (error)
		goto fail_free_inode;

	gfs2_set_inode_blocks(inode, blocks);

	error = gfs2_glock_get(sdp, ip->i_no_addr, &gfs2_inode_glops, CREATE, &ip->i_gl);
	if (error)
		goto fail_free_inode;
	flush_delayed_work(&ip->i_gl->gl_work);
	glock_set_object(ip->i_gl, ip);

	error = gfs2_glock_get(sdp, ip->i_no_addr, &gfs2_iopen_glops, CREATE, &io_gl);
	if (error)
		goto fail_free_inode;
	gfs2_cancel_delete_work(io_gl);
	glock_set_object(io_gl, ip);

	error = gfs2_glock_nq_init(ip->i_gl, LM_ST_EXCLUSIVE, GL_SKIP, ghs + 1);
	if (error)
		goto fail_gunlock2;

	error = gfs2_trans_begin(sdp, blocks, 0);
	if (error)
		goto fail_free_inode;

	if (blocks > 1) {
		ip->i_eattr = ip->i_no_addr + 1;
		gfs2_init_xattr(ip);
	}
	init_dinode(dip, ip, symname);
	gfs2_trans_end(sdp);

<<<<<<< HEAD
	error = gfs2_glock_get(sdp, ip->i_no_addr, &gfs2_iopen_glops, CREATE, &io_gl);
	if (error)
		goto fail_free_inode;

=======
>>>>>>> d1988041
	BUG_ON(test_and_set_bit(GLF_INODE_CREATING, &io_gl->gl_flags));

	error = gfs2_glock_nq_init(io_gl, LM_ST_SHARED, GL_EXACT, &ip->i_iopen_gh);
	if (error)
		goto fail_gunlock2;

<<<<<<< HEAD
	glock_set_object(ip->i_iopen_gh.gh_gl, ip);
=======
>>>>>>> d1988041
	gfs2_set_iop(inode);
	insert_inode_hash(inode);

	free_vfs_inode = 0; /* After this point, the inode is no longer
			       considered free. Any failures need to undo
			       the gfs2 structures. */
	if (default_acl) {
		error = __gfs2_set_acl(inode, default_acl, ACL_TYPE_DEFAULT);
		if (error)
			goto fail_gunlock3;
		posix_acl_release(default_acl);
		default_acl = NULL;
	}
	if (acl) {
		error = __gfs2_set_acl(inode, acl, ACL_TYPE_ACCESS);
		if (error)
			goto fail_gunlock3;
		posix_acl_release(acl);
		acl = NULL;
	}

	error = security_inode_init_security(&ip->i_inode, &dip->i_inode, name,
					     &gfs2_initxattrs, NULL);
	if (error)
		goto fail_gunlock3;

	error = link_dinode(dip, name, ip, &da);
	if (error)
		goto fail_gunlock3;

	mark_inode_dirty(inode);
	d_instantiate(dentry, inode);
	/* After instantiate, errors should result in evict which will destroy
	 * both inode and iopen glocks properly. */
	if (file) {
		file->f_mode |= FMODE_CREATED;
		error = finish_open(file, dentry, gfs2_open_common);
	}
	gfs2_glock_dq_uninit(ghs);
	gfs2_qa_put(ip);
	gfs2_glock_dq_uninit(ghs + 1);
	clear_bit(GLF_INODE_CREATING, &io_gl->gl_flags);
	gfs2_glock_put(io_gl);
<<<<<<< HEAD
=======
	gfs2_qa_put(dip);
>>>>>>> d1988041
	return error;

fail_gunlock3:
	glock_clear_object(io_gl, ip);
	gfs2_glock_dq_uninit(&ip->i_iopen_gh);
fail_gunlock2:
	clear_bit(GLF_INODE_CREATING, &io_gl->gl_flags);
<<<<<<< HEAD
=======
	glock_clear_object(io_gl, ip);
>>>>>>> d1988041
	gfs2_glock_put(io_gl);
fail_free_inode:
	if (ip->i_gl) {
		glock_clear_object(ip->i_gl, ip);
		if (free_vfs_inode) /* else evict will do the put for us */
			gfs2_glock_put(ip->i_gl);
	}
	gfs2_rs_delete(ip, NULL);
	gfs2_qa_put(ip);
fail_free_acls:
	posix_acl_release(default_acl);
	posix_acl_release(acl);
fail_gunlock:
	gfs2_dir_no_add(&da);
	gfs2_glock_dq_uninit(ghs);
	if (!IS_ERR_OR_NULL(inode)) {
		clear_nlink(inode);
		if (!free_vfs_inode)
			mark_inode_dirty(inode);
		set_bit(free_vfs_inode ? GIF_FREE_VFS_INODE : GIF_ALLOC_FAILED,
			&GFS2_I(inode)->i_flags);
		iput(inode);
	}
	if (gfs2_holder_initialized(ghs + 1))
		gfs2_glock_dq_uninit(ghs + 1);
fail:
	gfs2_qa_put(dip);
	return error;
}

/**
 * gfs2_create - Create a file
 * @dir: The directory in which to create the file
 * @dentry: The dentry of the new file
 * @mode: The mode of the new file
 *
 * Returns: errno
 */

static int gfs2_create(struct inode *dir, struct dentry *dentry,
		       umode_t mode, bool excl)
{
	return gfs2_create_inode(dir, dentry, NULL, S_IFREG | mode, 0, NULL, 0, excl);
}

/**
 * __gfs2_lookup - Look up a filename in a directory and return its inode
 * @dir: The directory inode
 * @dentry: The dentry of the new inode
 * @file: File to be opened
 *
 *
 * Returns: errno
 */

static struct dentry *__gfs2_lookup(struct inode *dir, struct dentry *dentry,
				    struct file *file)
{
	struct inode *inode;
	struct dentry *d;
	struct gfs2_holder gh;
	struct gfs2_glock *gl;
	int error;

	inode = gfs2_lookupi(dir, &dentry->d_name, 0);
	if (inode == NULL) {
		d_add(dentry, NULL);
		return NULL;
	}
	if (IS_ERR(inode))
		return ERR_CAST(inode);

	gl = GFS2_I(inode)->i_gl;
	error = gfs2_glock_nq_init(gl, LM_ST_SHARED, LM_FLAG_ANY, &gh);
	if (error) {
		iput(inode);
		return ERR_PTR(error);
	}

	d = d_splice_alias(inode, dentry);
	if (IS_ERR(d)) {
		gfs2_glock_dq_uninit(&gh);
		return d;
	}
	if (file && S_ISREG(inode->i_mode))
		error = finish_open(file, dentry, gfs2_open_common);

	gfs2_glock_dq_uninit(&gh);
	if (error) {
		dput(d);
		return ERR_PTR(error);
	}
	return d;
}

static struct dentry *gfs2_lookup(struct inode *dir, struct dentry *dentry,
				  unsigned flags)
{
	return __gfs2_lookup(dir, dentry, NULL);
}

/**
 * gfs2_link - Link to a file
 * @old_dentry: The inode to link
 * @dir: Add link to this directory
 * @dentry: The name of the link
 *
 * Link the inode in "old_dentry" into the directory "dir" with the
 * name in "dentry".
 *
 * Returns: errno
 */

static int gfs2_link(struct dentry *old_dentry, struct inode *dir,
		     struct dentry *dentry)
{
	struct gfs2_inode *dip = GFS2_I(dir);
	struct gfs2_sbd *sdp = GFS2_SB(dir);
	struct inode *inode = d_inode(old_dentry);
	struct gfs2_inode *ip = GFS2_I(inode);
	struct gfs2_holder ghs[2];
	struct buffer_head *dibh;
	struct gfs2_diradd da = { .bh = NULL, .save_loc = 1, };
	int error;

	if (S_ISDIR(inode->i_mode))
		return -EPERM;

	error = gfs2_qa_get(dip);
	if (error)
		return error;

	gfs2_holder_init(dip->i_gl, LM_ST_EXCLUSIVE, 0, ghs);
	gfs2_holder_init(ip->i_gl, LM_ST_EXCLUSIVE, 0, ghs + 1);

	error = gfs2_glock_nq(ghs); /* parent */
	if (error)
		goto out_parent;

	error = gfs2_glock_nq(ghs + 1); /* child */
	if (error)
		goto out_child;

	error = -ENOENT;
	if (inode->i_nlink == 0)
		goto out_gunlock;

	error = gfs2_permission(dir, MAY_WRITE | MAY_EXEC);
	if (error)
		goto out_gunlock;

	error = gfs2_dir_check(dir, &dentry->d_name, NULL);
	switch (error) {
	case -ENOENT:
		break;
	case 0:
		error = -EEXIST;
	default:
		goto out_gunlock;
	}

	error = -EINVAL;
	if (!dip->i_inode.i_nlink)
		goto out_gunlock;
	error = -EFBIG;
	if (dip->i_entries == (u32)-1)
		goto out_gunlock;
	error = -EPERM;
	if (IS_IMMUTABLE(inode) || IS_APPEND(inode))
		goto out_gunlock;
	error = -EINVAL;
	if (!ip->i_inode.i_nlink)
		goto out_gunlock;
	error = -EMLINK;
	if (ip->i_inode.i_nlink == (u32)-1)
		goto out_gunlock;

	error = gfs2_diradd_alloc_required(dir, &dentry->d_name, &da);
	if (error < 0)
		goto out_gunlock;

	if (da.nr_blocks) {
		struct gfs2_alloc_parms ap = { .target = da.nr_blocks, };
		error = gfs2_quota_lock_check(dip, &ap);
		if (error)
			goto out_gunlock;

		error = gfs2_inplace_reserve(dip, &ap);
		if (error)
			goto out_gunlock_q;

		error = gfs2_trans_begin(sdp, gfs2_trans_da_blks(dip, &da, 2), 0);
		if (error)
			goto out_ipres;
	} else {
		error = gfs2_trans_begin(sdp, 2 * RES_DINODE + RES_LEAF, 0);
		if (error)
			goto out_ipres;
	}

	error = gfs2_meta_inode_buffer(ip, &dibh);
	if (error)
		goto out_end_trans;

	error = gfs2_dir_add(dir, &dentry->d_name, ip, &da);
	if (error)
		goto out_brelse;

	gfs2_trans_add_meta(ip->i_gl, dibh);
	inc_nlink(&ip->i_inode);
	ip->i_inode.i_ctime = current_time(&ip->i_inode);
	ihold(inode);
	d_instantiate(dentry, inode);
	mark_inode_dirty(inode);

out_brelse:
	brelse(dibh);
out_end_trans:
	gfs2_trans_end(sdp);
out_ipres:
	if (da.nr_blocks)
		gfs2_inplace_release(dip);
out_gunlock_q:
	if (da.nr_blocks)
		gfs2_quota_unlock(dip);
out_gunlock:
	gfs2_dir_no_add(&da);
	gfs2_glock_dq(ghs + 1);
out_child:
	gfs2_glock_dq(ghs);
out_parent:
	gfs2_qa_put(dip);
	gfs2_holder_uninit(ghs);
	gfs2_holder_uninit(ghs + 1);
	return error;
}

/*
 * gfs2_unlink_ok - check to see that a inode is still in a directory
 * @dip: the directory
 * @name: the name of the file
 * @ip: the inode
 *
 * Assumes that the lock on (at least) @dip is held.
 *
 * Returns: 0 if the parent/child relationship is correct, errno if it isn't
 */

static int gfs2_unlink_ok(struct gfs2_inode *dip, const struct qstr *name,
			  const struct gfs2_inode *ip)
{
	int error;

	if (IS_IMMUTABLE(&ip->i_inode) || IS_APPEND(&ip->i_inode))
		return -EPERM;

	if ((dip->i_inode.i_mode & S_ISVTX) &&
	    !uid_eq(dip->i_inode.i_uid, current_fsuid()) &&
	    !uid_eq(ip->i_inode.i_uid, current_fsuid()) && !capable(CAP_FOWNER))
		return -EPERM;

	if (IS_APPEND(&dip->i_inode))
		return -EPERM;

	error = gfs2_permission(&dip->i_inode, MAY_WRITE | MAY_EXEC);
	if (error)
		return error;

	return gfs2_dir_check(&dip->i_inode, name, ip);
}

/**
 * gfs2_unlink_inode - Removes an inode from its parent dir and unlinks it
 * @dip: The parent directory
 * @name: The name of the entry in the parent directory
 * @inode: The inode to be removed
 *
 * Called with all the locks and in a transaction. This will only be
 * called for a directory after it has been checked to ensure it is empty.
 *
 * Returns: 0 on success, or an error
 */

static int gfs2_unlink_inode(struct gfs2_inode *dip,
			     const struct dentry *dentry)
{
	struct inode *inode = d_inode(dentry);
	struct gfs2_inode *ip = GFS2_I(inode);
	int error;

	error = gfs2_dir_del(dip, dentry);
	if (error)
		return error;

	ip->i_entries = 0;
	inode->i_ctime = current_time(inode);
	if (S_ISDIR(inode->i_mode))
		clear_nlink(inode);
	else
		drop_nlink(inode);
	mark_inode_dirty(inode);
	if (inode->i_nlink == 0)
		gfs2_unlink_di(inode);
	return 0;
}


/**
 * gfs2_unlink - Unlink an inode (this does rmdir as well)
 * @dir: The inode of the directory containing the inode to unlink
 * @dentry: The file itself
 *
 * This routine uses the type of the inode as a flag to figure out
 * whether this is an unlink or an rmdir.
 *
 * Returns: errno
 */

static int gfs2_unlink(struct inode *dir, struct dentry *dentry)
{
	struct gfs2_inode *dip = GFS2_I(dir);
	struct gfs2_sbd *sdp = GFS2_SB(dir);
	struct inode *inode = d_inode(dentry);
	struct gfs2_inode *ip = GFS2_I(inode);
	struct gfs2_holder ghs[3];
	struct gfs2_rgrpd *rgd;
	int error;

	error = gfs2_rindex_update(sdp);
	if (error)
		return error;

	error = -EROFS;

	gfs2_holder_init(dip->i_gl, LM_ST_EXCLUSIVE, 0, ghs);
	gfs2_holder_init(ip->i_gl,  LM_ST_EXCLUSIVE, 0, ghs + 1);

	rgd = gfs2_blk2rgrpd(sdp, ip->i_no_addr, 1);
	if (!rgd)
		goto out_inodes;

	gfs2_holder_init(rgd->rd_gl, LM_ST_EXCLUSIVE, 0, ghs + 2);


	error = gfs2_glock_nq(ghs); /* parent */
	if (error)
		goto out_parent;

	error = gfs2_glock_nq(ghs + 1); /* child */
	if (error)
		goto out_child;

	error = -ENOENT;
	if (inode->i_nlink == 0)
		goto out_rgrp;

	if (S_ISDIR(inode->i_mode)) {
		error = -ENOTEMPTY;
		if (ip->i_entries > 2 || inode->i_nlink > 2)
			goto out_rgrp;
	}

	error = gfs2_glock_nq(ghs + 2); /* rgrp */
	if (error)
		goto out_rgrp;

	error = gfs2_unlink_ok(dip, &dentry->d_name, ip);
	if (error)
		goto out_gunlock;

	error = gfs2_trans_begin(sdp, 2*RES_DINODE + 3*RES_LEAF + RES_RG_BIT, 0);
	if (error)
		goto out_gunlock;

	error = gfs2_unlink_inode(dip, dentry);
	gfs2_trans_end(sdp);

out_gunlock:
	gfs2_glock_dq(ghs + 2);
out_rgrp:
	gfs2_glock_dq(ghs + 1);
out_child:
	gfs2_glock_dq(ghs);
out_parent:
	gfs2_holder_uninit(ghs + 2);
out_inodes:
	gfs2_holder_uninit(ghs + 1);
	gfs2_holder_uninit(ghs);
	return error;
}

/**
 * gfs2_symlink - Create a symlink
 * @dir: The directory to create the symlink in
 * @dentry: The dentry to put the symlink in
 * @symname: The thing which the link points to
 *
 * Returns: errno
 */

static int gfs2_symlink(struct inode *dir, struct dentry *dentry,
			const char *symname)
{
	unsigned int size;

	size = strlen(symname);
	if (size >= gfs2_max_stuffed_size(GFS2_I(dir)))
		return -ENAMETOOLONG;

	return gfs2_create_inode(dir, dentry, NULL, S_IFLNK | S_IRWXUGO, 0, symname, size, 0);
}

/**
 * gfs2_mkdir - Make a directory
 * @dir: The parent directory of the new one
 * @dentry: The dentry of the new directory
 * @mode: The mode of the new directory
 *
 * Returns: errno
 */

static int gfs2_mkdir(struct inode *dir, struct dentry *dentry, umode_t mode)
{
	unsigned dsize = gfs2_max_stuffed_size(GFS2_I(dir));
	return gfs2_create_inode(dir, dentry, NULL, S_IFDIR | mode, 0, NULL, dsize, 0);
}

/**
 * gfs2_mknod - Make a special file
 * @dir: The directory in which the special file will reside
 * @dentry: The dentry of the special file
 * @mode: The mode of the special file
 * @dev: The device specification of the special file
 *
 */

static int gfs2_mknod(struct inode *dir, struct dentry *dentry, umode_t mode,
		      dev_t dev)
{
	return gfs2_create_inode(dir, dentry, NULL, mode, dev, NULL, 0, 0);
}

/**
 * gfs2_atomic_open - Atomically open a file
 * @dir: The directory
 * @dentry: The proposed new entry
 * @file: The proposed new struct file
 * @flags: open flags
 * @mode: File mode
 *
 * Returns: error code or 0 for success
 */

static int gfs2_atomic_open(struct inode *dir, struct dentry *dentry,
			    struct file *file, unsigned flags,
			    umode_t mode)
{
	struct dentry *d;
	bool excl = !!(flags & O_EXCL);

	if (!d_in_lookup(dentry))
		goto skip_lookup;

	d = __gfs2_lookup(dir, dentry, file);
	if (IS_ERR(d))
		return PTR_ERR(d);
	if (d != NULL)
		dentry = d;
	if (d_really_is_positive(dentry)) {
		if (!(file->f_mode & FMODE_OPENED))
			return finish_no_open(file, d);
		dput(d);
		return excl && (flags & O_CREAT) ? -EEXIST : 0;
	}

	BUG_ON(d != NULL);

skip_lookup:
	if (!(flags & O_CREAT))
		return -ENOENT;

	return gfs2_create_inode(dir, dentry, file, S_IFREG | mode, 0, NULL, 0, excl);
}

/*
 * gfs2_ok_to_move - check if it's ok to move a directory to another directory
 * @this: move this
 * @to: to here
 *
 * Follow @to back to the root and make sure we don't encounter @this
 * Assumes we already hold the rename lock.
 *
 * Returns: errno
 */

static int gfs2_ok_to_move(struct gfs2_inode *this, struct gfs2_inode *to)
{
	struct inode *dir = &to->i_inode;
	struct super_block *sb = dir->i_sb;
	struct inode *tmp;
	int error = 0;

	igrab(dir);

	for (;;) {
		if (dir == &this->i_inode) {
			error = -EINVAL;
			break;
		}
		if (dir == d_inode(sb->s_root)) {
			error = 0;
			break;
		}

		tmp = gfs2_lookupi(dir, &gfs2_qdotdot, 1);
		if (!tmp) {
			error = -ENOENT;
			break;
		}
		if (IS_ERR(tmp)) {
			error = PTR_ERR(tmp);
			break;
		}

		iput(dir);
		dir = tmp;
	}

	iput(dir);

	return error;
}

/**
 * update_moved_ino - Update an inode that's being moved
 * @ip: The inode being moved
 * @ndip: The parent directory of the new filename
 * @dir_rename: True of ip is a directory
 *
 * Returns: errno
 */

static int update_moved_ino(struct gfs2_inode *ip, struct gfs2_inode *ndip,
			    int dir_rename)
{
	if (dir_rename)
		return gfs2_dir_mvino(ip, &gfs2_qdotdot, ndip, DT_DIR);

	ip->i_inode.i_ctime = current_time(&ip->i_inode);
	mark_inode_dirty_sync(&ip->i_inode);
	return 0;
}


/**
 * gfs2_rename - Rename a file
 * @odir: Parent directory of old file name
 * @odentry: The old dentry of the file
 * @ndir: Parent directory of new file name
 * @ndentry: The new dentry of the file
 *
 * Returns: errno
 */

static int gfs2_rename(struct inode *odir, struct dentry *odentry,
		       struct inode *ndir, struct dentry *ndentry)
{
	struct gfs2_inode *odip = GFS2_I(odir);
	struct gfs2_inode *ndip = GFS2_I(ndir);
	struct gfs2_inode *ip = GFS2_I(d_inode(odentry));
	struct gfs2_inode *nip = NULL;
	struct gfs2_sbd *sdp = GFS2_SB(odir);
	struct gfs2_holder ghs[4], r_gh, rd_gh;
	struct gfs2_rgrpd *nrgd;
	unsigned int num_gh;
	int dir_rename = 0;
	struct gfs2_diradd da = { .nr_blocks = 0, .save_loc = 0, };
	unsigned int x;
	int error;

	gfs2_holder_mark_uninitialized(&r_gh);
	gfs2_holder_mark_uninitialized(&rd_gh);
	if (d_really_is_positive(ndentry)) {
		nip = GFS2_I(d_inode(ndentry));
		if (ip == nip)
			return 0;
	}

	error = gfs2_rindex_update(sdp);
	if (error)
		return error;

	error = gfs2_qa_get(ndip);
	if (error)
		return error;

	if (odip != ndip) {
		error = gfs2_glock_nq_init(sdp->sd_rename_gl, LM_ST_EXCLUSIVE,
					   0, &r_gh);
		if (error)
			goto out;

		if (S_ISDIR(ip->i_inode.i_mode)) {
			dir_rename = 1;
			/* don't move a directory into its subdir */
			error = gfs2_ok_to_move(ip, ndip);
			if (error)
				goto out_gunlock_r;
		}
	}

	num_gh = 1;
	gfs2_holder_init(odip->i_gl, LM_ST_EXCLUSIVE, GL_ASYNC, ghs);
	if (odip != ndip) {
		gfs2_holder_init(ndip->i_gl, LM_ST_EXCLUSIVE,GL_ASYNC,
				 ghs + num_gh);
		num_gh++;
	}
	gfs2_holder_init(ip->i_gl, LM_ST_EXCLUSIVE, GL_ASYNC, ghs + num_gh);
	num_gh++;

	if (nip) {
		gfs2_holder_init(nip->i_gl, LM_ST_EXCLUSIVE, GL_ASYNC,
				 ghs + num_gh);
		num_gh++;
	}

	for (x = 0; x < num_gh; x++) {
		error = gfs2_glock_nq(ghs + x);
		if (error)
			goto out_gunlock;
	}
	error = gfs2_glock_async_wait(num_gh, ghs);
	if (error)
		goto out_gunlock;

	if (nip) {
		/* Grab the resource group glock for unlink flag twiddling.
		 * This is the case where the target dinode already exists
		 * so we unlink before doing the rename.
		 */
		nrgd = gfs2_blk2rgrpd(sdp, nip->i_no_addr, 1);
		if (!nrgd) {
			error = -ENOENT;
			goto out_gunlock;
		}
		error = gfs2_glock_nq_init(nrgd->rd_gl, LM_ST_EXCLUSIVE, 0,
					   &rd_gh);
		if (error)
			goto out_gunlock;
	}

	error = -ENOENT;
	if (ip->i_inode.i_nlink == 0)
		goto out_gunlock;

	/* Check out the old directory */

	error = gfs2_unlink_ok(odip, &odentry->d_name, ip);
	if (error)
		goto out_gunlock;

	/* Check out the new directory */

	if (nip) {
		error = gfs2_unlink_ok(ndip, &ndentry->d_name, nip);
		if (error)
			goto out_gunlock;

		if (nip->i_inode.i_nlink == 0) {
			error = -EAGAIN;
			goto out_gunlock;
		}

		if (S_ISDIR(nip->i_inode.i_mode)) {
			if (nip->i_entries < 2) {
				gfs2_consist_inode(nip);
				error = -EIO;
				goto out_gunlock;
			}
			if (nip->i_entries > 2) {
				error = -ENOTEMPTY;
				goto out_gunlock;
			}
		}
	} else {
		error = gfs2_permission(ndir, MAY_WRITE | MAY_EXEC);
		if (error)
			goto out_gunlock;

		error = gfs2_dir_check(ndir, &ndentry->d_name, NULL);
		switch (error) {
		case -ENOENT:
			error = 0;
			break;
		case 0:
			error = -EEXIST;
		default:
			goto out_gunlock;
		}

		if (odip != ndip) {
			if (!ndip->i_inode.i_nlink) {
				error = -ENOENT;
				goto out_gunlock;
			}
			if (ndip->i_entries == (u32)-1) {
				error = -EFBIG;
				goto out_gunlock;
			}
			if (S_ISDIR(ip->i_inode.i_mode) &&
			    ndip->i_inode.i_nlink == (u32)-1) {
				error = -EMLINK;
				goto out_gunlock;
			}
		}
	}

	/* Check out the dir to be renamed */

	if (dir_rename) {
		error = gfs2_permission(d_inode(odentry), MAY_WRITE);
		if (error)
			goto out_gunlock;
	}

	if (nip == NULL) {
		error = gfs2_diradd_alloc_required(ndir, &ndentry->d_name, &da);
		if (error)
			goto out_gunlock;
	}

	if (da.nr_blocks) {
		struct gfs2_alloc_parms ap = { .target = da.nr_blocks, };
		error = gfs2_quota_lock_check(ndip, &ap);
		if (error)
			goto out_gunlock;

		error = gfs2_inplace_reserve(ndip, &ap);
		if (error)
			goto out_gunlock_q;

		error = gfs2_trans_begin(sdp, gfs2_trans_da_blks(ndip, &da, 4) +
					 4 * RES_LEAF + 4, 0);
		if (error)
			goto out_ipreserv;
	} else {
		error = gfs2_trans_begin(sdp, 4 * RES_DINODE +
					 5 * RES_LEAF + 4, 0);
		if (error)
			goto out_gunlock;
	}

	/* Remove the target file, if it exists */

	if (nip)
		error = gfs2_unlink_inode(ndip, ndentry);

	error = update_moved_ino(ip, ndip, dir_rename);
	if (error)
		goto out_end_trans;

	error = gfs2_dir_del(odip, odentry);
	if (error)
		goto out_end_trans;

	error = gfs2_dir_add(ndir, &ndentry->d_name, ip, &da);
	if (error)
		goto out_end_trans;

out_end_trans:
	gfs2_trans_end(sdp);
out_ipreserv:
	if (da.nr_blocks)
		gfs2_inplace_release(ndip);
out_gunlock_q:
	if (da.nr_blocks)
		gfs2_quota_unlock(ndip);
out_gunlock:
	gfs2_dir_no_add(&da);
	if (gfs2_holder_initialized(&rd_gh))
		gfs2_glock_dq_uninit(&rd_gh);

	while (x--) {
		if (gfs2_holder_queued(ghs + x))
			gfs2_glock_dq(ghs + x);
		gfs2_holder_uninit(ghs + x);
	}
out_gunlock_r:
	if (gfs2_holder_initialized(&r_gh))
		gfs2_glock_dq_uninit(&r_gh);
out:
	gfs2_qa_put(ndip);
	return error;
}

/**
 * gfs2_exchange - exchange two files
 * @odir: Parent directory of old file name
 * @odentry: The old dentry of the file
 * @ndir: Parent directory of new file name
 * @ndentry: The new dentry of the file
 * @flags: The rename flags
 *
 * Returns: errno
 */

static int gfs2_exchange(struct inode *odir, struct dentry *odentry,
			 struct inode *ndir, struct dentry *ndentry,
			 unsigned int flags)
{
	struct gfs2_inode *odip = GFS2_I(odir);
	struct gfs2_inode *ndip = GFS2_I(ndir);
	struct gfs2_inode *oip = GFS2_I(odentry->d_inode);
	struct gfs2_inode *nip = GFS2_I(ndentry->d_inode);
	struct gfs2_sbd *sdp = GFS2_SB(odir);
	struct gfs2_holder ghs[4], r_gh;
	unsigned int num_gh;
	unsigned int x;
	umode_t old_mode = oip->i_inode.i_mode;
	umode_t new_mode = nip->i_inode.i_mode;
	int error;

	gfs2_holder_mark_uninitialized(&r_gh);
	error = gfs2_rindex_update(sdp);
	if (error)
		return error;

	if (odip != ndip) {
		error = gfs2_glock_nq_init(sdp->sd_rename_gl, LM_ST_EXCLUSIVE,
					   0, &r_gh);
		if (error)
			goto out;

		if (S_ISDIR(old_mode)) {
			/* don't move a directory into its subdir */
			error = gfs2_ok_to_move(oip, ndip);
			if (error)
				goto out_gunlock_r;
		}

		if (S_ISDIR(new_mode)) {
			/* don't move a directory into its subdir */
			error = gfs2_ok_to_move(nip, odip);
			if (error)
				goto out_gunlock_r;
		}
	}

	num_gh = 1;
	gfs2_holder_init(odip->i_gl, LM_ST_EXCLUSIVE, GL_ASYNC, ghs);
	if (odip != ndip) {
		gfs2_holder_init(ndip->i_gl, LM_ST_EXCLUSIVE, GL_ASYNC,
				 ghs + num_gh);
		num_gh++;
	}
	gfs2_holder_init(oip->i_gl, LM_ST_EXCLUSIVE, GL_ASYNC, ghs + num_gh);
	num_gh++;

	gfs2_holder_init(nip->i_gl, LM_ST_EXCLUSIVE, GL_ASYNC, ghs + num_gh);
	num_gh++;

	for (x = 0; x < num_gh; x++) {
		error = gfs2_glock_nq(ghs + x);
		if (error)
			goto out_gunlock;
	}

	error = gfs2_glock_async_wait(num_gh, ghs);
	if (error)
		goto out_gunlock;

	error = -ENOENT;
	if (oip->i_inode.i_nlink == 0 || nip->i_inode.i_nlink == 0)
		goto out_gunlock;

	error = gfs2_unlink_ok(odip, &odentry->d_name, oip);
	if (error)
		goto out_gunlock;
	error = gfs2_unlink_ok(ndip, &ndentry->d_name, nip);
	if (error)
		goto out_gunlock;

	if (S_ISDIR(old_mode)) {
		error = gfs2_permission(odentry->d_inode, MAY_WRITE);
		if (error)
			goto out_gunlock;
	}
	if (S_ISDIR(new_mode)) {
		error = gfs2_permission(ndentry->d_inode, MAY_WRITE);
		if (error)
			goto out_gunlock;
	}
	error = gfs2_trans_begin(sdp, 4 * RES_DINODE + 4 * RES_LEAF, 0);
	if (error)
		goto out_gunlock;

	error = update_moved_ino(oip, ndip, S_ISDIR(old_mode));
	if (error)
		goto out_end_trans;

	error = update_moved_ino(nip, odip, S_ISDIR(new_mode));
	if (error)
		goto out_end_trans;

	error = gfs2_dir_mvino(ndip, &ndentry->d_name, oip,
			       IF2DT(old_mode));
	if (error)
		goto out_end_trans;

	error = gfs2_dir_mvino(odip, &odentry->d_name, nip,
			       IF2DT(new_mode));
	if (error)
		goto out_end_trans;

	if (odip != ndip) {
		if (S_ISDIR(new_mode) && !S_ISDIR(old_mode)) {
			inc_nlink(&odip->i_inode);
			drop_nlink(&ndip->i_inode);
		} else if (S_ISDIR(old_mode) && !S_ISDIR(new_mode)) {
			inc_nlink(&ndip->i_inode);
			drop_nlink(&odip->i_inode);
		}
	}
	mark_inode_dirty(&ndip->i_inode);
	if (odip != ndip)
		mark_inode_dirty(&odip->i_inode);

out_end_trans:
	gfs2_trans_end(sdp);
out_gunlock:
	while (x--) {
		if (gfs2_holder_queued(ghs + x))
			gfs2_glock_dq(ghs + x);
		gfs2_holder_uninit(ghs + x);
	}
out_gunlock_r:
	if (gfs2_holder_initialized(&r_gh))
		gfs2_glock_dq_uninit(&r_gh);
out:
	return error;
}

static int gfs2_rename2(struct inode *odir, struct dentry *odentry,
			struct inode *ndir, struct dentry *ndentry,
			unsigned int flags)
{
	flags &= ~RENAME_NOREPLACE;

	if (flags & ~RENAME_EXCHANGE)
		return -EINVAL;

	if (flags & RENAME_EXCHANGE)
		return gfs2_exchange(odir, odentry, ndir, ndentry, flags);

	return gfs2_rename(odir, odentry, ndir, ndentry);
}

/**
 * gfs2_get_link - Follow a symbolic link
 * @dentry: The dentry of the link
 * @inode: The inode of the link
 * @done: destructor for return value
 *
 * This can handle symlinks of any size.
 *
 * Returns: 0 on success or error code
 */

static const char *gfs2_get_link(struct dentry *dentry,
				 struct inode *inode,
				 struct delayed_call *done)
{
	struct gfs2_inode *ip = GFS2_I(inode);
	struct gfs2_holder i_gh;
	struct buffer_head *dibh;
	unsigned int size;
	char *buf;
	int error;

	if (!dentry)
		return ERR_PTR(-ECHILD);

	gfs2_holder_init(ip->i_gl, LM_ST_SHARED, 0, &i_gh);
	error = gfs2_glock_nq(&i_gh);
	if (error) {
		gfs2_holder_uninit(&i_gh);
		return ERR_PTR(error);
	}

	size = (unsigned int)i_size_read(&ip->i_inode);
	if (size == 0) {
		gfs2_consist_inode(ip);
		buf = ERR_PTR(-EIO);
		goto out;
	}

	error = gfs2_meta_inode_buffer(ip, &dibh);
	if (error) {
		buf = ERR_PTR(error);
		goto out;
	}

	buf = kzalloc(size + 1, GFP_NOFS);
	if (!buf)
		buf = ERR_PTR(-ENOMEM);
	else
		memcpy(buf, dibh->b_data + sizeof(struct gfs2_dinode), size);
	brelse(dibh);
out:
	gfs2_glock_dq_uninit(&i_gh);
	if (!IS_ERR(buf))
		set_delayed_call(done, kfree_link, buf);
	return buf;
}

/**
 * gfs2_permission -
 * @inode: The inode
 * @mask: The mask to be tested
 * @flags: Indicates whether this is an RCU path walk or not
 *
 * This may be called from the VFS directly, or from within GFS2 with the
 * inode locked, so we look to see if the glock is already locked and only
 * lock the glock if its not already been done.
 *
 * Returns: errno
 */

int gfs2_permission(struct inode *inode, int mask)
{
	struct gfs2_inode *ip;
	struct gfs2_holder i_gh;
	int error;

	gfs2_holder_mark_uninitialized(&i_gh);
	ip = GFS2_I(inode);
	if (gfs2_glock_is_locked_by_me(ip->i_gl) == NULL) {
		if (mask & MAY_NOT_BLOCK)
			return -ECHILD;
		error = gfs2_glock_nq_init(ip->i_gl, LM_ST_SHARED, LM_FLAG_ANY, &i_gh);
		if (error)
			return error;
	}

	if ((mask & MAY_WRITE) && IS_IMMUTABLE(inode))
		error = -EPERM;
	else
		error = generic_permission(inode, mask);
	if (gfs2_holder_initialized(&i_gh))
		gfs2_glock_dq_uninit(&i_gh);

	return error;
}

static int __gfs2_setattr_simple(struct inode *inode, struct iattr *attr)
{
	setattr_copy(inode, attr);
	mark_inode_dirty(inode);
	return 0;
}

/**
 * gfs2_setattr_simple -
 * @ip:
 * @attr:
 *
 * Returns: errno
 */

int gfs2_setattr_simple(struct inode *inode, struct iattr *attr)
{
	int error;

	if (current->journal_info)
		return __gfs2_setattr_simple(inode, attr);

	error = gfs2_trans_begin(GFS2_SB(inode), RES_DINODE, 0);
	if (error)
		return error;

	error = __gfs2_setattr_simple(inode, attr);
	gfs2_trans_end(GFS2_SB(inode));
	return error;
}

static int setattr_chown(struct inode *inode, struct iattr *attr)
{
	struct gfs2_inode *ip = GFS2_I(inode);
	struct gfs2_sbd *sdp = GFS2_SB(inode);
	kuid_t ouid, nuid;
	kgid_t ogid, ngid;
	int error;
	struct gfs2_alloc_parms ap;

	ouid = inode->i_uid;
	ogid = inode->i_gid;
	nuid = attr->ia_uid;
	ngid = attr->ia_gid;

	if (!(attr->ia_valid & ATTR_UID) || uid_eq(ouid, nuid))
		ouid = nuid = NO_UID_QUOTA_CHANGE;
	if (!(attr->ia_valid & ATTR_GID) || gid_eq(ogid, ngid))
		ogid = ngid = NO_GID_QUOTA_CHANGE;
	error = gfs2_qa_get(ip);
	if (error)
		return error;

	error = gfs2_rindex_update(sdp);
	if (error)
		goto out;

	error = gfs2_quota_lock(ip, nuid, ngid);
	if (error)
		goto out;

	ap.target = gfs2_get_inode_blocks(&ip->i_inode);

	if (!uid_eq(ouid, NO_UID_QUOTA_CHANGE) ||
	    !gid_eq(ogid, NO_GID_QUOTA_CHANGE)) {
		error = gfs2_quota_check(ip, nuid, ngid, &ap);
		if (error)
			goto out_gunlock_q;
	}

	error = gfs2_trans_begin(sdp, RES_DINODE + 2 * RES_QUOTA, 0);
	if (error)
		goto out_gunlock_q;

	error = gfs2_setattr_simple(inode, attr);
	if (error)
		goto out_end_trans;

	if (!uid_eq(ouid, NO_UID_QUOTA_CHANGE) ||
	    !gid_eq(ogid, NO_GID_QUOTA_CHANGE)) {
		gfs2_quota_change(ip, -(s64)ap.target, ouid, ogid);
		gfs2_quota_change(ip, ap.target, nuid, ngid);
	}

out_end_trans:
	gfs2_trans_end(sdp);
out_gunlock_q:
	gfs2_quota_unlock(ip);
out:
	gfs2_qa_put(ip);
	return error;
}

/**
 * gfs2_setattr - Change attributes on an inode
 * @dentry: The dentry which is changing
 * @attr: The structure describing the change
 *
 * The VFS layer wants to change one or more of an inodes attributes.  Write
 * that change out to disk.
 *
 * Returns: errno
 */

static int gfs2_setattr(struct dentry *dentry, struct iattr *attr)
{
	struct inode *inode = d_inode(dentry);
	struct gfs2_inode *ip = GFS2_I(inode);
	struct gfs2_holder i_gh;
	int error;

	error = gfs2_qa_get(ip);
	if (error)
		return error;

	error = gfs2_glock_nq_init(ip->i_gl, LM_ST_EXCLUSIVE, 0, &i_gh);
	if (error)
		goto out;

	error = -EPERM;
	if (IS_IMMUTABLE(inode) || IS_APPEND(inode))
		goto error;

	error = setattr_prepare(dentry, attr);
	if (error)
		goto error;

	if (attr->ia_valid & ATTR_SIZE)
		error = gfs2_setattr_size(inode, attr->ia_size);
	else if (attr->ia_valid & (ATTR_UID | ATTR_GID))
		error = setattr_chown(inode, attr);
	else {
		error = gfs2_setattr_simple(inode, attr);
		if (!error && attr->ia_valid & ATTR_MODE)
			error = posix_acl_chmod(inode, inode->i_mode);
	}

error:
	if (!error)
		mark_inode_dirty(inode);
	gfs2_glock_dq_uninit(&i_gh);
out:
	gfs2_qa_put(ip);
	return error;
}

/**
 * gfs2_getattr - Read out an inode's attributes
 * @path: Object to query
 * @stat: The inode's stats
 * @request_mask: Mask of STATX_xxx flags indicating the caller's interests
 * @flags: AT_STATX_xxx setting
 *
 * This may be called from the VFS directly, or from within GFS2 with the
 * inode locked, so we look to see if the glock is already locked and only
 * lock the glock if its not already been done. Note that its the NFS
 * readdirplus operation which causes this to be called (from filldir)
 * with the glock already held.
 *
 * Returns: errno
 */

static int gfs2_getattr(const struct path *path, struct kstat *stat,
			u32 request_mask, unsigned int flags)
{
	struct inode *inode = d_inode(path->dentry);
	struct gfs2_inode *ip = GFS2_I(inode);
	struct gfs2_holder gh;
	u32 gfsflags;
	int error;

	gfs2_holder_mark_uninitialized(&gh);
	if (gfs2_glock_is_locked_by_me(ip->i_gl) == NULL) {
		error = gfs2_glock_nq_init(ip->i_gl, LM_ST_SHARED, LM_FLAG_ANY, &gh);
		if (error)
			return error;
	}

	gfsflags = ip->i_diskflags;
	if (gfsflags & GFS2_DIF_APPENDONLY)
		stat->attributes |= STATX_ATTR_APPEND;
	if (gfsflags & GFS2_DIF_IMMUTABLE)
		stat->attributes |= STATX_ATTR_IMMUTABLE;

	stat->attributes_mask |= (STATX_ATTR_APPEND |
				  STATX_ATTR_COMPRESSED |
				  STATX_ATTR_ENCRYPTED |
				  STATX_ATTR_IMMUTABLE |
				  STATX_ATTR_NODUMP);

	generic_fillattr(inode, stat);

	if (gfs2_holder_initialized(&gh))
		gfs2_glock_dq_uninit(&gh);

	return 0;
}

static int gfs2_fiemap(struct inode *inode, struct fiemap_extent_info *fieinfo,
		       u64 start, u64 len)
{
	struct gfs2_inode *ip = GFS2_I(inode);
	struct gfs2_holder gh;
	int ret;

	inode_lock_shared(inode);

	ret = gfs2_glock_nq_init(ip->i_gl, LM_ST_SHARED, 0, &gh);
	if (ret)
		goto out;

	ret = iomap_fiemap(inode, fieinfo, start, len, &gfs2_iomap_ops);

	gfs2_glock_dq_uninit(&gh);

out:
	inode_unlock_shared(inode);
	return ret;
}

loff_t gfs2_seek_data(struct file *file, loff_t offset)
{
	struct inode *inode = file->f_mapping->host;
	struct gfs2_inode *ip = GFS2_I(inode);
	struct gfs2_holder gh;
	loff_t ret;

	inode_lock_shared(inode);
	ret = gfs2_glock_nq_init(ip->i_gl, LM_ST_SHARED, 0, &gh);
	if (!ret)
		ret = iomap_seek_data(inode, offset, &gfs2_iomap_ops);
	gfs2_glock_dq_uninit(&gh);
	inode_unlock_shared(inode);

	if (ret < 0)
		return ret;
	return vfs_setpos(file, ret, inode->i_sb->s_maxbytes);
}

loff_t gfs2_seek_hole(struct file *file, loff_t offset)
{
	struct inode *inode = file->f_mapping->host;
	struct gfs2_inode *ip = GFS2_I(inode);
	struct gfs2_holder gh;
	loff_t ret;

	inode_lock_shared(inode);
	ret = gfs2_glock_nq_init(ip->i_gl, LM_ST_SHARED, 0, &gh);
	if (!ret)
		ret = iomap_seek_hole(inode, offset, &gfs2_iomap_ops);
	gfs2_glock_dq_uninit(&gh);
	inode_unlock_shared(inode);

	if (ret < 0)
		return ret;
	return vfs_setpos(file, ret, inode->i_sb->s_maxbytes);
}

static int gfs2_update_time(struct inode *inode, struct timespec64 *time,
			    int flags)
{
	struct gfs2_inode *ip = GFS2_I(inode);
	struct gfs2_glock *gl = ip->i_gl;
	struct gfs2_holder *gh;
	int error;

	gh = gfs2_glock_is_locked_by_me(gl);
	if (gh && !gfs2_glock_is_held_excl(gl)) {
		gfs2_glock_dq(gh);
		gfs2_holder_reinit(LM_ST_EXCLUSIVE, 0, gh);
		error = gfs2_glock_nq(gh);
		if (error)
			return error;
	}
	return generic_update_time(inode, time, flags);
}

const struct inode_operations gfs2_file_iops = {
	.permission = gfs2_permission,
	.setattr = gfs2_setattr,
	.getattr = gfs2_getattr,
	.listxattr = gfs2_listxattr,
	.fiemap = gfs2_fiemap,
	.get_acl = gfs2_get_acl,
	.set_acl = gfs2_set_acl,
	.update_time = gfs2_update_time,
};

const struct inode_operations gfs2_dir_iops = {
	.create = gfs2_create,
	.lookup = gfs2_lookup,
	.link = gfs2_link,
	.unlink = gfs2_unlink,
	.symlink = gfs2_symlink,
	.mkdir = gfs2_mkdir,
	.rmdir = gfs2_unlink,
	.mknod = gfs2_mknod,
	.rename = gfs2_rename2,
	.permission = gfs2_permission,
	.setattr = gfs2_setattr,
	.getattr = gfs2_getattr,
	.listxattr = gfs2_listxattr,
	.fiemap = gfs2_fiemap,
	.get_acl = gfs2_get_acl,
	.set_acl = gfs2_set_acl,
	.update_time = gfs2_update_time,
	.atomic_open = gfs2_atomic_open,
};

const struct inode_operations gfs2_symlink_iops = {
	.get_link = gfs2_get_link,
	.permission = gfs2_permission,
	.setattr = gfs2_setattr,
	.getattr = gfs2_getattr,
	.listxattr = gfs2_listxattr,
	.fiemap = gfs2_fiemap,
};
<|MERGE_RESOLUTION|>--- conflicted
+++ resolved
@@ -737,7 +737,7 @@
 
 	error = gfs2_trans_begin(sdp, blocks, 0);
 	if (error)
-		goto fail_free_inode;
+		goto fail_gunlock2;
 
 	if (blocks > 1) {
 		ip->i_eattr = ip->i_no_addr + 1;
@@ -746,23 +746,12 @@
 	init_dinode(dip, ip, symname);
 	gfs2_trans_end(sdp);
 
-<<<<<<< HEAD
-	error = gfs2_glock_get(sdp, ip->i_no_addr, &gfs2_iopen_glops, CREATE, &io_gl);
-	if (error)
-		goto fail_free_inode;
-
-=======
->>>>>>> d1988041
 	BUG_ON(test_and_set_bit(GLF_INODE_CREATING, &io_gl->gl_flags));
 
 	error = gfs2_glock_nq_init(io_gl, LM_ST_SHARED, GL_EXACT, &ip->i_iopen_gh);
 	if (error)
 		goto fail_gunlock2;
 
-<<<<<<< HEAD
-	glock_set_object(ip->i_iopen_gh.gh_gl, ip);
-=======
->>>>>>> d1988041
 	gfs2_set_iop(inode);
 	insert_inode_hash(inode);
 
@@ -806,10 +795,7 @@
 	gfs2_glock_dq_uninit(ghs + 1);
 	clear_bit(GLF_INODE_CREATING, &io_gl->gl_flags);
 	gfs2_glock_put(io_gl);
-<<<<<<< HEAD
-=======
 	gfs2_qa_put(dip);
->>>>>>> d1988041
 	return error;
 
 fail_gunlock3:
@@ -817,10 +803,7 @@
 	gfs2_glock_dq_uninit(&ip->i_iopen_gh);
 fail_gunlock2:
 	clear_bit(GLF_INODE_CREATING, &io_gl->gl_flags);
-<<<<<<< HEAD
-=======
 	glock_clear_object(io_gl, ip);
->>>>>>> d1988041
 	gfs2_glock_put(io_gl);
 fail_free_inode:
 	if (ip->i_gl) {
