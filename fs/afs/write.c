--- conflicted
+++ resolved
@@ -868,15 +868,10 @@
 	priv = afs_page_dirty_mmapped(priv);
 	trace_afs_page_dirty(vnode, tracepoint_string("mkwrite"),
 			     vmf->page->index, priv);
-<<<<<<< HEAD
-	SetPagePrivate(vmf->page);
-	set_page_private(vmf->page, priv);
-=======
 	if (PagePrivate(vmf->page))
 		set_page_private(vmf->page, priv);
 	else
 		attach_page_private(vmf->page, (void *)priv);
->>>>>>> d1988041
 	file_update_time(file);
 
 	sb_end_pagefault(inode->i_sb);
