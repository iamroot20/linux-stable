// SPDX-License-Identifier: GPL-2.0-or-later
/* AFS cell and server record management
 *
 * Copyright (C) 2002, 2017 Red Hat, Inc. All Rights Reserved.
 * Written by David Howells (dhowells@redhat.com)
 */

#include <linux/slab.h>
#include <linux/key.h>
#include <linux/ctype.h>
#include <linux/dns_resolver.h>
#include <linux/sched.h>
#include <linux/inet.h>
#include <linux/namei.h>
#include <keys/rxrpc-type.h>
#include "internal.h"

static unsigned __read_mostly afs_cell_gc_delay = 10;
static unsigned __read_mostly afs_cell_min_ttl = 10 * 60;
static unsigned __read_mostly afs_cell_max_ttl = 24 * 60 * 60;
static atomic_t cell_debug_id;

static void afs_queue_cell_manager(struct afs_net *);
static void afs_manage_cell_work(struct work_struct *);

static void afs_dec_cells_outstanding(struct afs_net *net)
{
	if (atomic_dec_and_test(&net->cells_outstanding))
		wake_up_var(&net->cells_outstanding);
}

/*
 * Set the cell timer to fire after a given delay, assuming it's not already
 * set for an earlier time.
 */
static void afs_set_cell_timer(struct afs_net *net, time64_t delay)
{
	if (net->live) {
		atomic_inc(&net->cells_outstanding);
		if (timer_reduce(&net->cells_timer, jiffies + delay * HZ))
			afs_dec_cells_outstanding(net);
	} else {
		afs_queue_cell_manager(net);
	}
}

/*
 * Look up and get an activation reference on a cell record.  The caller must
 * hold net->cells_lock at least read-locked.
 */
static struct afs_cell *afs_find_cell_locked(struct afs_net *net,
<<<<<<< HEAD
					     const char *name, unsigned int namesz)
=======
					     const char *name, unsigned int namesz,
					     enum afs_cell_trace reason)
>>>>>>> d1988041
{
	struct afs_cell *cell = NULL;
	struct rb_node *p;
	int n;

	_enter("%*.*s", namesz, namesz, name);

	if (name && namesz == 0)
		return ERR_PTR(-EINVAL);
	if (namesz > AFS_MAXCELLNAME)
		return ERR_PTR(-ENAMETOOLONG);

	if (!name) {
		cell = net->ws_cell;
		if (!cell)
			return ERR_PTR(-EDESTADDRREQ);
		goto found;
	}

	p = net->cells.rb_node;
	while (p) {
		cell = rb_entry(p, struct afs_cell, net_node);
<<<<<<< HEAD

		n = strncasecmp(cell->name, name,
				min_t(size_t, cell->name_len, namesz));
		if (n == 0)
			n = cell->name_len - namesz;
		if (n < 0)
			p = p->rb_left;
		else if (n > 0)
			p = p->rb_right;
		else
			goto found;
	}

	return ERR_PTR(-ENOENT);

found:
	return afs_use_cell(cell);
}

/*
 * Look up and get an activation reference on a cell record.
 */
struct afs_cell *afs_find_cell(struct afs_net *net,
			       const char *name, unsigned int namesz)
{
	struct afs_cell *cell;

	down_read(&net->cells_lock);
	cell = afs_find_cell_locked(net, name, namesz);
=======

		n = strncasecmp(cell->name, name,
				min_t(size_t, cell->name_len, namesz));
		if (n == 0)
			n = cell->name_len - namesz;
		if (n < 0)
			p = p->rb_left;
		else if (n > 0)
			p = p->rb_right;
		else
			goto found;
	}

	return ERR_PTR(-ENOENT);

found:
	return afs_use_cell(cell, reason);
}

/*
 * Look up and get an activation reference on a cell record.
 */
struct afs_cell *afs_find_cell(struct afs_net *net,
			       const char *name, unsigned int namesz,
			       enum afs_cell_trace reason)
{
	struct afs_cell *cell;

	down_read(&net->cells_lock);
	cell = afs_find_cell_locked(net, name, namesz, reason);
>>>>>>> d1988041
	up_read(&net->cells_lock);
	return cell;
}

/*
 * Set up a cell record and fill in its name, VL server address list and
 * allocate an anonymous key
 */
static struct afs_cell *afs_alloc_cell(struct afs_net *net,
				       const char *name, unsigned int namelen,
				       const char *addresses)
{
	struct afs_vlserver_list *vllist;
	struct afs_cell *cell;
	int i, ret;

	ASSERT(name);
	if (namelen == 0)
		return ERR_PTR(-EINVAL);
	if (namelen > AFS_MAXCELLNAME) {
		_leave(" = -ENAMETOOLONG");
		return ERR_PTR(-ENAMETOOLONG);
	}

	/* Prohibit cell names that contain unprintable chars, '/' and '@' or
	 * that begin with a dot.  This also precludes "@cell".
	 */
	if (name[0] == '.')
		return ERR_PTR(-EINVAL);
	for (i = 0; i < namelen; i++) {
		char ch = name[i];
		if (!isprint(ch) || ch == '/' || ch == '@')
			return ERR_PTR(-EINVAL);
	}

	_enter("%*.*s,%s", namelen, namelen, name, addresses);

	cell = kzalloc(sizeof(struct afs_cell), GFP_KERNEL);
	if (!cell) {
		_leave(" = -ENOMEM");
		return ERR_PTR(-ENOMEM);
	}

	cell->name = kmalloc(namelen + 1, GFP_KERNEL);
	if (!cell->name) {
		kfree(cell);
		return ERR_PTR(-ENOMEM);
	}

	cell->net = net;
	cell->name_len = namelen;
	for (i = 0; i < namelen; i++)
		cell->name[i] = tolower(name[i]);
	cell->name[i] = 0;

	atomic_set(&cell->ref, 1);
	atomic_set(&cell->active, 0);
	INIT_WORK(&cell->manager, afs_manage_cell_work);
	cell->volumes = RB_ROOT;
	INIT_HLIST_HEAD(&cell->proc_volumes);
	seqlock_init(&cell->volume_lock);
	cell->fs_servers = RB_ROOT;
	seqlock_init(&cell->fs_lock);
	rwlock_init(&cell->vl_servers_lock);
	cell->flags = (1 << AFS_CELL_FL_CHECK_ALIAS);

	/* Provide a VL server list, filling it in if we were given a list of
	 * addresses to use.
	 */
	if (addresses) {
		vllist = afs_parse_text_addrs(net,
					      addresses, strlen(addresses), ':',
					      VL_SERVICE, AFS_VL_PORT);
		if (IS_ERR(vllist)) {
			ret = PTR_ERR(vllist);
			goto parse_failed;
		}

		vllist->source = DNS_RECORD_FROM_CONFIG;
		vllist->status = DNS_LOOKUP_NOT_DONE;
		cell->dns_expiry = TIME64_MAX;
	} else {
		ret = -ENOMEM;
		vllist = afs_alloc_vlserver_list(0);
		if (!vllist)
			goto error;
		vllist->source = DNS_RECORD_UNAVAILABLE;
		vllist->status = DNS_LOOKUP_NOT_DONE;
		cell->dns_expiry = ktime_get_real_seconds();
	}

	rcu_assign_pointer(cell->vl_servers, vllist);

	cell->dns_source = vllist->source;
	cell->dns_status = vllist->status;
	smp_store_release(&cell->dns_lookup_count, 1); /* vs source/status */
	atomic_inc(&net->cells_outstanding);
<<<<<<< HEAD
=======
	cell->debug_id = atomic_inc_return(&cell_debug_id);
	trace_afs_cell(cell->debug_id, 1, 0, afs_cell_trace_alloc);
>>>>>>> d1988041

	_leave(" = %p", cell);
	return cell;

parse_failed:
	if (ret == -EINVAL)
		printk(KERN_ERR "kAFS: bad VL server IP address\n");
error:
	kfree(cell->name);
	kfree(cell);
	_leave(" = %d", ret);
	return ERR_PTR(ret);
}

/*
 * afs_lookup_cell - Look up or create a cell record.
 * @net:	The network namespace
 * @name:	The name of the cell.
 * @namesz:	The strlen of the cell name.
 * @vllist:	A colon/comma separated list of numeric IP addresses or NULL.
 * @excl:	T if an error should be given if the cell name already exists.
 *
 * Look up a cell record by name and query the DNS for VL server addresses if
 * needed.  Note that that actual DNS query is punted off to the manager thread
 * so that this function can return immediately if interrupted whilst allowing
 * cell records to be shared even if not yet fully constructed.
 */
struct afs_cell *afs_lookup_cell(struct afs_net *net,
				 const char *name, unsigned int namesz,
				 const char *vllist, bool excl)
{
	struct afs_cell *cell, *candidate, *cursor;
	struct rb_node *parent, **pp;
	enum afs_cell_state state;
	int ret, n;

	_enter("%s,%s", name, vllist);

	if (!excl) {
<<<<<<< HEAD
		cell = afs_find_cell(net, name, namesz);
=======
		cell = afs_find_cell(net, name, namesz, afs_cell_trace_use_lookup);
>>>>>>> d1988041
		if (!IS_ERR(cell))
			goto wait_for_cell;
	}

	/* Assume we're probably going to create a cell and preallocate and
	 * mostly set up a candidate record.  We can then use this to stash the
	 * name, the net namespace and VL server addresses.
	 *
	 * We also want to do this before we hold any locks as it may involve
	 * upcalling to userspace to make DNS queries.
	 */
	candidate = afs_alloc_cell(net, name, namesz, vllist);
	if (IS_ERR(candidate)) {
		_leave(" = %ld", PTR_ERR(candidate));
		return candidate;
	}

	/* Find the insertion point and check to see if someone else added a
	 * cell whilst we were allocating.
	 */
	down_write(&net->cells_lock);

	pp = &net->cells.rb_node;
	parent = NULL;
	while (*pp) {
		parent = *pp;
		cursor = rb_entry(parent, struct afs_cell, net_node);

		n = strncasecmp(cursor->name, name,
				min_t(size_t, cursor->name_len, namesz));
		if (n == 0)
			n = cursor->name_len - namesz;
		if (n < 0)
			pp = &(*pp)->rb_left;
		else if (n > 0)
			pp = &(*pp)->rb_right;
		else
			goto cell_already_exists;
	}

	cell = candidate;
	candidate = NULL;
	atomic_set(&cell->active, 2);
<<<<<<< HEAD
=======
	trace_afs_cell(cell->debug_id, atomic_read(&cell->ref), 2, afs_cell_trace_insert);
>>>>>>> d1988041
	rb_link_node_rcu(&cell->net_node, parent, pp);
	rb_insert_color(&cell->net_node, &net->cells);
	up_write(&net->cells_lock);

<<<<<<< HEAD
	afs_queue_cell(cell);
=======
	afs_queue_cell(cell, afs_cell_trace_get_queue_new);
>>>>>>> d1988041

wait_for_cell:
	trace_afs_cell(cell->debug_id, atomic_read(&cell->ref), atomic_read(&cell->active),
		       afs_cell_trace_wait);
	_debug("wait_for_cell");
	wait_var_event(&cell->state,
		       ({
			       state = smp_load_acquire(&cell->state); /* vs error */
			       state == AFS_CELL_ACTIVE || state == AFS_CELL_REMOVED;
		       }));

	/* Check the state obtained from the wait check. */
	if (state == AFS_CELL_REMOVED) {
		ret = cell->error;
		goto error;
	}

	_leave(" = %p [cell]", cell);
	return cell;

cell_already_exists:
	_debug("cell exists");
	cell = cursor;
	if (excl) {
		ret = -EEXIST;
	} else {
<<<<<<< HEAD
		afs_use_cell(cursor);
=======
		afs_use_cell(cursor, afs_cell_trace_use_lookup);
>>>>>>> d1988041
		ret = 0;
	}
	up_write(&net->cells_lock);
	if (candidate)
<<<<<<< HEAD
		afs_put_cell(candidate);
=======
		afs_put_cell(candidate, afs_cell_trace_put_candidate);
>>>>>>> d1988041
	if (ret == 0)
		goto wait_for_cell;
	goto error_noput;
error:
<<<<<<< HEAD
	afs_unuse_cell(net, cell);
=======
	afs_unuse_cell(net, cell, afs_cell_trace_unuse_lookup);
>>>>>>> d1988041
error_noput:
	_leave(" = %d [error]", ret);
	return ERR_PTR(ret);
}

/*
 * set the root cell information
 * - can be called with a module parameter string
 * - can be called from a write to /proc/fs/afs/rootcell
 */
int afs_cell_init(struct afs_net *net, const char *rootcell)
{
	struct afs_cell *old_root, *new_root;
	const char *cp, *vllist;
	size_t len;

	_enter("");

	if (!rootcell) {
		/* module is loaded with no parameters, or built statically.
		 * - in the future we might initialize cell DB here.
		 */
		_leave(" = 0 [no root]");
		return 0;
	}

	cp = strchr(rootcell, ':');
	if (!cp) {
		_debug("kAFS: no VL server IP addresses specified");
		vllist = NULL;
		len = strlen(rootcell);
	} else {
		vllist = cp + 1;
		len = cp - rootcell;
	}

	/* allocate a cell record for the root cell */
	new_root = afs_lookup_cell(net, rootcell, len, vllist, false);
	if (IS_ERR(new_root)) {
		_leave(" = %ld", PTR_ERR(new_root));
		return PTR_ERR(new_root);
	}

	if (!test_and_set_bit(AFS_CELL_FL_NO_GC, &new_root->flags))
<<<<<<< HEAD
		afs_use_cell(new_root);

	/* install the new cell */
	down_write(&net->cells_lock);
=======
		afs_use_cell(new_root, afs_cell_trace_use_pin);

	/* install the new cell */
	down_write(&net->cells_lock);
	afs_see_cell(new_root, afs_cell_trace_see_ws);
>>>>>>> d1988041
	old_root = net->ws_cell;
	net->ws_cell = new_root;
	up_write(&net->cells_lock);

<<<<<<< HEAD
	afs_unuse_cell(net, old_root);
=======
	afs_unuse_cell(net, old_root, afs_cell_trace_unuse_ws);
>>>>>>> d1988041
	_leave(" = 0");
	return 0;
}

/*
 * Update a cell's VL server address list from the DNS.
 */
static int afs_update_cell(struct afs_cell *cell)
{
	struct afs_vlserver_list *vllist, *old = NULL, *p;
	unsigned int min_ttl = READ_ONCE(afs_cell_min_ttl);
	unsigned int max_ttl = READ_ONCE(afs_cell_max_ttl);
	time64_t now, expiry = 0;
	int ret = 0;

	_enter("%s", cell->name);

	vllist = afs_dns_query(cell, &expiry);
	if (IS_ERR(vllist)) {
		ret = PTR_ERR(vllist);

		_debug("%s: fail %d", cell->name, ret);
		if (ret == -ENOMEM)
			goto out_wake;

		ret = -ENOMEM;
		vllist = afs_alloc_vlserver_list(0);
		if (!vllist)
			goto out_wake;

		switch (ret) {
		case -ENODATA:
		case -EDESTADDRREQ:
			vllist->status = DNS_LOOKUP_GOT_NOT_FOUND;
			break;
		case -EAGAIN:
		case -ECONNREFUSED:
			vllist->status = DNS_LOOKUP_GOT_TEMP_FAILURE;
			break;
		default:
			vllist->status = DNS_LOOKUP_GOT_LOCAL_FAILURE;
			break;
		}
	}

	_debug("%s: got list %d %d", cell->name, vllist->source, vllist->status);
	cell->dns_status = vllist->status;

	now = ktime_get_real_seconds();
	if (min_ttl > max_ttl)
		max_ttl = min_ttl;
	if (expiry < now + min_ttl)
		expiry = now + min_ttl;
	else if (expiry > now + max_ttl)
		expiry = now + max_ttl;

	_debug("%s: status %d", cell->name, vllist->status);
	if (vllist->source == DNS_RECORD_UNAVAILABLE) {
		switch (vllist->status) {
		case DNS_LOOKUP_GOT_NOT_FOUND:
			/* The DNS said that the cell does not exist or there
			 * weren't any addresses to be had.
			 */
			cell->dns_expiry = expiry;
			break;

		case DNS_LOOKUP_BAD:
		case DNS_LOOKUP_GOT_LOCAL_FAILURE:
		case DNS_LOOKUP_GOT_TEMP_FAILURE:
		case DNS_LOOKUP_GOT_NS_FAILURE:
		default:
			cell->dns_expiry = now + 10;
			break;
		}
	} else {
		cell->dns_expiry = expiry;
	}

	/* Replace the VL server list if the new record has servers or the old
	 * record doesn't.
	 */
	write_lock(&cell->vl_servers_lock);
	p = rcu_dereference_protected(cell->vl_servers, true);
	if (vllist->nr_servers > 0 || p->nr_servers == 0) {
		rcu_assign_pointer(cell->vl_servers, vllist);
		cell->dns_source = vllist->source;
		old = p;
	}
	write_unlock(&cell->vl_servers_lock);
	afs_put_vlserverlist(cell->net, old);

out_wake:
	smp_store_release(&cell->dns_lookup_count,
			  cell->dns_lookup_count + 1); /* vs source/status */
	wake_up_var(&cell->dns_lookup_count);
	_leave(" = %d", ret);
	return ret;
}

/*
 * Destroy a cell record
 */
static void afs_cell_destroy(struct rcu_head *rcu)
{
	struct afs_cell *cell = container_of(rcu, struct afs_cell, rcu);
	struct afs_net *net = cell->net;
	int u;

	_enter("%p{%s}", cell, cell->name);

	u = atomic_read(&cell->ref);
	ASSERTCMP(u, ==, 0);
<<<<<<< HEAD

	afs_put_vlserverlist(net, rcu_access_pointer(cell->vl_servers));
	afs_unuse_cell(net, cell->alias_of);
=======
	trace_afs_cell(cell->debug_id, u, atomic_read(&cell->active), afs_cell_trace_free);

	afs_put_vlserverlist(net, rcu_access_pointer(cell->vl_servers));
	afs_unuse_cell(net, cell->alias_of, afs_cell_trace_unuse_alias);
>>>>>>> d1988041
	key_put(cell->anonymous_key);
	kfree(cell->name);
	kfree(cell);

	afs_dec_cells_outstanding(net);
	_leave(" [destroyed]");
}

/*
 * Queue the cell manager.
 */
static void afs_queue_cell_manager(struct afs_net *net)
{
	int outstanding = atomic_inc_return(&net->cells_outstanding);

	_enter("%d", outstanding);

	if (!queue_work(afs_wq, &net->cells_manager))
		afs_dec_cells_outstanding(net);
}

/*
 * Cell management timer.  We have an increment on cells_outstanding that we
 * need to pass along to the work item.
 */
void afs_cells_timer(struct timer_list *timer)
{
	struct afs_net *net = container_of(timer, struct afs_net, cells_timer);

	_enter("");
	if (!queue_work(afs_wq, &net->cells_manager))
		afs_dec_cells_outstanding(net);
}

/*
 * Get a reference on a cell record.
 */
struct afs_cell *afs_get_cell(struct afs_cell *cell, enum afs_cell_trace reason)
{
<<<<<<< HEAD
	if (atomic_read(&cell->ref) <= 0)
		BUG();

	atomic_inc(&cell->ref);
=======
	int u;

	if (atomic_read(&cell->ref) <= 0)
		BUG();

	u = atomic_inc_return(&cell->ref);
	trace_afs_cell(cell->debug_id, u, atomic_read(&cell->active), reason);
>>>>>>> d1988041
	return cell;
}

/*
 * Drop a reference on a cell record.
 */
<<<<<<< HEAD
void afs_put_cell(struct afs_cell *cell)
{
	if (cell) {
		unsigned int u, a;

		u = atomic_dec_return(&cell->ref);
		if (u == 0) {
			a = atomic_read(&cell->active);
			WARN(a != 0, "Cell active count %u > 0\n", a);
			call_rcu(&cell->rcu, afs_cell_destroy);
		}
	}
}

/*
 * Note a cell becoming more active.
 */
struct afs_cell *afs_use_cell(struct afs_cell *cell)
{
	if (atomic_read(&cell->ref) <= 0)
		BUG();

	atomic_inc(&cell->active);
	return cell;
}

/*
 * Record a cell becoming less active.  When the active counter reaches 1, it
 * is scheduled for destruction, but may get reactivated.
 */
void afs_unuse_cell(struct afs_net *net, struct afs_cell *cell)
=======
void afs_put_cell(struct afs_cell *cell, enum afs_cell_trace reason)
>>>>>>> d1988041
{
	if (cell) {
		unsigned int debug_id = cell->debug_id;
		unsigned int u, a;

		a = atomic_read(&cell->active);
		u = atomic_dec_return(&cell->ref);
		trace_afs_cell(debug_id, u, a, reason);
		if (u == 0) {
			a = atomic_read(&cell->active);
			WARN(a != 0, "Cell active count %u > 0\n", a);
			call_rcu(&cell->rcu, afs_cell_destroy);
		}
	}
}

/*
 * Note a cell becoming more active.
 */
struct afs_cell *afs_use_cell(struct afs_cell *cell, enum afs_cell_trace reason)
{
	int u, a;

	if (atomic_read(&cell->ref) <= 0)
		BUG();

	u = atomic_read(&cell->ref);
	a = atomic_inc_return(&cell->active);
	trace_afs_cell(cell->debug_id, u, a, reason);
	return cell;
}

/*
 * Record a cell becoming less active.  When the active counter reaches 1, it
 * is scheduled for destruction, but may get reactivated.
 */
void afs_unuse_cell(struct afs_net *net, struct afs_cell *cell, enum afs_cell_trace reason)
{
	unsigned int debug_id;
	time64_t now, expire_delay;
<<<<<<< HEAD
	int a;
=======
	int u, a;
>>>>>>> d1988041

	if (!cell)
		return;

	_enter("%s", cell->name);

	now = ktime_get_real_seconds();
	cell->last_inactive = now;
	expire_delay = 0;
	if (cell->vl_servers->nr_servers)
		expire_delay = afs_cell_gc_delay;

<<<<<<< HEAD
	a = atomic_dec_return(&cell->active);
=======
	debug_id = cell->debug_id;
	u = atomic_read(&cell->ref);
	a = atomic_dec_return(&cell->active);
	trace_afs_cell(debug_id, u, a, reason);
>>>>>>> d1988041
	WARN_ON(a == 0);
	if (a == 1)
		/* 'cell' may now be garbage collected. */
		afs_set_cell_timer(net, expire_delay);
}
<<<<<<< HEAD
=======

/*
 * Note that a cell has been seen.
 */
void afs_see_cell(struct afs_cell *cell, enum afs_cell_trace reason)
{
	int u, a;

	u = atomic_read(&cell->ref);
	a = atomic_read(&cell->active);
	trace_afs_cell(cell->debug_id, u, a, reason);
}
>>>>>>> d1988041

/*
 * Queue a cell for management, giving the workqueue a ref to hold.
 */
<<<<<<< HEAD
void afs_queue_cell(struct afs_cell *cell)
{
	afs_get_cell(cell);
	if (!queue_work(afs_wq, &cell->manager))
		afs_put_cell(cell);
=======
void afs_queue_cell(struct afs_cell *cell, enum afs_cell_trace reason)
{
	afs_get_cell(cell, reason);
	if (!queue_work(afs_wq, &cell->manager))
		afs_put_cell(cell, afs_cell_trace_put_queue_fail);
>>>>>>> d1988041
}

/*
 * Allocate a key to use as a placeholder for anonymous user security.
 */
static int afs_alloc_anon_key(struct afs_cell *cell)
{
	struct key *key;
	char keyname[4 + AFS_MAXCELLNAME + 1], *cp, *dp;

	/* Create a key to represent an anonymous user. */
	memcpy(keyname, "afs@", 4);
	dp = keyname + 4;
	cp = cell->name;
	do {
		*dp++ = tolower(*cp);
	} while (*cp++);

	key = rxrpc_get_null_key(keyname);
	if (IS_ERR(key))
		return PTR_ERR(key);

	cell->anonymous_key = key;

	_debug("anon key %p{%x}",
	       cell->anonymous_key, key_serial(cell->anonymous_key));
	return 0;
}

/*
 * Activate a cell.
 */
static int afs_activate_cell(struct afs_net *net, struct afs_cell *cell)
{
	struct hlist_node **p;
	struct afs_cell *pcell;
	int ret;

	if (!cell->anonymous_key) {
		ret = afs_alloc_anon_key(cell);
		if (ret < 0)
			return ret;
	}

#ifdef CONFIG_AFS_FSCACHE
	cell->cache = fscache_acquire_cookie(afs_cache_netfs.primary_index,
					     &afs_cell_cache_index_def,
					     cell->name, strlen(cell->name),
					     NULL, 0,
					     cell, 0, true);
#endif
	ret = afs_proc_cell_setup(cell);
	if (ret < 0)
		return ret;

	mutex_lock(&net->proc_cells_lock);
	for (p = &net->proc_cells.first; *p; p = &(*p)->next) {
		pcell = hlist_entry(*p, struct afs_cell, proc_link);
		if (strcmp(cell->name, pcell->name) < 0)
			break;
	}

	cell->proc_link.pprev = p;
	cell->proc_link.next = *p;
	rcu_assign_pointer(*p, &cell->proc_link.next);
	if (cell->proc_link.next)
		cell->proc_link.next->pprev = &cell->proc_link.next;

	afs_dynroot_mkdir(net, cell);
	mutex_unlock(&net->proc_cells_lock);
	return 0;
}

/*
 * Deactivate a cell.
 */
static void afs_deactivate_cell(struct afs_net *net, struct afs_cell *cell)
{
	_enter("%s", cell->name);

	afs_proc_cell_remove(cell);

	mutex_lock(&net->proc_cells_lock);
	hlist_del_rcu(&cell->proc_link);
	afs_dynroot_rmdir(net, cell);
	mutex_unlock(&net->proc_cells_lock);

#ifdef CONFIG_AFS_FSCACHE
	fscache_relinquish_cookie(cell->cache, NULL, false);
	cell->cache = NULL;
#endif

	_leave("");
}

/*
 * Manage a cell record, initialising and destroying it, maintaining its DNS
 * records.
 */
static void afs_manage_cell(struct afs_cell *cell)
{
	struct afs_net *net = cell->net;
	int ret, active;

	_enter("%s", cell->name);

again:
	_debug("state %u", cell->state);
	switch (cell->state) {
	case AFS_CELL_INACTIVE:
	case AFS_CELL_FAILED:
		down_write(&net->cells_lock);
		active = 1;
		if (atomic_try_cmpxchg_relaxed(&cell->active, &active, 0)) {
			rb_erase(&cell->net_node, &net->cells);
<<<<<<< HEAD
=======
			trace_afs_cell(cell->debug_id, atomic_read(&cell->ref), 0,
				       afs_cell_trace_unuse_delete);
>>>>>>> d1988041
			smp_store_release(&cell->state, AFS_CELL_REMOVED);
		}
		up_write(&net->cells_lock);
		if (cell->state == AFS_CELL_REMOVED) {
			wake_up_var(&cell->state);
			goto final_destruction;
		}
		if (cell->state == AFS_CELL_FAILED)
			goto done;
		smp_store_release(&cell->state, AFS_CELL_UNSET);
		wake_up_var(&cell->state);
		goto again;

	case AFS_CELL_UNSET:
		smp_store_release(&cell->state, AFS_CELL_ACTIVATING);
		wake_up_var(&cell->state);
		goto again;

	case AFS_CELL_ACTIVATING:
		ret = afs_activate_cell(net, cell);
		if (ret < 0)
			goto activation_failed;

		smp_store_release(&cell->state, AFS_CELL_ACTIVE);
		wake_up_var(&cell->state);
		goto again;

	case AFS_CELL_ACTIVE:
		if (atomic_read(&cell->active) > 1) {
			if (test_and_clear_bit(AFS_CELL_FL_DO_LOOKUP, &cell->flags)) {
				ret = afs_update_cell(cell);
				if (ret < 0)
					cell->error = ret;
			}
			goto done;
		}
		smp_store_release(&cell->state, AFS_CELL_DEACTIVATING);
		wake_up_var(&cell->state);
		goto again;

	case AFS_CELL_DEACTIVATING:
		if (atomic_read(&cell->active) > 1)
			goto reverse_deactivation;
		afs_deactivate_cell(net, cell);
		smp_store_release(&cell->state, AFS_CELL_INACTIVE);
		wake_up_var(&cell->state);
		goto again;

	case AFS_CELL_REMOVED:
		goto done;

	default:
		break;
	}
	_debug("bad state %u", cell->state);
	BUG(); /* Unhandled state */

activation_failed:
	cell->error = ret;
	afs_deactivate_cell(net, cell);

	smp_store_release(&cell->state, AFS_CELL_FAILED); /* vs error */
	wake_up_var(&cell->state);
	goto again;

reverse_deactivation:
	smp_store_release(&cell->state, AFS_CELL_ACTIVE);
	wake_up_var(&cell->state);
	_leave(" [deact->act]");
	return;

done:
	_leave(" [done %u]", cell->state);
	return;

final_destruction:
	/* The root volume is pinning the cell */
	afs_put_volume(cell->net, cell->root_volume, afs_volume_trace_put_cell_root);
	cell->root_volume = NULL;
<<<<<<< HEAD
	afs_put_cell(cell);
=======
	afs_put_cell(cell, afs_cell_trace_put_destroy);
>>>>>>> d1988041
}

static void afs_manage_cell_work(struct work_struct *work)
{
	struct afs_cell *cell = container_of(work, struct afs_cell, manager);

	afs_manage_cell(cell);
<<<<<<< HEAD
	afs_put_cell(cell);
=======
	afs_put_cell(cell, afs_cell_trace_put_queue_work);
>>>>>>> d1988041
}

/*
 * Manage the records of cells known to a network namespace.  This includes
 * updating the DNS records and garbage collecting unused cells that were
 * automatically added.
 *
 * Note that constructed cell records may only be removed from net->cells by
 * this work item, so it is safe for this work item to stash a cursor pointing
 * into the tree and then return to caller (provided it skips cells that are
 * still under construction).
 *
 * Note also that we were given an increment on net->cells_outstanding by
 * whoever queued us that we need to deal with before returning.
 */
void afs_manage_cells(struct work_struct *work)
{
	struct afs_net *net = container_of(work, struct afs_net, cells_manager);
	struct rb_node *cursor;
	time64_t now = ktime_get_real_seconds(), next_manage = TIME64_MAX;
	bool purging = !net->live;

	_enter("");

	/* Trawl the cell database looking for cells that have expired from
	 * lack of use and cells whose DNS results have expired and dispatch
	 * their managers.
	 */
	down_read(&net->cells_lock);

	for (cursor = rb_first(&net->cells); cursor; cursor = rb_next(cursor)) {
		struct afs_cell *cell =
			rb_entry(cursor, struct afs_cell, net_node);
		unsigned active;
		bool sched_cell = false;

		active = atomic_read(&cell->active);
<<<<<<< HEAD
		_debug("manage %s %u %u", cell->name, atomic_read(&cell->ref), active);
=======
		trace_afs_cell(cell->debug_id, atomic_read(&cell->ref),
			       active, afs_cell_trace_manage);
>>>>>>> d1988041

		ASSERTCMP(active, >=, 1);

		if (purging) {
<<<<<<< HEAD
			if (test_and_clear_bit(AFS_CELL_FL_NO_GC, &cell->flags))
				atomic_dec(&cell->active);
=======
			if (test_and_clear_bit(AFS_CELL_FL_NO_GC, &cell->flags)) {
				active = atomic_dec_return(&cell->active);
				trace_afs_cell(cell->debug_id, atomic_read(&cell->ref),
					       active, afs_cell_trace_unuse_pin);
			}
>>>>>>> d1988041
		}

		if (active == 1) {
			struct afs_vlserver_list *vllist;
			time64_t expire_at = cell->last_inactive;

			read_lock(&cell->vl_servers_lock);
			vllist = rcu_dereference_protected(
				cell->vl_servers,
				lockdep_is_held(&cell->vl_servers_lock));
			if (vllist->nr_servers > 0)
				expire_at += afs_cell_gc_delay;
			read_unlock(&cell->vl_servers_lock);
			if (purging || expire_at <= now)
				sched_cell = true;
			else if (expire_at < next_manage)
				next_manage = expire_at;
		}

		if (!purging) {
			if (test_bit(AFS_CELL_FL_DO_LOOKUP, &cell->flags))
				sched_cell = true;
		}

		if (sched_cell)
<<<<<<< HEAD
			afs_queue_cell(cell);
=======
			afs_queue_cell(cell, afs_cell_trace_get_queue_manage);
>>>>>>> d1988041
	}

	up_read(&net->cells_lock);

	/* Update the timer on the way out.  We have to pass an increment on
	 * cells_outstanding in the namespace that we are in to the timer or
	 * the work scheduler.
	 */
	if (!purging && next_manage < TIME64_MAX) {
		now = ktime_get_real_seconds();

		if (next_manage - now <= 0) {
			if (queue_work(afs_wq, &net->cells_manager))
				atomic_inc(&net->cells_outstanding);
		} else {
			afs_set_cell_timer(net, next_manage - now);
		}
	}

	afs_dec_cells_outstanding(net);
	_leave(" [%d]", atomic_read(&net->cells_outstanding));
}

/*
 * Purge in-memory cell database.
 */
void afs_cell_purge(struct afs_net *net)
{
	struct afs_cell *ws;

	_enter("");

	down_write(&net->cells_lock);
	ws = net->ws_cell;
	net->ws_cell = NULL;
	up_write(&net->cells_lock);
<<<<<<< HEAD
	afs_unuse_cell(net, ws);
=======
	afs_unuse_cell(net, ws, afs_cell_trace_unuse_ws);
>>>>>>> d1988041

	_debug("del timer");
	if (del_timer_sync(&net->cells_timer))
		atomic_dec(&net->cells_outstanding);

	_debug("kick mgr");
	afs_queue_cell_manager(net);

	_debug("wait");
	wait_var_event(&net->cells_outstanding,
		       !atomic_read(&net->cells_outstanding));
	_leave("");
}<|MERGE_RESOLUTION|>--- conflicted
+++ resolved
@@ -49,12 +49,8 @@
  * hold net->cells_lock at least read-locked.
  */
 static struct afs_cell *afs_find_cell_locked(struct afs_net *net,
-<<<<<<< HEAD
-					     const char *name, unsigned int namesz)
-=======
 					     const char *name, unsigned int namesz,
 					     enum afs_cell_trace reason)
->>>>>>> d1988041
 {
 	struct afs_cell *cell = NULL;
 	struct rb_node *p;
@@ -77,7 +73,6 @@
 	p = net->cells.rb_node;
 	while (p) {
 		cell = rb_entry(p, struct afs_cell, net_node);
-<<<<<<< HEAD
 
 		n = strncasecmp(cell->name, name,
 				min_t(size_t, cell->name_len, namesz));
@@ -94,36 +89,6 @@
 	return ERR_PTR(-ENOENT);
 
 found:
-	return afs_use_cell(cell);
-}
-
-/*
- * Look up and get an activation reference on a cell record.
- */
-struct afs_cell *afs_find_cell(struct afs_net *net,
-			       const char *name, unsigned int namesz)
-{
-	struct afs_cell *cell;
-
-	down_read(&net->cells_lock);
-	cell = afs_find_cell_locked(net, name, namesz);
-=======
-
-		n = strncasecmp(cell->name, name,
-				min_t(size_t, cell->name_len, namesz));
-		if (n == 0)
-			n = cell->name_len - namesz;
-		if (n < 0)
-			p = p->rb_left;
-		else if (n > 0)
-			p = p->rb_right;
-		else
-			goto found;
-	}
-
-	return ERR_PTR(-ENOENT);
-
-found:
 	return afs_use_cell(cell, reason);
 }
 
@@ -138,7 +103,6 @@
 
 	down_read(&net->cells_lock);
 	cell = afs_find_cell_locked(net, name, namesz, reason);
->>>>>>> d1988041
 	up_read(&net->cells_lock);
 	return cell;
 }
@@ -236,11 +200,8 @@
 	cell->dns_status = vllist->status;
 	smp_store_release(&cell->dns_lookup_count, 1); /* vs source/status */
 	atomic_inc(&net->cells_outstanding);
-<<<<<<< HEAD
-=======
 	cell->debug_id = atomic_inc_return(&cell_debug_id);
 	trace_afs_cell(cell->debug_id, 1, 0, afs_cell_trace_alloc);
->>>>>>> d1988041
 
 	_leave(" = %p", cell);
 	return cell;
@@ -280,11 +241,7 @@
 	_enter("%s,%s", name, vllist);
 
 	if (!excl) {
-<<<<<<< HEAD
-		cell = afs_find_cell(net, name, namesz);
-=======
 		cell = afs_find_cell(net, name, namesz, afs_cell_trace_use_lookup);
->>>>>>> d1988041
 		if (!IS_ERR(cell))
 			goto wait_for_cell;
 	}
@@ -328,19 +285,12 @@
 	cell = candidate;
 	candidate = NULL;
 	atomic_set(&cell->active, 2);
-<<<<<<< HEAD
-=======
 	trace_afs_cell(cell->debug_id, atomic_read(&cell->ref), 2, afs_cell_trace_insert);
->>>>>>> d1988041
 	rb_link_node_rcu(&cell->net_node, parent, pp);
 	rb_insert_color(&cell->net_node, &net->cells);
 	up_write(&net->cells_lock);
 
-<<<<<<< HEAD
-	afs_queue_cell(cell);
-=======
 	afs_queue_cell(cell, afs_cell_trace_get_queue_new);
->>>>>>> d1988041
 
 wait_for_cell:
 	trace_afs_cell(cell->debug_id, atomic_read(&cell->ref), atomic_read(&cell->active),
@@ -367,29 +317,17 @@
 	if (excl) {
 		ret = -EEXIST;
 	} else {
-<<<<<<< HEAD
-		afs_use_cell(cursor);
-=======
 		afs_use_cell(cursor, afs_cell_trace_use_lookup);
->>>>>>> d1988041
 		ret = 0;
 	}
 	up_write(&net->cells_lock);
 	if (candidate)
-<<<<<<< HEAD
-		afs_put_cell(candidate);
-=======
 		afs_put_cell(candidate, afs_cell_trace_put_candidate);
->>>>>>> d1988041
 	if (ret == 0)
 		goto wait_for_cell;
 	goto error_noput;
 error:
-<<<<<<< HEAD
-	afs_unuse_cell(net, cell);
-=======
 	afs_unuse_cell(net, cell, afs_cell_trace_unuse_lookup);
->>>>>>> d1988041
 error_noput:
 	_leave(" = %d [error]", ret);
 	return ERR_PTR(ret);
@@ -434,27 +372,16 @@
 	}
 
 	if (!test_and_set_bit(AFS_CELL_FL_NO_GC, &new_root->flags))
-<<<<<<< HEAD
-		afs_use_cell(new_root);
-
-	/* install the new cell */
-	down_write(&net->cells_lock);
-=======
 		afs_use_cell(new_root, afs_cell_trace_use_pin);
 
 	/* install the new cell */
 	down_write(&net->cells_lock);
 	afs_see_cell(new_root, afs_cell_trace_see_ws);
->>>>>>> d1988041
 	old_root = net->ws_cell;
 	net->ws_cell = new_root;
 	up_write(&net->cells_lock);
 
-<<<<<<< HEAD
-	afs_unuse_cell(net, old_root);
-=======
 	afs_unuse_cell(net, old_root, afs_cell_trace_unuse_ws);
->>>>>>> d1988041
 	_leave(" = 0");
 	return 0;
 }
@@ -567,16 +494,10 @@
 
 	u = atomic_read(&cell->ref);
 	ASSERTCMP(u, ==, 0);
-<<<<<<< HEAD
-
-	afs_put_vlserverlist(net, rcu_access_pointer(cell->vl_servers));
-	afs_unuse_cell(net, cell->alias_of);
-=======
 	trace_afs_cell(cell->debug_id, u, atomic_read(&cell->active), afs_cell_trace_free);
 
 	afs_put_vlserverlist(net, rcu_access_pointer(cell->vl_servers));
 	afs_unuse_cell(net, cell->alias_of, afs_cell_trace_unuse_alias);
->>>>>>> d1988041
 	key_put(cell->anonymous_key);
 	kfree(cell->name);
 	kfree(cell);
@@ -616,61 +537,20 @@
  */
 struct afs_cell *afs_get_cell(struct afs_cell *cell, enum afs_cell_trace reason)
 {
-<<<<<<< HEAD
+	int u;
+
 	if (atomic_read(&cell->ref) <= 0)
 		BUG();
 
-	atomic_inc(&cell->ref);
-=======
-	int u;
-
-	if (atomic_read(&cell->ref) <= 0)
-		BUG();
-
 	u = atomic_inc_return(&cell->ref);
 	trace_afs_cell(cell->debug_id, u, atomic_read(&cell->active), reason);
->>>>>>> d1988041
 	return cell;
 }
 
 /*
  * Drop a reference on a cell record.
  */
-<<<<<<< HEAD
-void afs_put_cell(struct afs_cell *cell)
-{
-	if (cell) {
-		unsigned int u, a;
-
-		u = atomic_dec_return(&cell->ref);
-		if (u == 0) {
-			a = atomic_read(&cell->active);
-			WARN(a != 0, "Cell active count %u > 0\n", a);
-			call_rcu(&cell->rcu, afs_cell_destroy);
-		}
-	}
-}
-
-/*
- * Note a cell becoming more active.
- */
-struct afs_cell *afs_use_cell(struct afs_cell *cell)
-{
-	if (atomic_read(&cell->ref) <= 0)
-		BUG();
-
-	atomic_inc(&cell->active);
-	return cell;
-}
-
-/*
- * Record a cell becoming less active.  When the active counter reaches 1, it
- * is scheduled for destruction, but may get reactivated.
- */
-void afs_unuse_cell(struct afs_net *net, struct afs_cell *cell)
-=======
 void afs_put_cell(struct afs_cell *cell, enum afs_cell_trace reason)
->>>>>>> d1988041
 {
 	if (cell) {
 		unsigned int debug_id = cell->debug_id;
@@ -711,11 +591,7 @@
 {
 	unsigned int debug_id;
 	time64_t now, expire_delay;
-<<<<<<< HEAD
-	int a;
-=======
 	int u, a;
->>>>>>> d1988041
 
 	if (!cell)
 		return;
@@ -728,21 +604,15 @@
 	if (cell->vl_servers->nr_servers)
 		expire_delay = afs_cell_gc_delay;
 
-<<<<<<< HEAD
-	a = atomic_dec_return(&cell->active);
-=======
 	debug_id = cell->debug_id;
 	u = atomic_read(&cell->ref);
 	a = atomic_dec_return(&cell->active);
 	trace_afs_cell(debug_id, u, a, reason);
->>>>>>> d1988041
 	WARN_ON(a == 0);
 	if (a == 1)
 		/* 'cell' may now be garbage collected. */
 		afs_set_cell_timer(net, expire_delay);
 }
-<<<<<<< HEAD
-=======
 
 /*
  * Note that a cell has been seen.
@@ -755,24 +625,15 @@
 	a = atomic_read(&cell->active);
 	trace_afs_cell(cell->debug_id, u, a, reason);
 }
->>>>>>> d1988041
 
 /*
  * Queue a cell for management, giving the workqueue a ref to hold.
  */
-<<<<<<< HEAD
-void afs_queue_cell(struct afs_cell *cell)
-{
-	afs_get_cell(cell);
-	if (!queue_work(afs_wq, &cell->manager))
-		afs_put_cell(cell);
-=======
 void afs_queue_cell(struct afs_cell *cell, enum afs_cell_trace reason)
 {
 	afs_get_cell(cell, reason);
 	if (!queue_work(afs_wq, &cell->manager))
 		afs_put_cell(cell, afs_cell_trace_put_queue_fail);
->>>>>>> d1988041
 }
 
 /*
@@ -888,11 +749,8 @@
 		active = 1;
 		if (atomic_try_cmpxchg_relaxed(&cell->active, &active, 0)) {
 			rb_erase(&cell->net_node, &net->cells);
-<<<<<<< HEAD
-=======
 			trace_afs_cell(cell->debug_id, atomic_read(&cell->ref), 0,
 				       afs_cell_trace_unuse_delete);
->>>>>>> d1988041
 			smp_store_release(&cell->state, AFS_CELL_REMOVED);
 		}
 		up_write(&net->cells_lock);
@@ -972,11 +830,7 @@
 	/* The root volume is pinning the cell */
 	afs_put_volume(cell->net, cell->root_volume, afs_volume_trace_put_cell_root);
 	cell->root_volume = NULL;
-<<<<<<< HEAD
-	afs_put_cell(cell);
-=======
 	afs_put_cell(cell, afs_cell_trace_put_destroy);
->>>>>>> d1988041
 }
 
 static void afs_manage_cell_work(struct work_struct *work)
@@ -984,11 +838,7 @@
 	struct afs_cell *cell = container_of(work, struct afs_cell, manager);
 
 	afs_manage_cell(cell);
-<<<<<<< HEAD
-	afs_put_cell(cell);
-=======
 	afs_put_cell(cell, afs_cell_trace_put_queue_work);
->>>>>>> d1988041
 }
 
 /*
@@ -1026,26 +876,17 @@
 		bool sched_cell = false;
 
 		active = atomic_read(&cell->active);
-<<<<<<< HEAD
-		_debug("manage %s %u %u", cell->name, atomic_read(&cell->ref), active);
-=======
 		trace_afs_cell(cell->debug_id, atomic_read(&cell->ref),
 			       active, afs_cell_trace_manage);
->>>>>>> d1988041
 
 		ASSERTCMP(active, >=, 1);
 
 		if (purging) {
-<<<<<<< HEAD
-			if (test_and_clear_bit(AFS_CELL_FL_NO_GC, &cell->flags))
-				atomic_dec(&cell->active);
-=======
 			if (test_and_clear_bit(AFS_CELL_FL_NO_GC, &cell->flags)) {
 				active = atomic_dec_return(&cell->active);
 				trace_afs_cell(cell->debug_id, atomic_read(&cell->ref),
 					       active, afs_cell_trace_unuse_pin);
 			}
->>>>>>> d1988041
 		}
 
 		if (active == 1) {
@@ -1071,11 +912,7 @@
 		}
 
 		if (sched_cell)
-<<<<<<< HEAD
-			afs_queue_cell(cell);
-=======
 			afs_queue_cell(cell, afs_cell_trace_get_queue_manage);
->>>>>>> d1988041
 	}
 
 	up_read(&net->cells_lock);
@@ -1112,11 +949,7 @@
 	ws = net->ws_cell;
 	net->ws_cell = NULL;
 	up_write(&net->cells_lock);
-<<<<<<< HEAD
-	afs_unuse_cell(net, ws);
-=======
 	afs_unuse_cell(net, ws, afs_cell_trace_unuse_ws);
->>>>>>> d1988041
 
 	_debug("del timer");
 	if (del_timer_sync(&net->cells_timer))
