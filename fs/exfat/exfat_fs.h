--- conflicted
+++ resolved
@@ -385,13 +385,7 @@
 static inline bool is_valid_cluster(struct exfat_sb_info *sbi,
 		unsigned int clus)
 {
-<<<<<<< HEAD
-	if (clus < EXFAT_FIRST_CLUSTER || sbi->num_clusters <= clus)
-		return false;
-	return true;
-=======
 	return clus >= EXFAT_FIRST_CLUSTER && clus < sbi->num_clusters;
->>>>>>> d60c95ef
 }
 
 /* super.c */
