// SPDX-License-Identifier: GPL-2.0
/*
 * Copyright (C) Qu Wenruo 2017.  All rights reserved.
 */

/*
 * The module is used to catch unexpected/corrupted tree block data.
 * Such behavior can be caused either by a fuzzed image or bugs.
 *
 * The objective is to do leaf/node validation checks when tree block is read
 * from disk, and check *every* possible member, so other code won't
 * need to checking them again.
 *
 * Due to the potential and unwanted damage, every checker needs to be
 * carefully reviewed otherwise so it does not prevent mount of valid images.
 */

#include <linux/types.h>
#include <linux/stddef.h>
#include <linux/error-injection.h>
#include "ctree.h"
#include "tree-checker.h"
#include "disk-io.h"
#include "compression.h"
#include "volumes.h"
#include "misc.h"
#include "btrfs_inode.h"

/*
 * Error message should follow the following format:
 * corrupt <type>: <identifier>, <reason>[, <bad_value>]
 *
 * @type:	leaf or node
 * @identifier:	the necessary info to locate the leaf/node.
 * 		It's recommended to decode key.objecitd/offset if it's
 * 		meaningful.
 * @reason:	describe the error
 * @bad_value:	optional, it's recommended to output bad value and its
 *		expected value (range).
 *
 * Since comma is used to separate the components, only space is allowed
 * inside each component.
 */

/*
 * Append generic "corrupt leaf/node root=%llu block=%llu slot=%d: " to @fmt.
 * Allows callers to customize the output.
 */
__printf(3, 4)
__cold
static void generic_err(const struct extent_buffer *eb, int slot,
			const char *fmt, ...)
{
	const struct btrfs_fs_info *fs_info = eb->fs_info;
	struct va_format vaf;
	va_list args;

	va_start(args, fmt);

	vaf.fmt = fmt;
	vaf.va = &args;

	btrfs_crit(fs_info,
		"corrupt %s: root=%llu block=%llu slot=%d, %pV",
		btrfs_header_level(eb) == 0 ? "leaf" : "node",
		btrfs_header_owner(eb), btrfs_header_bytenr(eb), slot, &vaf);
	va_end(args);
}

/*
 * Customized reporter for extent data item, since its key objectid and
 * offset has its own meaning.
 */
__printf(3, 4)
__cold
static void file_extent_err(const struct extent_buffer *eb, int slot,
			    const char *fmt, ...)
{
	const struct btrfs_fs_info *fs_info = eb->fs_info;
	struct btrfs_key key;
	struct va_format vaf;
	va_list args;

	btrfs_item_key_to_cpu(eb, &key, slot);
	va_start(args, fmt);

	vaf.fmt = fmt;
	vaf.va = &args;

	btrfs_crit(fs_info,
	"corrupt %s: root=%llu block=%llu slot=%d ino=%llu file_offset=%llu, %pV",
		btrfs_header_level(eb) == 0 ? "leaf" : "node",
		btrfs_header_owner(eb), btrfs_header_bytenr(eb), slot,
		key.objectid, key.offset, &vaf);
	va_end(args);
}

/*
 * Return 0 if the btrfs_file_extent_##name is aligned to @alignment
 * Else return 1
 */
#define CHECK_FE_ALIGNED(leaf, slot, fi, name, alignment)		      \
({									      \
	if (unlikely(!IS_ALIGNED(btrfs_file_extent_##name((leaf), (fi)),      \
				 (alignment))))				      \
		file_extent_err((leaf), (slot),				      \
	"invalid %s for file extent, have %llu, should be aligned to %u",     \
			(#name), btrfs_file_extent_##name((leaf), (fi)),      \
			(alignment));					      \
	(!IS_ALIGNED(btrfs_file_extent_##name((leaf), (fi)), (alignment)));   \
})

static u64 file_extent_end(struct extent_buffer *leaf,
			   struct btrfs_key *key,
			   struct btrfs_file_extent_item *extent)
{
	u64 end;
	u64 len;

	if (btrfs_file_extent_type(leaf, extent) == BTRFS_FILE_EXTENT_INLINE) {
		len = btrfs_file_extent_ram_bytes(leaf, extent);
		end = ALIGN(key->offset + len, leaf->fs_info->sectorsize);
	} else {
		len = btrfs_file_extent_num_bytes(leaf, extent);
		end = key->offset + len;
	}
	return end;
}

/*
 * Customized report for dir_item, the only new important information is
 * key->objectid, which represents inode number
 */
__printf(3, 4)
__cold
static void dir_item_err(const struct extent_buffer *eb, int slot,
			 const char *fmt, ...)
{
	const struct btrfs_fs_info *fs_info = eb->fs_info;
	struct btrfs_key key;
	struct va_format vaf;
	va_list args;

	btrfs_item_key_to_cpu(eb, &key, slot);
	va_start(args, fmt);

	vaf.fmt = fmt;
	vaf.va = &args;

	btrfs_crit(fs_info,
		"corrupt %s: root=%llu block=%llu slot=%d ino=%llu, %pV",
		btrfs_header_level(eb) == 0 ? "leaf" : "node",
		btrfs_header_owner(eb), btrfs_header_bytenr(eb), slot,
		key.objectid, &vaf);
	va_end(args);
}

/*
 * This functions checks prev_key->objectid, to ensure current key and prev_key
 * share the same objectid as inode number.
 *
 * This is to detect missing INODE_ITEM in subvolume trees.
 *
 * Return true if everything is OK or we don't need to check.
 * Return false if anything is wrong.
 */
static bool check_prev_ino(struct extent_buffer *leaf,
			   struct btrfs_key *key, int slot,
			   struct btrfs_key *prev_key)
{
	/* No prev key, skip check */
	if (slot == 0)
		return true;

	/* Only these key->types needs to be checked */
	ASSERT(key->type == BTRFS_XATTR_ITEM_KEY ||
	       key->type == BTRFS_INODE_REF_KEY ||
	       key->type == BTRFS_DIR_INDEX_KEY ||
	       key->type == BTRFS_DIR_ITEM_KEY ||
	       key->type == BTRFS_EXTENT_DATA_KEY);

	/*
	 * Only subvolume trees along with their reloc trees need this check.
	 * Things like log tree doesn't follow this ino requirement.
	 */
	if (!is_fstree(btrfs_header_owner(leaf)))
		return true;

	if (key->objectid == prev_key->objectid)
		return true;

	/* Error found */
	dir_item_err(leaf, slot,
		"invalid previous key objectid, have %llu expect %llu",
		prev_key->objectid, key->objectid);
	return false;
}
static int check_extent_data_item(struct extent_buffer *leaf,
				  struct btrfs_key *key, int slot,
				  struct btrfs_key *prev_key)
{
	struct btrfs_fs_info *fs_info = leaf->fs_info;
	struct btrfs_file_extent_item *fi;
	u32 sectorsize = fs_info->sectorsize;
	u32 item_size = btrfs_item_size(leaf, slot);
	u64 extent_end;

	if (unlikely(!IS_ALIGNED(key->offset, sectorsize))) {
		file_extent_err(leaf, slot,
"unaligned file_offset for file extent, have %llu should be aligned to %u",
			key->offset, sectorsize);
		return -EUCLEAN;
	}

	/*
	 * Previous key must have the same key->objectid (ino).
	 * It can be XATTR_ITEM, INODE_ITEM or just another EXTENT_DATA.
	 * But if objectids mismatch, it means we have a missing
	 * INODE_ITEM.
	 */
	if (unlikely(!check_prev_ino(leaf, key, slot, prev_key)))
		return -EUCLEAN;

	fi = btrfs_item_ptr(leaf, slot, struct btrfs_file_extent_item);

	/*
	 * Make sure the item contains at least inline header, so the file
	 * extent type is not some garbage.
	 */
	if (unlikely(item_size < BTRFS_FILE_EXTENT_INLINE_DATA_START)) {
		file_extent_err(leaf, slot,
				"invalid item size, have %u expect [%zu, %u)",
				item_size, BTRFS_FILE_EXTENT_INLINE_DATA_START,
				SZ_4K);
		return -EUCLEAN;
	}
	if (unlikely(btrfs_file_extent_type(leaf, fi) >=
		     BTRFS_NR_FILE_EXTENT_TYPES)) {
		file_extent_err(leaf, slot,
		"invalid type for file extent, have %u expect range [0, %u]",
			btrfs_file_extent_type(leaf, fi),
			BTRFS_NR_FILE_EXTENT_TYPES - 1);
		return -EUCLEAN;
	}

	/*
	 * Support for new compression/encryption must introduce incompat flag,
	 * and must be caught in open_ctree().
	 */
	if (unlikely(btrfs_file_extent_compression(leaf, fi) >=
		     BTRFS_NR_COMPRESS_TYPES)) {
		file_extent_err(leaf, slot,
	"invalid compression for file extent, have %u expect range [0, %u]",
			btrfs_file_extent_compression(leaf, fi),
			BTRFS_NR_COMPRESS_TYPES - 1);
		return -EUCLEAN;
	}
	if (unlikely(btrfs_file_extent_encryption(leaf, fi))) {
		file_extent_err(leaf, slot,
			"invalid encryption for file extent, have %u expect 0",
			btrfs_file_extent_encryption(leaf, fi));
		return -EUCLEAN;
	}
	if (btrfs_file_extent_type(leaf, fi) == BTRFS_FILE_EXTENT_INLINE) {
		/* Inline extent must have 0 as key offset */
		if (unlikely(key->offset)) {
			file_extent_err(leaf, slot,
		"invalid file_offset for inline file extent, have %llu expect 0",
				key->offset);
			return -EUCLEAN;
		}

		/* Compressed inline extent has no on-disk size, skip it */
		if (btrfs_file_extent_compression(leaf, fi) !=
		    BTRFS_COMPRESS_NONE)
			return 0;

		/* Uncompressed inline extent size must match item size */
		if (unlikely(item_size != BTRFS_FILE_EXTENT_INLINE_DATA_START +
					  btrfs_file_extent_ram_bytes(leaf, fi))) {
			file_extent_err(leaf, slot,
	"invalid ram_bytes for uncompressed inline extent, have %u expect %llu",
				item_size, BTRFS_FILE_EXTENT_INLINE_DATA_START +
				btrfs_file_extent_ram_bytes(leaf, fi));
			return -EUCLEAN;
		}
		return 0;
	}

	/* Regular or preallocated extent has fixed item size */
	if (unlikely(item_size != sizeof(*fi))) {
		file_extent_err(leaf, slot,
	"invalid item size for reg/prealloc file extent, have %u expect %zu",
			item_size, sizeof(*fi));
		return -EUCLEAN;
	}
	if (unlikely(CHECK_FE_ALIGNED(leaf, slot, fi, ram_bytes, sectorsize) ||
		     CHECK_FE_ALIGNED(leaf, slot, fi, disk_bytenr, sectorsize) ||
		     CHECK_FE_ALIGNED(leaf, slot, fi, disk_num_bytes, sectorsize) ||
		     CHECK_FE_ALIGNED(leaf, slot, fi, offset, sectorsize) ||
		     CHECK_FE_ALIGNED(leaf, slot, fi, num_bytes, sectorsize)))
		return -EUCLEAN;

	/* Catch extent end overflow */
	if (unlikely(check_add_overflow(btrfs_file_extent_num_bytes(leaf, fi),
					key->offset, &extent_end))) {
		file_extent_err(leaf, slot,
	"extent end overflow, have file offset %llu extent num bytes %llu",
				key->offset,
				btrfs_file_extent_num_bytes(leaf, fi));
		return -EUCLEAN;
	}

	/*
	 * Check that no two consecutive file extent items, in the same leaf,
	 * present ranges that overlap each other.
	 */
	if (slot > 0 &&
	    prev_key->objectid == key->objectid &&
	    prev_key->type == BTRFS_EXTENT_DATA_KEY) {
		struct btrfs_file_extent_item *prev_fi;
		u64 prev_end;

		prev_fi = btrfs_item_ptr(leaf, slot - 1,
					 struct btrfs_file_extent_item);
		prev_end = file_extent_end(leaf, prev_key, prev_fi);
		if (unlikely(prev_end > key->offset)) {
			file_extent_err(leaf, slot - 1,
"file extent end range (%llu) goes beyond start offset (%llu) of the next file extent",
					prev_end, key->offset);
			return -EUCLEAN;
		}
	}

	return 0;
}

static int check_csum_item(struct extent_buffer *leaf, struct btrfs_key *key,
			   int slot, struct btrfs_key *prev_key)
{
	struct btrfs_fs_info *fs_info = leaf->fs_info;
	u32 sectorsize = fs_info->sectorsize;
	const u32 csumsize = fs_info->csum_size;

	if (unlikely(key->objectid != BTRFS_EXTENT_CSUM_OBJECTID)) {
		generic_err(leaf, slot,
		"invalid key objectid for csum item, have %llu expect %llu",
			key->objectid, BTRFS_EXTENT_CSUM_OBJECTID);
		return -EUCLEAN;
	}
	if (unlikely(!IS_ALIGNED(key->offset, sectorsize))) {
		generic_err(leaf, slot,
	"unaligned key offset for csum item, have %llu should be aligned to %u",
			key->offset, sectorsize);
		return -EUCLEAN;
	}
	if (unlikely(!IS_ALIGNED(btrfs_item_size(leaf, slot), csumsize))) {
		generic_err(leaf, slot,
	"unaligned item size for csum item, have %u should be aligned to %u",
			btrfs_item_size(leaf, slot), csumsize);
		return -EUCLEAN;
	}
	if (slot > 0 && prev_key->type == BTRFS_EXTENT_CSUM_KEY) {
		u64 prev_csum_end;
		u32 prev_item_size;

		prev_item_size = btrfs_item_size(leaf, slot - 1);
		prev_csum_end = (prev_item_size / csumsize) * sectorsize;
		prev_csum_end += prev_key->offset;
		if (unlikely(prev_csum_end > key->offset)) {
			generic_err(leaf, slot - 1,
"csum end range (%llu) goes beyond the start range (%llu) of the next csum item",
				    prev_csum_end, key->offset);
			return -EUCLEAN;
		}
	}
	return 0;
}

/* Inode item error output has the same format as dir_item_err() */
#define inode_item_err(eb, slot, fmt, ...)			\
	dir_item_err(eb, slot, fmt, __VA_ARGS__)

static int check_inode_key(struct extent_buffer *leaf, struct btrfs_key *key,
			   int slot)
{
	struct btrfs_key item_key;
	bool is_inode_item;

	btrfs_item_key_to_cpu(leaf, &item_key, slot);
	is_inode_item = (item_key.type == BTRFS_INODE_ITEM_KEY);

	/* For XATTR_ITEM, location key should be all 0 */
	if (item_key.type == BTRFS_XATTR_ITEM_KEY) {
		if (unlikely(key->objectid != 0 || key->type != 0 ||
			     key->offset != 0))
			return -EUCLEAN;
		return 0;
	}

	if (unlikely((key->objectid < BTRFS_FIRST_FREE_OBJECTID ||
		      key->objectid > BTRFS_LAST_FREE_OBJECTID) &&
		     key->objectid != BTRFS_ROOT_TREE_DIR_OBJECTID &&
		     key->objectid != BTRFS_FREE_INO_OBJECTID)) {
		if (is_inode_item) {
			generic_err(leaf, slot,
	"invalid key objectid: has %llu expect %llu or [%llu, %llu] or %llu",
				key->objectid, BTRFS_ROOT_TREE_DIR_OBJECTID,
				BTRFS_FIRST_FREE_OBJECTID,
				BTRFS_LAST_FREE_OBJECTID,
				BTRFS_FREE_INO_OBJECTID);
		} else {
			dir_item_err(leaf, slot,
"invalid location key objectid: has %llu expect %llu or [%llu, %llu] or %llu",
				key->objectid, BTRFS_ROOT_TREE_DIR_OBJECTID,
				BTRFS_FIRST_FREE_OBJECTID,
				BTRFS_LAST_FREE_OBJECTID,
				BTRFS_FREE_INO_OBJECTID);
		}
		return -EUCLEAN;
	}
	if (unlikely(key->offset != 0)) {
		if (is_inode_item)
			inode_item_err(leaf, slot,
				       "invalid key offset: has %llu expect 0",
				       key->offset);
		else
			dir_item_err(leaf, slot,
				"invalid location key offset:has %llu expect 0",
				key->offset);
		return -EUCLEAN;
	}
	return 0;
}

static int check_root_key(struct extent_buffer *leaf, struct btrfs_key *key,
			  int slot)
{
	struct btrfs_key item_key;
	bool is_root_item;

	btrfs_item_key_to_cpu(leaf, &item_key, slot);
	is_root_item = (item_key.type == BTRFS_ROOT_ITEM_KEY);

	/* No such tree id */
	if (unlikely(key->objectid == 0)) {
		if (is_root_item)
			generic_err(leaf, slot, "invalid root id 0");
		else
			dir_item_err(leaf, slot,
				     "invalid location key root id 0");
		return -EUCLEAN;
	}

	/* DIR_ITEM/INDEX/INODE_REF is not allowed to point to non-fs trees */
	if (unlikely(!is_fstree(key->objectid) && !is_root_item)) {
		dir_item_err(leaf, slot,
		"invalid location key objectid, have %llu expect [%llu, %llu]",
				key->objectid, BTRFS_FIRST_FREE_OBJECTID,
				BTRFS_LAST_FREE_OBJECTID);
		return -EUCLEAN;
	}

	/*
	 * ROOT_ITEM with non-zero offset means this is a snapshot, created at
	 * @offset transid.
	 * Furthermore, for location key in DIR_ITEM, its offset is always -1.
	 *
	 * So here we only check offset for reloc tree whose key->offset must
	 * be a valid tree.
	 */
	if (unlikely(key->objectid == BTRFS_TREE_RELOC_OBJECTID &&
		     key->offset == 0)) {
		generic_err(leaf, slot, "invalid root id 0 for reloc tree");
		return -EUCLEAN;
	}
	return 0;
}

static int check_dir_item(struct extent_buffer *leaf,
			  struct btrfs_key *key, struct btrfs_key *prev_key,
			  int slot)
{
	struct btrfs_fs_info *fs_info = leaf->fs_info;
	struct btrfs_dir_item *di;
	u32 item_size = btrfs_item_size(leaf, slot);
	u32 cur = 0;

	if (unlikely(!check_prev_ino(leaf, key, slot, prev_key)))
		return -EUCLEAN;

	di = btrfs_item_ptr(leaf, slot, struct btrfs_dir_item);
	while (cur < item_size) {
		struct btrfs_key location_key;
		u32 name_len;
		u32 data_len;
		u32 max_name_len;
		u32 total_size;
		u32 name_hash;
		u8 dir_type;
		int ret;

		/* header itself should not cross item boundary */
		if (unlikely(cur + sizeof(*di) > item_size)) {
			dir_item_err(leaf, slot,
		"dir item header crosses item boundary, have %zu boundary %u",
				cur + sizeof(*di), item_size);
			return -EUCLEAN;
		}

		/* Location key check */
		btrfs_dir_item_key_to_cpu(leaf, di, &location_key);
		if (location_key.type == BTRFS_ROOT_ITEM_KEY) {
			ret = check_root_key(leaf, &location_key, slot);
			if (unlikely(ret < 0))
				return ret;
		} else if (location_key.type == BTRFS_INODE_ITEM_KEY ||
			   location_key.type == 0) {
			ret = check_inode_key(leaf, &location_key, slot);
			if (unlikely(ret < 0))
				return ret;
		} else {
			dir_item_err(leaf, slot,
			"invalid location key type, have %u, expect %u or %u",
				     location_key.type, BTRFS_ROOT_ITEM_KEY,
				     BTRFS_INODE_ITEM_KEY);
			return -EUCLEAN;
		}

		/* dir type check */
		dir_type = btrfs_dir_type(leaf, di);
		if (unlikely(dir_type >= BTRFS_FT_MAX)) {
			dir_item_err(leaf, slot,
			"invalid dir item type, have %u expect [0, %u)",
				dir_type, BTRFS_FT_MAX);
			return -EUCLEAN;
		}

		if (unlikely(key->type == BTRFS_XATTR_ITEM_KEY &&
			     dir_type != BTRFS_FT_XATTR)) {
			dir_item_err(leaf, slot,
		"invalid dir item type for XATTR key, have %u expect %u",
				dir_type, BTRFS_FT_XATTR);
			return -EUCLEAN;
		}
		if (unlikely(dir_type == BTRFS_FT_XATTR &&
			     key->type != BTRFS_XATTR_ITEM_KEY)) {
			dir_item_err(leaf, slot,
			"xattr dir type found for non-XATTR key");
			return -EUCLEAN;
		}
		if (dir_type == BTRFS_FT_XATTR)
			max_name_len = XATTR_NAME_MAX;
		else
			max_name_len = BTRFS_NAME_LEN;

		/* Name/data length check */
		name_len = btrfs_dir_name_len(leaf, di);
		data_len = btrfs_dir_data_len(leaf, di);
		if (unlikely(name_len > max_name_len)) {
			dir_item_err(leaf, slot,
			"dir item name len too long, have %u max %u",
				name_len, max_name_len);
			return -EUCLEAN;
		}
		if (unlikely(name_len + data_len > BTRFS_MAX_XATTR_SIZE(fs_info))) {
			dir_item_err(leaf, slot,
			"dir item name and data len too long, have %u max %u",
				name_len + data_len,
				BTRFS_MAX_XATTR_SIZE(fs_info));
			return -EUCLEAN;
		}

		if (unlikely(data_len && dir_type != BTRFS_FT_XATTR)) {
			dir_item_err(leaf, slot,
			"dir item with invalid data len, have %u expect 0",
				data_len);
			return -EUCLEAN;
		}

		total_size = sizeof(*di) + name_len + data_len;

		/* header and name/data should not cross item boundary */
		if (unlikely(cur + total_size > item_size)) {
			dir_item_err(leaf, slot,
		"dir item data crosses item boundary, have %u boundary %u",
				cur + total_size, item_size);
			return -EUCLEAN;
		}

		/*
		 * Special check for XATTR/DIR_ITEM, as key->offset is name
		 * hash, should match its name
		 */
		if (key->type == BTRFS_DIR_ITEM_KEY ||
		    key->type == BTRFS_XATTR_ITEM_KEY) {
			char namebuf[max(BTRFS_NAME_LEN, XATTR_NAME_MAX)];

			read_extent_buffer(leaf, namebuf,
					(unsigned long)(di + 1), name_len);
			name_hash = btrfs_name_hash(namebuf, name_len);
			if (unlikely(key->offset != name_hash)) {
				dir_item_err(leaf, slot,
		"name hash mismatch with key, have 0x%016x expect 0x%016llx",
					name_hash, key->offset);
				return -EUCLEAN;
			}
		}
		cur += total_size;
		di = (struct btrfs_dir_item *)((void *)di + total_size);
	}
	return 0;
}

__printf(3, 4)
__cold
static void block_group_err(const struct extent_buffer *eb, int slot,
			    const char *fmt, ...)
{
	const struct btrfs_fs_info *fs_info = eb->fs_info;
	struct btrfs_key key;
	struct va_format vaf;
	va_list args;

	btrfs_item_key_to_cpu(eb, &key, slot);
	va_start(args, fmt);

	vaf.fmt = fmt;
	vaf.va = &args;

	btrfs_crit(fs_info,
	"corrupt %s: root=%llu block=%llu slot=%d bg_start=%llu bg_len=%llu, %pV",
		btrfs_header_level(eb) == 0 ? "leaf" : "node",
		btrfs_header_owner(eb), btrfs_header_bytenr(eb), slot,
		key.objectid, key.offset, &vaf);
	va_end(args);
}

static int check_block_group_item(struct extent_buffer *leaf,
				  struct btrfs_key *key, int slot)
{
	struct btrfs_block_group_item bgi;
	u32 item_size = btrfs_item_size(leaf, slot);
	u64 flags;
	u64 type;

	/*
	 * Here we don't really care about alignment since extent allocator can
	 * handle it.  We care more about the size.
	 */
	if (unlikely(key->offset == 0)) {
		block_group_err(leaf, slot,
				"invalid block group size 0");
		return -EUCLEAN;
	}

	if (unlikely(item_size != sizeof(bgi))) {
		block_group_err(leaf, slot,
			"invalid item size, have %u expect %zu",
				item_size, sizeof(bgi));
		return -EUCLEAN;
	}

	read_extent_buffer(leaf, &bgi, btrfs_item_ptr_offset(leaf, slot),
			   sizeof(bgi));
	if (unlikely(btrfs_stack_block_group_chunk_objectid(&bgi) !=
		     BTRFS_FIRST_CHUNK_TREE_OBJECTID)) {
		block_group_err(leaf, slot,
		"invalid block group chunk objectid, have %llu expect %llu",
				btrfs_stack_block_group_chunk_objectid(&bgi),
				BTRFS_FIRST_CHUNK_TREE_OBJECTID);
		return -EUCLEAN;
	}

	if (unlikely(btrfs_stack_block_group_used(&bgi) > key->offset)) {
		block_group_err(leaf, slot,
			"invalid block group used, have %llu expect [0, %llu)",
				btrfs_stack_block_group_used(&bgi), key->offset);
		return -EUCLEAN;
	}

	flags = btrfs_stack_block_group_flags(&bgi);
	if (unlikely(hweight64(flags & BTRFS_BLOCK_GROUP_PROFILE_MASK) > 1)) {
		block_group_err(leaf, slot,
"invalid profile flags, have 0x%llx (%lu bits set) expect no more than 1 bit set",
			flags & BTRFS_BLOCK_GROUP_PROFILE_MASK,
			hweight64(flags & BTRFS_BLOCK_GROUP_PROFILE_MASK));
		return -EUCLEAN;
	}

	type = flags & BTRFS_BLOCK_GROUP_TYPE_MASK;
	if (unlikely(type != BTRFS_BLOCK_GROUP_DATA &&
		     type != BTRFS_BLOCK_GROUP_METADATA &&
		     type != BTRFS_BLOCK_GROUP_SYSTEM &&
		     type != (BTRFS_BLOCK_GROUP_METADATA |
			      BTRFS_BLOCK_GROUP_DATA))) {
		block_group_err(leaf, slot,
"invalid type, have 0x%llx (%lu bits set) expect either 0x%llx, 0x%llx, 0x%llx or 0x%llx",
			type, hweight64(type),
			BTRFS_BLOCK_GROUP_DATA, BTRFS_BLOCK_GROUP_METADATA,
			BTRFS_BLOCK_GROUP_SYSTEM,
			BTRFS_BLOCK_GROUP_METADATA | BTRFS_BLOCK_GROUP_DATA);
		return -EUCLEAN;
	}
	return 0;
}

__printf(4, 5)
__cold
static void chunk_err(const struct extent_buffer *leaf,
		      const struct btrfs_chunk *chunk, u64 logical,
		      const char *fmt, ...)
{
	const struct btrfs_fs_info *fs_info = leaf->fs_info;
	bool is_sb;
	struct va_format vaf;
	va_list args;
	int i;
	int slot = -1;

	/* Only superblock eb is able to have such small offset */
	is_sb = (leaf->start == BTRFS_SUPER_INFO_OFFSET);

	if (!is_sb) {
		/*
		 * Get the slot number by iterating through all slots, this
		 * would provide better readability.
		 */
		for (i = 0; i < btrfs_header_nritems(leaf); i++) {
			if (btrfs_item_ptr_offset(leaf, i) ==
					(unsigned long)chunk) {
				slot = i;
				break;
			}
		}
	}
	va_start(args, fmt);
	vaf.fmt = fmt;
	vaf.va = &args;

	if (is_sb)
		btrfs_crit(fs_info,
		"corrupt superblock syschunk array: chunk_start=%llu, %pV",
			   logical, &vaf);
	else
		btrfs_crit(fs_info,
	"corrupt leaf: root=%llu block=%llu slot=%d chunk_start=%llu, %pV",
			   BTRFS_CHUNK_TREE_OBJECTID, leaf->start, slot,
			   logical, &vaf);
	va_end(args);
}

/*
 * The common chunk check which could also work on super block sys chunk array.
 *
 * Return -EUCLEAN if anything is corrupted.
 * Return 0 if everything is OK.
 */
int btrfs_check_chunk_valid(struct extent_buffer *leaf,
			    struct btrfs_chunk *chunk, u64 logical)
{
	struct btrfs_fs_info *fs_info = leaf->fs_info;
	u64 length;
	u64 chunk_end;
	u64 stripe_len;
	u16 num_stripes;
	u16 sub_stripes;
	u64 type;
	u64 features;
	bool mixed = false;
	int raid_index;
	int nparity;
	int ncopies;

	length = btrfs_chunk_length(leaf, chunk);
	stripe_len = btrfs_chunk_stripe_len(leaf, chunk);
	num_stripes = btrfs_chunk_num_stripes(leaf, chunk);
	sub_stripes = btrfs_chunk_sub_stripes(leaf, chunk);
	type = btrfs_chunk_type(leaf, chunk);
	raid_index = btrfs_bg_flags_to_raid_index(type);
	ncopies = btrfs_raid_array[raid_index].ncopies;
	nparity = btrfs_raid_array[raid_index].nparity;

	if (unlikely(!num_stripes)) {
		chunk_err(leaf, chunk, logical,
			  "invalid chunk num_stripes, have %u", num_stripes);
		return -EUCLEAN;
	}
	if (unlikely(num_stripes < ncopies)) {
		chunk_err(leaf, chunk, logical,
			  "invalid chunk num_stripes < ncopies, have %u < %d",
			  num_stripes, ncopies);
		return -EUCLEAN;
	}
	if (unlikely(nparity && num_stripes == nparity)) {
		chunk_err(leaf, chunk, logical,
			  "invalid chunk num_stripes == nparity, have %u == %d",
			  num_stripes, nparity);
		return -EUCLEAN;
	}
	if (unlikely(!IS_ALIGNED(logical, fs_info->sectorsize))) {
		chunk_err(leaf, chunk, logical,
		"invalid chunk logical, have %llu should aligned to %u",
			  logical, fs_info->sectorsize);
		return -EUCLEAN;
	}
	if (unlikely(btrfs_chunk_sector_size(leaf, chunk) != fs_info->sectorsize)) {
		chunk_err(leaf, chunk, logical,
			  "invalid chunk sectorsize, have %u expect %u",
			  btrfs_chunk_sector_size(leaf, chunk),
			  fs_info->sectorsize);
		return -EUCLEAN;
	}
	if (unlikely(!length || !IS_ALIGNED(length, fs_info->sectorsize))) {
		chunk_err(leaf, chunk, logical,
			  "invalid chunk length, have %llu", length);
		return -EUCLEAN;
	}
	if (unlikely(check_add_overflow(logical, length, &chunk_end))) {
		chunk_err(leaf, chunk, logical,
"invalid chunk logical start and length, have logical start %llu length %llu",
			  logical, length);
		return -EUCLEAN;
	}
	if (unlikely(!is_power_of_2(stripe_len) || stripe_len != BTRFS_STRIPE_LEN)) {
		chunk_err(leaf, chunk, logical,
			  "invalid chunk stripe length: %llu",
			  stripe_len);
		return -EUCLEAN;
	}
	if (unlikely(type & ~(BTRFS_BLOCK_GROUP_TYPE_MASK |
			      BTRFS_BLOCK_GROUP_PROFILE_MASK))) {
		chunk_err(leaf, chunk, logical,
			  "unrecognized chunk type: 0x%llx",
			  ~(BTRFS_BLOCK_GROUP_TYPE_MASK |
			    BTRFS_BLOCK_GROUP_PROFILE_MASK) &
			  btrfs_chunk_type(leaf, chunk));
		return -EUCLEAN;
	}

	if (unlikely(!has_single_bit_set(type & BTRFS_BLOCK_GROUP_PROFILE_MASK) &&
		     (type & BTRFS_BLOCK_GROUP_PROFILE_MASK) != 0)) {
		chunk_err(leaf, chunk, logical,
		"invalid chunk profile flag: 0x%llx, expect 0 or 1 bit set",
			  type & BTRFS_BLOCK_GROUP_PROFILE_MASK);
		return -EUCLEAN;
	}
	if (unlikely((type & BTRFS_BLOCK_GROUP_TYPE_MASK) == 0)) {
		chunk_err(leaf, chunk, logical,
	"missing chunk type flag, have 0x%llx one bit must be set in 0x%llx",
			  type, BTRFS_BLOCK_GROUP_TYPE_MASK);
		return -EUCLEAN;
	}

	if (unlikely((type & BTRFS_BLOCK_GROUP_SYSTEM) &&
		     (type & (BTRFS_BLOCK_GROUP_METADATA |
			      BTRFS_BLOCK_GROUP_DATA)))) {
		chunk_err(leaf, chunk, logical,
			  "system chunk with data or metadata type: 0x%llx",
			  type);
		return -EUCLEAN;
	}

	features = btrfs_super_incompat_flags(fs_info->super_copy);
	if (features & BTRFS_FEATURE_INCOMPAT_MIXED_GROUPS)
		mixed = true;

	if (!mixed) {
		if (unlikely((type & BTRFS_BLOCK_GROUP_METADATA) &&
			     (type & BTRFS_BLOCK_GROUP_DATA))) {
			chunk_err(leaf, chunk, logical,
			"mixed chunk type in non-mixed mode: 0x%llx", type);
			return -EUCLEAN;
		}
	}

	if (unlikely((type & BTRFS_BLOCK_GROUP_RAID10 &&
		      sub_stripes != btrfs_raid_array[BTRFS_RAID_RAID10].sub_stripes) ||
		     (type & BTRFS_BLOCK_GROUP_RAID1 &&
		      num_stripes != btrfs_raid_array[BTRFS_RAID_RAID1].devs_min) ||
		     (type & BTRFS_BLOCK_GROUP_RAID1C3 &&
		      num_stripes != btrfs_raid_array[BTRFS_RAID_RAID1C3].devs_min) ||
		     (type & BTRFS_BLOCK_GROUP_RAID1C4 &&
		      num_stripes != btrfs_raid_array[BTRFS_RAID_RAID1C4].devs_min) ||
		     (type & BTRFS_BLOCK_GROUP_RAID5 &&
		      num_stripes < btrfs_raid_array[BTRFS_RAID_RAID5].devs_min) ||
		     (type & BTRFS_BLOCK_GROUP_RAID6 &&
		      num_stripes < btrfs_raid_array[BTRFS_RAID_RAID6].devs_min) ||
		     (type & BTRFS_BLOCK_GROUP_DUP &&
		      num_stripes != btrfs_raid_array[BTRFS_RAID_DUP].dev_stripes) ||
		     ((type & BTRFS_BLOCK_GROUP_PROFILE_MASK) == 0 &&
		      num_stripes != btrfs_raid_array[BTRFS_RAID_SINGLE].dev_stripes))) {
		chunk_err(leaf, chunk, logical,
			"invalid num_stripes:sub_stripes %u:%u for profile %llu",
			num_stripes, sub_stripes,
			type & BTRFS_BLOCK_GROUP_PROFILE_MASK);
		return -EUCLEAN;
	}

	return 0;
}

/*
 * Enhanced version of chunk item checker.
 *
 * The common btrfs_check_chunk_valid() doesn't check item size since it needs
 * to work on super block sys_chunk_array which doesn't have full item ptr.
 */
static int check_leaf_chunk_item(struct extent_buffer *leaf,
				 struct btrfs_chunk *chunk,
				 struct btrfs_key *key, int slot)
{
	int num_stripes;

	if (unlikely(btrfs_item_size(leaf, slot) < sizeof(struct btrfs_chunk))) {
		chunk_err(leaf, chunk, key->offset,
			"invalid chunk item size: have %u expect [%zu, %u)",
			btrfs_item_size(leaf, slot),
			sizeof(struct btrfs_chunk),
			BTRFS_LEAF_DATA_SIZE(leaf->fs_info));
		return -EUCLEAN;
	}

	num_stripes = btrfs_chunk_num_stripes(leaf, chunk);
	/* Let btrfs_check_chunk_valid() handle this error type */
	if (num_stripes == 0)
		goto out;

	if (unlikely(btrfs_chunk_item_size(num_stripes) !=
		     btrfs_item_size(leaf, slot))) {
		chunk_err(leaf, chunk, key->offset,
			"invalid chunk item size: have %u expect %lu",
			btrfs_item_size(leaf, slot),
			btrfs_chunk_item_size(num_stripes));
		return -EUCLEAN;
	}
out:
	return btrfs_check_chunk_valid(leaf, chunk, key->offset);
}

__printf(3, 4)
__cold
static void dev_item_err(const struct extent_buffer *eb, int slot,
			 const char *fmt, ...)
{
	struct btrfs_key key;
	struct va_format vaf;
	va_list args;

	btrfs_item_key_to_cpu(eb, &key, slot);
	va_start(args, fmt);

	vaf.fmt = fmt;
	vaf.va = &args;

	btrfs_crit(eb->fs_info,
	"corrupt %s: root=%llu block=%llu slot=%d devid=%llu %pV",
		btrfs_header_level(eb) == 0 ? "leaf" : "node",
		btrfs_header_owner(eb), btrfs_header_bytenr(eb), slot,
		key.objectid, &vaf);
	va_end(args);
}

static int check_dev_item(struct extent_buffer *leaf,
			  struct btrfs_key *key, int slot)
{
	struct btrfs_dev_item *ditem;
<<<<<<< HEAD
	const u32 item_size = btrfs_item_size_nr(leaf, slot);
=======
	const u32 item_size = btrfs_item_size(leaf, slot);
>>>>>>> 77b5472d

	if (unlikely(key->objectid != BTRFS_DEV_ITEMS_OBJECTID)) {
		dev_item_err(leaf, slot,
			     "invalid objectid: has=%llu expect=%llu",
			     key->objectid, BTRFS_DEV_ITEMS_OBJECTID);
		return -EUCLEAN;
	}

	if (unlikely(item_size != sizeof(*ditem))) {
		dev_item_err(leaf, slot, "invalid item size: has %u expect %zu",
			     item_size, sizeof(*ditem));
		return -EUCLEAN;
	}

	ditem = btrfs_item_ptr(leaf, slot, struct btrfs_dev_item);
	if (unlikely(btrfs_device_id(leaf, ditem) != key->offset)) {
		dev_item_err(leaf, slot,
			     "devid mismatch: key has=%llu item has=%llu",
			     key->offset, btrfs_device_id(leaf, ditem));
		return -EUCLEAN;
	}

	/*
	 * For device total_bytes, we don't have reliable way to check it, as
	 * it can be 0 for device removal. Device size check can only be done
	 * by dev extents check.
	 */
	if (unlikely(btrfs_device_bytes_used(leaf, ditem) >
		     btrfs_device_total_bytes(leaf, ditem))) {
		dev_item_err(leaf, slot,
			     "invalid bytes used: have %llu expect [0, %llu]",
			     btrfs_device_bytes_used(leaf, ditem),
			     btrfs_device_total_bytes(leaf, ditem));
		return -EUCLEAN;
	}
	/*
	 * Remaining members like io_align/type/gen/dev_group aren't really
	 * utilized.  Skip them to make later usage of them easier.
	 */
	return 0;
}

static int check_inode_item(struct extent_buffer *leaf,
			    struct btrfs_key *key, int slot)
{
	struct btrfs_fs_info *fs_info = leaf->fs_info;
	struct btrfs_inode_item *iitem;
	u64 super_gen = btrfs_super_generation(fs_info->super_copy);
	u32 valid_mask = (S_IFMT | S_ISUID | S_ISGID | S_ISVTX | 0777);
<<<<<<< HEAD
	const u32 item_size = btrfs_item_size_nr(leaf, slot);
=======
	const u32 item_size = btrfs_item_size(leaf, slot);
>>>>>>> 77b5472d
	u32 mode;
	int ret;
	u32 flags;
	u32 ro_flags;

	ret = check_inode_key(leaf, key, slot);
	if (unlikely(ret < 0))
		return ret;

	if (unlikely(item_size != sizeof(*iitem))) {
		generic_err(leaf, slot, "invalid item size: has %u expect %zu",
			    item_size, sizeof(*iitem));
		return -EUCLEAN;
	}

	iitem = btrfs_item_ptr(leaf, slot, struct btrfs_inode_item);

	/* Here we use super block generation + 1 to handle log tree */
	if (unlikely(btrfs_inode_generation(leaf, iitem) > super_gen + 1)) {
		inode_item_err(leaf, slot,
			"invalid inode generation: has %llu expect (0, %llu]",
			       btrfs_inode_generation(leaf, iitem),
			       super_gen + 1);
		return -EUCLEAN;
	}
	/* Note for ROOT_TREE_DIR_ITEM, mkfs could set its transid 0 */
	if (unlikely(btrfs_inode_transid(leaf, iitem) > super_gen + 1)) {
		inode_item_err(leaf, slot,
			"invalid inode transid: has %llu expect [0, %llu]",
			       btrfs_inode_transid(leaf, iitem), super_gen + 1);
		return -EUCLEAN;
	}

	/*
	 * For size and nbytes it's better not to be too strict, as for dir
	 * item its size/nbytes can easily get wrong, but doesn't affect
	 * anything in the fs. So here we skip the check.
	 */
	mode = btrfs_inode_mode(leaf, iitem);
	if (unlikely(mode & ~valid_mask)) {
		inode_item_err(leaf, slot,
			       "unknown mode bit detected: 0x%x",
			       mode & ~valid_mask);
		return -EUCLEAN;
	}

	/*
	 * S_IFMT is not bit mapped so we can't completely rely on
	 * is_power_of_2/has_single_bit_set, but it can save us from checking
	 * FIFO/CHR/DIR/REG.  Only needs to check BLK, LNK and SOCKS
	 */
	if (!has_single_bit_set(mode & S_IFMT)) {
		if (unlikely(!S_ISLNK(mode) && !S_ISBLK(mode) && !S_ISSOCK(mode))) {
			inode_item_err(leaf, slot,
			"invalid mode: has 0%o expect valid S_IF* bit(s)",
				       mode & S_IFMT);
			return -EUCLEAN;
		}
	}
	if (unlikely(S_ISDIR(mode) && btrfs_inode_nlink(leaf, iitem) > 1)) {
		inode_item_err(leaf, slot,
		       "invalid nlink: has %u expect no more than 1 for dir",
			btrfs_inode_nlink(leaf, iitem));
		return -EUCLEAN;
	}
	btrfs_inode_split_flags(btrfs_inode_flags(leaf, iitem), &flags, &ro_flags);
	if (unlikely(flags & ~BTRFS_INODE_FLAG_MASK)) {
		inode_item_err(leaf, slot,
			       "unknown incompat flags detected: 0x%x", flags);
		return -EUCLEAN;
	}
	if (unlikely(!sb_rdonly(fs_info->sb) &&
		     (ro_flags & ~BTRFS_INODE_RO_FLAG_MASK))) {
		inode_item_err(leaf, slot,
			"unknown ro-compat flags detected on writeable mount: 0x%x",
			ro_flags);
		return -EUCLEAN;
	}
	return 0;
}

static int check_root_item(struct extent_buffer *leaf, struct btrfs_key *key,
			   int slot)
{
	struct btrfs_fs_info *fs_info = leaf->fs_info;
	struct btrfs_root_item ri = { 0 };
	const u64 valid_root_flags = BTRFS_ROOT_SUBVOL_RDONLY |
				     BTRFS_ROOT_SUBVOL_DEAD;
	int ret;

	ret = check_root_key(leaf, key, slot);
	if (unlikely(ret < 0))
		return ret;

	if (unlikely(btrfs_item_size(leaf, slot) != sizeof(ri) &&
		     btrfs_item_size(leaf, slot) !=
		     btrfs_legacy_root_item_size())) {
		generic_err(leaf, slot,
			    "invalid root item size, have %u expect %zu or %u",
			    btrfs_item_size(leaf, slot), sizeof(ri),
			    btrfs_legacy_root_item_size());
		return -EUCLEAN;
	}

	/*
	 * For legacy root item, the members starting at generation_v2 will be
	 * all filled with 0.
	 * And since we allow geneartion_v2 as 0, it will still pass the check.
	 */
	read_extent_buffer(leaf, &ri, btrfs_item_ptr_offset(leaf, slot),
			   btrfs_item_size(leaf, slot));

	/* Generation related */
	if (unlikely(btrfs_root_generation(&ri) >
		     btrfs_super_generation(fs_info->super_copy) + 1)) {
		generic_err(leaf, slot,
			"invalid root generation, have %llu expect (0, %llu]",
			    btrfs_root_generation(&ri),
			    btrfs_super_generation(fs_info->super_copy) + 1);
		return -EUCLEAN;
	}
	if (unlikely(btrfs_root_generation_v2(&ri) >
		     btrfs_super_generation(fs_info->super_copy) + 1)) {
		generic_err(leaf, slot,
		"invalid root v2 generation, have %llu expect (0, %llu]",
			    btrfs_root_generation_v2(&ri),
			    btrfs_super_generation(fs_info->super_copy) + 1);
		return -EUCLEAN;
	}
	if (unlikely(btrfs_root_last_snapshot(&ri) >
		     btrfs_super_generation(fs_info->super_copy) + 1)) {
		generic_err(leaf, slot,
		"invalid root last_snapshot, have %llu expect (0, %llu]",
			    btrfs_root_last_snapshot(&ri),
			    btrfs_super_generation(fs_info->super_copy) + 1);
		return -EUCLEAN;
	}

	/* Alignment and level check */
	if (unlikely(!IS_ALIGNED(btrfs_root_bytenr(&ri), fs_info->sectorsize))) {
		generic_err(leaf, slot,
		"invalid root bytenr, have %llu expect to be aligned to %u",
			    btrfs_root_bytenr(&ri), fs_info->sectorsize);
		return -EUCLEAN;
	}
	if (unlikely(btrfs_root_level(&ri) >= BTRFS_MAX_LEVEL)) {
		generic_err(leaf, slot,
			    "invalid root level, have %u expect [0, %u]",
			    btrfs_root_level(&ri), BTRFS_MAX_LEVEL - 1);
		return -EUCLEAN;
	}
	if (unlikely(btrfs_root_drop_level(&ri) >= BTRFS_MAX_LEVEL)) {
		generic_err(leaf, slot,
			    "invalid root level, have %u expect [0, %u]",
			    btrfs_root_drop_level(&ri), BTRFS_MAX_LEVEL - 1);
		return -EUCLEAN;
	}

	/* Flags check */
	if (unlikely(btrfs_root_flags(&ri) & ~valid_root_flags)) {
		generic_err(leaf, slot,
			    "invalid root flags, have 0x%llx expect mask 0x%llx",
			    btrfs_root_flags(&ri), valid_root_flags);
		return -EUCLEAN;
	}
	return 0;
}

__printf(3,4)
__cold
static void extent_err(const struct extent_buffer *eb, int slot,
		       const char *fmt, ...)
{
	struct btrfs_key key;
	struct va_format vaf;
	va_list args;
	u64 bytenr;
	u64 len;

	btrfs_item_key_to_cpu(eb, &key, slot);
	bytenr = key.objectid;
	if (key.type == BTRFS_METADATA_ITEM_KEY ||
	    key.type == BTRFS_TREE_BLOCK_REF_KEY ||
	    key.type == BTRFS_SHARED_BLOCK_REF_KEY)
		len = eb->fs_info->nodesize;
	else
		len = key.offset;
	va_start(args, fmt);

	vaf.fmt = fmt;
	vaf.va = &args;

	btrfs_crit(eb->fs_info,
	"corrupt %s: block=%llu slot=%d extent bytenr=%llu len=%llu %pV",
		btrfs_header_level(eb) == 0 ? "leaf" : "node",
		eb->start, slot, bytenr, len, &vaf);
	va_end(args);
}

static int check_extent_item(struct extent_buffer *leaf,
			     struct btrfs_key *key, int slot)
{
	struct btrfs_fs_info *fs_info = leaf->fs_info;
	struct btrfs_extent_item *ei;
	bool is_tree_block = false;
	unsigned long ptr;	/* Current pointer inside inline refs */
	unsigned long end;	/* Extent item end */
	const u32 item_size = btrfs_item_size(leaf, slot);
	u64 flags;
	u64 generation;
	u64 total_refs;		/* Total refs in btrfs_extent_item */
	u64 inline_refs = 0;	/* found total inline refs */

	if (unlikely(key->type == BTRFS_METADATA_ITEM_KEY &&
		     !btrfs_fs_incompat(fs_info, SKINNY_METADATA))) {
		generic_err(leaf, slot,
"invalid key type, METADATA_ITEM type invalid when SKINNY_METADATA feature disabled");
		return -EUCLEAN;
	}
	/* key->objectid is the bytenr for both key types */
	if (unlikely(!IS_ALIGNED(key->objectid, fs_info->sectorsize))) {
		generic_err(leaf, slot,
		"invalid key objectid, have %llu expect to be aligned to %u",
			   key->objectid, fs_info->sectorsize);
		return -EUCLEAN;
	}

	/* key->offset is tree level for METADATA_ITEM_KEY */
	if (unlikely(key->type == BTRFS_METADATA_ITEM_KEY &&
		     key->offset >= BTRFS_MAX_LEVEL)) {
		extent_err(leaf, slot,
			   "invalid tree level, have %llu expect [0, %u]",
			   key->offset, BTRFS_MAX_LEVEL - 1);
		return -EUCLEAN;
	}

	/*
	 * EXTENT/METADATA_ITEM consists of:
	 * 1) One btrfs_extent_item
	 *    Records the total refs, type and generation of the extent.
	 *
	 * 2) One btrfs_tree_block_info (for EXTENT_ITEM and tree backref only)
	 *    Records the first key and level of the tree block.
	 *
	 * 2) Zero or more btrfs_extent_inline_ref(s)
	 *    Each inline ref has one btrfs_extent_inline_ref shows:
	 *    2.1) The ref type, one of the 4
	 *         TREE_BLOCK_REF	Tree block only
	 *         SHARED_BLOCK_REF	Tree block only
	 *         EXTENT_DATA_REF	Data only
	 *         SHARED_DATA_REF	Data only
	 *    2.2) Ref type specific data
	 *         Either using btrfs_extent_inline_ref::offset, or specific
	 *         data structure.
	 */
	if (unlikely(item_size < sizeof(*ei))) {
		extent_err(leaf, slot,
			   "invalid item size, have %u expect [%zu, %u)",
			   item_size, sizeof(*ei),
			   BTRFS_LEAF_DATA_SIZE(fs_info));
		return -EUCLEAN;
	}
	end = item_size + btrfs_item_ptr_offset(leaf, slot);

	/* Checks against extent_item */
	ei = btrfs_item_ptr(leaf, slot, struct btrfs_extent_item);
	flags = btrfs_extent_flags(leaf, ei);
	total_refs = btrfs_extent_refs(leaf, ei);
	generation = btrfs_extent_generation(leaf, ei);
	if (unlikely(generation >
		     btrfs_super_generation(fs_info->super_copy) + 1)) {
		extent_err(leaf, slot,
			   "invalid generation, have %llu expect (0, %llu]",
			   generation,
			   btrfs_super_generation(fs_info->super_copy) + 1);
		return -EUCLEAN;
	}
	if (unlikely(!has_single_bit_set(flags & (BTRFS_EXTENT_FLAG_DATA |
						  BTRFS_EXTENT_FLAG_TREE_BLOCK)))) {
		extent_err(leaf, slot,
		"invalid extent flag, have 0x%llx expect 1 bit set in 0x%llx",
			flags, BTRFS_EXTENT_FLAG_DATA |
			BTRFS_EXTENT_FLAG_TREE_BLOCK);
		return -EUCLEAN;
	}
	is_tree_block = !!(flags & BTRFS_EXTENT_FLAG_TREE_BLOCK);
	if (is_tree_block) {
		if (unlikely(key->type == BTRFS_EXTENT_ITEM_KEY &&
			     key->offset != fs_info->nodesize)) {
			extent_err(leaf, slot,
				   "invalid extent length, have %llu expect %u",
				   key->offset, fs_info->nodesize);
			return -EUCLEAN;
		}
	} else {
		if (unlikely(key->type != BTRFS_EXTENT_ITEM_KEY)) {
			extent_err(leaf, slot,
			"invalid key type, have %u expect %u for data backref",
				   key->type, BTRFS_EXTENT_ITEM_KEY);
			return -EUCLEAN;
		}
		if (unlikely(!IS_ALIGNED(key->offset, fs_info->sectorsize))) {
			extent_err(leaf, slot,
			"invalid extent length, have %llu expect aligned to %u",
				   key->offset, fs_info->sectorsize);
			return -EUCLEAN;
		}
		if (unlikely(flags & BTRFS_BLOCK_FLAG_FULL_BACKREF)) {
			extent_err(leaf, slot,
			"invalid extent flag, data has full backref set");
			return -EUCLEAN;
		}
	}
	ptr = (unsigned long)(struct btrfs_extent_item *)(ei + 1);

	/* Check the special case of btrfs_tree_block_info */
	if (is_tree_block && key->type != BTRFS_METADATA_ITEM_KEY) {
		struct btrfs_tree_block_info *info;

		info = (struct btrfs_tree_block_info *)ptr;
		if (unlikely(btrfs_tree_block_level(leaf, info) >= BTRFS_MAX_LEVEL)) {
			extent_err(leaf, slot,
			"invalid tree block info level, have %u expect [0, %u]",
				   btrfs_tree_block_level(leaf, info),
				   BTRFS_MAX_LEVEL - 1);
			return -EUCLEAN;
		}
		ptr = (unsigned long)(struct btrfs_tree_block_info *)(info + 1);
	}

	/* Check inline refs */
	while (ptr < end) {
		struct btrfs_extent_inline_ref *iref;
		struct btrfs_extent_data_ref *dref;
		struct btrfs_shared_data_ref *sref;
		u64 dref_offset;
		u64 inline_offset;
		u8 inline_type;

		if (unlikely(ptr + sizeof(*iref) > end)) {
			extent_err(leaf, slot,
"inline ref item overflows extent item, ptr %lu iref size %zu end %lu",
				   ptr, sizeof(*iref), end);
			return -EUCLEAN;
		}
		iref = (struct btrfs_extent_inline_ref *)ptr;
		inline_type = btrfs_extent_inline_ref_type(leaf, iref);
		inline_offset = btrfs_extent_inline_ref_offset(leaf, iref);
		if (unlikely(ptr + btrfs_extent_inline_ref_size(inline_type) > end)) {
			extent_err(leaf, slot,
"inline ref item overflows extent item, ptr %lu iref size %u end %lu",
				   ptr, inline_type, end);
			return -EUCLEAN;
		}

		switch (inline_type) {
		/* inline_offset is subvolid of the owner, no need to check */
		case BTRFS_TREE_BLOCK_REF_KEY:
			inline_refs++;
			break;
		/* Contains parent bytenr */
		case BTRFS_SHARED_BLOCK_REF_KEY:
			if (unlikely(!IS_ALIGNED(inline_offset,
						 fs_info->sectorsize))) {
				extent_err(leaf, slot,
		"invalid tree parent bytenr, have %llu expect aligned to %u",
					   inline_offset, fs_info->sectorsize);
				return -EUCLEAN;
			}
			inline_refs++;
			break;
		/*
		 * Contains owner subvolid, owner key objectid, adjusted offset.
		 * The only obvious corruption can happen in that offset.
		 */
		case BTRFS_EXTENT_DATA_REF_KEY:
			dref = (struct btrfs_extent_data_ref *)(&iref->offset);
			dref_offset = btrfs_extent_data_ref_offset(leaf, dref);
			if (unlikely(!IS_ALIGNED(dref_offset,
						 fs_info->sectorsize))) {
				extent_err(leaf, slot,
		"invalid data ref offset, have %llu expect aligned to %u",
					   dref_offset, fs_info->sectorsize);
				return -EUCLEAN;
			}
			inline_refs += btrfs_extent_data_ref_count(leaf, dref);
			break;
		/* Contains parent bytenr and ref count */
		case BTRFS_SHARED_DATA_REF_KEY:
			sref = (struct btrfs_shared_data_ref *)(iref + 1);
			if (unlikely(!IS_ALIGNED(inline_offset,
						 fs_info->sectorsize))) {
				extent_err(leaf, slot,
		"invalid data parent bytenr, have %llu expect aligned to %u",
					   inline_offset, fs_info->sectorsize);
				return -EUCLEAN;
			}
			inline_refs += btrfs_shared_data_ref_count(leaf, sref);
			break;
		default:
			extent_err(leaf, slot, "unknown inline ref type: %u",
				   inline_type);
			return -EUCLEAN;
		}
		ptr += btrfs_extent_inline_ref_size(inline_type);
	}
	/* No padding is allowed */
	if (unlikely(ptr != end)) {
		extent_err(leaf, slot,
			   "invalid extent item size, padding bytes found");
		return -EUCLEAN;
	}

	/* Finally, check the inline refs against total refs */
	if (unlikely(inline_refs > total_refs)) {
		extent_err(leaf, slot,
			"invalid extent refs, have %llu expect >= inline %llu",
			   total_refs, inline_refs);
		return -EUCLEAN;
	}
	return 0;
}

static int check_simple_keyed_refs(struct extent_buffer *leaf,
				   struct btrfs_key *key, int slot)
{
	u32 expect_item_size = 0;

	if (key->type == BTRFS_SHARED_DATA_REF_KEY)
		expect_item_size = sizeof(struct btrfs_shared_data_ref);

	if (unlikely(btrfs_item_size(leaf, slot) != expect_item_size)) {
		generic_err(leaf, slot,
		"invalid item size, have %u expect %u for key type %u",
			    btrfs_item_size(leaf, slot),
			    expect_item_size, key->type);
		return -EUCLEAN;
	}
	if (unlikely(!IS_ALIGNED(key->objectid, leaf->fs_info->sectorsize))) {
		generic_err(leaf, slot,
"invalid key objectid for shared block ref, have %llu expect aligned to %u",
			    key->objectid, leaf->fs_info->sectorsize);
		return -EUCLEAN;
	}
	if (unlikely(key->type != BTRFS_TREE_BLOCK_REF_KEY &&
		     !IS_ALIGNED(key->offset, leaf->fs_info->sectorsize))) {
		extent_err(leaf, slot,
		"invalid tree parent bytenr, have %llu expect aligned to %u",
			   key->offset, leaf->fs_info->sectorsize);
		return -EUCLEAN;
	}
	return 0;
}

static int check_extent_data_ref(struct extent_buffer *leaf,
				 struct btrfs_key *key, int slot)
{
	struct btrfs_extent_data_ref *dref;
	unsigned long ptr = btrfs_item_ptr_offset(leaf, slot);
	const unsigned long end = ptr + btrfs_item_size(leaf, slot);

	if (unlikely(btrfs_item_size(leaf, slot) % sizeof(*dref) != 0)) {
		generic_err(leaf, slot,
	"invalid item size, have %u expect aligned to %zu for key type %u",
			    btrfs_item_size(leaf, slot),
			    sizeof(*dref), key->type);
		return -EUCLEAN;
	}
	if (unlikely(!IS_ALIGNED(key->objectid, leaf->fs_info->sectorsize))) {
		generic_err(leaf, slot,
"invalid key objectid for shared block ref, have %llu expect aligned to %u",
			    key->objectid, leaf->fs_info->sectorsize);
		return -EUCLEAN;
	}
	for (; ptr < end; ptr += sizeof(*dref)) {
		u64 offset;

		/*
		 * We cannot check the extent_data_ref hash due to possible
		 * overflow from the leaf due to hash collisions.
		 */
		dref = (struct btrfs_extent_data_ref *)ptr;
		offset = btrfs_extent_data_ref_offset(leaf, dref);
		if (unlikely(!IS_ALIGNED(offset, leaf->fs_info->sectorsize))) {
			extent_err(leaf, slot,
	"invalid extent data backref offset, have %llu expect aligned to %u",
				   offset, leaf->fs_info->sectorsize);
			return -EUCLEAN;
		}
	}
	return 0;
}

#define inode_ref_err(eb, slot, fmt, args...)			\
	inode_item_err(eb, slot, fmt, ##args)
static int check_inode_ref(struct extent_buffer *leaf,
			   struct btrfs_key *key, struct btrfs_key *prev_key,
			   int slot)
{
	struct btrfs_inode_ref *iref;
	unsigned long ptr;
	unsigned long end;

	if (unlikely(!check_prev_ino(leaf, key, slot, prev_key)))
		return -EUCLEAN;
	/* namelen can't be 0, so item_size == sizeof() is also invalid */
	if (unlikely(btrfs_item_size(leaf, slot) <= sizeof(*iref))) {
		inode_ref_err(leaf, slot,
			"invalid item size, have %u expect (%zu, %u)",
			btrfs_item_size(leaf, slot),
			sizeof(*iref), BTRFS_LEAF_DATA_SIZE(leaf->fs_info));
		return -EUCLEAN;
	}

	ptr = btrfs_item_ptr_offset(leaf, slot);
	end = ptr + btrfs_item_size(leaf, slot);
	while (ptr < end) {
		u16 namelen;

		if (unlikely(ptr + sizeof(iref) > end)) {
			inode_ref_err(leaf, slot,
			"inode ref overflow, ptr %lu end %lu inode_ref_size %zu",
				ptr, end, sizeof(iref));
			return -EUCLEAN;
		}

		iref = (struct btrfs_inode_ref *)ptr;
		namelen = btrfs_inode_ref_name_len(leaf, iref);
		if (unlikely(ptr + sizeof(*iref) + namelen > end)) {
			inode_ref_err(leaf, slot,
				"inode ref overflow, ptr %lu end %lu namelen %u",
				ptr, end, namelen);
			return -EUCLEAN;
		}

		/*
		 * NOTE: In theory we should record all found index numbers
		 * to find any duplicated indexes, but that will be too time
		 * consuming for inodes with too many hard links.
		 */
		ptr += sizeof(*iref) + namelen;
	}
	return 0;
}

/*
 * Common point to switch the item-specific validation.
 */
static int check_leaf_item(struct extent_buffer *leaf,
			   struct btrfs_key *key, int slot,
			   struct btrfs_key *prev_key)
{
	int ret = 0;
	struct btrfs_chunk *chunk;

	switch (key->type) {
	case BTRFS_EXTENT_DATA_KEY:
		ret = check_extent_data_item(leaf, key, slot, prev_key);
		break;
	case BTRFS_EXTENT_CSUM_KEY:
		ret = check_csum_item(leaf, key, slot, prev_key);
		break;
	case BTRFS_DIR_ITEM_KEY:
	case BTRFS_DIR_INDEX_KEY:
	case BTRFS_XATTR_ITEM_KEY:
		ret = check_dir_item(leaf, key, prev_key, slot);
		break;
	case BTRFS_INODE_REF_KEY:
		ret = check_inode_ref(leaf, key, prev_key, slot);
		break;
	case BTRFS_BLOCK_GROUP_ITEM_KEY:
		ret = check_block_group_item(leaf, key, slot);
		break;
	case BTRFS_CHUNK_ITEM_KEY:
		chunk = btrfs_item_ptr(leaf, slot, struct btrfs_chunk);
		ret = check_leaf_chunk_item(leaf, chunk, key, slot);
		break;
	case BTRFS_DEV_ITEM_KEY:
		ret = check_dev_item(leaf, key, slot);
		break;
	case BTRFS_INODE_ITEM_KEY:
		ret = check_inode_item(leaf, key, slot);
		break;
	case BTRFS_ROOT_ITEM_KEY:
		ret = check_root_item(leaf, key, slot);
		break;
	case BTRFS_EXTENT_ITEM_KEY:
	case BTRFS_METADATA_ITEM_KEY:
		ret = check_extent_item(leaf, key, slot);
		break;
	case BTRFS_TREE_BLOCK_REF_KEY:
	case BTRFS_SHARED_DATA_REF_KEY:
	case BTRFS_SHARED_BLOCK_REF_KEY:
		ret = check_simple_keyed_refs(leaf, key, slot);
		break;
	case BTRFS_EXTENT_DATA_REF_KEY:
		ret = check_extent_data_ref(leaf, key, slot);
		break;
	}
	return ret;
}

static int check_leaf(struct extent_buffer *leaf, bool check_item_data)
{
	struct btrfs_fs_info *fs_info = leaf->fs_info;
	/* No valid key type is 0, so all key should be larger than this key */
	struct btrfs_key prev_key = {0, 0, 0};
	struct btrfs_key key;
	u32 nritems = btrfs_header_nritems(leaf);
	int slot;

	if (unlikely(btrfs_header_level(leaf) != 0)) {
		generic_err(leaf, 0,
			"invalid level for leaf, have %d expect 0",
			btrfs_header_level(leaf));
		return -EUCLEAN;
	}

	/*
	 * Extent buffers from a relocation tree have a owner field that
	 * corresponds to the subvolume tree they are based on. So just from an
	 * extent buffer alone we can not find out what is the id of the
	 * corresponding subvolume tree, so we can not figure out if the extent
	 * buffer corresponds to the root of the relocation tree or not. So
	 * skip this check for relocation trees.
	 */
	if (nritems == 0 && !btrfs_header_flag(leaf, BTRFS_HEADER_FLAG_RELOC)) {
		u64 owner = btrfs_header_owner(leaf);

		/* These trees must never be empty */
		if (unlikely(owner == BTRFS_ROOT_TREE_OBJECTID ||
			     owner == BTRFS_CHUNK_TREE_OBJECTID ||
			     owner == BTRFS_EXTENT_TREE_OBJECTID ||
			     owner == BTRFS_DEV_TREE_OBJECTID ||
			     owner == BTRFS_FS_TREE_OBJECTID ||
			     owner == BTRFS_DATA_RELOC_TREE_OBJECTID)) {
			generic_err(leaf, 0,
			"invalid root, root %llu must never be empty",
				    owner);
			return -EUCLEAN;
		}
		/* Unknown tree */
		if (unlikely(owner == 0)) {
			generic_err(leaf, 0,
				"invalid owner, root 0 is not defined");
			return -EUCLEAN;
		}
		return 0;
	}

	if (unlikely(nritems == 0))
		return 0;

	/*
	 * Check the following things to make sure this is a good leaf, and
	 * leaf users won't need to bother with similar sanity checks:
	 *
	 * 1) key ordering
	 * 2) item offset and size
	 *    No overlap, no hole, all inside the leaf.
	 * 3) item content
	 *    If possible, do comprehensive sanity check.
	 *    NOTE: All checks must only rely on the item data itself.
	 */
	for (slot = 0; slot < nritems; slot++) {
		u32 item_end_expected;
		u64 item_data_end;
		int ret;

		btrfs_item_key_to_cpu(leaf, &key, slot);

		/* Make sure the keys are in the right order */
		if (unlikely(btrfs_comp_cpu_keys(&prev_key, &key) >= 0)) {
			generic_err(leaf, slot,
	"bad key order, prev (%llu %u %llu) current (%llu %u %llu)",
				prev_key.objectid, prev_key.type,
				prev_key.offset, key.objectid, key.type,
				key.offset);
			return -EUCLEAN;
		}

		item_data_end = (u64)btrfs_item_offset(leaf, slot) +
				btrfs_item_size(leaf, slot);
		/*
		 * Make sure the offset and ends are right, remember that the
		 * item data starts at the end of the leaf and grows towards the
		 * front.
		 */
		if (slot == 0)
			item_end_expected = BTRFS_LEAF_DATA_SIZE(fs_info);
		else
			item_end_expected = btrfs_item_offset(leaf,
								 slot - 1);
		if (unlikely(item_data_end != item_end_expected)) {
			generic_err(leaf, slot,
				"unexpected item end, have %llu expect %u",
				item_data_end, item_end_expected);
			return -EUCLEAN;
		}

		/*
		 * Check to make sure that we don't point outside of the leaf,
		 * just in case all the items are consistent to each other, but
		 * all point outside of the leaf.
		 */
		if (unlikely(item_data_end > BTRFS_LEAF_DATA_SIZE(fs_info))) {
			generic_err(leaf, slot,
			"slot end outside of leaf, have %llu expect range [0, %u]",
				item_data_end, BTRFS_LEAF_DATA_SIZE(fs_info));
			return -EUCLEAN;
		}

		/* Also check if the item pointer overlaps with btrfs item. */
		if (unlikely(btrfs_item_ptr_offset(leaf, slot) <
			     btrfs_item_nr_offset(slot) + sizeof(struct btrfs_item))) {
			generic_err(leaf, slot,
		"slot overlaps with its data, item end %lu data start %lu",
				btrfs_item_nr_offset(slot) +
				sizeof(struct btrfs_item),
				btrfs_item_ptr_offset(leaf, slot));
			return -EUCLEAN;
		}

		if (check_item_data) {
			/*
			 * Check if the item size and content meet other
			 * criteria
			 */
			ret = check_leaf_item(leaf, &key, slot, &prev_key);
			if (unlikely(ret < 0))
				return ret;
		}

		prev_key.objectid = key.objectid;
		prev_key.type = key.type;
		prev_key.offset = key.offset;
	}

	return 0;
}

int btrfs_check_leaf_full(struct extent_buffer *leaf)
{
	return check_leaf(leaf, true);
}
ALLOW_ERROR_INJECTION(btrfs_check_leaf_full, ERRNO);

int btrfs_check_leaf_relaxed(struct extent_buffer *leaf)
{
	return check_leaf(leaf, false);
}

int btrfs_check_node(struct extent_buffer *node)
{
	struct btrfs_fs_info *fs_info = node->fs_info;
	unsigned long nr = btrfs_header_nritems(node);
	struct btrfs_key key, next_key;
	int slot;
	int level = btrfs_header_level(node);
	u64 bytenr;
	int ret = 0;

	if (unlikely(level <= 0 || level >= BTRFS_MAX_LEVEL)) {
		generic_err(node, 0,
			"invalid level for node, have %d expect [1, %d]",
			level, BTRFS_MAX_LEVEL - 1);
		return -EUCLEAN;
	}
	if (unlikely(nr == 0 || nr > BTRFS_NODEPTRS_PER_BLOCK(fs_info))) {
		btrfs_crit(fs_info,
"corrupt node: root=%llu block=%llu, nritems too %s, have %lu expect range [1,%u]",
			   btrfs_header_owner(node), node->start,
			   nr == 0 ? "small" : "large", nr,
			   BTRFS_NODEPTRS_PER_BLOCK(fs_info));
		return -EUCLEAN;
	}

	for (slot = 0; slot < nr - 1; slot++) {
		bytenr = btrfs_node_blockptr(node, slot);
		btrfs_node_key_to_cpu(node, &key, slot);
		btrfs_node_key_to_cpu(node, &next_key, slot + 1);

		if (unlikely(!bytenr)) {
			generic_err(node, slot,
				"invalid NULL node pointer");
			ret = -EUCLEAN;
			goto out;
		}
		if (unlikely(!IS_ALIGNED(bytenr, fs_info->sectorsize))) {
			generic_err(node, slot,
			"unaligned pointer, have %llu should be aligned to %u",
				bytenr, fs_info->sectorsize);
			ret = -EUCLEAN;
			goto out;
		}

		if (unlikely(btrfs_comp_cpu_keys(&key, &next_key) >= 0)) {
			generic_err(node, slot,
	"bad key order, current (%llu %u %llu) next (%llu %u %llu)",
				key.objectid, key.type, key.offset,
				next_key.objectid, next_key.type,
				next_key.offset);
			ret = -EUCLEAN;
			goto out;
		}
	}
out:
	return ret;
}
ALLOW_ERROR_INJECTION(btrfs_check_node, ERRNO);<|MERGE_RESOLUTION|>--- conflicted
+++ resolved
@@ -965,11 +965,7 @@
 			  struct btrfs_key *key, int slot)
 {
 	struct btrfs_dev_item *ditem;
-<<<<<<< HEAD
-	const u32 item_size = btrfs_item_size_nr(leaf, slot);
-=======
 	const u32 item_size = btrfs_item_size(leaf, slot);
->>>>>>> 77b5472d
 
 	if (unlikely(key->objectid != BTRFS_DEV_ITEMS_OBJECTID)) {
 		dev_item_err(leaf, slot,
@@ -1019,11 +1015,7 @@
 	struct btrfs_inode_item *iitem;
 	u64 super_gen = btrfs_super_generation(fs_info->super_copy);
 	u32 valid_mask = (S_IFMT | S_ISUID | S_ISGID | S_ISVTX | 0777);
-<<<<<<< HEAD
-	const u32 item_size = btrfs_item_size_nr(leaf, slot);
-=======
 	const u32 item_size = btrfs_item_size(leaf, slot);
->>>>>>> 77b5472d
 	u32 mode;
 	int ret;
 	u32 flags;
