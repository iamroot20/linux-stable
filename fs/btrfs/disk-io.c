--- conflicted
+++ resolved
@@ -1707,11 +1707,7 @@
 fail:
 	/*
 	 * If our caller provided us an anonymous device, then it's his
-<<<<<<< HEAD
-	 * responsability to free it in case we fail. So we have to set our
-=======
 	 * responsibility to free it in case we fail. So we have to set our
->>>>>>> d60c95ef
 	 * root's anon_dev to 0 to avoid a double free, once by btrfs_put_root()
 	 * and once again by our caller.
 	 */
@@ -2565,24 +2561,6 @@
 	ret = btrfs_init_devices_late(fs_info);
 	if (ret)
 		goto out;
-<<<<<<< HEAD
-
-	/* If IGNOREDATACSUMS is set don't bother reading the csum root. */
-	if (!btrfs_test_opt(fs_info, IGNOREDATACSUMS)) {
-		location.objectid = BTRFS_CSUM_TREE_OBJECTID;
-		root = btrfs_read_tree_root(tree_root, &location);
-		if (IS_ERR(root)) {
-			if (!btrfs_test_opt(fs_info, IGNOREBADROOTS)) {
-				ret = PTR_ERR(root);
-				goto out;
-			}
-		} else {
-			set_bit(BTRFS_ROOT_TRACK_DIRTY, &root->state);
-			fs_info->csum_root = root;
-		}
-	}
-=======
->>>>>>> d60c95ef
 
 	/*
 	 * This tree can share blocks with some other fs tree during relocation
@@ -2973,13 +2951,8 @@
 		}
 
 		/* All successful */
-<<<<<<< HEAD
-		fs_info->generation = generation;
-		fs_info->last_trans_committed = generation;
-=======
 		fs_info->generation = btrfs_header_generation(tree_root->node);
 		fs_info->last_trans_committed = fs_info->generation;
->>>>>>> d60c95ef
 		fs_info->last_reloc_trans = 0;
 
 		/* Always begin writing backup roots after the one being used */
@@ -3013,10 +2986,7 @@
 	spin_lock_init(&fs_info->buffer_lock);
 	spin_lock_init(&fs_info->unused_bgs_lock);
 	spin_lock_init(&fs_info->treelog_bg_lock);
-<<<<<<< HEAD
-=======
 	spin_lock_init(&fs_info->zone_active_bgs_lock);
->>>>>>> d60c95ef
 	spin_lock_init(&fs_info->relocation_bg_lock);
 	rwlock_init(&fs_info->tree_mod_log_lock);
 	rwlock_init(&fs_info->global_root_lock);
@@ -3587,70 +3557,15 @@
 		goto fail_alloc;
 	}
 
-<<<<<<< HEAD
-	features = btrfs_super_incompat_flags(disk_super) &
-		~BTRFS_FEATURE_INCOMPAT_SUPP;
-	if (features) {
-		btrfs_err(fs_info,
-		    "cannot mount because of unsupported optional features (0x%llx)",
-		    features);
-		err = -EINVAL;
-		goto fail_alloc;
-	}
-
-	features = btrfs_super_incompat_flags(disk_super);
-	features |= BTRFS_FEATURE_INCOMPAT_MIXED_BACKREF;
-	if (fs_info->compress_type == BTRFS_COMPRESS_LZO)
-		features |= BTRFS_FEATURE_INCOMPAT_COMPRESS_LZO;
-	else if (fs_info->compress_type == BTRFS_COMPRESS_ZSTD)
-		features |= BTRFS_FEATURE_INCOMPAT_COMPRESS_ZSTD;
-
-	if (features & BTRFS_FEATURE_INCOMPAT_SKINNY_METADATA)
-		btrfs_info(fs_info, "has skinny extents");
-
-	/*
-	 * Flag our filesystem as having big metadata blocks if they are bigger
-	 * than the page size.
-	 */
-	if (btrfs_super_nodesize(disk_super) > PAGE_SIZE) {
-		if (!(features & BTRFS_FEATURE_INCOMPAT_BIG_METADATA))
-			btrfs_info(fs_info,
-				"flagging fs with big metadata feature");
-		features |= BTRFS_FEATURE_INCOMPAT_BIG_METADATA;
-	}
-
-	/*
-	 * mixed block groups end up with duplicate but slightly offset
-	 * extent buffers for the same range.  It leads to corruptions
-	 */
-	if ((features & BTRFS_FEATURE_INCOMPAT_MIXED_GROUPS) &&
-	    (sectorsize != nodesize)) {
-		btrfs_err(fs_info,
-"unequal nodesize/sectorsize (%u != %u) are not allowed for mixed block groups",
-			nodesize, sectorsize);
-=======
 	ret = btrfs_check_features(fs_info, !sb_rdonly(sb));
 	if (ret < 0) {
 		err = ret;
->>>>>>> d60c95ef
 		goto fail_alloc;
 	}
 
 	if (sectorsize < PAGE_SIZE) {
 		struct btrfs_subpage_info *subpage_info;
 
-<<<<<<< HEAD
-	features = btrfs_super_compat_ro_flags(disk_super) &
-		~BTRFS_FEATURE_COMPAT_RO_SUPP;
-	if (!sb_rdonly(sb) && features) {
-		btrfs_err(fs_info,
-	"cannot mount read-write because of unsupported optional features (0x%llx)",
-		       features);
-		err = -EINVAL;
-		goto fail_alloc;
-	}
-
-	if (sectorsize != PAGE_SIZE) {
 		/*
 		 * V1 space cache has some hardcoded PAGE_SIZE usage, and is
 		 * going to be deprecated.
@@ -3662,19 +3577,6 @@
 			"forcing free space tree for sector size %u with page size %lu",
 			sectorsize, PAGE_SIZE);
 
-=======
-		/*
-		 * V1 space cache has some hardcoded PAGE_SIZE usage, and is
-		 * going to be deprecated.
-		 *
-		 * Force to use v2 cache for subpage case.
-		 */
-		btrfs_clear_opt(fs_info->mount_opt, SPACE_CACHE);
-		btrfs_set_and_info(fs_info, FREE_SPACE_TREE,
-			"forcing free space tree for sector size %u with page size %lu",
-			sectorsize, PAGE_SIZE);
-
->>>>>>> d60c95ef
 		btrfs_warn(fs_info,
 		"read-write for sector size %u with page size %lu is experimental",
 			   sectorsize, PAGE_SIZE);
@@ -3791,20 +3693,6 @@
 		btrfs_err(fs_info, "failed to init dev_replace: %d", ret);
 		goto fail_block_groups;
 	}
-	/*
-	 * We have unsupported RO compat features, although RO mounted, we
-	 * should not cause any metadata write, including log replay.
-	 * Or we could screw up whatever the new feature requires.
-	 */
-	if (unlikely(features && btrfs_super_log_root(disk_super) &&
-		     !btrfs_test_opt(fs_info, NOLOGREPLAY))) {
-		btrfs_err(fs_info,
-"cannot replay dirty log with unsupported compat_ro features (0x%llx), try rescue=nologreplay",
-			  features);
-		err = -EINVAL;
-		goto fail_alloc;
-	}
-
 
 	ret = btrfs_check_zoned_mode(fs_info);
 	if (ret) {
@@ -4274,11 +4162,7 @@
  */
 static void write_dev_flush(struct btrfs_device *device)
 {
-<<<<<<< HEAD
-	struct bio *bio = device->flush_bio;
-=======
 	struct bio *bio = &device->flush_bio;
->>>>>>> d60c95ef
 
 #ifndef CONFIG_BTRFS_FS_CHECK_INTEGRITY
 	/*
@@ -4291,12 +4175,7 @@
 	 * of simplicity, since this is a debug tool and not meant for use in
 	 * non-debug builds.
 	 */
-<<<<<<< HEAD
-	struct request_queue *q = bdev_get_queue(device->bdev);
-	if (!test_bit(QUEUE_FLAG_WC, &q->queue_flags))
-=======
 	if (!bdev_write_cache(device->bdev))
->>>>>>> d60c95ef
 		return;
 #endif
 
