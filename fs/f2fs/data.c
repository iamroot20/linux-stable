// SPDX-License-Identifier: GPL-2.0
/*
 * fs/f2fs/data.c
 *
 * Copyright (c) 2012 Samsung Electronics Co., Ltd.
 *             http://www.samsung.com/
 */
#include <linux/fs.h>
#include <linux/f2fs_fs.h>
#include <linux/buffer_head.h>
#include <linux/sched/mm.h>
#include <linux/mpage.h>
#include <linux/writeback.h>
#include <linux/pagevec.h>
#include <linux/blkdev.h>
#include <linux/bio.h>
#include <linux/blk-crypto.h>
#include <linux/swap.h>
#include <linux/prefetch.h>
#include <linux/uio.h>
#include <linux/sched/signal.h>
#include <linux/fiemap.h>
#include <linux/iomap.h>

#include "f2fs.h"
#include "node.h"
#include "segment.h"
#include "iostat.h"
#include <trace/events/f2fs.h>

#define NUM_PREALLOC_POST_READ_CTXS	128

static struct kmem_cache *bio_post_read_ctx_cache;
static struct kmem_cache *bio_entry_slab;
static mempool_t *bio_post_read_ctx_pool;
static struct bio_set f2fs_bioset;

#define	F2FS_BIO_POOL_SIZE	NR_CURSEG_TYPE

int __init f2fs_init_bioset(void)
{
	if (bioset_init(&f2fs_bioset, F2FS_BIO_POOL_SIZE,
					0, BIOSET_NEED_BVECS))
		return -ENOMEM;
	return 0;
}

void f2fs_destroy_bioset(void)
{
	bioset_exit(&f2fs_bioset);
}

static bool __is_cp_guaranteed(struct page *page)
{
	struct address_space *mapping = page->mapping;
	struct inode *inode;
	struct f2fs_sb_info *sbi;

	if (!mapping)
		return false;

	inode = mapping->host;
	sbi = F2FS_I_SB(inode);

	if (inode->i_ino == F2FS_META_INO(sbi) ||
			inode->i_ino == F2FS_NODE_INO(sbi) ||
			S_ISDIR(inode->i_mode))
		return true;

	if (f2fs_is_compressed_page(page))
		return false;
	if ((S_ISREG(inode->i_mode) && IS_NOQUOTA(inode)) ||
			page_private_gcing(page))
		return true;
	return false;
}

static enum count_type __read_io_type(struct page *page)
{
	struct address_space *mapping = page_file_mapping(page);

	if (mapping) {
		struct inode *inode = mapping->host;
		struct f2fs_sb_info *sbi = F2FS_I_SB(inode);

		if (inode->i_ino == F2FS_META_INO(sbi))
			return F2FS_RD_META;

		if (inode->i_ino == F2FS_NODE_INO(sbi))
			return F2FS_RD_NODE;
	}
	return F2FS_RD_DATA;
}

/* postprocessing steps for read bios */
enum bio_post_read_step {
#ifdef CONFIG_FS_ENCRYPTION
	STEP_DECRYPT	= 1 << 0,
#else
	STEP_DECRYPT	= 0,	/* compile out the decryption-related code */
#endif
#ifdef CONFIG_F2FS_FS_COMPRESSION
	STEP_DECOMPRESS	= 1 << 1,
#else
	STEP_DECOMPRESS	= 0,	/* compile out the decompression-related code */
#endif
#ifdef CONFIG_FS_VERITY
	STEP_VERITY	= 1 << 2,
#else
	STEP_VERITY	= 0,	/* compile out the verity-related code */
#endif
};

struct bio_post_read_ctx {
	struct bio *bio;
	struct f2fs_sb_info *sbi;
	struct work_struct work;
	unsigned int enabled_steps;
	block_t fs_blkaddr;
};

static void f2fs_finish_read_bio(struct bio *bio, bool in_task)
{
	struct bio_vec *bv;
	struct bvec_iter_all iter_all;

	/*
	 * Update and unlock the bio's pagecache pages, and put the
	 * decompression context for any compressed pages.
	 */
	bio_for_each_segment_all(bv, bio, iter_all) {
		struct page *page = bv->bv_page;

		if (f2fs_is_compressed_page(page)) {
			if (bio->bi_status)
				f2fs_end_read_compressed_page(page, true, 0,
							in_task);
			f2fs_put_page_dic(page, in_task);
			continue;
		}

		/* PG_error was set if decryption or verity failed. */
		if (bio->bi_status || PageError(page)) {
			ClearPageUptodate(page);
			/* will re-read again later */
			ClearPageError(page);
		} else {
			SetPageUptodate(page);
		}
		dec_page_count(F2FS_P_SB(page), __read_io_type(page));
		unlock_page(page);
	}

	if (bio->bi_private)
		mempool_free(bio->bi_private, bio_post_read_ctx_pool);
	bio_put(bio);
}

static void f2fs_verify_bio(struct work_struct *work)
{
	struct bio_post_read_ctx *ctx =
		container_of(work, struct bio_post_read_ctx, work);
	struct bio *bio = ctx->bio;
	bool may_have_compressed_pages = (ctx->enabled_steps & STEP_DECOMPRESS);

	/*
	 * fsverity_verify_bio() may call readahead() again, and while verity
	 * will be disabled for this, decryption and/or decompression may still
	 * be needed, resulting in another bio_post_read_ctx being allocated.
	 * So to prevent deadlocks we need to release the current ctx to the
	 * mempool first.  This assumes that verity is the last post-read step.
	 */
	mempool_free(ctx, bio_post_read_ctx_pool);
	bio->bi_private = NULL;

	/*
	 * Verify the bio's pages with fs-verity.  Exclude compressed pages,
	 * as those were handled separately by f2fs_end_read_compressed_page().
	 */
	if (may_have_compressed_pages) {
		struct bio_vec *bv;
		struct bvec_iter_all iter_all;

		bio_for_each_segment_all(bv, bio, iter_all) {
			struct page *page = bv->bv_page;

			if (!f2fs_is_compressed_page(page) &&
			    !PageError(page) && !fsverity_verify_page(page))
				SetPageError(page);
		}
	} else {
		fsverity_verify_bio(bio);
	}

	f2fs_finish_read_bio(bio, true);
}

/*
 * If the bio's data needs to be verified with fs-verity, then enqueue the
 * verity work for the bio.  Otherwise finish the bio now.
 *
 * Note that to avoid deadlocks, the verity work can't be done on the
 * decryption/decompression workqueue.  This is because verifying the data pages
 * can involve reading verity metadata pages from the file, and these verity
 * metadata pages may be encrypted and/or compressed.
 */
static void f2fs_verify_and_finish_bio(struct bio *bio, bool in_task)
{
	struct bio_post_read_ctx *ctx = bio->bi_private;

	if (ctx && (ctx->enabled_steps & STEP_VERITY)) {
		INIT_WORK(&ctx->work, f2fs_verify_bio);
		fsverity_enqueue_verify_work(&ctx->work);
	} else {
		f2fs_finish_read_bio(bio, in_task);
	}
}

/*
 * Handle STEP_DECOMPRESS by decompressing any compressed clusters whose last
 * remaining page was read by @ctx->bio.
 *
 * Note that a bio may span clusters (even a mix of compressed and uncompressed
 * clusters) or be for just part of a cluster.  STEP_DECOMPRESS just indicates
 * that the bio includes at least one compressed page.  The actual decompression
 * is done on a per-cluster basis, not a per-bio basis.
 */
static void f2fs_handle_step_decompress(struct bio_post_read_ctx *ctx,
		bool in_task)
{
	struct bio_vec *bv;
	struct bvec_iter_all iter_all;
	bool all_compressed = true;
	block_t blkaddr = ctx->fs_blkaddr;

	bio_for_each_segment_all(bv, ctx->bio, iter_all) {
		struct page *page = bv->bv_page;

		/* PG_error was set if decryption failed. */
		if (f2fs_is_compressed_page(page))
			f2fs_end_read_compressed_page(page, PageError(page),
						blkaddr, in_task);
		else
			all_compressed = false;

		blkaddr++;
	}

	/*
	 * Optimization: if all the bio's pages are compressed, then scheduling
	 * the per-bio verity work is unnecessary, as verity will be fully
	 * handled at the compression cluster level.
	 */
	if (all_compressed)
		ctx->enabled_steps &= ~STEP_VERITY;
}

static void f2fs_post_read_work(struct work_struct *work)
{
	struct bio_post_read_ctx *ctx =
		container_of(work, struct bio_post_read_ctx, work);

	if (ctx->enabled_steps & STEP_DECRYPT)
		fscrypt_decrypt_bio(ctx->bio);

	if (ctx->enabled_steps & STEP_DECOMPRESS)
		f2fs_handle_step_decompress(ctx, true);

	f2fs_verify_and_finish_bio(ctx->bio, true);
}

static void f2fs_read_end_io(struct bio *bio)
{
	struct f2fs_sb_info *sbi = F2FS_P_SB(bio_first_page_all(bio));
	struct bio_post_read_ctx *ctx;
	bool intask = in_task();

	iostat_update_and_unbind_ctx(bio, 0);
	ctx = bio->bi_private;

	if (time_to_inject(sbi, FAULT_READ_IO)) {
		f2fs_show_injection_info(sbi, FAULT_READ_IO);
		bio->bi_status = BLK_STS_IOERR;
	}

	if (bio->bi_status) {
		f2fs_finish_read_bio(bio, intask);
		return;
	}

	if (ctx) {
		unsigned int enabled_steps = ctx->enabled_steps &
					(STEP_DECRYPT | STEP_DECOMPRESS);

		/*
		 * If we have only decompression step between decompression and
		 * decrypt, we don't need post processing for this.
		 */
		if (enabled_steps == STEP_DECOMPRESS &&
				!f2fs_low_mem_mode(sbi)) {
			f2fs_handle_step_decompress(ctx, intask);
		} else if (enabled_steps) {
			INIT_WORK(&ctx->work, f2fs_post_read_work);
			queue_work(ctx->sbi->post_read_wq, &ctx->work);
			return;
		}
	}

	f2fs_verify_and_finish_bio(bio, intask);
}

static void f2fs_write_end_io(struct bio *bio)
{
	struct f2fs_sb_info *sbi;
	struct bio_vec *bvec;
	struct bvec_iter_all iter_all;

	iostat_update_and_unbind_ctx(bio, 1);
	sbi = bio->bi_private;

	if (time_to_inject(sbi, FAULT_WRITE_IO)) {
		f2fs_show_injection_info(sbi, FAULT_WRITE_IO);
		bio->bi_status = BLK_STS_IOERR;
	}

	bio_for_each_segment_all(bvec, bio, iter_all) {
		struct page *page = bvec->bv_page;
		enum count_type type = WB_DATA_TYPE(page);

		if (page_private_dummy(page)) {
			clear_page_private_dummy(page);
			unlock_page(page);
			mempool_free(page, sbi->write_io_dummy);

			if (unlikely(bio->bi_status))
				f2fs_stop_checkpoint(sbi, true);
			continue;
		}

		fscrypt_finalize_bounce_page(&page);

#ifdef CONFIG_F2FS_FS_COMPRESSION
		if (f2fs_is_compressed_page(page)) {
			f2fs_compress_write_end_io(bio, page);
			continue;
		}
#endif

		if (unlikely(bio->bi_status)) {
			mapping_set_error(page->mapping, -EIO);
			if (type == F2FS_WB_CP_DATA)
				f2fs_stop_checkpoint(sbi, true);
		}

		f2fs_bug_on(sbi, page->mapping == NODE_MAPPING(sbi) &&
					page->index != nid_of_node(page));

		dec_page_count(sbi, type);
		if (f2fs_in_warm_node_list(sbi, page))
			f2fs_del_fsync_node_entry(sbi, page);
		clear_page_private_gcing(page);
		end_page_writeback(page);
	}
	if (!get_pages(sbi, F2FS_WB_CP_DATA) &&
				wq_has_sleeper(&sbi->cp_wait))
		wake_up(&sbi->cp_wait);

	bio_put(bio);
}

struct block_device *f2fs_target_device(struct f2fs_sb_info *sbi,
		block_t blk_addr, sector_t *sector)
{
	struct block_device *bdev = sbi->sb->s_bdev;
	int i;

	if (f2fs_is_multi_device(sbi)) {
		for (i = 0; i < sbi->s_ndevs; i++) {
			if (FDEV(i).start_blk <= blk_addr &&
			    FDEV(i).end_blk >= blk_addr) {
				blk_addr -= FDEV(i).start_blk;
				bdev = FDEV(i).bdev;
				break;
			}
		}
	}

	if (sector)
		*sector = SECTOR_FROM_BLOCK(blk_addr);
	return bdev;
}

int f2fs_target_device_index(struct f2fs_sb_info *sbi, block_t blkaddr)
{
	int i;

	if (!f2fs_is_multi_device(sbi))
		return 0;

	for (i = 0; i < sbi->s_ndevs; i++)
		if (FDEV(i).start_blk <= blkaddr && FDEV(i).end_blk >= blkaddr)
			return i;
	return 0;
}

static blk_opf_t f2fs_io_flags(struct f2fs_io_info *fio)
{
	unsigned int temp_mask = (1 << NR_TEMP_TYPE) - 1;
	unsigned int fua_flag, meta_flag, io_flag;
	blk_opf_t op_flags = 0;

	if (fio->op != REQ_OP_WRITE)
		return 0;
	if (fio->type == DATA)
		io_flag = fio->sbi->data_io_flag;
	else if (fio->type == NODE)
		io_flag = fio->sbi->node_io_flag;
	else
		return 0;

	fua_flag = io_flag & temp_mask;
	meta_flag = (io_flag >> NR_TEMP_TYPE) & temp_mask;

	/*
	 * data/node io flag bits per temp:
	 *      REQ_META     |      REQ_FUA      |
	 *    5 |    4 |   3 |    2 |    1 |   0 |
	 * Cold | Warm | Hot | Cold | Warm | Hot |
	 */
	if ((1 << fio->temp) & meta_flag)
		op_flags |= REQ_META;
	if ((1 << fio->temp) & fua_flag)
		op_flags |= REQ_FUA;
	return op_flags;
}

static struct bio *__bio_alloc(struct f2fs_io_info *fio, int npages)
{
	struct f2fs_sb_info *sbi = fio->sbi;
	struct block_device *bdev;
	sector_t sector;
	struct bio *bio;

	bdev = f2fs_target_device(sbi, fio->new_blkaddr, &sector);
	bio = bio_alloc_bioset(bdev, npages,
				fio->op | fio->op_flags | f2fs_io_flags(fio),
				GFP_NOIO, &f2fs_bioset);
	bio->bi_iter.bi_sector = sector;
	if (is_read_io(fio->op)) {
		bio->bi_end_io = f2fs_read_end_io;
		bio->bi_private = NULL;
	} else {
		bio->bi_end_io = f2fs_write_end_io;
		bio->bi_private = sbi;
	}
	iostat_alloc_and_bind_ctx(sbi, bio, NULL);

	if (fio->io_wbc)
		wbc_init_bio(fio->io_wbc, bio);

	return bio;
}

static void f2fs_set_bio_crypt_ctx(struct bio *bio, const struct inode *inode,
				  pgoff_t first_idx,
				  const struct f2fs_io_info *fio,
				  gfp_t gfp_mask)
{
	/*
	 * The f2fs garbage collector sets ->encrypted_page when it wants to
	 * read/write raw data without encryption.
	 */
	if (!fio || !fio->encrypted_page)
		fscrypt_set_bio_crypt_ctx(bio, inode, first_idx, gfp_mask);
}

static bool f2fs_crypt_mergeable_bio(struct bio *bio, const struct inode *inode,
				     pgoff_t next_idx,
				     const struct f2fs_io_info *fio)
{
	/*
	 * The f2fs garbage collector sets ->encrypted_page when it wants to
	 * read/write raw data without encryption.
	 */
	if (fio && fio->encrypted_page)
		return !bio_has_crypt_ctx(bio);

	return fscrypt_mergeable_bio(bio, inode, next_idx);
}

static inline void __submit_bio(struct f2fs_sb_info *sbi,
				struct bio *bio, enum page_type type)
{
	if (!is_read_io(bio_op(bio))) {
		unsigned int start;

		if (type != DATA && type != NODE)
			goto submit_io;

		if (f2fs_lfs_mode(sbi) && current->plug)
			blk_finish_plug(current->plug);

		if (!F2FS_IO_ALIGNED(sbi))
			goto submit_io;

		start = bio->bi_iter.bi_size >> F2FS_BLKSIZE_BITS;
		start %= F2FS_IO_SIZE(sbi);

		if (start == 0)
			goto submit_io;

		/* fill dummy pages */
		for (; start < F2FS_IO_SIZE(sbi); start++) {
			struct page *page =
				mempool_alloc(sbi->write_io_dummy,
					      GFP_NOIO | __GFP_NOFAIL);
			f2fs_bug_on(sbi, !page);

			lock_page(page);

			zero_user_segment(page, 0, PAGE_SIZE);
			set_page_private_dummy(page);

			if (bio_add_page(bio, page, PAGE_SIZE, 0) < PAGE_SIZE)
				f2fs_bug_on(sbi, 1);
		}
		/*
		 * In the NODE case, we lose next block address chain. So, we
		 * need to do checkpoint in f2fs_sync_file.
		 */
		if (type == NODE)
			set_sbi_flag(sbi, SBI_NEED_CP);
	}
submit_io:
	if (is_read_io(bio_op(bio)))
		trace_f2fs_submit_read_bio(sbi->sb, type, bio);
	else
		trace_f2fs_submit_write_bio(sbi->sb, type, bio);

	iostat_update_submit_ctx(bio, type);
	submit_bio(bio);
}

void f2fs_submit_bio(struct f2fs_sb_info *sbi,
				struct bio *bio, enum page_type type)
{
	__submit_bio(sbi, bio, type);
}

static void __submit_merged_bio(struct f2fs_bio_info *io)
{
	struct f2fs_io_info *fio = &io->fio;

	if (!io->bio)
		return;

	if (is_read_io(fio->op))
		trace_f2fs_prepare_read_bio(io->sbi->sb, fio->type, io->bio);
	else
		trace_f2fs_prepare_write_bio(io->sbi->sb, fio->type, io->bio);

	__submit_bio(io->sbi, io->bio, fio->type);
	io->bio = NULL;
}

static bool __has_merged_page(struct bio *bio, struct inode *inode,
						struct page *page, nid_t ino)
{
	struct bio_vec *bvec;
	struct bvec_iter_all iter_all;

	if (!bio)
		return false;

	if (!inode && !page && !ino)
		return true;

	bio_for_each_segment_all(bvec, bio, iter_all) {
		struct page *target = bvec->bv_page;

		if (fscrypt_is_bounce_page(target)) {
			target = fscrypt_pagecache_page(target);
			if (IS_ERR(target))
				continue;
		}
		if (f2fs_is_compressed_page(target)) {
			target = f2fs_compress_control_page(target);
			if (IS_ERR(target))
				continue;
		}

		if (inode && inode == target->mapping->host)
			return true;
		if (page && page == target)
			return true;
		if (ino && ino == ino_of_node(target))
			return true;
	}

	return false;
}

int f2fs_init_write_merge_io(struct f2fs_sb_info *sbi)
{
	int i;

	for (i = 0; i < NR_PAGE_TYPE; i++) {
		int n = (i == META) ? 1 : NR_TEMP_TYPE;
		int j;

		sbi->write_io[i] = f2fs_kmalloc(sbi,
				array_size(n, sizeof(struct f2fs_bio_info)),
				GFP_KERNEL);
		if (!sbi->write_io[i])
			return -ENOMEM;

		for (j = HOT; j < n; j++) {
			init_f2fs_rwsem(&sbi->write_io[i][j].io_rwsem);
			sbi->write_io[i][j].sbi = sbi;
			sbi->write_io[i][j].bio = NULL;
			spin_lock_init(&sbi->write_io[i][j].io_lock);
			INIT_LIST_HEAD(&sbi->write_io[i][j].io_list);
			INIT_LIST_HEAD(&sbi->write_io[i][j].bio_list);
			init_f2fs_rwsem(&sbi->write_io[i][j].bio_list_lock);
		}
	}

	return 0;
}

static void __f2fs_submit_merged_write(struct f2fs_sb_info *sbi,
				enum page_type type, enum temp_type temp)
{
	enum page_type btype = PAGE_TYPE_OF_BIO(type);
	struct f2fs_bio_info *io = sbi->write_io[btype] + temp;

	f2fs_down_write(&io->io_rwsem);

	/* change META to META_FLUSH in the checkpoint procedure */
	if (type >= META_FLUSH) {
		io->fio.type = META_FLUSH;
		io->bio->bi_opf |= REQ_META | REQ_PRIO | REQ_SYNC;
		if (!test_opt(sbi, NOBARRIER))
			io->bio->bi_opf |= REQ_PREFLUSH | REQ_FUA;
	}
	__submit_merged_bio(io);
	f2fs_up_write(&io->io_rwsem);
}

static void __submit_merged_write_cond(struct f2fs_sb_info *sbi,
				struct inode *inode, struct page *page,
				nid_t ino, enum page_type type, bool force)
{
	enum temp_type temp;
	bool ret = true;

	for (temp = HOT; temp < NR_TEMP_TYPE; temp++) {
		if (!force)	{
			enum page_type btype = PAGE_TYPE_OF_BIO(type);
			struct f2fs_bio_info *io = sbi->write_io[btype] + temp;

			f2fs_down_read(&io->io_rwsem);
			ret = __has_merged_page(io->bio, inode, page, ino);
			f2fs_up_read(&io->io_rwsem);
		}
		if (ret)
			__f2fs_submit_merged_write(sbi, type, temp);

		/* TODO: use HOT temp only for meta pages now. */
		if (type >= META)
			break;
	}
}

void f2fs_submit_merged_write(struct f2fs_sb_info *sbi, enum page_type type)
{
	__submit_merged_write_cond(sbi, NULL, NULL, 0, type, true);
}

void f2fs_submit_merged_write_cond(struct f2fs_sb_info *sbi,
				struct inode *inode, struct page *page,
				nid_t ino, enum page_type type)
{
	__submit_merged_write_cond(sbi, inode, page, ino, type, false);
}

void f2fs_flush_merged_writes(struct f2fs_sb_info *sbi)
{
	f2fs_submit_merged_write(sbi, DATA);
	f2fs_submit_merged_write(sbi, NODE);
	f2fs_submit_merged_write(sbi, META);
}

/*
 * Fill the locked page with data located in the block address.
 * A caller needs to unlock the page on failure.
 */
int f2fs_submit_page_bio(struct f2fs_io_info *fio)
{
	struct bio *bio;
	struct page *page = fio->encrypted_page ?
			fio->encrypted_page : fio->page;

	if (!f2fs_is_valid_blkaddr(fio->sbi, fio->new_blkaddr,
			fio->is_por ? META_POR : (__is_meta_io(fio) ?
			META_GENERIC : DATA_GENERIC_ENHANCE)))
		return -EFSCORRUPTED;

	trace_f2fs_submit_page_bio(page, fio);

	/* Allocate a new bio */
	bio = __bio_alloc(fio, 1);

	f2fs_set_bio_crypt_ctx(bio, fio->page->mapping->host,
			       fio->page->index, fio, GFP_NOIO);

	if (bio_add_page(bio, page, PAGE_SIZE, 0) < PAGE_SIZE) {
		bio_put(bio);
		return -EFAULT;
	}

	if (fio->io_wbc && !is_read_io(fio->op))
		wbc_account_cgroup_owner(fio->io_wbc, page, PAGE_SIZE);

	inc_page_count(fio->sbi, is_read_io(fio->op) ?
			__read_io_type(page): WB_DATA_TYPE(fio->page));

	__submit_bio(fio->sbi, bio, fio->type);
	return 0;
}

static bool page_is_mergeable(struct f2fs_sb_info *sbi, struct bio *bio,
				block_t last_blkaddr, block_t cur_blkaddr)
{
	if (unlikely(sbi->max_io_bytes &&
			bio->bi_iter.bi_size >= sbi->max_io_bytes))
		return false;
	if (last_blkaddr + 1 != cur_blkaddr)
		return false;
	return bio->bi_bdev == f2fs_target_device(sbi, cur_blkaddr, NULL);
}

static bool io_type_is_mergeable(struct f2fs_bio_info *io,
						struct f2fs_io_info *fio)
{
	if (io->fio.op != fio->op)
		return false;
	return io->fio.op_flags == fio->op_flags;
}

static bool io_is_mergeable(struct f2fs_sb_info *sbi, struct bio *bio,
					struct f2fs_bio_info *io,
					struct f2fs_io_info *fio,
					block_t last_blkaddr,
					block_t cur_blkaddr)
{
	if (F2FS_IO_ALIGNED(sbi) && (fio->type == DATA || fio->type == NODE)) {
		unsigned int filled_blocks =
				F2FS_BYTES_TO_BLK(bio->bi_iter.bi_size);
		unsigned int io_size = F2FS_IO_SIZE(sbi);
		unsigned int left_vecs = bio->bi_max_vecs - bio->bi_vcnt;

		/* IOs in bio is aligned and left space of vectors is not enough */
		if (!(filled_blocks % io_size) && left_vecs < io_size)
			return false;
	}
	if (!page_is_mergeable(sbi, bio, last_blkaddr, cur_blkaddr))
		return false;
	return io_type_is_mergeable(io, fio);
}

static void add_bio_entry(struct f2fs_sb_info *sbi, struct bio *bio,
				struct page *page, enum temp_type temp)
{
	struct f2fs_bio_info *io = sbi->write_io[DATA] + temp;
	struct bio_entry *be;

	be = f2fs_kmem_cache_alloc(bio_entry_slab, GFP_NOFS, true, NULL);
	be->bio = bio;
	bio_get(bio);

	if (bio_add_page(bio, page, PAGE_SIZE, 0) != PAGE_SIZE)
		f2fs_bug_on(sbi, 1);

	f2fs_down_write(&io->bio_list_lock);
	list_add_tail(&be->list, &io->bio_list);
	f2fs_up_write(&io->bio_list_lock);
}

static void del_bio_entry(struct bio_entry *be)
{
	list_del(&be->list);
	kmem_cache_free(bio_entry_slab, be);
}

static int add_ipu_page(struct f2fs_io_info *fio, struct bio **bio,
							struct page *page)
{
	struct f2fs_sb_info *sbi = fio->sbi;
	enum temp_type temp;
	bool found = false;
	int ret = -EAGAIN;

	for (temp = HOT; temp < NR_TEMP_TYPE && !found; temp++) {
		struct f2fs_bio_info *io = sbi->write_io[DATA] + temp;
		struct list_head *head = &io->bio_list;
		struct bio_entry *be;

		f2fs_down_write(&io->bio_list_lock);
		list_for_each_entry(be, head, list) {
			if (be->bio != *bio)
				continue;

			found = true;

			f2fs_bug_on(sbi, !page_is_mergeable(sbi, *bio,
							    *fio->last_block,
							    fio->new_blkaddr));
			if (f2fs_crypt_mergeable_bio(*bio,
					fio->page->mapping->host,
					fio->page->index, fio) &&
			    bio_add_page(*bio, page, PAGE_SIZE, 0) ==
					PAGE_SIZE) {
				ret = 0;
				break;
			}

			/* page can't be merged into bio; submit the bio */
			del_bio_entry(be);
			__submit_bio(sbi, *bio, DATA);
			break;
		}
		f2fs_up_write(&io->bio_list_lock);
	}

	if (ret) {
		bio_put(*bio);
		*bio = NULL;
	}

	return ret;
}

void f2fs_submit_merged_ipu_write(struct f2fs_sb_info *sbi,
					struct bio **bio, struct page *page)
{
	enum temp_type temp;
	bool found = false;
	struct bio *target = bio ? *bio : NULL;

	for (temp = HOT; temp < NR_TEMP_TYPE && !found; temp++) {
		struct f2fs_bio_info *io = sbi->write_io[DATA] + temp;
		struct list_head *head = &io->bio_list;
		struct bio_entry *be;

		if (list_empty(head))
			continue;

		f2fs_down_read(&io->bio_list_lock);
		list_for_each_entry(be, head, list) {
			if (target)
				found = (target == be->bio);
			else
				found = __has_merged_page(be->bio, NULL,
								page, 0);
			if (found)
				break;
		}
		f2fs_up_read(&io->bio_list_lock);

		if (!found)
			continue;

		found = false;

		f2fs_down_write(&io->bio_list_lock);
		list_for_each_entry(be, head, list) {
			if (target)
				found = (target == be->bio);
			else
				found = __has_merged_page(be->bio, NULL,
								page, 0);
			if (found) {
				target = be->bio;
				del_bio_entry(be);
				break;
			}
		}
		f2fs_up_write(&io->bio_list_lock);
	}

	if (found)
		__submit_bio(sbi, target, DATA);
	if (bio && *bio) {
		bio_put(*bio);
		*bio = NULL;
	}
}

int f2fs_merge_page_bio(struct f2fs_io_info *fio)
{
	struct bio *bio = *fio->bio;
	struct page *page = fio->encrypted_page ?
			fio->encrypted_page : fio->page;

	if (!f2fs_is_valid_blkaddr(fio->sbi, fio->new_blkaddr,
			__is_meta_io(fio) ? META_GENERIC : DATA_GENERIC))
		return -EFSCORRUPTED;

	trace_f2fs_submit_page_bio(page, fio);

	if (bio && !page_is_mergeable(fio->sbi, bio, *fio->last_block,
						fio->new_blkaddr))
		f2fs_submit_merged_ipu_write(fio->sbi, &bio, NULL);
alloc_new:
	if (!bio) {
		bio = __bio_alloc(fio, BIO_MAX_VECS);
		f2fs_set_bio_crypt_ctx(bio, fio->page->mapping->host,
				       fio->page->index, fio, GFP_NOIO);

		add_bio_entry(fio->sbi, bio, page, fio->temp);
	} else {
		if (add_ipu_page(fio, &bio, page))
			goto alloc_new;
	}

	if (fio->io_wbc)
		wbc_account_cgroup_owner(fio->io_wbc, page, PAGE_SIZE);

	inc_page_count(fio->sbi, WB_DATA_TYPE(page));

	*fio->last_block = fio->new_blkaddr;
	*fio->bio = bio;

	return 0;
}

void f2fs_submit_page_write(struct f2fs_io_info *fio)
{
	struct f2fs_sb_info *sbi = fio->sbi;
	enum page_type btype = PAGE_TYPE_OF_BIO(fio->type);
	struct f2fs_bio_info *io = sbi->write_io[btype] + fio->temp;
	struct page *bio_page;

	f2fs_bug_on(sbi, is_read_io(fio->op));

	f2fs_down_write(&io->io_rwsem);
next:
	if (fio->in_list) {
		spin_lock(&io->io_lock);
		if (list_empty(&io->io_list)) {
			spin_unlock(&io->io_lock);
			goto out;
		}
		fio = list_first_entry(&io->io_list,
						struct f2fs_io_info, list);
		list_del(&fio->list);
		spin_unlock(&io->io_lock);
	}

	verify_fio_blkaddr(fio);

	if (fio->encrypted_page)
		bio_page = fio->encrypted_page;
	else if (fio->compressed_page)
		bio_page = fio->compressed_page;
	else
		bio_page = fio->page;

	/* set submitted = true as a return value */
	fio->submitted = true;

	inc_page_count(sbi, WB_DATA_TYPE(bio_page));

	if (io->bio &&
	    (!io_is_mergeable(sbi, io->bio, io, fio, io->last_block_in_bio,
			      fio->new_blkaddr) ||
	     !f2fs_crypt_mergeable_bio(io->bio, fio->page->mapping->host,
				       bio_page->index, fio)))
		__submit_merged_bio(io);
alloc_new:
	if (io->bio == NULL) {
		if (F2FS_IO_ALIGNED(sbi) &&
				(fio->type == DATA || fio->type == NODE) &&
				fio->new_blkaddr & F2FS_IO_SIZE_MASK(sbi)) {
			dec_page_count(sbi, WB_DATA_TYPE(bio_page));
			fio->retry = true;
			goto skip;
		}
		io->bio = __bio_alloc(fio, BIO_MAX_VECS);
		f2fs_set_bio_crypt_ctx(io->bio, fio->page->mapping->host,
				       bio_page->index, fio, GFP_NOIO);
		io->fio = *fio;
	}

	if (bio_add_page(io->bio, bio_page, PAGE_SIZE, 0) < PAGE_SIZE) {
		__submit_merged_bio(io);
		goto alloc_new;
	}

	if (fio->io_wbc)
		wbc_account_cgroup_owner(fio->io_wbc, bio_page, PAGE_SIZE);

	io->last_block_in_bio = fio->new_blkaddr;

	trace_f2fs_submit_page_write(fio->page, fio);
skip:
	if (fio->in_list)
		goto next;
out:
	if (is_sbi_flag_set(sbi, SBI_IS_SHUTDOWN) ||
				!f2fs_is_checkpoint_ready(sbi))
		__submit_merged_bio(io);
	f2fs_up_write(&io->io_rwsem);
}

static struct bio *f2fs_grab_read_bio(struct inode *inode, block_t blkaddr,
				      unsigned nr_pages, blk_opf_t op_flag,
				      pgoff_t first_idx, bool for_write)
{
	struct f2fs_sb_info *sbi = F2FS_I_SB(inode);
	struct bio *bio;
	struct bio_post_read_ctx *ctx = NULL;
	unsigned int post_read_steps = 0;
	sector_t sector;
	struct block_device *bdev = f2fs_target_device(sbi, blkaddr, &sector);

	bio = bio_alloc_bioset(bdev, bio_max_segs(nr_pages),
			       REQ_OP_READ | op_flag,
			       for_write ? GFP_NOIO : GFP_KERNEL, &f2fs_bioset);
	if (!bio)
		return ERR_PTR(-ENOMEM);
	bio->bi_iter.bi_sector = sector;
	f2fs_set_bio_crypt_ctx(bio, inode, first_idx, NULL, GFP_NOFS);
	bio->bi_end_io = f2fs_read_end_io;

	if (fscrypt_inode_uses_fs_layer_crypto(inode))
		post_read_steps |= STEP_DECRYPT;

	if (f2fs_need_verity(inode, first_idx))
		post_read_steps |= STEP_VERITY;

	/*
	 * STEP_DECOMPRESS is handled specially, since a compressed file might
	 * contain both compressed and uncompressed clusters.  We'll allocate a
	 * bio_post_read_ctx if the file is compressed, but the caller is
	 * responsible for enabling STEP_DECOMPRESS if it's actually needed.
	 */

	if (post_read_steps || f2fs_compressed_file(inode)) {
		/* Due to the mempool, this never fails. */
		ctx = mempool_alloc(bio_post_read_ctx_pool, GFP_NOFS);
		ctx->bio = bio;
		ctx->sbi = sbi;
		ctx->enabled_steps = post_read_steps;
		ctx->fs_blkaddr = blkaddr;
		bio->bi_private = ctx;
	}
	iostat_alloc_and_bind_ctx(sbi, bio, ctx);

	return bio;
}

/* This can handle encryption stuffs */
static int f2fs_submit_page_read(struct inode *inode, struct page *page,
				 block_t blkaddr, blk_opf_t op_flags,
				 bool for_write)
{
	struct f2fs_sb_info *sbi = F2FS_I_SB(inode);
	struct bio *bio;

	bio = f2fs_grab_read_bio(inode, blkaddr, 1, op_flags,
					page->index, for_write);
	if (IS_ERR(bio))
		return PTR_ERR(bio);

	/* wait for GCed page writeback via META_MAPPING */
	f2fs_wait_on_block_writeback(inode, blkaddr);

	if (bio_add_page(bio, page, PAGE_SIZE, 0) < PAGE_SIZE) {
		bio_put(bio);
		return -EFAULT;
	}
	ClearPageError(page);
	inc_page_count(sbi, F2FS_RD_DATA);
	f2fs_update_iostat(sbi, FS_DATA_READ_IO, F2FS_BLKSIZE);
	__submit_bio(sbi, bio, DATA);
	return 0;
}

static void __set_data_blkaddr(struct dnode_of_data *dn)
{
	struct f2fs_node *rn = F2FS_NODE(dn->node_page);
	__le32 *addr_array;
	int base = 0;

	if (IS_INODE(dn->node_page) && f2fs_has_extra_attr(dn->inode))
		base = get_extra_isize(dn->inode);

	/* Get physical address of data block */
	addr_array = blkaddr_in_node(rn);
	addr_array[base + dn->ofs_in_node] = cpu_to_le32(dn->data_blkaddr);
}

/*
 * Lock ordering for the change of data block address:
 * ->data_page
 *  ->node_page
 *    update block addresses in the node page
 */
void f2fs_set_data_blkaddr(struct dnode_of_data *dn)
{
	f2fs_wait_on_page_writeback(dn->node_page, NODE, true, true);
	__set_data_blkaddr(dn);
	if (set_page_dirty(dn->node_page))
		dn->node_changed = true;
}

void f2fs_update_data_blkaddr(struct dnode_of_data *dn, block_t blkaddr)
{
	dn->data_blkaddr = blkaddr;
	f2fs_set_data_blkaddr(dn);
	f2fs_update_extent_cache(dn);
}

/* dn->ofs_in_node will be returned with up-to-date last block pointer */
int f2fs_reserve_new_blocks(struct dnode_of_data *dn, blkcnt_t count)
{
	struct f2fs_sb_info *sbi = F2FS_I_SB(dn->inode);
	int err;

	if (!count)
		return 0;

	if (unlikely(is_inode_flag_set(dn->inode, FI_NO_ALLOC)))
		return -EPERM;
	if (unlikely((err = inc_valid_block_count(sbi, dn->inode, &count))))
		return err;

	trace_f2fs_reserve_new_blocks(dn->inode, dn->nid,
						dn->ofs_in_node, count);

	f2fs_wait_on_page_writeback(dn->node_page, NODE, true, true);

	for (; count > 0; dn->ofs_in_node++) {
		block_t blkaddr = f2fs_data_blkaddr(dn);

		if (blkaddr == NULL_ADDR) {
			dn->data_blkaddr = NEW_ADDR;
			__set_data_blkaddr(dn);
			count--;
		}
	}

	if (set_page_dirty(dn->node_page))
		dn->node_changed = true;
	return 0;
}

/* Should keep dn->ofs_in_node unchanged */
int f2fs_reserve_new_block(struct dnode_of_data *dn)
{
	unsigned int ofs_in_node = dn->ofs_in_node;
	int ret;

	ret = f2fs_reserve_new_blocks(dn, 1);
	dn->ofs_in_node = ofs_in_node;
	return ret;
}

int f2fs_reserve_block(struct dnode_of_data *dn, pgoff_t index)
{
	bool need_put = dn->inode_page ? false : true;
	int err;

	err = f2fs_get_dnode_of_data(dn, index, ALLOC_NODE);
	if (err)
		return err;

	if (dn->data_blkaddr == NULL_ADDR)
		err = f2fs_reserve_new_block(dn);
	if (err || need_put)
		f2fs_put_dnode(dn);
	return err;
}

int f2fs_get_block(struct dnode_of_data *dn, pgoff_t index)
{
	struct extent_info ei = {0, };
	struct inode *inode = dn->inode;

	if (f2fs_lookup_extent_cache(inode, index, &ei)) {
		dn->data_blkaddr = ei.blk + index - ei.fofs;
		return 0;
	}

	return f2fs_reserve_block(dn, index);
}

struct page *f2fs_get_read_data_page(struct inode *inode, pgoff_t index,
				     blk_opf_t op_flags, bool for_write)
{
	struct address_space *mapping = inode->i_mapping;
	struct dnode_of_data dn;
	struct page *page;
	struct extent_info ei = {0, };
	int err;

	page = f2fs_grab_cache_page(mapping, index, for_write);
	if (!page)
		return ERR_PTR(-ENOMEM);

	if (f2fs_lookup_extent_cache(inode, index, &ei)) {
		dn.data_blkaddr = ei.blk + index - ei.fofs;
		if (!f2fs_is_valid_blkaddr(F2FS_I_SB(inode), dn.data_blkaddr,
						DATA_GENERIC_ENHANCE_READ)) {
			err = -EFSCORRUPTED;
			goto put_err;
		}
		goto got_it;
	}

	set_new_dnode(&dn, inode, NULL, NULL, 0);
	err = f2fs_get_dnode_of_data(&dn, index, LOOKUP_NODE);
	if (err)
		goto put_err;
	f2fs_put_dnode(&dn);

	if (unlikely(dn.data_blkaddr == NULL_ADDR)) {
		err = -ENOENT;
		goto put_err;
	}
	if (dn.data_blkaddr != NEW_ADDR &&
			!f2fs_is_valid_blkaddr(F2FS_I_SB(inode),
						dn.data_blkaddr,
						DATA_GENERIC_ENHANCE)) {
		err = -EFSCORRUPTED;
		goto put_err;
	}
got_it:
	if (PageUptodate(page)) {
		unlock_page(page);
		return page;
	}

	/*
	 * A new dentry page is allocated but not able to be written, since its
	 * new inode page couldn't be allocated due to -ENOSPC.
	 * In such the case, its blkaddr can be remained as NEW_ADDR.
	 * see, f2fs_add_link -> f2fs_get_new_data_page ->
	 * f2fs_init_inode_metadata.
	 */
	if (dn.data_blkaddr == NEW_ADDR) {
		zero_user_segment(page, 0, PAGE_SIZE);
		if (!PageUptodate(page))
			SetPageUptodate(page);
		unlock_page(page);
		return page;
	}

	err = f2fs_submit_page_read(inode, page, dn.data_blkaddr,
						op_flags, for_write);
	if (err)
		goto put_err;
	return page;

put_err:
	f2fs_put_page(page, 1);
	return ERR_PTR(err);
}

struct page *f2fs_find_data_page(struct inode *inode, pgoff_t index)
{
	struct address_space *mapping = inode->i_mapping;
	struct page *page;

	page = find_get_page(mapping, index);
	if (page && PageUptodate(page))
		return page;
	f2fs_put_page(page, 0);

	page = f2fs_get_read_data_page(inode, index, 0, false);
	if (IS_ERR(page))
		return page;

	if (PageUptodate(page))
		return page;

	wait_on_page_locked(page);
	if (unlikely(!PageUptodate(page))) {
		f2fs_put_page(page, 0);
		return ERR_PTR(-EIO);
	}
	return page;
}

/*
 * If it tries to access a hole, return an error.
 * Because, the callers, functions in dir.c and GC, should be able to know
 * whether this page exists or not.
 */
struct page *f2fs_get_lock_data_page(struct inode *inode, pgoff_t index,
							bool for_write)
{
	struct address_space *mapping = inode->i_mapping;
	struct page *page;
repeat:
	page = f2fs_get_read_data_page(inode, index, 0, for_write);
	if (IS_ERR(page))
		return page;

	/* wait for read completion */
	lock_page(page);
	if (unlikely(page->mapping != mapping)) {
		f2fs_put_page(page, 1);
		goto repeat;
	}
	if (unlikely(!PageUptodate(page))) {
		f2fs_put_page(page, 1);
		return ERR_PTR(-EIO);
	}
	return page;
}

/*
 * Caller ensures that this data page is never allocated.
 * A new zero-filled data page is allocated in the page cache.
 *
 * Also, caller should grab and release a rwsem by calling f2fs_lock_op() and
 * f2fs_unlock_op().
 * Note that, ipage is set only by make_empty_dir, and if any error occur,
 * ipage should be released by this function.
 */
struct page *f2fs_get_new_data_page(struct inode *inode,
		struct page *ipage, pgoff_t index, bool new_i_size)
{
	struct address_space *mapping = inode->i_mapping;
	struct page *page;
	struct dnode_of_data dn;
	int err;

	page = f2fs_grab_cache_page(mapping, index, true);
	if (!page) {
		/*
		 * before exiting, we should make sure ipage will be released
		 * if any error occur.
		 */
		f2fs_put_page(ipage, 1);
		return ERR_PTR(-ENOMEM);
	}

	set_new_dnode(&dn, inode, ipage, NULL, 0);
	err = f2fs_reserve_block(&dn, index);
	if (err) {
		f2fs_put_page(page, 1);
		return ERR_PTR(err);
	}
	if (!ipage)
		f2fs_put_dnode(&dn);

	if (PageUptodate(page))
		goto got_it;

	if (dn.data_blkaddr == NEW_ADDR) {
		zero_user_segment(page, 0, PAGE_SIZE);
		if (!PageUptodate(page))
			SetPageUptodate(page);
	} else {
		f2fs_put_page(page, 1);

		/* if ipage exists, blkaddr should be NEW_ADDR */
		f2fs_bug_on(F2FS_I_SB(inode), ipage);
		page = f2fs_get_lock_data_page(inode, index, true);
		if (IS_ERR(page))
			return page;
	}
got_it:
	if (new_i_size && i_size_read(inode) <
				((loff_t)(index + 1) << PAGE_SHIFT))
		f2fs_i_size_write(inode, ((loff_t)(index + 1) << PAGE_SHIFT));
	return page;
}

static int __allocate_data_block(struct dnode_of_data *dn, int seg_type)
{
	struct f2fs_sb_info *sbi = F2FS_I_SB(dn->inode);
	struct f2fs_summary sum;
	struct node_info ni;
	block_t old_blkaddr;
	blkcnt_t count = 1;
	int err;

	if (unlikely(is_inode_flag_set(dn->inode, FI_NO_ALLOC)))
		return -EPERM;

	err = f2fs_get_node_info(sbi, dn->nid, &ni, false);
	if (err)
		return err;

	dn->data_blkaddr = f2fs_data_blkaddr(dn);
	if (dn->data_blkaddr != NULL_ADDR)
		goto alloc;

	if (unlikely((err = inc_valid_block_count(sbi, dn->inode, &count))))
		return err;

alloc:
	set_summary(&sum, dn->nid, dn->ofs_in_node, ni.version);
	old_blkaddr = dn->data_blkaddr;
	f2fs_allocate_data_block(sbi, NULL, old_blkaddr, &dn->data_blkaddr,
				&sum, seg_type, NULL);
	if (GET_SEGNO(sbi, old_blkaddr) != NULL_SEGNO) {
		invalidate_mapping_pages(META_MAPPING(sbi),
					old_blkaddr, old_blkaddr);
		f2fs_invalidate_compress_page(sbi, old_blkaddr);
	}
	f2fs_update_data_blkaddr(dn, dn->data_blkaddr);
	return 0;
}

void f2fs_do_map_lock(struct f2fs_sb_info *sbi, int flag, bool lock)
{
	if (flag == F2FS_GET_BLOCK_PRE_AIO) {
		if (lock)
			f2fs_down_read(&sbi->node_change);
		else
			f2fs_up_read(&sbi->node_change);
	} else {
		if (lock)
			f2fs_lock_op(sbi);
		else
			f2fs_unlock_op(sbi);
	}
}

/*
 * f2fs_map_blocks() tries to find or build mapping relationship which
 * maps continuous logical blocks to physical blocks, and return such
 * info via f2fs_map_blocks structure.
 */
int f2fs_map_blocks(struct inode *inode, struct f2fs_map_blocks *map,
						int create, int flag)
{
	unsigned int maxblocks = map->m_len;
	struct dnode_of_data dn;
	struct f2fs_sb_info *sbi = F2FS_I_SB(inode);
	int mode = map->m_may_create ? ALLOC_NODE : LOOKUP_NODE;
	pgoff_t pgofs, end_offset, end;
	int err = 0, ofs = 1;
	unsigned int ofs_in_node, last_ofs_in_node;
	blkcnt_t prealloc;
	struct extent_info ei = {0, };
	block_t blkaddr;
	unsigned int start_pgofs;
	int bidx = 0;

	if (!maxblocks)
		return 0;

	map->m_bdev = inode->i_sb->s_bdev;
	map->m_multidev_dio =
		f2fs_allow_multi_device_dio(F2FS_I_SB(inode), flag);

	map->m_len = 0;
	map->m_flags = 0;

	/* it only supports block size == page size */
	pgofs =	(pgoff_t)map->m_lblk;
	end = pgofs + maxblocks;

	if (!create && f2fs_lookup_extent_cache(inode, pgofs, &ei)) {
		if (f2fs_lfs_mode(sbi) && flag == F2FS_GET_BLOCK_DIO &&
							map->m_may_create)
			goto next_dnode;

		map->m_pblk = ei.blk + pgofs - ei.fofs;
		map->m_len = min((pgoff_t)maxblocks, ei.fofs + ei.len - pgofs);
		map->m_flags = F2FS_MAP_MAPPED;
		if (map->m_next_extent)
			*map->m_next_extent = pgofs + map->m_len;

		/* for hardware encryption, but to avoid potential issue in future */
		if (flag == F2FS_GET_BLOCK_DIO) {
			f2fs_wait_on_block_writeback_range(inode,
						map->m_pblk, map->m_len);
			invalidate_mapping_pages(META_MAPPING(sbi),
				map->m_pblk, map->m_pblk + map->m_len - 1);
		}

		if (map->m_multidev_dio) {
			block_t blk_addr = map->m_pblk;

			bidx = f2fs_target_device_index(sbi, map->m_pblk);

			map->m_bdev = FDEV(bidx).bdev;
			map->m_pblk -= FDEV(bidx).start_blk;
			map->m_len = min(map->m_len,
				FDEV(bidx).end_blk + 1 - map->m_pblk);

			if (map->m_may_create)
				f2fs_update_device_state(sbi, inode->i_ino,
							blk_addr, map->m_len);
		}
		goto out;
	}

next_dnode:
	if (map->m_may_create)
		f2fs_do_map_lock(sbi, flag, true);

	/* When reading holes, we need its node page */
	set_new_dnode(&dn, inode, NULL, NULL, 0);
	err = f2fs_get_dnode_of_data(&dn, pgofs, mode);
	if (err) {
		if (flag == F2FS_GET_BLOCK_BMAP)
			map->m_pblk = 0;

		if (err == -ENOENT) {
			/*
			 * There is one exceptional case that read_node_page()
			 * may return -ENOENT due to filesystem has been
			 * shutdown or cp_error, so force to convert error
			 * number to EIO for such case.
			 */
			if (map->m_may_create &&
				(is_sbi_flag_set(sbi, SBI_IS_SHUTDOWN) ||
				f2fs_cp_error(sbi))) {
				err = -EIO;
				goto unlock_out;
			}

			err = 0;
			if (map->m_next_pgofs)
				*map->m_next_pgofs =
					f2fs_get_next_page_offset(&dn, pgofs);
			if (map->m_next_extent)
				*map->m_next_extent =
					f2fs_get_next_page_offset(&dn, pgofs);
		}
		goto unlock_out;
	}

	start_pgofs = pgofs;
	prealloc = 0;
	last_ofs_in_node = ofs_in_node = dn.ofs_in_node;
	end_offset = ADDRS_PER_PAGE(dn.node_page, inode);

next_block:
	blkaddr = f2fs_data_blkaddr(&dn);

	if (__is_valid_data_blkaddr(blkaddr) &&
		!f2fs_is_valid_blkaddr(sbi, blkaddr, DATA_GENERIC_ENHANCE)) {
		err = -EFSCORRUPTED;
		goto sync_out;
	}

	if (__is_valid_data_blkaddr(blkaddr)) {
		/* use out-place-update for driect IO under LFS mode */
		if (f2fs_lfs_mode(sbi) && flag == F2FS_GET_BLOCK_DIO &&
							map->m_may_create) {
			err = __allocate_data_block(&dn, map->m_seg_type);
			if (err)
				goto sync_out;
			blkaddr = dn.data_blkaddr;
			set_inode_flag(inode, FI_APPEND_WRITE);
		}
	} else {
		if (create) {
			if (unlikely(f2fs_cp_error(sbi))) {
				err = -EIO;
				goto sync_out;
			}
			if (flag == F2FS_GET_BLOCK_PRE_AIO) {
				if (blkaddr == NULL_ADDR) {
					prealloc++;
					last_ofs_in_node = dn.ofs_in_node;
				}
			} else {
				WARN_ON(flag != F2FS_GET_BLOCK_PRE_DIO &&
					flag != F2FS_GET_BLOCK_DIO);
				err = __allocate_data_block(&dn,
							map->m_seg_type);
				if (!err) {
					if (flag == F2FS_GET_BLOCK_PRE_DIO)
						file_need_truncate(inode);
					set_inode_flag(inode, FI_APPEND_WRITE);
				}
			}
			if (err)
				goto sync_out;
			map->m_flags |= F2FS_MAP_NEW;
			blkaddr = dn.data_blkaddr;
		} else {
			if (f2fs_compressed_file(inode) &&
					f2fs_sanity_check_cluster(&dn) &&
					(flag != F2FS_GET_BLOCK_FIEMAP ||
					IS_ENABLED(CONFIG_F2FS_CHECK_FS))) {
				err = -EFSCORRUPTED;
				goto sync_out;
			}
			if (flag == F2FS_GET_BLOCK_BMAP) {
				map->m_pblk = 0;
				goto sync_out;
			}
			if (flag == F2FS_GET_BLOCK_PRECACHE)
				goto sync_out;
			if (flag == F2FS_GET_BLOCK_FIEMAP &&
						blkaddr == NULL_ADDR) {
				if (map->m_next_pgofs)
					*map->m_next_pgofs = pgofs + 1;
				goto sync_out;
			}
			if (flag != F2FS_GET_BLOCK_FIEMAP) {
				/* for defragment case */
				if (map->m_next_pgofs)
					*map->m_next_pgofs = pgofs + 1;
				goto sync_out;
			}
		}
	}

	if (flag == F2FS_GET_BLOCK_PRE_AIO)
		goto skip;

	if (map->m_multidev_dio)
		bidx = f2fs_target_device_index(sbi, blkaddr);

	if (map->m_len == 0) {
		/* preallocated unwritten block should be mapped for fiemap. */
		if (blkaddr == NEW_ADDR)
			map->m_flags |= F2FS_MAP_UNWRITTEN;
		map->m_flags |= F2FS_MAP_MAPPED;

		map->m_pblk = blkaddr;
		map->m_len = 1;

		if (map->m_multidev_dio)
			map->m_bdev = FDEV(bidx).bdev;
	} else if ((map->m_pblk != NEW_ADDR &&
			blkaddr == (map->m_pblk + ofs)) ||
			(map->m_pblk == NEW_ADDR && blkaddr == NEW_ADDR) ||
			flag == F2FS_GET_BLOCK_PRE_DIO) {
		if (map->m_multidev_dio && map->m_bdev != FDEV(bidx).bdev)
			goto sync_out;
		ofs++;
		map->m_len++;
	} else {
		goto sync_out;
	}

skip:
	dn.ofs_in_node++;
	pgofs++;

	/* preallocate blocks in batch for one dnode page */
	if (flag == F2FS_GET_BLOCK_PRE_AIO &&
			(pgofs == end || dn.ofs_in_node == end_offset)) {

		dn.ofs_in_node = ofs_in_node;
		err = f2fs_reserve_new_blocks(&dn, prealloc);
		if (err)
			goto sync_out;

		map->m_len += dn.ofs_in_node - ofs_in_node;
		if (prealloc && dn.ofs_in_node != last_ofs_in_node + 1) {
			err = -ENOSPC;
			goto sync_out;
		}
		dn.ofs_in_node = end_offset;
	}

	if (pgofs >= end)
		goto sync_out;
	else if (dn.ofs_in_node < end_offset)
		goto next_block;

	if (flag == F2FS_GET_BLOCK_PRECACHE) {
		if (map->m_flags & F2FS_MAP_MAPPED) {
			unsigned int ofs = start_pgofs - map->m_lblk;

			f2fs_update_extent_cache_range(&dn,
				start_pgofs, map->m_pblk + ofs,
				map->m_len - ofs);
		}
	}

	f2fs_put_dnode(&dn);

	if (map->m_may_create) {
		f2fs_do_map_lock(sbi, flag, false);
		f2fs_balance_fs(sbi, dn.node_changed);
	}
	goto next_dnode;

sync_out:

	if (flag == F2FS_GET_BLOCK_DIO && map->m_flags & F2FS_MAP_MAPPED) {
		/*
		 * for hardware encryption, but to avoid potential issue
		 * in future
		 */
		f2fs_wait_on_block_writeback_range(inode,
						map->m_pblk, map->m_len);
<<<<<<< HEAD
		invalidate_mapping_pages(META_MAPPING(sbi),
				map->m_pblk, map->m_pblk + map->m_len - 1);
=======
>>>>>>> e6f4ff3f

		if (map->m_multidev_dio) {
			block_t blk_addr = map->m_pblk;

			bidx = f2fs_target_device_index(sbi, map->m_pblk);

			map->m_bdev = FDEV(bidx).bdev;
			map->m_pblk -= FDEV(bidx).start_blk;

			if (map->m_may_create)
				f2fs_update_device_state(sbi, inode->i_ino,
							blk_addr, map->m_len);

			f2fs_bug_on(sbi, blk_addr + map->m_len >
						FDEV(bidx).end_blk + 1);
		}
	}

	if (flag == F2FS_GET_BLOCK_PRECACHE) {
		if (map->m_flags & F2FS_MAP_MAPPED) {
			unsigned int ofs = start_pgofs - map->m_lblk;

			f2fs_update_extent_cache_range(&dn,
				start_pgofs, map->m_pblk + ofs,
				map->m_len - ofs);
		}
		if (map->m_next_extent)
			*map->m_next_extent = pgofs + 1;
	}
	f2fs_put_dnode(&dn);
unlock_out:
	if (map->m_may_create) {
		f2fs_do_map_lock(sbi, flag, false);
		f2fs_balance_fs(sbi, dn.node_changed);
	}
out:
	trace_f2fs_map_blocks(inode, map, create, flag, err);
	return err;
}

bool f2fs_overwrite_io(struct inode *inode, loff_t pos, size_t len)
{
	struct f2fs_map_blocks map;
	block_t last_lblk;
	int err;

	if (pos + len > i_size_read(inode))
		return false;

	map.m_lblk = F2FS_BYTES_TO_BLK(pos);
	map.m_next_pgofs = NULL;
	map.m_next_extent = NULL;
	map.m_seg_type = NO_CHECK_TYPE;
	map.m_may_create = false;
	last_lblk = F2FS_BLK_ALIGN(pos + len);

	while (map.m_lblk < last_lblk) {
		map.m_len = last_lblk - map.m_lblk;
		err = f2fs_map_blocks(inode, &map, 0, F2FS_GET_BLOCK_DEFAULT);
		if (err || map.m_len == 0)
			return false;
		map.m_lblk += map.m_len;
	}
	return true;
}

static inline u64 bytes_to_blks(struct inode *inode, u64 bytes)
{
	return (bytes >> inode->i_blkbits);
}

static inline u64 blks_to_bytes(struct inode *inode, u64 blks)
{
	return (blks << inode->i_blkbits);
}

static int f2fs_xattr_fiemap(struct inode *inode,
				struct fiemap_extent_info *fieinfo)
{
	struct f2fs_sb_info *sbi = F2FS_I_SB(inode);
	struct page *page;
	struct node_info ni;
	__u64 phys = 0, len;
	__u32 flags;
	nid_t xnid = F2FS_I(inode)->i_xattr_nid;
	int err = 0;

	if (f2fs_has_inline_xattr(inode)) {
		int offset;

		page = f2fs_grab_cache_page(NODE_MAPPING(sbi),
						inode->i_ino, false);
		if (!page)
			return -ENOMEM;

		err = f2fs_get_node_info(sbi, inode->i_ino, &ni, false);
		if (err) {
			f2fs_put_page(page, 1);
			return err;
		}

		phys = blks_to_bytes(inode, ni.blk_addr);
		offset = offsetof(struct f2fs_inode, i_addr) +
					sizeof(__le32) * (DEF_ADDRS_PER_INODE -
					get_inline_xattr_addrs(inode));

		phys += offset;
		len = inline_xattr_size(inode);

		f2fs_put_page(page, 1);

		flags = FIEMAP_EXTENT_DATA_INLINE | FIEMAP_EXTENT_NOT_ALIGNED;

		if (!xnid)
			flags |= FIEMAP_EXTENT_LAST;

		err = fiemap_fill_next_extent(fieinfo, 0, phys, len, flags);
		trace_f2fs_fiemap(inode, 0, phys, len, flags, err);
		if (err || err == 1)
			return err;
	}

	if (xnid) {
		page = f2fs_grab_cache_page(NODE_MAPPING(sbi), xnid, false);
		if (!page)
			return -ENOMEM;

		err = f2fs_get_node_info(sbi, xnid, &ni, false);
		if (err) {
			f2fs_put_page(page, 1);
			return err;
		}

		phys = blks_to_bytes(inode, ni.blk_addr);
		len = inode->i_sb->s_blocksize;

		f2fs_put_page(page, 1);

		flags = FIEMAP_EXTENT_LAST;
	}

	if (phys) {
		err = fiemap_fill_next_extent(fieinfo, 0, phys, len, flags);
		trace_f2fs_fiemap(inode, 0, phys, len, flags, err);
	}

	return (err < 0 ? err : 0);
}

static loff_t max_inode_blocks(struct inode *inode)
{
	loff_t result = ADDRS_PER_INODE(inode);
	loff_t leaf_count = ADDRS_PER_BLOCK(inode);

	/* two direct node blocks */
	result += (leaf_count * 2);

	/* two indirect node blocks */
	leaf_count *= NIDS_PER_BLOCK;
	result += (leaf_count * 2);

	/* one double indirect node block */
	leaf_count *= NIDS_PER_BLOCK;
	result += leaf_count;

	return result;
}

int f2fs_fiemap(struct inode *inode, struct fiemap_extent_info *fieinfo,
		u64 start, u64 len)
{
	struct f2fs_map_blocks map;
	sector_t start_blk, last_blk;
	pgoff_t next_pgofs;
	u64 logical = 0, phys = 0, size = 0;
	u32 flags = 0;
	int ret = 0;
	bool compr_cluster = false, compr_appended;
	unsigned int cluster_size = F2FS_I(inode)->i_cluster_size;
	unsigned int count_in_cluster = 0;
	loff_t maxbytes;

	if (fieinfo->fi_flags & FIEMAP_FLAG_CACHE) {
		ret = f2fs_precache_extents(inode);
		if (ret)
			return ret;
	}

	ret = fiemap_prep(inode, fieinfo, start, &len, FIEMAP_FLAG_XATTR);
	if (ret)
		return ret;

	inode_lock(inode);

	maxbytes = max_file_blocks(inode) << F2FS_BLKSIZE_BITS;
	if (start > maxbytes) {
		ret = -EFBIG;
		goto out;
	}

	if (len > maxbytes || (maxbytes - len) < start)
		len = maxbytes - start;

	if (fieinfo->fi_flags & FIEMAP_FLAG_XATTR) {
		ret = f2fs_xattr_fiemap(inode, fieinfo);
		goto out;
	}

	if (f2fs_has_inline_data(inode) || f2fs_has_inline_dentry(inode)) {
		ret = f2fs_inline_data_fiemap(inode, fieinfo, start, len);
		if (ret != -EAGAIN)
			goto out;
	}

	if (bytes_to_blks(inode, len) == 0)
		len = blks_to_bytes(inode, 1);

	start_blk = bytes_to_blks(inode, start);
	last_blk = bytes_to_blks(inode, start + len - 1);

next:
	memset(&map, 0, sizeof(map));
	map.m_lblk = start_blk;
	map.m_len = bytes_to_blks(inode, len);
	map.m_next_pgofs = &next_pgofs;
	map.m_seg_type = NO_CHECK_TYPE;

	if (compr_cluster) {
		map.m_lblk += 1;
		map.m_len = cluster_size - count_in_cluster;
	}

	ret = f2fs_map_blocks(inode, &map, 0, F2FS_GET_BLOCK_FIEMAP);
	if (ret)
		goto out;

	/* HOLE */
	if (!compr_cluster && !(map.m_flags & F2FS_MAP_FLAGS)) {
		start_blk = next_pgofs;

		if (blks_to_bytes(inode, start_blk) < blks_to_bytes(inode,
						max_inode_blocks(inode)))
			goto prep_next;

		flags |= FIEMAP_EXTENT_LAST;
	}

	compr_appended = false;
	/* In a case of compressed cluster, append this to the last extent */
	if (compr_cluster && ((map.m_flags & F2FS_MAP_UNWRITTEN) ||
			!(map.m_flags & F2FS_MAP_FLAGS))) {
		compr_appended = true;
		goto skip_fill;
	}

	if (size) {
		flags |= FIEMAP_EXTENT_MERGED;
		if (IS_ENCRYPTED(inode))
			flags |= FIEMAP_EXTENT_DATA_ENCRYPTED;

		ret = fiemap_fill_next_extent(fieinfo, logical,
				phys, size, flags);
		trace_f2fs_fiemap(inode, logical, phys, size, flags, ret);
		if (ret)
			goto out;
		size = 0;
	}

	if (start_blk > last_blk)
		goto out;

skip_fill:
	if (map.m_pblk == COMPRESS_ADDR) {
		compr_cluster = true;
		count_in_cluster = 1;
	} else if (compr_appended) {
		unsigned int appended_blks = cluster_size -
						count_in_cluster + 1;
		size += blks_to_bytes(inode, appended_blks);
		start_blk += appended_blks;
		compr_cluster = false;
	} else {
		logical = blks_to_bytes(inode, start_blk);
		phys = __is_valid_data_blkaddr(map.m_pblk) ?
			blks_to_bytes(inode, map.m_pblk) : 0;
		size = blks_to_bytes(inode, map.m_len);
		flags = 0;

		if (compr_cluster) {
			flags = FIEMAP_EXTENT_ENCODED;
			count_in_cluster += map.m_len;
			if (count_in_cluster == cluster_size) {
				compr_cluster = false;
				size += blks_to_bytes(inode, 1);
			}
		} else if (map.m_flags & F2FS_MAP_UNWRITTEN) {
			flags = FIEMAP_EXTENT_UNWRITTEN;
		}

		start_blk += bytes_to_blks(inode, size);
	}

prep_next:
	cond_resched();
	if (fatal_signal_pending(current))
		ret = -EINTR;
	else
		goto next;
out:
	if (ret == 1)
		ret = 0;

	inode_unlock(inode);
	return ret;
}

static inline loff_t f2fs_readpage_limit(struct inode *inode)
{
	if (IS_ENABLED(CONFIG_FS_VERITY) &&
	    (IS_VERITY(inode) || f2fs_verity_in_progress(inode)))
		return inode->i_sb->s_maxbytes;

	return i_size_read(inode);
}

static int f2fs_read_single_page(struct inode *inode, struct page *page,
					unsigned nr_pages,
					struct f2fs_map_blocks *map,
					struct bio **bio_ret,
					sector_t *last_block_in_bio,
					bool is_readahead)
{
	struct bio *bio = *bio_ret;
	const unsigned blocksize = blks_to_bytes(inode, 1);
	sector_t block_in_file;
	sector_t last_block;
	sector_t last_block_in_file;
	sector_t block_nr;
	int ret = 0;

	block_in_file = (sector_t)page_index(page);
	last_block = block_in_file + nr_pages;
	last_block_in_file = bytes_to_blks(inode,
			f2fs_readpage_limit(inode) + blocksize - 1);
	if (last_block > last_block_in_file)
		last_block = last_block_in_file;

	/* just zeroing out page which is beyond EOF */
	if (block_in_file >= last_block)
		goto zero_out;
	/*
	 * Map blocks using the previous result first.
	 */
	if ((map->m_flags & F2FS_MAP_MAPPED) &&
			block_in_file > map->m_lblk &&
			block_in_file < (map->m_lblk + map->m_len))
		goto got_it;

	/*
	 * Then do more f2fs_map_blocks() calls until we are
	 * done with this page.
	 */
	map->m_lblk = block_in_file;
	map->m_len = last_block - block_in_file;

	ret = f2fs_map_blocks(inode, map, 0, F2FS_GET_BLOCK_DEFAULT);
	if (ret)
		goto out;
got_it:
	if ((map->m_flags & F2FS_MAP_MAPPED)) {
		block_nr = map->m_pblk + block_in_file - map->m_lblk;
		SetPageMappedToDisk(page);

		if (!f2fs_is_valid_blkaddr(F2FS_I_SB(inode), block_nr,
						DATA_GENERIC_ENHANCE_READ)) {
			ret = -EFSCORRUPTED;
			goto out;
		}
	} else {
zero_out:
		zero_user_segment(page, 0, PAGE_SIZE);
		if (f2fs_need_verity(inode, page->index) &&
		    !fsverity_verify_page(page)) {
			ret = -EIO;
			goto out;
		}
		if (!PageUptodate(page))
			SetPageUptodate(page);
		unlock_page(page);
		goto out;
	}

	/*
	 * This page will go to BIO.  Do we need to send this
	 * BIO off first?
	 */
	if (bio && (!page_is_mergeable(F2FS_I_SB(inode), bio,
				       *last_block_in_bio, block_nr) ||
		    !f2fs_crypt_mergeable_bio(bio, inode, page->index, NULL))) {
submit_and_realloc:
		__submit_bio(F2FS_I_SB(inode), bio, DATA);
		bio = NULL;
	}
	if (bio == NULL) {
		bio = f2fs_grab_read_bio(inode, block_nr, nr_pages,
				is_readahead ? REQ_RAHEAD : 0, page->index,
				false);
		if (IS_ERR(bio)) {
			ret = PTR_ERR(bio);
			bio = NULL;
			goto out;
		}
	}

	/*
	 * If the page is under writeback, we need to wait for
	 * its completion to see the correct decrypted data.
	 */
	f2fs_wait_on_block_writeback(inode, block_nr);

	if (bio_add_page(bio, page, blocksize, 0) < blocksize)
		goto submit_and_realloc;

	inc_page_count(F2FS_I_SB(inode), F2FS_RD_DATA);
	f2fs_update_iostat(F2FS_I_SB(inode), FS_DATA_READ_IO, F2FS_BLKSIZE);
	ClearPageError(page);
	*last_block_in_bio = block_nr;
	goto out;
out:
	*bio_ret = bio;
	return ret;
}

#ifdef CONFIG_F2FS_FS_COMPRESSION
int f2fs_read_multi_pages(struct compress_ctx *cc, struct bio **bio_ret,
				unsigned nr_pages, sector_t *last_block_in_bio,
				bool is_readahead, bool for_write)
{
	struct dnode_of_data dn;
	struct inode *inode = cc->inode;
	struct f2fs_sb_info *sbi = F2FS_I_SB(inode);
	struct bio *bio = *bio_ret;
	unsigned int start_idx = cc->cluster_idx << cc->log_cluster_size;
	sector_t last_block_in_file;
	const unsigned blocksize = blks_to_bytes(inode, 1);
	struct decompress_io_ctx *dic = NULL;
	struct extent_info ei = {0, };
	bool from_dnode = true;
	int i;
	int ret = 0;

	f2fs_bug_on(sbi, f2fs_cluster_is_empty(cc));

	last_block_in_file = bytes_to_blks(inode,
			f2fs_readpage_limit(inode) + blocksize - 1);

	/* get rid of pages beyond EOF */
	for (i = 0; i < cc->cluster_size; i++) {
		struct page *page = cc->rpages[i];

		if (!page)
			continue;
		if ((sector_t)page->index >= last_block_in_file) {
			zero_user_segment(page, 0, PAGE_SIZE);
			if (!PageUptodate(page))
				SetPageUptodate(page);
		} else if (!PageUptodate(page)) {
			continue;
		}
		unlock_page(page);
		if (for_write)
			put_page(page);
		cc->rpages[i] = NULL;
		cc->nr_rpages--;
	}

	/* we are done since all pages are beyond EOF */
	if (f2fs_cluster_is_empty(cc))
		goto out;

	if (f2fs_lookup_extent_cache(inode, start_idx, &ei))
		from_dnode = false;

	if (!from_dnode)
		goto skip_reading_dnode;

	set_new_dnode(&dn, inode, NULL, NULL, 0);
	ret = f2fs_get_dnode_of_data(&dn, start_idx, LOOKUP_NODE);
	if (ret)
		goto out;

	f2fs_bug_on(sbi, dn.data_blkaddr != COMPRESS_ADDR);

skip_reading_dnode:
	for (i = 1; i < cc->cluster_size; i++) {
		block_t blkaddr;

		blkaddr = from_dnode ? data_blkaddr(dn.inode, dn.node_page,
					dn.ofs_in_node + i) :
					ei.blk + i - 1;

		if (!__is_valid_data_blkaddr(blkaddr))
			break;

		if (!f2fs_is_valid_blkaddr(sbi, blkaddr, DATA_GENERIC)) {
			ret = -EFAULT;
			goto out_put_dnode;
		}
		cc->nr_cpages++;

		if (!from_dnode && i >= ei.c_len)
			break;
	}

	/* nothing to decompress */
	if (cc->nr_cpages == 0) {
		ret = 0;
		goto out_put_dnode;
	}

	dic = f2fs_alloc_dic(cc);
	if (IS_ERR(dic)) {
		ret = PTR_ERR(dic);
		goto out_put_dnode;
	}

	for (i = 0; i < cc->nr_cpages; i++) {
		struct page *page = dic->cpages[i];
		block_t blkaddr;
		struct bio_post_read_ctx *ctx;

		blkaddr = from_dnode ? data_blkaddr(dn.inode, dn.node_page,
					dn.ofs_in_node + i + 1) :
					ei.blk + i;

		f2fs_wait_on_block_writeback(inode, blkaddr);

		if (f2fs_load_compressed_page(sbi, page, blkaddr)) {
			if (atomic_dec_and_test(&dic->remaining_pages))
				f2fs_decompress_cluster(dic, true);
			continue;
		}

		if (bio && (!page_is_mergeable(sbi, bio,
					*last_block_in_bio, blkaddr) ||
		    !f2fs_crypt_mergeable_bio(bio, inode, page->index, NULL))) {
submit_and_realloc:
			__submit_bio(sbi, bio, DATA);
			bio = NULL;
		}

		if (!bio) {
			bio = f2fs_grab_read_bio(inode, blkaddr, nr_pages,
					is_readahead ? REQ_RAHEAD : 0,
					page->index, for_write);
			if (IS_ERR(bio)) {
				ret = PTR_ERR(bio);
				f2fs_decompress_end_io(dic, ret, true);
				f2fs_put_dnode(&dn);
				*bio_ret = NULL;
				return ret;
			}
		}

		if (bio_add_page(bio, page, blocksize, 0) < blocksize)
			goto submit_and_realloc;

		ctx = get_post_read_ctx(bio);
		ctx->enabled_steps |= STEP_DECOMPRESS;
		refcount_inc(&dic->refcnt);

		inc_page_count(sbi, F2FS_RD_DATA);
		f2fs_update_iostat(sbi, FS_DATA_READ_IO, F2FS_BLKSIZE);
		f2fs_update_iostat(sbi, FS_CDATA_READ_IO, F2FS_BLKSIZE);
		ClearPageError(page);
		*last_block_in_bio = blkaddr;
	}

	if (from_dnode)
		f2fs_put_dnode(&dn);

	*bio_ret = bio;
	return 0;

out_put_dnode:
	if (from_dnode)
		f2fs_put_dnode(&dn);
out:
	for (i = 0; i < cc->cluster_size; i++) {
		if (cc->rpages[i]) {
			ClearPageUptodate(cc->rpages[i]);
			ClearPageError(cc->rpages[i]);
			unlock_page(cc->rpages[i]);
		}
	}
	*bio_ret = bio;
	return ret;
}
#endif

/*
 * This function was originally taken from fs/mpage.c, and customized for f2fs.
 * Major change was from block_size == page_size in f2fs by default.
 */
static int f2fs_mpage_readpages(struct inode *inode,
		struct readahead_control *rac, struct page *page)
{
	struct bio *bio = NULL;
	sector_t last_block_in_bio = 0;
	struct f2fs_map_blocks map;
#ifdef CONFIG_F2FS_FS_COMPRESSION
	struct compress_ctx cc = {
		.inode = inode,
		.log_cluster_size = F2FS_I(inode)->i_log_cluster_size,
		.cluster_size = F2FS_I(inode)->i_cluster_size,
		.cluster_idx = NULL_CLUSTER,
		.rpages = NULL,
		.cpages = NULL,
		.nr_rpages = 0,
		.nr_cpages = 0,
	};
	pgoff_t nc_cluster_idx = NULL_CLUSTER;
#endif
	unsigned nr_pages = rac ? readahead_count(rac) : 1;
	unsigned max_nr_pages = nr_pages;
	int ret = 0;

	map.m_pblk = 0;
	map.m_lblk = 0;
	map.m_len = 0;
	map.m_flags = 0;
	map.m_next_pgofs = NULL;
	map.m_next_extent = NULL;
	map.m_seg_type = NO_CHECK_TYPE;
	map.m_may_create = false;

	for (; nr_pages; nr_pages--) {
		if (rac) {
			page = readahead_page(rac);
			prefetchw(&page->flags);
		}

#ifdef CONFIG_F2FS_FS_COMPRESSION
		if (f2fs_compressed_file(inode)) {
			/* there are remained comressed pages, submit them */
			if (!f2fs_cluster_can_merge_page(&cc, page->index)) {
				ret = f2fs_read_multi_pages(&cc, &bio,
							max_nr_pages,
							&last_block_in_bio,
							rac != NULL, false);
				f2fs_destroy_compress_ctx(&cc, false);
				if (ret)
					goto set_error_page;
			}
			if (cc.cluster_idx == NULL_CLUSTER) {
				if (nc_cluster_idx ==
					page->index >> cc.log_cluster_size) {
					goto read_single_page;
				}

				ret = f2fs_is_compressed_cluster(inode, page->index);
				if (ret < 0)
					goto set_error_page;
				else if (!ret) {
					nc_cluster_idx =
						page->index >> cc.log_cluster_size;
					goto read_single_page;
				}

				nc_cluster_idx = NULL_CLUSTER;
			}
			ret = f2fs_init_compress_ctx(&cc);
			if (ret)
				goto set_error_page;

			f2fs_compress_ctx_add_page(&cc, page);

			goto next_page;
		}
read_single_page:
#endif

		ret = f2fs_read_single_page(inode, page, max_nr_pages, &map,
					&bio, &last_block_in_bio, rac);
		if (ret) {
#ifdef CONFIG_F2FS_FS_COMPRESSION
set_error_page:
#endif
			SetPageError(page);
			zero_user_segment(page, 0, PAGE_SIZE);
			unlock_page(page);
		}
#ifdef CONFIG_F2FS_FS_COMPRESSION
next_page:
#endif
		if (rac)
			put_page(page);

#ifdef CONFIG_F2FS_FS_COMPRESSION
		if (f2fs_compressed_file(inode)) {
			/* last page */
			if (nr_pages == 1 && !f2fs_cluster_is_empty(&cc)) {
				ret = f2fs_read_multi_pages(&cc, &bio,
							max_nr_pages,
							&last_block_in_bio,
							rac != NULL, false);
				f2fs_destroy_compress_ctx(&cc, false);
			}
		}
#endif
	}
	if (bio)
		__submit_bio(F2FS_I_SB(inode), bio, DATA);
	return ret;
}

static int f2fs_read_data_folio(struct file *file, struct folio *folio)
{
	struct page *page = &folio->page;
	struct inode *inode = page_file_mapping(page)->host;
	int ret = -EAGAIN;

	trace_f2fs_readpage(page, DATA);

	if (!f2fs_is_compress_backend_ready(inode)) {
		unlock_page(page);
		return -EOPNOTSUPP;
	}

	/* If the file has inline data, try to read it directly */
	if (f2fs_has_inline_data(inode))
		ret = f2fs_read_inline_data(inode, page);
	if (ret == -EAGAIN)
		ret = f2fs_mpage_readpages(inode, NULL, page);
	return ret;
}

static void f2fs_readahead(struct readahead_control *rac)
{
	struct inode *inode = rac->mapping->host;

	trace_f2fs_readpages(inode, readahead_index(rac), readahead_count(rac));

	if (!f2fs_is_compress_backend_ready(inode))
		return;

	/* If the file has inline data, skip readahead */
	if (f2fs_has_inline_data(inode))
		return;

	f2fs_mpage_readpages(inode, rac, NULL);
}

int f2fs_encrypt_one_page(struct f2fs_io_info *fio)
{
	struct inode *inode = fio->page->mapping->host;
	struct page *mpage, *page;
	gfp_t gfp_flags = GFP_NOFS;

	if (!f2fs_encrypted_file(inode))
		return 0;

	page = fio->compressed_page ? fio->compressed_page : fio->page;

	/* wait for GCed page writeback via META_MAPPING */
	f2fs_wait_on_block_writeback(inode, fio->old_blkaddr);

	if (fscrypt_inode_uses_inline_crypto(inode))
		return 0;

retry_encrypt:
	fio->encrypted_page = fscrypt_encrypt_pagecache_blocks(page,
					PAGE_SIZE, 0, gfp_flags);
	if (IS_ERR(fio->encrypted_page)) {
		/* flush pending IOs and wait for a while in the ENOMEM case */
		if (PTR_ERR(fio->encrypted_page) == -ENOMEM) {
			f2fs_flush_merged_writes(fio->sbi);
			memalloc_retry_wait(GFP_NOFS);
			gfp_flags |= __GFP_NOFAIL;
			goto retry_encrypt;
		}
		return PTR_ERR(fio->encrypted_page);
	}

	mpage = find_lock_page(META_MAPPING(fio->sbi), fio->old_blkaddr);
	if (mpage) {
		if (PageUptodate(mpage))
			memcpy(page_address(mpage),
				page_address(fio->encrypted_page), PAGE_SIZE);
		f2fs_put_page(mpage, 1);
	}
	return 0;
}

static inline bool check_inplace_update_policy(struct inode *inode,
				struct f2fs_io_info *fio)
{
	struct f2fs_sb_info *sbi = F2FS_I_SB(inode);
	unsigned int policy = SM_I(sbi)->ipu_policy;

	if (policy & (0x1 << F2FS_IPU_HONOR_OPU_WRITE) &&
			is_inode_flag_set(inode, FI_OPU_WRITE))
		return false;
	if (policy & (0x1 << F2FS_IPU_FORCE))
		return true;
	if (policy & (0x1 << F2FS_IPU_SSR) && f2fs_need_SSR(sbi))
		return true;
	if (policy & (0x1 << F2FS_IPU_UTIL) &&
			utilization(sbi) > SM_I(sbi)->min_ipu_util)
		return true;
	if (policy & (0x1 << F2FS_IPU_SSR_UTIL) && f2fs_need_SSR(sbi) &&
			utilization(sbi) > SM_I(sbi)->min_ipu_util)
		return true;

	/*
	 * IPU for rewrite async pages
	 */
	if (policy & (0x1 << F2FS_IPU_ASYNC) &&
			fio && fio->op == REQ_OP_WRITE &&
			!(fio->op_flags & REQ_SYNC) &&
			!IS_ENCRYPTED(inode))
		return true;

	/* this is only set during fdatasync */
	if (policy & (0x1 << F2FS_IPU_FSYNC) &&
			is_inode_flag_set(inode, FI_NEED_IPU))
		return true;

	if (unlikely(fio && is_sbi_flag_set(sbi, SBI_CP_DISABLED) &&
			!f2fs_is_checkpointed_data(sbi, fio->old_blkaddr)))
		return true;

	return false;
}

bool f2fs_should_update_inplace(struct inode *inode, struct f2fs_io_info *fio)
{
	/* swap file is migrating in aligned write mode */
	if (is_inode_flag_set(inode, FI_ALIGNED_WRITE))
		return false;

	if (f2fs_is_pinned_file(inode))
		return true;

	/* if this is cold file, we should overwrite to avoid fragmentation */
	if (file_is_cold(inode))
		return true;

	return check_inplace_update_policy(inode, fio);
}

bool f2fs_should_update_outplace(struct inode *inode, struct f2fs_io_info *fio)
{
	struct f2fs_sb_info *sbi = F2FS_I_SB(inode);

	/* The below cases were checked when setting it. */
	if (f2fs_is_pinned_file(inode))
		return false;
	if (fio && is_sbi_flag_set(sbi, SBI_NEED_FSCK))
		return true;
	if (f2fs_lfs_mode(sbi))
		return true;
	if (S_ISDIR(inode->i_mode))
		return true;
	if (IS_NOQUOTA(inode))
		return true;
	if (f2fs_is_atomic_file(inode))
		return true;

	/* swap file is migrating in aligned write mode */
	if (is_inode_flag_set(inode, FI_ALIGNED_WRITE))
		return true;

	if (is_inode_flag_set(inode, FI_OPU_WRITE))
		return true;

	if (fio) {
		if (page_private_gcing(fio->page))
			return true;
		if (page_private_dummy(fio->page))
			return true;
		if (unlikely(is_sbi_flag_set(sbi, SBI_CP_DISABLED) &&
			f2fs_is_checkpointed_data(sbi, fio->old_blkaddr)))
			return true;
	}
	return false;
}

static inline bool need_inplace_update(struct f2fs_io_info *fio)
{
	struct inode *inode = fio->page->mapping->host;

	if (f2fs_should_update_outplace(inode, fio))
		return false;

	return f2fs_should_update_inplace(inode, fio);
}

int f2fs_do_write_data_page(struct f2fs_io_info *fio)
{
	struct page *page = fio->page;
	struct inode *inode = page->mapping->host;
	struct dnode_of_data dn;
	struct extent_info ei = {0, };
	struct node_info ni;
	bool ipu_force = false;
	int err = 0;

	/* Use COW inode to make dnode_of_data for atomic write */
	if (f2fs_is_atomic_file(inode))
		set_new_dnode(&dn, F2FS_I(inode)->cow_inode, NULL, NULL, 0);
	else
		set_new_dnode(&dn, inode, NULL, NULL, 0);

	if (need_inplace_update(fio) &&
			f2fs_lookup_extent_cache(inode, page->index, &ei)) {
		fio->old_blkaddr = ei.blk + page->index - ei.fofs;

		if (!f2fs_is_valid_blkaddr(fio->sbi, fio->old_blkaddr,
						DATA_GENERIC_ENHANCE))
			return -EFSCORRUPTED;

		ipu_force = true;
		fio->need_lock = LOCK_DONE;
		goto got_it;
	}

	/* Deadlock due to between page->lock and f2fs_lock_op */
	if (fio->need_lock == LOCK_REQ && !f2fs_trylock_op(fio->sbi))
		return -EAGAIN;

	err = f2fs_get_dnode_of_data(&dn, page->index, LOOKUP_NODE);
	if (err)
		goto out;

	fio->old_blkaddr = dn.data_blkaddr;

	/* This page is already truncated */
	if (fio->old_blkaddr == NULL_ADDR) {
		ClearPageUptodate(page);
		clear_page_private_gcing(page);
		goto out_writepage;
	}
got_it:
	if (__is_valid_data_blkaddr(fio->old_blkaddr) &&
		!f2fs_is_valid_blkaddr(fio->sbi, fio->old_blkaddr,
						DATA_GENERIC_ENHANCE)) {
		err = -EFSCORRUPTED;
		goto out_writepage;
	}

	/*
	 * If current allocation needs SSR,
	 * it had better in-place writes for updated data.
	 */
	if (ipu_force ||
		(__is_valid_data_blkaddr(fio->old_blkaddr) &&
					need_inplace_update(fio))) {
		err = f2fs_encrypt_one_page(fio);
		if (err)
			goto out_writepage;

		set_page_writeback(page);
		ClearPageError(page);
		f2fs_put_dnode(&dn);
		if (fio->need_lock == LOCK_REQ)
			f2fs_unlock_op(fio->sbi);
		err = f2fs_inplace_write_data(fio);
		if (err) {
			if (fscrypt_inode_uses_fs_layer_crypto(inode))
				fscrypt_finalize_bounce_page(&fio->encrypted_page);
			if (PageWriteback(page))
				end_page_writeback(page);
		} else {
			set_inode_flag(inode, FI_UPDATE_WRITE);
		}
		trace_f2fs_do_write_data_page(fio->page, IPU);
		return err;
	}

	if (fio->need_lock == LOCK_RETRY) {
		if (!f2fs_trylock_op(fio->sbi)) {
			err = -EAGAIN;
			goto out_writepage;
		}
		fio->need_lock = LOCK_REQ;
	}

	err = f2fs_get_node_info(fio->sbi, dn.nid, &ni, false);
	if (err)
		goto out_writepage;

	fio->version = ni.version;

	err = f2fs_encrypt_one_page(fio);
	if (err)
		goto out_writepage;

	set_page_writeback(page);
	ClearPageError(page);

	if (fio->compr_blocks && fio->old_blkaddr == COMPRESS_ADDR)
		f2fs_i_compr_blocks_update(inode, fio->compr_blocks - 1, false);

	/* LFS mode write path */
	f2fs_outplace_write_data(&dn, fio);
	trace_f2fs_do_write_data_page(page, OPU);
	set_inode_flag(inode, FI_APPEND_WRITE);
	if (page->index == 0)
		set_inode_flag(inode, FI_FIRST_BLOCK_WRITTEN);
out_writepage:
	f2fs_put_dnode(&dn);
out:
	if (fio->need_lock == LOCK_REQ)
		f2fs_unlock_op(fio->sbi);
	return err;
}

int f2fs_write_single_data_page(struct page *page, int *submitted,
				struct bio **bio,
				sector_t *last_block,
				struct writeback_control *wbc,
				enum iostat_type io_type,
				int compr_blocks,
				bool allow_balance)
{
	struct inode *inode = page->mapping->host;
	struct f2fs_sb_info *sbi = F2FS_I_SB(inode);
	loff_t i_size = i_size_read(inode);
	const pgoff_t end_index = ((unsigned long long)i_size)
							>> PAGE_SHIFT;
	loff_t psize = (loff_t)(page->index + 1) << PAGE_SHIFT;
	unsigned offset = 0;
	bool need_balance_fs = false;
	int err = 0;
	struct f2fs_io_info fio = {
		.sbi = sbi,
		.ino = inode->i_ino,
		.type = DATA,
		.op = REQ_OP_WRITE,
		.op_flags = wbc_to_write_flags(wbc),
		.old_blkaddr = NULL_ADDR,
		.page = page,
		.encrypted_page = NULL,
		.submitted = false,
		.compr_blocks = compr_blocks,
		.need_lock = LOCK_RETRY,
		.post_read = f2fs_post_read_required(inode),
		.io_type = io_type,
		.io_wbc = wbc,
		.bio = bio,
		.last_block = last_block,
	};

	trace_f2fs_writepage(page, DATA);

	/* we should bypass data pages to proceed the kworkder jobs */
	if (unlikely(f2fs_cp_error(sbi))) {
		mapping_set_error(page->mapping, -EIO);
		/*
		 * don't drop any dirty dentry pages for keeping lastest
		 * directory structure.
		 */
		if (S_ISDIR(inode->i_mode))
			goto redirty_out;
		goto out;
	}

	if (unlikely(is_sbi_flag_set(sbi, SBI_POR_DOING)))
		goto redirty_out;

	if (page->index < end_index ||
			f2fs_verity_in_progress(inode) ||
			compr_blocks)
		goto write;

	/*
	 * If the offset is out-of-range of file size,
	 * this page does not have to be written to disk.
	 */
	offset = i_size & (PAGE_SIZE - 1);
	if ((page->index >= end_index + 1) || !offset)
		goto out;

	zero_user_segment(page, offset, PAGE_SIZE);
write:
	if (f2fs_is_drop_cache(inode))
		goto out;

	/* Dentry/quota blocks are controlled by checkpoint */
	if (S_ISDIR(inode->i_mode) || IS_NOQUOTA(inode)) {
		/*
		 * We need to wait for node_write to avoid block allocation during
		 * checkpoint. This can only happen to quota writes which can cause
		 * the below discard race condition.
		 */
		if (IS_NOQUOTA(inode))
			f2fs_down_read(&sbi->node_write);

		fio.need_lock = LOCK_DONE;
		err = f2fs_do_write_data_page(&fio);

		if (IS_NOQUOTA(inode))
			f2fs_up_read(&sbi->node_write);

		goto done;
	}

	if (!wbc->for_reclaim)
		need_balance_fs = true;
	else if (has_not_enough_free_secs(sbi, 0, 0))
		goto redirty_out;
	else
		set_inode_flag(inode, FI_HOT_DATA);

	err = -EAGAIN;
	if (f2fs_has_inline_data(inode)) {
		err = f2fs_write_inline_data(inode, page);
		if (!err)
			goto out;
	}

	if (err == -EAGAIN) {
		err = f2fs_do_write_data_page(&fio);
		if (err == -EAGAIN) {
			fio.need_lock = LOCK_REQ;
			err = f2fs_do_write_data_page(&fio);
		}
	}

	if (err) {
		file_set_keep_isize(inode);
	} else {
		spin_lock(&F2FS_I(inode)->i_size_lock);
		if (F2FS_I(inode)->last_disk_size < psize)
			F2FS_I(inode)->last_disk_size = psize;
		spin_unlock(&F2FS_I(inode)->i_size_lock);
	}

done:
	if (err && err != -ENOENT)
		goto redirty_out;

out:
	inode_dec_dirty_pages(inode);
	if (err) {
		ClearPageUptodate(page);
		clear_page_private_gcing(page);
	}

	if (wbc->for_reclaim) {
		f2fs_submit_merged_write_cond(sbi, NULL, page, 0, DATA);
		clear_inode_flag(inode, FI_HOT_DATA);
		f2fs_remove_dirty_inode(inode);
		submitted = NULL;
	}
	unlock_page(page);
	if (!S_ISDIR(inode->i_mode) && !IS_NOQUOTA(inode) &&
			!F2FS_I(inode)->wb_task && allow_balance)
		f2fs_balance_fs(sbi, need_balance_fs);

	if (unlikely(f2fs_cp_error(sbi))) {
		f2fs_submit_merged_write(sbi, DATA);
		f2fs_submit_merged_ipu_write(sbi, bio, NULL);
		submitted = NULL;
	}

	if (submitted)
		*submitted = fio.submitted ? 1 : 0;

	return 0;

redirty_out:
	redirty_page_for_writepage(wbc, page);
	/*
	 * pageout() in MM traslates EAGAIN, so calls handle_write_error()
	 * -> mapping_set_error() -> set_bit(AS_EIO, ...).
	 * file_write_and_wait_range() will see EIO error, which is critical
	 * to return value of fsync() followed by atomic_write failure to user.
	 */
	if (!err || wbc->for_reclaim)
		return AOP_WRITEPAGE_ACTIVATE;
	unlock_page(page);
	return err;
}

static int f2fs_write_data_page(struct page *page,
					struct writeback_control *wbc)
{
#ifdef CONFIG_F2FS_FS_COMPRESSION
	struct inode *inode = page->mapping->host;

	if (unlikely(f2fs_cp_error(F2FS_I_SB(inode))))
		goto out;

	if (f2fs_compressed_file(inode)) {
		if (f2fs_is_compressed_cluster(inode, page->index)) {
			redirty_page_for_writepage(wbc, page);
			return AOP_WRITEPAGE_ACTIVATE;
		}
	}
out:
#endif

	return f2fs_write_single_data_page(page, NULL, NULL, NULL,
						wbc, FS_DATA_IO, 0, true);
}

/*
 * This function was copied from write_cche_pages from mm/page-writeback.c.
 * The major change is making write step of cold data page separately from
 * warm/hot data page.
 */
static int f2fs_write_cache_pages(struct address_space *mapping,
					struct writeback_control *wbc,
					enum iostat_type io_type)
{
	int ret = 0;
	int done = 0, retry = 0;
	struct page *pages[F2FS_ONSTACK_PAGES];
	struct f2fs_sb_info *sbi = F2FS_M_SB(mapping);
	struct bio *bio = NULL;
	sector_t last_block;
#ifdef CONFIG_F2FS_FS_COMPRESSION
	struct inode *inode = mapping->host;
	struct compress_ctx cc = {
		.inode = inode,
		.log_cluster_size = F2FS_I(inode)->i_log_cluster_size,
		.cluster_size = F2FS_I(inode)->i_cluster_size,
		.cluster_idx = NULL_CLUSTER,
		.rpages = NULL,
		.nr_rpages = 0,
		.cpages = NULL,
		.valid_nr_cpages = 0,
		.rbuf = NULL,
		.cbuf = NULL,
		.rlen = PAGE_SIZE * F2FS_I(inode)->i_cluster_size,
		.private = NULL,
	};
#endif
	int nr_pages;
	pgoff_t index;
	pgoff_t end;		/* Inclusive */
	pgoff_t done_index;
	int range_whole = 0;
	xa_mark_t tag;
	int nwritten = 0;
	int submitted = 0;
	int i;

	if (get_dirty_pages(mapping->host) <=
				SM_I(F2FS_M_SB(mapping))->min_hot_blocks)
		set_inode_flag(mapping->host, FI_HOT_DATA);
	else
		clear_inode_flag(mapping->host, FI_HOT_DATA);

	if (wbc->range_cyclic) {
		index = mapping->writeback_index; /* prev offset */
		end = -1;
	} else {
		index = wbc->range_start >> PAGE_SHIFT;
		end = wbc->range_end >> PAGE_SHIFT;
		if (wbc->range_start == 0 && wbc->range_end == LLONG_MAX)
			range_whole = 1;
	}
	if (wbc->sync_mode == WB_SYNC_ALL || wbc->tagged_writepages)
		tag = PAGECACHE_TAG_TOWRITE;
	else
		tag = PAGECACHE_TAG_DIRTY;
retry:
	retry = 0;
	if (wbc->sync_mode == WB_SYNC_ALL || wbc->tagged_writepages)
		tag_pages_for_writeback(mapping, index, end);
	done_index = index;
	while (!done && !retry && (index <= end)) {
		nr_pages = find_get_pages_range_tag(mapping, &index, end,
				tag, F2FS_ONSTACK_PAGES, pages);
		if (nr_pages == 0)
			break;

		for (i = 0; i < nr_pages; i++) {
			struct page *page = pages[i];
			bool need_readd;
readd:
			need_readd = false;
#ifdef CONFIG_F2FS_FS_COMPRESSION
			if (f2fs_compressed_file(inode)) {
				void *fsdata = NULL;
				struct page *pagep;
				int ret2;

				ret = f2fs_init_compress_ctx(&cc);
				if (ret) {
					done = 1;
					break;
				}

				if (!f2fs_cluster_can_merge_page(&cc,
								page->index)) {
					ret = f2fs_write_multi_pages(&cc,
						&submitted, wbc, io_type);
					if (!ret)
						need_readd = true;
					goto result;
				}

				if (unlikely(f2fs_cp_error(sbi)))
					goto lock_page;

				if (!f2fs_cluster_is_empty(&cc))
					goto lock_page;

				if (f2fs_all_cluster_page_ready(&cc,
					pages, i, nr_pages, true))
					goto lock_page;

				ret2 = f2fs_prepare_compress_overwrite(
							inode, &pagep,
							page->index, &fsdata);
				if (ret2 < 0) {
					ret = ret2;
					done = 1;
					break;
				} else if (ret2 &&
					(!f2fs_compress_write_end(inode,
						fsdata, page->index, 1) ||
					 !f2fs_all_cluster_page_ready(&cc,
						pages, i, nr_pages, false))) {
					retry = 1;
					break;
				}
			}
#endif
			/* give a priority to WB_SYNC threads */
			if (atomic_read(&sbi->wb_sync_req[DATA]) &&
					wbc->sync_mode == WB_SYNC_NONE) {
				done = 1;
				break;
			}
#ifdef CONFIG_F2FS_FS_COMPRESSION
lock_page:
#endif
			done_index = page->index;
retry_write:
			lock_page(page);

			if (unlikely(page->mapping != mapping)) {
continue_unlock:
				unlock_page(page);
				continue;
			}

			if (!PageDirty(page)) {
				/* someone wrote it for us */
				goto continue_unlock;
			}

			if (PageWriteback(page)) {
				if (wbc->sync_mode != WB_SYNC_NONE)
					f2fs_wait_on_page_writeback(page,
							DATA, true, true);
				else
					goto continue_unlock;
			}

			if (!clear_page_dirty_for_io(page))
				goto continue_unlock;

#ifdef CONFIG_F2FS_FS_COMPRESSION
			if (f2fs_compressed_file(inode)) {
				get_page(page);
				f2fs_compress_ctx_add_page(&cc, page);
				continue;
			}
#endif
			ret = f2fs_write_single_data_page(page, &submitted,
					&bio, &last_block, wbc, io_type,
					0, true);
			if (ret == AOP_WRITEPAGE_ACTIVATE)
				unlock_page(page);
#ifdef CONFIG_F2FS_FS_COMPRESSION
result:
#endif
			nwritten += submitted;
			wbc->nr_to_write -= submitted;

			if (unlikely(ret)) {
				/*
				 * keep nr_to_write, since vfs uses this to
				 * get # of written pages.
				 */
				if (ret == AOP_WRITEPAGE_ACTIVATE) {
					ret = 0;
					goto next;
				} else if (ret == -EAGAIN) {
					ret = 0;
					if (wbc->sync_mode == WB_SYNC_ALL) {
						f2fs_io_schedule_timeout(
							DEFAULT_IO_TIMEOUT);
						goto retry_write;
					}
					goto next;
				}
				done_index = page->index + 1;
				done = 1;
				break;
			}

			if (wbc->nr_to_write <= 0 &&
					wbc->sync_mode == WB_SYNC_NONE) {
				done = 1;
				break;
			}
next:
			if (need_readd)
				goto readd;
		}
		release_pages(pages, nr_pages);
		cond_resched();
	}
#ifdef CONFIG_F2FS_FS_COMPRESSION
	/* flush remained pages in compress cluster */
	if (f2fs_compressed_file(inode) && !f2fs_cluster_is_empty(&cc)) {
		ret = f2fs_write_multi_pages(&cc, &submitted, wbc, io_type);
		nwritten += submitted;
		wbc->nr_to_write -= submitted;
		if (ret) {
			done = 1;
			retry = 0;
		}
	}
	if (f2fs_compressed_file(inode))
		f2fs_destroy_compress_ctx(&cc, false);
#endif
	if (retry) {
		index = 0;
		end = -1;
		goto retry;
	}
	if (wbc->range_cyclic && !done)
		done_index = 0;
	if (wbc->range_cyclic || (range_whole && wbc->nr_to_write > 0))
		mapping->writeback_index = done_index;

	if (nwritten)
		f2fs_submit_merged_write_cond(F2FS_M_SB(mapping), mapping->host,
								NULL, 0, DATA);
	/* submit cached bio of IPU write */
	if (bio)
		f2fs_submit_merged_ipu_write(sbi, &bio, NULL);

	return ret;
}

static inline bool __should_serialize_io(struct inode *inode,
					struct writeback_control *wbc)
{
	/* to avoid deadlock in path of data flush */
	if (F2FS_I(inode)->wb_task)
		return false;

	if (!S_ISREG(inode->i_mode))
		return false;
	if (IS_NOQUOTA(inode))
		return false;

	if (f2fs_need_compress_data(inode))
		return true;
	if (wbc->sync_mode != WB_SYNC_ALL)
		return true;
	if (get_dirty_pages(inode) >= SM_I(F2FS_I_SB(inode))->min_seq_blocks)
		return true;
	return false;
}

static int __f2fs_write_data_pages(struct address_space *mapping,
						struct writeback_control *wbc,
						enum iostat_type io_type)
{
	struct inode *inode = mapping->host;
	struct f2fs_sb_info *sbi = F2FS_I_SB(inode);
	struct blk_plug plug;
	int ret;
	bool locked = false;

	/* deal with chardevs and other special file */
	if (!mapping->a_ops->writepage)
		return 0;

	/* skip writing if there is no dirty page in this inode */
	if (!get_dirty_pages(inode) && wbc->sync_mode == WB_SYNC_NONE)
		return 0;

	/* during POR, we don't need to trigger writepage at all. */
	if (unlikely(is_sbi_flag_set(sbi, SBI_POR_DOING)))
		goto skip_write;

	if ((S_ISDIR(inode->i_mode) || IS_NOQUOTA(inode)) &&
			wbc->sync_mode == WB_SYNC_NONE &&
			get_dirty_pages(inode) < nr_pages_to_skip(sbi, DATA) &&
			f2fs_available_free_memory(sbi, DIRTY_DENTS))
		goto skip_write;

	/* skip writing in file defragment preparing stage */
	if (is_inode_flag_set(inode, FI_SKIP_WRITES))
		goto skip_write;

	trace_f2fs_writepages(mapping->host, wbc, DATA);

	/* to avoid spliting IOs due to mixed WB_SYNC_ALL and WB_SYNC_NONE */
	if (wbc->sync_mode == WB_SYNC_ALL)
		atomic_inc(&sbi->wb_sync_req[DATA]);
	else if (atomic_read(&sbi->wb_sync_req[DATA])) {
		/* to avoid potential deadlock */
		if (current->plug)
			blk_finish_plug(current->plug);
		goto skip_write;
	}

	if (__should_serialize_io(inode, wbc)) {
		mutex_lock(&sbi->writepages);
		locked = true;
	}

	blk_start_plug(&plug);
	ret = f2fs_write_cache_pages(mapping, wbc, io_type);
	blk_finish_plug(&plug);

	if (locked)
		mutex_unlock(&sbi->writepages);

	if (wbc->sync_mode == WB_SYNC_ALL)
		atomic_dec(&sbi->wb_sync_req[DATA]);
	/*
	 * if some pages were truncated, we cannot guarantee its mapping->host
	 * to detect pending bios.
	 */

	f2fs_remove_dirty_inode(inode);
	return ret;

skip_write:
	wbc->pages_skipped += get_dirty_pages(inode);
	trace_f2fs_writepages(mapping->host, wbc, DATA);
	return 0;
}

static int f2fs_write_data_pages(struct address_space *mapping,
			    struct writeback_control *wbc)
{
	struct inode *inode = mapping->host;

	return __f2fs_write_data_pages(mapping, wbc,
			F2FS_I(inode)->cp_task == current ?
			FS_CP_DATA_IO : FS_DATA_IO);
}

void f2fs_write_failed(struct inode *inode, loff_t to)
{
	loff_t i_size = i_size_read(inode);

	if (IS_NOQUOTA(inode))
		return;

	/* In the fs-verity case, f2fs_end_enable_verity() does the truncate */
	if (to > i_size && !f2fs_verity_in_progress(inode)) {
		f2fs_down_write(&F2FS_I(inode)->i_gc_rwsem[WRITE]);
		filemap_invalidate_lock(inode->i_mapping);

		truncate_pagecache(inode, i_size);
		f2fs_truncate_blocks(inode, i_size, true);

		filemap_invalidate_unlock(inode->i_mapping);
		f2fs_up_write(&F2FS_I(inode)->i_gc_rwsem[WRITE]);
	}
}

static int prepare_write_begin(struct f2fs_sb_info *sbi,
			struct page *page, loff_t pos, unsigned len,
			block_t *blk_addr, bool *node_changed)
{
	struct inode *inode = page->mapping->host;
	pgoff_t index = page->index;
	struct dnode_of_data dn;
	struct page *ipage;
	bool locked = false;
	struct extent_info ei = {0, };
	int err = 0;
	int flag;

	/*
	 * If a whole page is being written and we already preallocated all the
	 * blocks, then there is no need to get a block address now.
	 */
	if (len == PAGE_SIZE && is_inode_flag_set(inode, FI_PREALLOCATED_ALL))
		return 0;

	/* f2fs_lock_op avoids race between write CP and convert_inline_page */
	if (f2fs_has_inline_data(inode) && pos + len > MAX_INLINE_DATA(inode))
		flag = F2FS_GET_BLOCK_DEFAULT;
	else
		flag = F2FS_GET_BLOCK_PRE_AIO;

	if (f2fs_has_inline_data(inode) ||
			(pos & PAGE_MASK) >= i_size_read(inode)) {
		f2fs_do_map_lock(sbi, flag, true);
		locked = true;
	}

restart:
	/* check inline_data */
	ipage = f2fs_get_node_page(sbi, inode->i_ino);
	if (IS_ERR(ipage)) {
		err = PTR_ERR(ipage);
		goto unlock_out;
	}

	set_new_dnode(&dn, inode, ipage, ipage, 0);

	if (f2fs_has_inline_data(inode)) {
		if (pos + len <= MAX_INLINE_DATA(inode)) {
			f2fs_do_read_inline_data(page, ipage);
			set_inode_flag(inode, FI_DATA_EXIST);
			if (inode->i_nlink)
				set_page_private_inline(ipage);
		} else {
			err = f2fs_convert_inline_page(&dn, page);
			if (err)
				goto out;
			if (dn.data_blkaddr == NULL_ADDR)
				err = f2fs_get_block(&dn, index);
		}
	} else if (locked) {
		err = f2fs_get_block(&dn, index);
	} else {
		if (f2fs_lookup_extent_cache(inode, index, &ei)) {
			dn.data_blkaddr = ei.blk + index - ei.fofs;
		} else {
			/* hole case */
			err = f2fs_get_dnode_of_data(&dn, index, LOOKUP_NODE);
			if (err || dn.data_blkaddr == NULL_ADDR) {
				f2fs_put_dnode(&dn);
				f2fs_do_map_lock(sbi, F2FS_GET_BLOCK_PRE_AIO,
								true);
				WARN_ON(flag != F2FS_GET_BLOCK_PRE_AIO);
				locked = true;
				goto restart;
			}
		}
	}

	/* convert_inline_page can make node_changed */
	*blk_addr = dn.data_blkaddr;
	*node_changed = dn.node_changed;
out:
	f2fs_put_dnode(&dn);
unlock_out:
	if (locked)
		f2fs_do_map_lock(sbi, flag, false);
	return err;
}

static int __find_data_block(struct inode *inode, pgoff_t index,
				block_t *blk_addr)
{
	struct dnode_of_data dn;
	struct page *ipage;
	struct extent_info ei = {0, };
	int err = 0;

	ipage = f2fs_get_node_page(F2FS_I_SB(inode), inode->i_ino);
	if (IS_ERR(ipage))
		return PTR_ERR(ipage);

	set_new_dnode(&dn, inode, ipage, ipage, 0);

	if (f2fs_lookup_extent_cache(inode, index, &ei)) {
		dn.data_blkaddr = ei.blk + index - ei.fofs;
	} else {
		/* hole case */
		err = f2fs_get_dnode_of_data(&dn, index, LOOKUP_NODE);
		if (err) {
			dn.data_blkaddr = NULL_ADDR;
			err = 0;
		}
	}
	*blk_addr = dn.data_blkaddr;
	f2fs_put_dnode(&dn);
	return err;
}

static int __reserve_data_block(struct inode *inode, pgoff_t index,
				block_t *blk_addr, bool *node_changed)
{
	struct f2fs_sb_info *sbi = F2FS_I_SB(inode);
	struct dnode_of_data dn;
	struct page *ipage;
	int err = 0;

	f2fs_do_map_lock(sbi, F2FS_GET_BLOCK_PRE_AIO, true);

	ipage = f2fs_get_node_page(sbi, inode->i_ino);
	if (IS_ERR(ipage)) {
		err = PTR_ERR(ipage);
		goto unlock_out;
	}
	set_new_dnode(&dn, inode, ipage, ipage, 0);

	err = f2fs_get_block(&dn, index);

	*blk_addr = dn.data_blkaddr;
	*node_changed = dn.node_changed;
	f2fs_put_dnode(&dn);

unlock_out:
	f2fs_do_map_lock(sbi, F2FS_GET_BLOCK_PRE_AIO, false);
	return err;
}

static int prepare_atomic_write_begin(struct f2fs_sb_info *sbi,
			struct page *page, loff_t pos, unsigned int len,
			block_t *blk_addr, bool *node_changed)
{
	struct inode *inode = page->mapping->host;
	struct inode *cow_inode = F2FS_I(inode)->cow_inode;
	pgoff_t index = page->index;
	int err = 0;
	block_t ori_blk_addr = NULL_ADDR;

	/* If pos is beyond the end of file, reserve a new block in COW inode */
	if ((pos & PAGE_MASK) >= i_size_read(inode))
		goto reserve_block;

	/* Look for the block in COW inode first */
	err = __find_data_block(cow_inode, index, blk_addr);
	if (err)
		return err;
	else if (*blk_addr != NULL_ADDR)
		return 0;

	/* Look for the block in the original inode */
	err = __find_data_block(inode, index, &ori_blk_addr);
	if (err)
		return err;

reserve_block:
	/* Finally, we should reserve a new block in COW inode for the update */
	err = __reserve_data_block(cow_inode, index, blk_addr, node_changed);
	if (err)
		return err;
	inc_atomic_write_cnt(inode);

	if (ori_blk_addr != NULL_ADDR)
		*blk_addr = ori_blk_addr;
	return 0;
}

static int f2fs_write_begin(struct file *file, struct address_space *mapping,
		loff_t pos, unsigned len, struct page **pagep, void **fsdata)
{
	struct inode *inode = mapping->host;
	struct f2fs_sb_info *sbi = F2FS_I_SB(inode);
	struct page *page = NULL;
	pgoff_t index = ((unsigned long long) pos) >> PAGE_SHIFT;
	bool need_balance = false;
	block_t blkaddr = NULL_ADDR;
	int err = 0;

	trace_f2fs_write_begin(inode, pos, len);

	if (!f2fs_is_checkpoint_ready(sbi)) {
		err = -ENOSPC;
		goto fail;
	}

	/*
	 * We should check this at this moment to avoid deadlock on inode page
	 * and #0 page. The locking rule for inline_data conversion should be:
	 * lock_page(page #0) -> lock_page(inode_page)
	 */
	if (index != 0) {
		err = f2fs_convert_inline_inode(inode);
		if (err)
			goto fail;
	}

#ifdef CONFIG_F2FS_FS_COMPRESSION
	if (f2fs_compressed_file(inode)) {
		int ret;

		*fsdata = NULL;

		if (len == PAGE_SIZE && !(f2fs_is_atomic_file(inode)))
			goto repeat;

		ret = f2fs_prepare_compress_overwrite(inode, pagep,
							index, fsdata);
		if (ret < 0) {
			err = ret;
			goto fail;
		} else if (ret) {
			return 0;
		}
	}
#endif

repeat:
	/*
	 * Do not use grab_cache_page_write_begin() to avoid deadlock due to
	 * wait_for_stable_page. Will wait that below with our IO control.
	 */
	page = f2fs_pagecache_get_page(mapping, index,
				FGP_LOCK | FGP_WRITE | FGP_CREAT, GFP_NOFS);
	if (!page) {
		err = -ENOMEM;
		goto fail;
	}

	/* TODO: cluster can be compressed due to race with .writepage */

	*pagep = page;

	if (f2fs_is_atomic_file(inode))
		err = prepare_atomic_write_begin(sbi, page, pos, len,
					&blkaddr, &need_balance);
	else
		err = prepare_write_begin(sbi, page, pos, len,
					&blkaddr, &need_balance);
	if (err)
		goto fail;

	if (need_balance && !IS_NOQUOTA(inode) &&
			has_not_enough_free_secs(sbi, 0, 0)) {
		unlock_page(page);
		f2fs_balance_fs(sbi, true);
		lock_page(page);
		if (page->mapping != mapping) {
			/* The page got truncated from under us */
			f2fs_put_page(page, 1);
			goto repeat;
		}
	}

	f2fs_wait_on_page_writeback(page, DATA, false, true);

	if (len == PAGE_SIZE || PageUptodate(page))
		return 0;

	if (!(pos & (PAGE_SIZE - 1)) && (pos + len) >= i_size_read(inode) &&
	    !f2fs_verity_in_progress(inode)) {
		zero_user_segment(page, len, PAGE_SIZE);
		return 0;
	}

	if (blkaddr == NEW_ADDR) {
		zero_user_segment(page, 0, PAGE_SIZE);
		SetPageUptodate(page);
	} else {
		if (!f2fs_is_valid_blkaddr(sbi, blkaddr,
				DATA_GENERIC_ENHANCE_READ)) {
			err = -EFSCORRUPTED;
			goto fail;
		}
		err = f2fs_submit_page_read(inode, page, blkaddr, 0, true);
		if (err)
			goto fail;

		lock_page(page);
		if (unlikely(page->mapping != mapping)) {
			f2fs_put_page(page, 1);
			goto repeat;
		}
		if (unlikely(!PageUptodate(page))) {
			err = -EIO;
			goto fail;
		}
	}
	return 0;

fail:
	f2fs_put_page(page, 1);
	f2fs_write_failed(inode, pos + len);
	return err;
}

static int f2fs_write_end(struct file *file,
			struct address_space *mapping,
			loff_t pos, unsigned len, unsigned copied,
			struct page *page, void *fsdata)
{
	struct inode *inode = page->mapping->host;

	trace_f2fs_write_end(inode, pos, len, copied);

	/*
	 * This should be come from len == PAGE_SIZE, and we expect copied
	 * should be PAGE_SIZE. Otherwise, we treat it with zero copied and
	 * let generic_perform_write() try to copy data again through copied=0.
	 */
	if (!PageUptodate(page)) {
		if (unlikely(copied != len))
			copied = 0;
		else
			SetPageUptodate(page);
	}

#ifdef CONFIG_F2FS_FS_COMPRESSION
	/* overwrite compressed file */
	if (f2fs_compressed_file(inode) && fsdata) {
		f2fs_compress_write_end(inode, fsdata, page->index, copied);
		f2fs_update_time(F2FS_I_SB(inode), REQ_TIME);

		if (pos + copied > i_size_read(inode) &&
				!f2fs_verity_in_progress(inode))
			f2fs_i_size_write(inode, pos + copied);
		return copied;
	}
#endif

	if (!copied)
		goto unlock_out;

	set_page_dirty(page);

	if (pos + copied > i_size_read(inode) &&
	    !f2fs_verity_in_progress(inode)) {
		f2fs_i_size_write(inode, pos + copied);
		if (f2fs_is_atomic_file(inode))
			f2fs_i_size_write(F2FS_I(inode)->cow_inode,
					pos + copied);
	}
unlock_out:
	f2fs_put_page(page, 1);
	f2fs_update_time(F2FS_I_SB(inode), REQ_TIME);
	return copied;
}

void f2fs_invalidate_folio(struct folio *folio, size_t offset, size_t length)
{
	struct inode *inode = folio->mapping->host;
	struct f2fs_sb_info *sbi = F2FS_I_SB(inode);

	if (inode->i_ino >= F2FS_ROOT_INO(sbi) &&
				(offset || length != folio_size(folio)))
		return;

	if (folio_test_dirty(folio)) {
		if (inode->i_ino == F2FS_META_INO(sbi)) {
			dec_page_count(sbi, F2FS_DIRTY_META);
		} else if (inode->i_ino == F2FS_NODE_INO(sbi)) {
			dec_page_count(sbi, F2FS_DIRTY_NODES);
		} else {
			inode_dec_dirty_pages(inode);
			f2fs_remove_dirty_inode(inode);
		}
	}

	clear_page_private_gcing(&folio->page);

	if (test_opt(sbi, COMPRESS_CACHE) &&
			inode->i_ino == F2FS_COMPRESS_INO(sbi))
		clear_page_private_data(&folio->page);

	folio_detach_private(folio);
}

bool f2fs_release_folio(struct folio *folio, gfp_t wait)
{
	struct f2fs_sb_info *sbi;

	/* If this is dirty folio, keep private data */
	if (folio_test_dirty(folio))
		return false;

	sbi = F2FS_M_SB(folio->mapping);
	if (test_opt(sbi, COMPRESS_CACHE)) {
		struct inode *inode = folio->mapping->host;

		if (inode->i_ino == F2FS_COMPRESS_INO(sbi))
			clear_page_private_data(&folio->page);
	}

	clear_page_private_gcing(&folio->page);

	folio_detach_private(folio);
	return true;
}

static bool f2fs_dirty_data_folio(struct address_space *mapping,
		struct folio *folio)
{
	struct inode *inode = mapping->host;

	trace_f2fs_set_page_dirty(&folio->page, DATA);

	if (!folio_test_uptodate(folio))
		folio_mark_uptodate(folio);
	BUG_ON(folio_test_swapcache(folio));

	if (!folio_test_dirty(folio)) {
		filemap_dirty_folio(mapping, folio);
		f2fs_update_dirty_folio(inode, folio);
		return true;
	}
	return false;
}


static sector_t f2fs_bmap_compress(struct inode *inode, sector_t block)
{
#ifdef CONFIG_F2FS_FS_COMPRESSION
	struct dnode_of_data dn;
	sector_t start_idx, blknr = 0;
	int ret;

	start_idx = round_down(block, F2FS_I(inode)->i_cluster_size);

	set_new_dnode(&dn, inode, NULL, NULL, 0);
	ret = f2fs_get_dnode_of_data(&dn, start_idx, LOOKUP_NODE);
	if (ret)
		return 0;

	if (dn.data_blkaddr != COMPRESS_ADDR) {
		dn.ofs_in_node += block - start_idx;
		blknr = f2fs_data_blkaddr(&dn);
		if (!__is_valid_data_blkaddr(blknr))
			blknr = 0;
	}

	f2fs_put_dnode(&dn);
	return blknr;
#else
	return 0;
#endif
}


static sector_t f2fs_bmap(struct address_space *mapping, sector_t block)
{
	struct inode *inode = mapping->host;
	sector_t blknr = 0;

	if (f2fs_has_inline_data(inode))
		goto out;

	/* make sure allocating whole blocks */
	if (mapping_tagged(mapping, PAGECACHE_TAG_DIRTY))
		filemap_write_and_wait(mapping);

	/* Block number less than F2FS MAX BLOCKS */
	if (unlikely(block >= max_file_blocks(inode)))
		goto out;

	if (f2fs_compressed_file(inode)) {
		blknr = f2fs_bmap_compress(inode, block);
	} else {
		struct f2fs_map_blocks map;

		memset(&map, 0, sizeof(map));
		map.m_lblk = block;
		map.m_len = 1;
		map.m_next_pgofs = NULL;
		map.m_seg_type = NO_CHECK_TYPE;

		if (!f2fs_map_blocks(inode, &map, 0, F2FS_GET_BLOCK_BMAP))
			blknr = map.m_pblk;
	}
out:
	trace_f2fs_bmap(inode, block, blknr);
	return blknr;
}

#ifdef CONFIG_SWAP
static int f2fs_migrate_blocks(struct inode *inode, block_t start_blk,
							unsigned int blkcnt)
{
	struct f2fs_sb_info *sbi = F2FS_I_SB(inode);
	unsigned int blkofs;
	unsigned int blk_per_sec = BLKS_PER_SEC(sbi);
	unsigned int secidx = start_blk / blk_per_sec;
	unsigned int end_sec = secidx + blkcnt / blk_per_sec;
	int ret = 0;

	f2fs_down_write(&F2FS_I(inode)->i_gc_rwsem[WRITE]);
	filemap_invalidate_lock(inode->i_mapping);

	set_inode_flag(inode, FI_ALIGNED_WRITE);
	set_inode_flag(inode, FI_OPU_WRITE);

	for (; secidx < end_sec; secidx++) {
		f2fs_down_write(&sbi->pin_sem);

		f2fs_lock_op(sbi);
		f2fs_allocate_new_section(sbi, CURSEG_COLD_DATA_PINNED, false);
		f2fs_unlock_op(sbi);

		set_inode_flag(inode, FI_SKIP_WRITES);

		for (blkofs = 0; blkofs < blk_per_sec; blkofs++) {
			struct page *page;
			unsigned int blkidx = secidx * blk_per_sec + blkofs;

			page = f2fs_get_lock_data_page(inode, blkidx, true);
			if (IS_ERR(page)) {
				f2fs_up_write(&sbi->pin_sem);
				ret = PTR_ERR(page);
				goto done;
			}

			set_page_dirty(page);
			f2fs_put_page(page, 1);
		}

		clear_inode_flag(inode, FI_SKIP_WRITES);

		ret = filemap_fdatawrite(inode->i_mapping);

		f2fs_up_write(&sbi->pin_sem);

		if (ret)
			break;
	}

done:
	clear_inode_flag(inode, FI_SKIP_WRITES);
	clear_inode_flag(inode, FI_OPU_WRITE);
	clear_inode_flag(inode, FI_ALIGNED_WRITE);

	filemap_invalidate_unlock(inode->i_mapping);
	f2fs_up_write(&F2FS_I(inode)->i_gc_rwsem[WRITE]);

	return ret;
}

static int check_swap_activate(struct swap_info_struct *sis,
				struct file *swap_file, sector_t *span)
{
	struct address_space *mapping = swap_file->f_mapping;
	struct inode *inode = mapping->host;
	struct f2fs_sb_info *sbi = F2FS_I_SB(inode);
	sector_t cur_lblock;
	sector_t last_lblock;
	sector_t pblock;
	sector_t lowest_pblock = -1;
	sector_t highest_pblock = 0;
	int nr_extents = 0;
	unsigned long nr_pblocks;
	unsigned int blks_per_sec = BLKS_PER_SEC(sbi);
	unsigned int sec_blks_mask = BLKS_PER_SEC(sbi) - 1;
	unsigned int not_aligned = 0;
	int ret = 0;

	/*
	 * Map all the blocks into the extent list.  This code doesn't try
	 * to be very smart.
	 */
	cur_lblock = 0;
	last_lblock = bytes_to_blks(inode, i_size_read(inode));

	while (cur_lblock < last_lblock && cur_lblock < sis->max) {
		struct f2fs_map_blocks map;
retry:
		cond_resched();

		memset(&map, 0, sizeof(map));
		map.m_lblk = cur_lblock;
		map.m_len = last_lblock - cur_lblock;
		map.m_next_pgofs = NULL;
		map.m_next_extent = NULL;
		map.m_seg_type = NO_CHECK_TYPE;
		map.m_may_create = false;

		ret = f2fs_map_blocks(inode, &map, 0, F2FS_GET_BLOCK_FIEMAP);
		if (ret)
			goto out;

		/* hole */
		if (!(map.m_flags & F2FS_MAP_FLAGS)) {
			f2fs_err(sbi, "Swapfile has holes");
			ret = -EINVAL;
			goto out;
		}

		pblock = map.m_pblk;
		nr_pblocks = map.m_len;

		if ((pblock - SM_I(sbi)->main_blkaddr) & sec_blks_mask ||
				nr_pblocks & sec_blks_mask) {
			not_aligned++;

			nr_pblocks = roundup(nr_pblocks, blks_per_sec);
			if (cur_lblock + nr_pblocks > sis->max)
				nr_pblocks -= blks_per_sec;

			if (!nr_pblocks) {
				/* this extent is last one */
				nr_pblocks = map.m_len;
				f2fs_warn(sbi, "Swapfile: last extent is not aligned to section");
				goto next;
			}

			ret = f2fs_migrate_blocks(inode, cur_lblock,
							nr_pblocks);
			if (ret)
				goto out;
			goto retry;
		}
next:
		if (cur_lblock + nr_pblocks >= sis->max)
			nr_pblocks = sis->max - cur_lblock;

		if (cur_lblock) {	/* exclude the header page */
			if (pblock < lowest_pblock)
				lowest_pblock = pblock;
			if (pblock + nr_pblocks - 1 > highest_pblock)
				highest_pblock = pblock + nr_pblocks - 1;
		}

		/*
		 * We found a PAGE_SIZE-length, PAGE_SIZE-aligned run of blocks
		 */
		ret = add_swap_extent(sis, cur_lblock, nr_pblocks, pblock);
		if (ret < 0)
			goto out;
		nr_extents += ret;
		cur_lblock += nr_pblocks;
	}
	ret = nr_extents;
	*span = 1 + highest_pblock - lowest_pblock;
	if (cur_lblock == 0)
		cur_lblock = 1;	/* force Empty message */
	sis->max = cur_lblock;
	sis->pages = cur_lblock - 1;
	sis->highest_bit = cur_lblock - 1;
out:
	if (not_aligned)
		f2fs_warn(sbi, "Swapfile (%u) is not align to section: 1) creat(), 2) ioctl(F2FS_IOC_SET_PIN_FILE), 3) fallocate(%u * N)",
			  not_aligned, blks_per_sec * F2FS_BLKSIZE);
	return ret;
}

static int f2fs_swap_activate(struct swap_info_struct *sis, struct file *file,
				sector_t *span)
{
	struct inode *inode = file_inode(file);
	int ret;

	if (!S_ISREG(inode->i_mode))
		return -EINVAL;

	if (f2fs_readonly(F2FS_I_SB(inode)->sb))
		return -EROFS;

	if (f2fs_lfs_mode(F2FS_I_SB(inode))) {
		f2fs_err(F2FS_I_SB(inode),
			"Swapfile not supported in LFS mode");
		return -EINVAL;
	}

	ret = f2fs_convert_inline_inode(inode);
	if (ret)
		return ret;

	if (!f2fs_disable_compressed_file(inode))
		return -EINVAL;

	f2fs_precache_extents(inode);

	ret = check_swap_activate(sis, file, span);
	if (ret < 0)
		return ret;

	set_inode_flag(inode, FI_PIN_FILE);
	f2fs_update_time(F2FS_I_SB(inode), REQ_TIME);
	return ret;
}

static void f2fs_swap_deactivate(struct file *file)
{
	struct inode *inode = file_inode(file);

	clear_inode_flag(inode, FI_PIN_FILE);
}
#else
static int f2fs_swap_activate(struct swap_info_struct *sis, struct file *file,
				sector_t *span)
{
	return -EOPNOTSUPP;
}

static void f2fs_swap_deactivate(struct file *file)
{
}
#endif

const struct address_space_operations f2fs_dblock_aops = {
	.read_folio	= f2fs_read_data_folio,
	.readahead	= f2fs_readahead,
	.writepage	= f2fs_write_data_page,
	.writepages	= f2fs_write_data_pages,
	.write_begin	= f2fs_write_begin,
	.write_end	= f2fs_write_end,
	.dirty_folio	= f2fs_dirty_data_folio,
	.migrate_folio	= filemap_migrate_folio,
	.invalidate_folio = f2fs_invalidate_folio,
	.release_folio	= f2fs_release_folio,
	.direct_IO	= noop_direct_IO,
	.bmap		= f2fs_bmap,
	.swap_activate  = f2fs_swap_activate,
	.swap_deactivate = f2fs_swap_deactivate,
};

void f2fs_clear_page_cache_dirty_tag(struct page *page)
{
	struct address_space *mapping = page_mapping(page);
	unsigned long flags;

	xa_lock_irqsave(&mapping->i_pages, flags);
	__xa_clear_mark(&mapping->i_pages, page_index(page),
						PAGECACHE_TAG_DIRTY);
	xa_unlock_irqrestore(&mapping->i_pages, flags);
}

int __init f2fs_init_post_read_processing(void)
{
	bio_post_read_ctx_cache =
		kmem_cache_create("f2fs_bio_post_read_ctx",
				  sizeof(struct bio_post_read_ctx), 0, 0, NULL);
	if (!bio_post_read_ctx_cache)
		goto fail;
	bio_post_read_ctx_pool =
		mempool_create_slab_pool(NUM_PREALLOC_POST_READ_CTXS,
					 bio_post_read_ctx_cache);
	if (!bio_post_read_ctx_pool)
		goto fail_free_cache;
	return 0;

fail_free_cache:
	kmem_cache_destroy(bio_post_read_ctx_cache);
fail:
	return -ENOMEM;
}

void f2fs_destroy_post_read_processing(void)
{
	mempool_destroy(bio_post_read_ctx_pool);
	kmem_cache_destroy(bio_post_read_ctx_cache);
}

int f2fs_init_post_read_wq(struct f2fs_sb_info *sbi)
{
	if (!f2fs_sb_has_encrypt(sbi) &&
		!f2fs_sb_has_verity(sbi) &&
		!f2fs_sb_has_compression(sbi))
		return 0;

	sbi->post_read_wq = alloc_workqueue("f2fs_post_read_wq",
						 WQ_UNBOUND | WQ_HIGHPRI,
						 num_online_cpus());
	if (!sbi->post_read_wq)
		return -ENOMEM;
	return 0;
}

void f2fs_destroy_post_read_wq(struct f2fs_sb_info *sbi)
{
	if (sbi->post_read_wq)
		destroy_workqueue(sbi->post_read_wq);
}

int __init f2fs_init_bio_entry_cache(void)
{
	bio_entry_slab = f2fs_kmem_cache_create("f2fs_bio_entry_slab",
			sizeof(struct bio_entry));
	if (!bio_entry_slab)
		return -ENOMEM;
	return 0;
}

void f2fs_destroy_bio_entry_cache(void)
{
	kmem_cache_destroy(bio_entry_slab);
}

static int f2fs_iomap_begin(struct inode *inode, loff_t offset, loff_t length,
			    unsigned int flags, struct iomap *iomap,
			    struct iomap *srcmap)
{
	struct f2fs_map_blocks map = {};
	pgoff_t next_pgofs = 0;
	int err;

	map.m_lblk = bytes_to_blks(inode, offset);
	map.m_len = bytes_to_blks(inode, offset + length - 1) - map.m_lblk + 1;
	map.m_next_pgofs = &next_pgofs;
	map.m_seg_type = f2fs_rw_hint_to_seg_type(inode->i_write_hint);
	if (flags & IOMAP_WRITE)
		map.m_may_create = true;

	err = f2fs_map_blocks(inode, &map, flags & IOMAP_WRITE,
			      F2FS_GET_BLOCK_DIO);
	if (err)
		return err;

	iomap->offset = blks_to_bytes(inode, map.m_lblk);

	/*
	 * When inline encryption is enabled, sometimes I/O to an encrypted file
	 * has to be broken up to guarantee DUN contiguity.  Handle this by
	 * limiting the length of the mapping returned.
	 */
	map.m_len = fscrypt_limit_io_blocks(inode, map.m_lblk, map.m_len);

	if (map.m_flags & (F2FS_MAP_MAPPED | F2FS_MAP_UNWRITTEN)) {
		iomap->length = blks_to_bytes(inode, map.m_len);
		if (map.m_flags & F2FS_MAP_MAPPED) {
			iomap->type = IOMAP_MAPPED;
			iomap->flags |= IOMAP_F_MERGED;
		} else {
			iomap->type = IOMAP_UNWRITTEN;
		}
		if (WARN_ON_ONCE(!__is_valid_data_blkaddr(map.m_pblk)))
			return -EINVAL;

		iomap->bdev = map.m_bdev;
		iomap->addr = blks_to_bytes(inode, map.m_pblk);
	} else {
		iomap->length = blks_to_bytes(inode, next_pgofs) -
				iomap->offset;
		iomap->type = IOMAP_HOLE;
		iomap->addr = IOMAP_NULL_ADDR;
	}

	if (map.m_flags & F2FS_MAP_NEW)
		iomap->flags |= IOMAP_F_NEW;
	if ((inode->i_state & I_DIRTY_DATASYNC) ||
	    offset + length > i_size_read(inode))
		iomap->flags |= IOMAP_F_DIRTY;

	return 0;
}

const struct iomap_ops f2fs_iomap_ops = {
	.iomap_begin	= f2fs_iomap_begin,
};<|MERGE_RESOLUTION|>--- conflicted
+++ resolved
@@ -1480,12 +1480,9 @@
 			*map->m_next_extent = pgofs + map->m_len;
 
 		/* for hardware encryption, but to avoid potential issue in future */
-		if (flag == F2FS_GET_BLOCK_DIO) {
+		if (flag == F2FS_GET_BLOCK_DIO)
 			f2fs_wait_on_block_writeback_range(inode,
 						map->m_pblk, map->m_len);
-			invalidate_mapping_pages(META_MAPPING(sbi),
-				map->m_pblk, map->m_pblk + map->m_len - 1);
-		}
 
 		if (map->m_multidev_dio) {
 			block_t blk_addr = map->m_pblk;
@@ -1701,11 +1698,6 @@
 		 */
 		f2fs_wait_on_block_writeback_range(inode,
 						map->m_pblk, map->m_len);
-<<<<<<< HEAD
-		invalidate_mapping_pages(META_MAPPING(sbi),
-				map->m_pblk, map->m_pblk + map->m_len - 1);
-=======
->>>>>>> e6f4ff3f
 
 		if (map->m_multidev_dio) {
 			block_t blk_addr = map->m_pblk;
