// SPDX-License-Identifier: GPL-2.0
/*
 * fs/f2fs/super.c
 *
 * Copyright (c) 2012 Samsung Electronics Co., Ltd.
 *             http://www.samsung.com/
 */
#include <linux/module.h>
#include <linux/init.h>
#include <linux/fs.h>
#include <linux/statfs.h>
#include <linux/buffer_head.h>
#include <linux/backing-dev.h>
#include <linux/kthread.h>
#include <linux/parser.h>
#include <linux/mount.h>
#include <linux/seq_file.h>
#include <linux/proc_fs.h>
#include <linux/random.h>
#include <linux/exportfs.h>
#include <linux/blkdev.h>
#include <linux/quotaops.h>
#include <linux/f2fs_fs.h>
#include <linux/sysfs.h>
#include <linux/quota.h>
#include <linux/unicode.h>
#include <linux/part_stat.h>

#include "f2fs.h"
#include "node.h"
#include "segment.h"
#include "xattr.h"
#include "gc.h"
#include "trace.h"

#define CREATE_TRACE_POINTS
#include <trace/events/f2fs.h>

static struct kmem_cache *f2fs_inode_cachep;

#ifdef CONFIG_F2FS_FAULT_INJECTION

const char *f2fs_fault_name[FAULT_MAX] = {
	[FAULT_KMALLOC]		= "kmalloc",
	[FAULT_KVMALLOC]	= "kvmalloc",
	[FAULT_PAGE_ALLOC]	= "page alloc",
	[FAULT_PAGE_GET]	= "page get",
	[FAULT_ALLOC_BIO]	= "alloc bio",
	[FAULT_ALLOC_NID]	= "alloc nid",
	[FAULT_ORPHAN]		= "orphan",
	[FAULT_BLOCK]		= "no more block",
	[FAULT_DIR_DEPTH]	= "too big dir depth",
	[FAULT_EVICT_INODE]	= "evict_inode fail",
	[FAULT_TRUNCATE]	= "truncate fail",
	[FAULT_READ_IO]		= "read IO error",
	[FAULT_CHECKPOINT]	= "checkpoint error",
	[FAULT_DISCARD]		= "discard error",
	[FAULT_WRITE_IO]	= "write IO error",
};

void f2fs_build_fault_attr(struct f2fs_sb_info *sbi, unsigned int rate,
							unsigned int type)
{
	struct f2fs_fault_info *ffi = &F2FS_OPTION(sbi).fault_info;

	if (rate) {
		atomic_set(&ffi->inject_ops, 0);
		ffi->inject_rate = rate;
	}

	if (type)
		ffi->inject_type = type;

	if (!rate && !type)
		memset(ffi, 0, sizeof(struct f2fs_fault_info));
}
#endif

/* f2fs-wide shrinker description */
static struct shrinker f2fs_shrinker_info = {
	.scan_objects = f2fs_shrink_scan,
	.count_objects = f2fs_shrink_count,
	.seeks = DEFAULT_SEEKS,
};

enum {
	Opt_gc_background,
	Opt_disable_roll_forward,
	Opt_norecovery,
	Opt_discard,
	Opt_nodiscard,
	Opt_noheap,
	Opt_heap,
	Opt_user_xattr,
	Opt_nouser_xattr,
	Opt_acl,
	Opt_noacl,
	Opt_active_logs,
	Opt_disable_ext_identify,
	Opt_inline_xattr,
	Opt_noinline_xattr,
	Opt_inline_xattr_size,
	Opt_inline_data,
	Opt_inline_dentry,
	Opt_noinline_dentry,
	Opt_flush_merge,
	Opt_noflush_merge,
	Opt_nobarrier,
	Opt_fastboot,
	Opt_extent_cache,
	Opt_noextent_cache,
	Opt_noinline_data,
	Opt_data_flush,
	Opt_reserve_root,
	Opt_resgid,
	Opt_resuid,
	Opt_mode,
	Opt_io_size_bits,
	Opt_fault_injection,
	Opt_fault_type,
	Opt_lazytime,
	Opt_nolazytime,
	Opt_quota,
	Opt_noquota,
	Opt_usrquota,
	Opt_grpquota,
	Opt_prjquota,
	Opt_usrjquota,
	Opt_grpjquota,
	Opt_prjjquota,
	Opt_offusrjquota,
	Opt_offgrpjquota,
	Opt_offprjjquota,
	Opt_jqfmt_vfsold,
	Opt_jqfmt_vfsv0,
	Opt_jqfmt_vfsv1,
	Opt_whint,
	Opt_alloc,
	Opt_fsync,
	Opt_test_dummy_encryption,
	Opt_inlinecrypt,
	Opt_checkpoint_disable,
	Opt_checkpoint_disable_cap,
	Opt_checkpoint_disable_cap_perc,
	Opt_checkpoint_enable,
	Opt_compress_algorithm,
	Opt_compress_log_size,
	Opt_compress_extension,
	Opt_atgc,
	Opt_err,
};

static match_table_t f2fs_tokens = {
	{Opt_gc_background, "background_gc=%s"},
	{Opt_disable_roll_forward, "disable_roll_forward"},
	{Opt_norecovery, "norecovery"},
	{Opt_discard, "discard"},
	{Opt_nodiscard, "nodiscard"},
	{Opt_noheap, "no_heap"},
	{Opt_heap, "heap"},
	{Opt_user_xattr, "user_xattr"},
	{Opt_nouser_xattr, "nouser_xattr"},
	{Opt_acl, "acl"},
	{Opt_noacl, "noacl"},
	{Opt_active_logs, "active_logs=%u"},
	{Opt_disable_ext_identify, "disable_ext_identify"},
	{Opt_inline_xattr, "inline_xattr"},
	{Opt_noinline_xattr, "noinline_xattr"},
	{Opt_inline_xattr_size, "inline_xattr_size=%u"},
	{Opt_inline_data, "inline_data"},
	{Opt_inline_dentry, "inline_dentry"},
	{Opt_noinline_dentry, "noinline_dentry"},
	{Opt_flush_merge, "flush_merge"},
	{Opt_noflush_merge, "noflush_merge"},
	{Opt_nobarrier, "nobarrier"},
	{Opt_fastboot, "fastboot"},
	{Opt_extent_cache, "extent_cache"},
	{Opt_noextent_cache, "noextent_cache"},
	{Opt_noinline_data, "noinline_data"},
	{Opt_data_flush, "data_flush"},
	{Opt_reserve_root, "reserve_root=%u"},
	{Opt_resgid, "resgid=%u"},
	{Opt_resuid, "resuid=%u"},
	{Opt_mode, "mode=%s"},
	{Opt_io_size_bits, "io_bits=%u"},
	{Opt_fault_injection, "fault_injection=%u"},
	{Opt_fault_type, "fault_type=%u"},
	{Opt_lazytime, "lazytime"},
	{Opt_nolazytime, "nolazytime"},
	{Opt_quota, "quota"},
	{Opt_noquota, "noquota"},
	{Opt_usrquota, "usrquota"},
	{Opt_grpquota, "grpquota"},
	{Opt_prjquota, "prjquota"},
	{Opt_usrjquota, "usrjquota=%s"},
	{Opt_grpjquota, "grpjquota=%s"},
	{Opt_prjjquota, "prjjquota=%s"},
	{Opt_offusrjquota, "usrjquota="},
	{Opt_offgrpjquota, "grpjquota="},
	{Opt_offprjjquota, "prjjquota="},
	{Opt_jqfmt_vfsold, "jqfmt=vfsold"},
	{Opt_jqfmt_vfsv0, "jqfmt=vfsv0"},
	{Opt_jqfmt_vfsv1, "jqfmt=vfsv1"},
	{Opt_whint, "whint_mode=%s"},
	{Opt_alloc, "alloc_mode=%s"},
	{Opt_fsync, "fsync_mode=%s"},
	{Opt_test_dummy_encryption, "test_dummy_encryption=%s"},
	{Opt_test_dummy_encryption, "test_dummy_encryption"},
	{Opt_inlinecrypt, "inlinecrypt"},
	{Opt_checkpoint_disable, "checkpoint=disable"},
	{Opt_checkpoint_disable_cap, "checkpoint=disable:%u"},
	{Opt_checkpoint_disable_cap_perc, "checkpoint=disable:%u%%"},
	{Opt_checkpoint_enable, "checkpoint=enable"},
	{Opt_compress_algorithm, "compress_algorithm=%s"},
	{Opt_compress_log_size, "compress_log_size=%u"},
	{Opt_compress_extension, "compress_extension=%s"},
	{Opt_atgc, "atgc"},
	{Opt_err, NULL},
};

void f2fs_printk(struct f2fs_sb_info *sbi, const char *fmt, ...)
{
	struct va_format vaf;
	va_list args;
	int level;

	va_start(args, fmt);

	level = printk_get_level(fmt);
	vaf.fmt = printk_skip_level(fmt);
	vaf.va = &args;
	printk("%c%cF2FS-fs (%s): %pV\n",
	       KERN_SOH_ASCII, level, sbi->sb->s_id, &vaf);

	va_end(args);
}

#ifdef CONFIG_UNICODE
static const struct f2fs_sb_encodings {
	__u16 magic;
	char *name;
	char *version;
} f2fs_sb_encoding_map[] = {
	{F2FS_ENC_UTF8_12_1, "utf8", "12.1.0"},
};

static int f2fs_sb_read_encoding(const struct f2fs_super_block *sb,
				 const struct f2fs_sb_encodings **encoding,
				 __u16 *flags)
{
	__u16 magic = le16_to_cpu(sb->s_encoding);
	int i;

	for (i = 0; i < ARRAY_SIZE(f2fs_sb_encoding_map); i++)
		if (magic == f2fs_sb_encoding_map[i].magic)
			break;

	if (i >= ARRAY_SIZE(f2fs_sb_encoding_map))
		return -EINVAL;

	*encoding = &f2fs_sb_encoding_map[i];
	*flags = le16_to_cpu(sb->s_encoding_flags);

	return 0;
}
#endif

static inline void limit_reserve_root(struct f2fs_sb_info *sbi)
{
	block_t limit = min((sbi->user_block_count << 1) / 1000,
			sbi->user_block_count - sbi->reserved_blocks);

	/* limit is 0.2% */
	if (test_opt(sbi, RESERVE_ROOT) &&
			F2FS_OPTION(sbi).root_reserved_blocks > limit) {
		F2FS_OPTION(sbi).root_reserved_blocks = limit;
		f2fs_info(sbi, "Reduce reserved blocks for root = %u",
			  F2FS_OPTION(sbi).root_reserved_blocks);
	}
	if (!test_opt(sbi, RESERVE_ROOT) &&
		(!uid_eq(F2FS_OPTION(sbi).s_resuid,
				make_kuid(&init_user_ns, F2FS_DEF_RESUID)) ||
		!gid_eq(F2FS_OPTION(sbi).s_resgid,
				make_kgid(&init_user_ns, F2FS_DEF_RESGID))))
		f2fs_info(sbi, "Ignore s_resuid=%u, s_resgid=%u w/o reserve_root",
			  from_kuid_munged(&init_user_ns,
					   F2FS_OPTION(sbi).s_resuid),
			  from_kgid_munged(&init_user_ns,
					   F2FS_OPTION(sbi).s_resgid));
}

static inline void adjust_unusable_cap_perc(struct f2fs_sb_info *sbi)
{
	if (!F2FS_OPTION(sbi).unusable_cap_perc)
		return;

	if (F2FS_OPTION(sbi).unusable_cap_perc == 100)
		F2FS_OPTION(sbi).unusable_cap = sbi->user_block_count;
	else
		F2FS_OPTION(sbi).unusable_cap = (sbi->user_block_count / 100) *
					F2FS_OPTION(sbi).unusable_cap_perc;

	f2fs_info(sbi, "Adjust unusable cap for checkpoint=disable = %u / %u%%",
			F2FS_OPTION(sbi).unusable_cap,
			F2FS_OPTION(sbi).unusable_cap_perc);
}

static void init_once(void *foo)
{
	struct f2fs_inode_info *fi = (struct f2fs_inode_info *) foo;

	inode_init_once(&fi->vfs_inode);
}

#ifdef CONFIG_QUOTA
static const char * const quotatypes[] = INITQFNAMES;
#define QTYPE2NAME(t) (quotatypes[t])
static int f2fs_set_qf_name(struct super_block *sb, int qtype,
							substring_t *args)
{
	struct f2fs_sb_info *sbi = F2FS_SB(sb);
	char *qname;
	int ret = -EINVAL;

	if (sb_any_quota_loaded(sb) && !F2FS_OPTION(sbi).s_qf_names[qtype]) {
		f2fs_err(sbi, "Cannot change journaled quota options when quota turned on");
		return -EINVAL;
	}
	if (f2fs_sb_has_quota_ino(sbi)) {
		f2fs_info(sbi, "QUOTA feature is enabled, so ignore qf_name");
		return 0;
	}

	qname = match_strdup(args);
	if (!qname) {
		f2fs_err(sbi, "Not enough memory for storing quotafile name");
		return -ENOMEM;
	}
	if (F2FS_OPTION(sbi).s_qf_names[qtype]) {
		if (strcmp(F2FS_OPTION(sbi).s_qf_names[qtype], qname) == 0)
			ret = 0;
		else
			f2fs_err(sbi, "%s quota file already specified",
				 QTYPE2NAME(qtype));
		goto errout;
	}
	if (strchr(qname, '/')) {
		f2fs_err(sbi, "quotafile must be on filesystem root");
		goto errout;
	}
	F2FS_OPTION(sbi).s_qf_names[qtype] = qname;
	set_opt(sbi, QUOTA);
	return 0;
errout:
	kfree(qname);
	return ret;
}

static int f2fs_clear_qf_name(struct super_block *sb, int qtype)
{
	struct f2fs_sb_info *sbi = F2FS_SB(sb);

	if (sb_any_quota_loaded(sb) && F2FS_OPTION(sbi).s_qf_names[qtype]) {
		f2fs_err(sbi, "Cannot change journaled quota options when quota turned on");
		return -EINVAL;
	}
	kfree(F2FS_OPTION(sbi).s_qf_names[qtype]);
	F2FS_OPTION(sbi).s_qf_names[qtype] = NULL;
	return 0;
}

static int f2fs_check_quota_options(struct f2fs_sb_info *sbi)
{
	/*
	 * We do the test below only for project quotas. 'usrquota' and
	 * 'grpquota' mount options are allowed even without quota feature
	 * to support legacy quotas in quota files.
	 */
	if (test_opt(sbi, PRJQUOTA) && !f2fs_sb_has_project_quota(sbi)) {
		f2fs_err(sbi, "Project quota feature not enabled. Cannot enable project quota enforcement.");
		return -1;
	}
	if (F2FS_OPTION(sbi).s_qf_names[USRQUOTA] ||
			F2FS_OPTION(sbi).s_qf_names[GRPQUOTA] ||
			F2FS_OPTION(sbi).s_qf_names[PRJQUOTA]) {
		if (test_opt(sbi, USRQUOTA) &&
				F2FS_OPTION(sbi).s_qf_names[USRQUOTA])
			clear_opt(sbi, USRQUOTA);

		if (test_opt(sbi, GRPQUOTA) &&
				F2FS_OPTION(sbi).s_qf_names[GRPQUOTA])
			clear_opt(sbi, GRPQUOTA);

		if (test_opt(sbi, PRJQUOTA) &&
				F2FS_OPTION(sbi).s_qf_names[PRJQUOTA])
			clear_opt(sbi, PRJQUOTA);

		if (test_opt(sbi, GRPQUOTA) || test_opt(sbi, USRQUOTA) ||
				test_opt(sbi, PRJQUOTA)) {
			f2fs_err(sbi, "old and new quota format mixing");
			return -1;
		}

		if (!F2FS_OPTION(sbi).s_jquota_fmt) {
			f2fs_err(sbi, "journaled quota format not specified");
			return -1;
		}
	}

	if (f2fs_sb_has_quota_ino(sbi) && F2FS_OPTION(sbi).s_jquota_fmt) {
		f2fs_info(sbi, "QUOTA feature is enabled, so ignore jquota_fmt");
		F2FS_OPTION(sbi).s_jquota_fmt = 0;
	}
	return 0;
}
#endif

static int f2fs_set_test_dummy_encryption(struct super_block *sb,
					  const char *opt,
					  const substring_t *arg,
					  bool is_remount)
{
	struct f2fs_sb_info *sbi = F2FS_SB(sb);
#ifdef CONFIG_FS_ENCRYPTION
	int err;

	if (!f2fs_sb_has_encrypt(sbi)) {
		f2fs_err(sbi, "Encrypt feature is off");
		return -EINVAL;
	}

	/*
	 * This mount option is just for testing, and it's not worthwhile to
	 * implement the extra complexity (e.g. RCU protection) that would be
	 * needed to allow it to be set or changed during remount.  We do allow
	 * it to be specified during remount, but only if there is no change.
	 */
	if (is_remount && !F2FS_OPTION(sbi).dummy_enc_policy.policy) {
		f2fs_warn(sbi, "Can't set test_dummy_encryption on remount");
		return -EINVAL;
	}
	err = fscrypt_set_test_dummy_encryption(
		sb, arg->from, &F2FS_OPTION(sbi).dummy_enc_policy);
	if (err) {
		if (err == -EEXIST)
			f2fs_warn(sbi,
				  "Can't change test_dummy_encryption on remount");
		else if (err == -EINVAL)
			f2fs_warn(sbi, "Value of option \"%s\" is unrecognized",
				  opt);
		else
			f2fs_warn(sbi, "Error processing option \"%s\" [%d]",
				  opt, err);
		return -EINVAL;
	}
	f2fs_warn(sbi, "Test dummy encryption mode enabled");
#else
	f2fs_warn(sbi, "Test dummy encryption mount option ignored");
#endif
	return 0;
}

static int parse_options(struct super_block *sb, char *options, bool is_remount)
{
	struct f2fs_sb_info *sbi = F2FS_SB(sb);
	substring_t args[MAX_OPT_ARGS];
#ifdef CONFIG_F2FS_FS_COMPRESSION
	unsigned char (*ext)[F2FS_EXTENSION_LEN];
	int ext_cnt;
#endif
	char *p, *name;
	int arg = 0;
	kuid_t uid;
	kgid_t gid;
	int ret;

	if (!options)
		return 0;

	while ((p = strsep(&options, ",")) != NULL) {
		int token;
		if (!*p)
			continue;
		/*
		 * Initialize args struct so we know whether arg was
		 * found; some options take optional arguments.
		 */
		args[0].to = args[0].from = NULL;
		token = match_token(p, f2fs_tokens, args);

		switch (token) {
		case Opt_gc_background:
			name = match_strdup(&args[0]);

			if (!name)
				return -ENOMEM;
			if (!strcmp(name, "on")) {
				F2FS_OPTION(sbi).bggc_mode = BGGC_MODE_ON;
			} else if (!strcmp(name, "off")) {
				F2FS_OPTION(sbi).bggc_mode = BGGC_MODE_OFF;
			} else if (!strcmp(name, "sync")) {
				F2FS_OPTION(sbi).bggc_mode = BGGC_MODE_SYNC;
			} else {
				kfree(name);
				return -EINVAL;
			}
			kfree(name);
			break;
		case Opt_disable_roll_forward:
			set_opt(sbi, DISABLE_ROLL_FORWARD);
			break;
		case Opt_norecovery:
			/* this option mounts f2fs with ro */
			set_opt(sbi, NORECOVERY);
			if (!f2fs_readonly(sb))
				return -EINVAL;
			break;
		case Opt_discard:
			set_opt(sbi, DISCARD);
			break;
		case Opt_nodiscard:
			if (f2fs_sb_has_blkzoned(sbi)) {
				f2fs_warn(sbi, "discard is required for zoned block devices");
				return -EINVAL;
			}
			clear_opt(sbi, DISCARD);
			break;
		case Opt_noheap:
			set_opt(sbi, NOHEAP);
			break;
		case Opt_heap:
			clear_opt(sbi, NOHEAP);
			break;
#ifdef CONFIG_F2FS_FS_XATTR
		case Opt_user_xattr:
			set_opt(sbi, XATTR_USER);
			break;
		case Opt_nouser_xattr:
			clear_opt(sbi, XATTR_USER);
			break;
		case Opt_inline_xattr:
			set_opt(sbi, INLINE_XATTR);
			break;
		case Opt_noinline_xattr:
			clear_opt(sbi, INLINE_XATTR);
			break;
		case Opt_inline_xattr_size:
			if (args->from && match_int(args, &arg))
				return -EINVAL;
			set_opt(sbi, INLINE_XATTR_SIZE);
			F2FS_OPTION(sbi).inline_xattr_size = arg;
			break;
#else
		case Opt_user_xattr:
			f2fs_info(sbi, "user_xattr options not supported");
			break;
		case Opt_nouser_xattr:
			f2fs_info(sbi, "nouser_xattr options not supported");
			break;
		case Opt_inline_xattr:
			f2fs_info(sbi, "inline_xattr options not supported");
			break;
		case Opt_noinline_xattr:
			f2fs_info(sbi, "noinline_xattr options not supported");
			break;
#endif
#ifdef CONFIG_F2FS_FS_POSIX_ACL
		case Opt_acl:
			set_opt(sbi, POSIX_ACL);
			break;
		case Opt_noacl:
			clear_opt(sbi, POSIX_ACL);
			break;
#else
		case Opt_acl:
			f2fs_info(sbi, "acl options not supported");
			break;
		case Opt_noacl:
			f2fs_info(sbi, "noacl options not supported");
			break;
#endif
		case Opt_active_logs:
			if (args->from && match_int(args, &arg))
				return -EINVAL;
			if (arg != 2 && arg != 4 &&
				arg != NR_CURSEG_PERSIST_TYPE)
				return -EINVAL;
			F2FS_OPTION(sbi).active_logs = arg;
			break;
		case Opt_disable_ext_identify:
			set_opt(sbi, DISABLE_EXT_IDENTIFY);
			break;
		case Opt_inline_data:
			set_opt(sbi, INLINE_DATA);
			break;
		case Opt_inline_dentry:
			set_opt(sbi, INLINE_DENTRY);
			break;
		case Opt_noinline_dentry:
			clear_opt(sbi, INLINE_DENTRY);
			break;
		case Opt_flush_merge:
			set_opt(sbi, FLUSH_MERGE);
			break;
		case Opt_noflush_merge:
			clear_opt(sbi, FLUSH_MERGE);
			break;
		case Opt_nobarrier:
			set_opt(sbi, NOBARRIER);
			break;
		case Opt_fastboot:
			set_opt(sbi, FASTBOOT);
			break;
		case Opt_extent_cache:
			set_opt(sbi, EXTENT_CACHE);
			break;
		case Opt_noextent_cache:
			clear_opt(sbi, EXTENT_CACHE);
			break;
		case Opt_noinline_data:
			clear_opt(sbi, INLINE_DATA);
			break;
		case Opt_data_flush:
			set_opt(sbi, DATA_FLUSH);
			break;
		case Opt_reserve_root:
			if (args->from && match_int(args, &arg))
				return -EINVAL;
			if (test_opt(sbi, RESERVE_ROOT)) {
				f2fs_info(sbi, "Preserve previous reserve_root=%u",
					  F2FS_OPTION(sbi).root_reserved_blocks);
			} else {
				F2FS_OPTION(sbi).root_reserved_blocks = arg;
				set_opt(sbi, RESERVE_ROOT);
			}
			break;
		case Opt_resuid:
			if (args->from && match_int(args, &arg))
				return -EINVAL;
			uid = make_kuid(current_user_ns(), arg);
			if (!uid_valid(uid)) {
				f2fs_err(sbi, "Invalid uid value %d", arg);
				return -EINVAL;
			}
			F2FS_OPTION(sbi).s_resuid = uid;
			break;
		case Opt_resgid:
			if (args->from && match_int(args, &arg))
				return -EINVAL;
			gid = make_kgid(current_user_ns(), arg);
			if (!gid_valid(gid)) {
				f2fs_err(sbi, "Invalid gid value %d", arg);
				return -EINVAL;
			}
			F2FS_OPTION(sbi).s_resgid = gid;
			break;
		case Opt_mode:
			name = match_strdup(&args[0]);

			if (!name)
				return -ENOMEM;
			if (!strcmp(name, "adaptive")) {
				if (f2fs_sb_has_blkzoned(sbi)) {
					f2fs_warn(sbi, "adaptive mode is not allowed with zoned block device feature");
					kfree(name);
					return -EINVAL;
				}
				F2FS_OPTION(sbi).fs_mode = FS_MODE_ADAPTIVE;
			} else if (!strcmp(name, "lfs")) {
				F2FS_OPTION(sbi).fs_mode = FS_MODE_LFS;
			} else {
				kfree(name);
				return -EINVAL;
			}
			kfree(name);
			break;
		case Opt_io_size_bits:
			if (args->from && match_int(args, &arg))
				return -EINVAL;
			if (arg <= 0 || arg > __ilog2_u32(BIO_MAX_PAGES)) {
				f2fs_warn(sbi, "Not support %d, larger than %d",
					  1 << arg, BIO_MAX_PAGES);
				return -EINVAL;
			}
			F2FS_OPTION(sbi).write_io_size_bits = arg;
			break;
#ifdef CONFIG_F2FS_FAULT_INJECTION
		case Opt_fault_injection:
			if (args->from && match_int(args, &arg))
				return -EINVAL;
			f2fs_build_fault_attr(sbi, arg, F2FS_ALL_FAULT_TYPE);
			set_opt(sbi, FAULT_INJECTION);
			break;

		case Opt_fault_type:
			if (args->from && match_int(args, &arg))
				return -EINVAL;
			f2fs_build_fault_attr(sbi, 0, arg);
			set_opt(sbi, FAULT_INJECTION);
			break;
#else
		case Opt_fault_injection:
			f2fs_info(sbi, "fault_injection options not supported");
			break;

		case Opt_fault_type:
			f2fs_info(sbi, "fault_type options not supported");
			break;
#endif
		case Opt_lazytime:
			sb->s_flags |= SB_LAZYTIME;
			break;
		case Opt_nolazytime:
			sb->s_flags &= ~SB_LAZYTIME;
			break;
#ifdef CONFIG_QUOTA
		case Opt_quota:
		case Opt_usrquota:
			set_opt(sbi, USRQUOTA);
			break;
		case Opt_grpquota:
			set_opt(sbi, GRPQUOTA);
			break;
		case Opt_prjquota:
			set_opt(sbi, PRJQUOTA);
			break;
		case Opt_usrjquota:
			ret = f2fs_set_qf_name(sb, USRQUOTA, &args[0]);
			if (ret)
				return ret;
			break;
		case Opt_grpjquota:
			ret = f2fs_set_qf_name(sb, GRPQUOTA, &args[0]);
			if (ret)
				return ret;
			break;
		case Opt_prjjquota:
			ret = f2fs_set_qf_name(sb, PRJQUOTA, &args[0]);
			if (ret)
				return ret;
			break;
		case Opt_offusrjquota:
			ret = f2fs_clear_qf_name(sb, USRQUOTA);
			if (ret)
				return ret;
			break;
		case Opt_offgrpjquota:
			ret = f2fs_clear_qf_name(sb, GRPQUOTA);
			if (ret)
				return ret;
			break;
		case Opt_offprjjquota:
			ret = f2fs_clear_qf_name(sb, PRJQUOTA);
			if (ret)
				return ret;
			break;
		case Opt_jqfmt_vfsold:
			F2FS_OPTION(sbi).s_jquota_fmt = QFMT_VFS_OLD;
			break;
		case Opt_jqfmt_vfsv0:
			F2FS_OPTION(sbi).s_jquota_fmt = QFMT_VFS_V0;
			break;
		case Opt_jqfmt_vfsv1:
			F2FS_OPTION(sbi).s_jquota_fmt = QFMT_VFS_V1;
			break;
		case Opt_noquota:
			clear_opt(sbi, QUOTA);
			clear_opt(sbi, USRQUOTA);
			clear_opt(sbi, GRPQUOTA);
			clear_opt(sbi, PRJQUOTA);
			break;
#else
		case Opt_quota:
		case Opt_usrquota:
		case Opt_grpquota:
		case Opt_prjquota:
		case Opt_usrjquota:
		case Opt_grpjquota:
		case Opt_prjjquota:
		case Opt_offusrjquota:
		case Opt_offgrpjquota:
		case Opt_offprjjquota:
		case Opt_jqfmt_vfsold:
		case Opt_jqfmt_vfsv0:
		case Opt_jqfmt_vfsv1:
		case Opt_noquota:
			f2fs_info(sbi, "quota operations not supported");
			break;
#endif
		case Opt_whint:
			name = match_strdup(&args[0]);
			if (!name)
				return -ENOMEM;
			if (!strcmp(name, "user-based")) {
				F2FS_OPTION(sbi).whint_mode = WHINT_MODE_USER;
			} else if (!strcmp(name, "off")) {
				F2FS_OPTION(sbi).whint_mode = WHINT_MODE_OFF;
			} else if (!strcmp(name, "fs-based")) {
				F2FS_OPTION(sbi).whint_mode = WHINT_MODE_FS;
			} else {
				kfree(name);
				return -EINVAL;
			}
			kfree(name);
			break;
		case Opt_alloc:
			name = match_strdup(&args[0]);
			if (!name)
				return -ENOMEM;

			if (!strcmp(name, "default")) {
				F2FS_OPTION(sbi).alloc_mode = ALLOC_MODE_DEFAULT;
			} else if (!strcmp(name, "reuse")) {
				F2FS_OPTION(sbi).alloc_mode = ALLOC_MODE_REUSE;
			} else {
				kfree(name);
				return -EINVAL;
			}
			kfree(name);
			break;
		case Opt_fsync:
			name = match_strdup(&args[0]);
			if (!name)
				return -ENOMEM;
			if (!strcmp(name, "posix")) {
				F2FS_OPTION(sbi).fsync_mode = FSYNC_MODE_POSIX;
			} else if (!strcmp(name, "strict")) {
				F2FS_OPTION(sbi).fsync_mode = FSYNC_MODE_STRICT;
			} else if (!strcmp(name, "nobarrier")) {
				F2FS_OPTION(sbi).fsync_mode =
							FSYNC_MODE_NOBARRIER;
			} else {
				kfree(name);
				return -EINVAL;
			}
			kfree(name);
			break;
		case Opt_test_dummy_encryption:
			ret = f2fs_set_test_dummy_encryption(sb, p, &args[0],
							     is_remount);
			if (ret)
				return ret;
			break;
		case Opt_inlinecrypt:
#ifdef CONFIG_FS_ENCRYPTION_INLINE_CRYPT
			sb->s_flags |= SB_INLINECRYPT;
#else
			f2fs_info(sbi, "inline encryption not supported");
#endif
			break;
		case Opt_checkpoint_disable_cap_perc:
			if (args->from && match_int(args, &arg))
				return -EINVAL;
			if (arg < 0 || arg > 100)
				return -EINVAL;
			F2FS_OPTION(sbi).unusable_cap_perc = arg;
			set_opt(sbi, DISABLE_CHECKPOINT);
			break;
		case Opt_checkpoint_disable_cap:
			if (args->from && match_int(args, &arg))
				return -EINVAL;
			F2FS_OPTION(sbi).unusable_cap = arg;
			set_opt(sbi, DISABLE_CHECKPOINT);
			break;
		case Opt_checkpoint_disable:
			set_opt(sbi, DISABLE_CHECKPOINT);
			break;
		case Opt_checkpoint_enable:
			clear_opt(sbi, DISABLE_CHECKPOINT);
			break;
#ifdef CONFIG_F2FS_FS_COMPRESSION
		case Opt_compress_algorithm:
			if (!f2fs_sb_has_compression(sbi)) {
				f2fs_info(sbi, "Image doesn't support compression");
				break;
			}
			name = match_strdup(&args[0]);
			if (!name)
				return -ENOMEM;
			if (!strcmp(name, "lzo")) {
				F2FS_OPTION(sbi).compress_algorithm =
								COMPRESS_LZO;
			} else if (!strcmp(name, "lz4")) {
				F2FS_OPTION(sbi).compress_algorithm =
								COMPRESS_LZ4;
			} else if (!strcmp(name, "zstd")) {
				F2FS_OPTION(sbi).compress_algorithm =
								COMPRESS_ZSTD;
			} else if (!strcmp(name, "lzo-rle")) {
				F2FS_OPTION(sbi).compress_algorithm =
								COMPRESS_LZORLE;
			} else {
				kfree(name);
				return -EINVAL;
			}
			kfree(name);
			break;
		case Opt_compress_log_size:
			if (!f2fs_sb_has_compression(sbi)) {
				f2fs_info(sbi, "Image doesn't support compression");
				break;
			}
			if (args->from && match_int(args, &arg))
				return -EINVAL;
			if (arg < MIN_COMPRESS_LOG_SIZE ||
				arg > MAX_COMPRESS_LOG_SIZE) {
				f2fs_err(sbi,
					"Compress cluster log size is out of range");
				return -EINVAL;
			}
			F2FS_OPTION(sbi).compress_log_size = arg;
			break;
		case Opt_compress_extension:
			if (!f2fs_sb_has_compression(sbi)) {
				f2fs_info(sbi, "Image doesn't support compression");
				break;
			}
			name = match_strdup(&args[0]);
			if (!name)
				return -ENOMEM;

			ext = F2FS_OPTION(sbi).extensions;
			ext_cnt = F2FS_OPTION(sbi).compress_ext_cnt;

			if (strlen(name) >= F2FS_EXTENSION_LEN ||
				ext_cnt >= COMPRESS_EXT_NUM) {
				f2fs_err(sbi,
					"invalid extension length/number");
				kfree(name);
				return -EINVAL;
			}

			strcpy(ext[ext_cnt], name);
			F2FS_OPTION(sbi).compress_ext_cnt++;
			kfree(name);
			break;
#else
		case Opt_compress_algorithm:
		case Opt_compress_log_size:
		case Opt_compress_extension:
			f2fs_info(sbi, "compression options not supported");
			break;
#endif
		case Opt_atgc:
			set_opt(sbi, ATGC);
			break;
		default:
			f2fs_err(sbi, "Unrecognized mount option \"%s\" or missing value",
				 p);
			return -EINVAL;
		}
	}
#ifdef CONFIG_QUOTA
	if (f2fs_check_quota_options(sbi))
		return -EINVAL;
#else
	if (f2fs_sb_has_quota_ino(sbi) && !f2fs_readonly(sbi->sb)) {
		f2fs_info(sbi, "Filesystem with quota feature cannot be mounted RDWR without CONFIG_QUOTA");
		return -EINVAL;
	}
	if (f2fs_sb_has_project_quota(sbi) && !f2fs_readonly(sbi->sb)) {
		f2fs_err(sbi, "Filesystem with project quota feature cannot be mounted RDWR without CONFIG_QUOTA");
		return -EINVAL;
	}
#endif
#ifndef CONFIG_UNICODE
	if (f2fs_sb_has_casefold(sbi)) {
		f2fs_err(sbi,
			"Filesystem with casefold feature cannot be mounted without CONFIG_UNICODE");
		return -EINVAL;
	}
#endif
	/*
	 * The BLKZONED feature indicates that the drive was formatted with
	 * zone alignment optimization. This is optional for host-aware
	 * devices, but mandatory for host-managed zoned block devices.
	 */
#ifndef CONFIG_BLK_DEV_ZONED
	if (f2fs_sb_has_blkzoned(sbi)) {
		f2fs_err(sbi, "Zoned block device support is not enabled");
		return -EINVAL;
	}
#endif

	if (F2FS_IO_SIZE_BITS(sbi) && !f2fs_lfs_mode(sbi)) {
		f2fs_err(sbi, "Should set mode=lfs with %uKB-sized IO",
			 F2FS_IO_SIZE_KB(sbi));
		return -EINVAL;
	}

	if (test_opt(sbi, INLINE_XATTR_SIZE)) {
		int min_size, max_size;

		if (!f2fs_sb_has_extra_attr(sbi) ||
			!f2fs_sb_has_flexible_inline_xattr(sbi)) {
			f2fs_err(sbi, "extra_attr or flexible_inline_xattr feature is off");
			return -EINVAL;
		}
		if (!test_opt(sbi, INLINE_XATTR)) {
			f2fs_err(sbi, "inline_xattr_size option should be set with inline_xattr option");
			return -EINVAL;
		}

		min_size = sizeof(struct f2fs_xattr_header) / sizeof(__le32);
		max_size = MAX_INLINE_XATTR_SIZE;

		if (F2FS_OPTION(sbi).inline_xattr_size < min_size ||
				F2FS_OPTION(sbi).inline_xattr_size > max_size) {
			f2fs_err(sbi, "inline xattr size is out of range: %d ~ %d",
				 min_size, max_size);
			return -EINVAL;
		}
	}

	if (test_opt(sbi, DISABLE_CHECKPOINT) && f2fs_lfs_mode(sbi)) {
		f2fs_err(sbi, "LFS not compatible with checkpoint=disable\n");
		return -EINVAL;
	}

	/* Not pass down write hints if the number of active logs is lesser
	 * than NR_CURSEG_PERSIST_TYPE.
	 */
	if (F2FS_OPTION(sbi).active_logs != NR_CURSEG_TYPE)
		F2FS_OPTION(sbi).whint_mode = WHINT_MODE_OFF;
	return 0;
}

static struct inode *f2fs_alloc_inode(struct super_block *sb)
{
	struct f2fs_inode_info *fi;

	fi = kmem_cache_alloc(f2fs_inode_cachep, GFP_F2FS_ZERO);
	if (!fi)
		return NULL;

	init_once((void *) fi);

	/* Initialize f2fs-specific inode info */
	atomic_set(&fi->dirty_pages, 0);
	atomic_set(&fi->i_compr_blocks, 0);
	init_rwsem(&fi->i_sem);
	spin_lock_init(&fi->i_size_lock);
	INIT_LIST_HEAD(&fi->dirty_list);
	INIT_LIST_HEAD(&fi->gdirty_list);
	INIT_LIST_HEAD(&fi->inmem_ilist);
	INIT_LIST_HEAD(&fi->inmem_pages);
	mutex_init(&fi->inmem_lock);
	init_rwsem(&fi->i_gc_rwsem[READ]);
	init_rwsem(&fi->i_gc_rwsem[WRITE]);
	init_rwsem(&fi->i_mmap_sem);
	init_rwsem(&fi->i_xattr_sem);

	/* Will be used by directory only */
	fi->i_dir_level = F2FS_SB(sb)->dir_level;

	fi->ra_offset = -1;

	return &fi->vfs_inode;
}

static int f2fs_drop_inode(struct inode *inode)
{
	struct f2fs_sb_info *sbi = F2FS_I_SB(inode);
	int ret;

	/*
	 * during filesystem shutdown, if checkpoint is disabled,
	 * drop useless meta/node dirty pages.
	 */
	if (unlikely(is_sbi_flag_set(sbi, SBI_CP_DISABLED))) {
		if (inode->i_ino == F2FS_NODE_INO(sbi) ||
			inode->i_ino == F2FS_META_INO(sbi)) {
			trace_f2fs_drop_inode(inode, 1);
			return 1;
		}
	}

	/*
	 * This is to avoid a deadlock condition like below.
	 * writeback_single_inode(inode)
	 *  - f2fs_write_data_page
	 *    - f2fs_gc -> iput -> evict
	 *       - inode_wait_for_writeback(inode)
	 */
	if ((!inode_unhashed(inode) && inode->i_state & I_SYNC)) {
		if (!inode->i_nlink && !is_bad_inode(inode)) {
			/* to avoid evict_inode call simultaneously */
			atomic_inc(&inode->i_count);
			spin_unlock(&inode->i_lock);

			/* some remained atomic pages should discarded */
			if (f2fs_is_atomic_file(inode))
				f2fs_drop_inmem_pages(inode);

			/* should remain fi->extent_tree for writepage */
			f2fs_destroy_extent_node(inode);

			sb_start_intwrite(inode->i_sb);
			f2fs_i_size_write(inode, 0);

			f2fs_submit_merged_write_cond(F2FS_I_SB(inode),
					inode, NULL, 0, DATA);
			truncate_inode_pages_final(inode->i_mapping);

			if (F2FS_HAS_BLOCKS(inode))
				f2fs_truncate(inode);

			sb_end_intwrite(inode->i_sb);

			spin_lock(&inode->i_lock);
			atomic_dec(&inode->i_count);
		}
		trace_f2fs_drop_inode(inode, 0);
		return 0;
	}
	ret = generic_drop_inode(inode);
	if (!ret)
		ret = fscrypt_drop_inode(inode);
	trace_f2fs_drop_inode(inode, ret);
	return ret;
}

int f2fs_inode_dirtied(struct inode *inode, bool sync)
{
	struct f2fs_sb_info *sbi = F2FS_I_SB(inode);
	int ret = 0;

	spin_lock(&sbi->inode_lock[DIRTY_META]);
	if (is_inode_flag_set(inode, FI_DIRTY_INODE)) {
		ret = 1;
	} else {
		set_inode_flag(inode, FI_DIRTY_INODE);
		stat_inc_dirty_inode(sbi, DIRTY_META);
	}
	if (sync && list_empty(&F2FS_I(inode)->gdirty_list)) {
		list_add_tail(&F2FS_I(inode)->gdirty_list,
				&sbi->inode_list[DIRTY_META]);
		inc_page_count(sbi, F2FS_DIRTY_IMETA);
	}
	spin_unlock(&sbi->inode_lock[DIRTY_META]);
	return ret;
}

void f2fs_inode_synced(struct inode *inode)
{
	struct f2fs_sb_info *sbi = F2FS_I_SB(inode);

	spin_lock(&sbi->inode_lock[DIRTY_META]);
	if (!is_inode_flag_set(inode, FI_DIRTY_INODE)) {
		spin_unlock(&sbi->inode_lock[DIRTY_META]);
		return;
	}
	if (!list_empty(&F2FS_I(inode)->gdirty_list)) {
		list_del_init(&F2FS_I(inode)->gdirty_list);
		dec_page_count(sbi, F2FS_DIRTY_IMETA);
	}
	clear_inode_flag(inode, FI_DIRTY_INODE);
	clear_inode_flag(inode, FI_AUTO_RECOVER);
	stat_dec_dirty_inode(F2FS_I_SB(inode), DIRTY_META);
	spin_unlock(&sbi->inode_lock[DIRTY_META]);
}

/*
 * f2fs_dirty_inode() is called from __mark_inode_dirty()
 *
 * We should call set_dirty_inode to write the dirty inode through write_inode.
 */
static void f2fs_dirty_inode(struct inode *inode, int flags)
{
	struct f2fs_sb_info *sbi = F2FS_I_SB(inode);

	if (inode->i_ino == F2FS_NODE_INO(sbi) ||
			inode->i_ino == F2FS_META_INO(sbi))
		return;

	if (flags == I_DIRTY_TIME)
		return;

	if (is_inode_flag_set(inode, FI_AUTO_RECOVER))
		clear_inode_flag(inode, FI_AUTO_RECOVER);

	f2fs_inode_dirtied(inode, false);
}

static void f2fs_free_inode(struct inode *inode)
{
	fscrypt_free_inode(inode);
	kmem_cache_free(f2fs_inode_cachep, F2FS_I(inode));
}

static void destroy_percpu_info(struct f2fs_sb_info *sbi)
{
	percpu_counter_destroy(&sbi->alloc_valid_block_count);
	percpu_counter_destroy(&sbi->total_valid_inode_count);
}

static void destroy_device_list(struct f2fs_sb_info *sbi)
{
	int i;

	for (i = 0; i < sbi->s_ndevs; i++) {
		blkdev_put(FDEV(i).bdev, FMODE_EXCL);
#ifdef CONFIG_BLK_DEV_ZONED
		kvfree(FDEV(i).blkz_seq);
		kfree(FDEV(i).zone_capacity_blocks);
#endif
	}
	kvfree(sbi->devs);
}

static void f2fs_put_super(struct super_block *sb)
{
	struct f2fs_sb_info *sbi = F2FS_SB(sb);
	int i;
	bool dropped;

	/* unregister procfs/sysfs entries in advance to avoid race case */
	f2fs_unregister_sysfs(sbi);

	f2fs_quota_off_umount(sb);

	/* prevent remaining shrinker jobs */
	mutex_lock(&sbi->umount_mutex);

	/*
	 * We don't need to do checkpoint when superblock is clean.
	 * But, the previous checkpoint was not done by umount, it needs to do
	 * clean checkpoint again.
	 */
	if ((is_sbi_flag_set(sbi, SBI_IS_DIRTY) ||
			!is_set_ckpt_flags(sbi, CP_UMOUNT_FLAG))) {
		struct cp_control cpc = {
			.reason = CP_UMOUNT,
		};
		f2fs_write_checkpoint(sbi, &cpc);
	}

	/* be sure to wait for any on-going discard commands */
	dropped = f2fs_issue_discard_timeout(sbi);

	if ((f2fs_hw_support_discard(sbi) || f2fs_hw_should_discard(sbi)) &&
					!sbi->discard_blks && !dropped) {
		struct cp_control cpc = {
			.reason = CP_UMOUNT | CP_TRIMMED,
		};
		f2fs_write_checkpoint(sbi, &cpc);
	}

	/*
	 * normally superblock is clean, so we need to release this.
	 * In addition, EIO will skip do checkpoint, we need this as well.
	 */
	f2fs_release_ino_entry(sbi, true);

	f2fs_leave_shrinker(sbi);
	mutex_unlock(&sbi->umount_mutex);

	/* our cp_error case, we can wait for any writeback page */
	f2fs_flush_merged_writes(sbi);

	f2fs_wait_on_all_pages(sbi, F2FS_WB_CP_DATA);

	f2fs_bug_on(sbi, sbi->fsync_node_num);

	iput(sbi->node_inode);
	sbi->node_inode = NULL;

	iput(sbi->meta_inode);
	sbi->meta_inode = NULL;

	/*
	 * iput() can update stat information, if f2fs_write_checkpoint()
	 * above failed with error.
	 */
	f2fs_destroy_stats(sbi);

	/* destroy f2fs internal modules */
	f2fs_destroy_node_manager(sbi);
	f2fs_destroy_segment_manager(sbi);

	f2fs_destroy_post_read_wq(sbi);

<<<<<<< HEAD
=======
	kvfree(sbi->ckpt);

>>>>>>> d1988041
	sb->s_fs_info = NULL;
	if (sbi->s_chksum_driver)
		crypto_free_shash(sbi->s_chksum_driver);
	kfree(sbi->raw_super);

	destroy_device_list(sbi);
	f2fs_destroy_page_array_cache(sbi);
	f2fs_destroy_xattr_caches(sbi);
	mempool_destroy(sbi->write_io_dummy);
#ifdef CONFIG_QUOTA
	for (i = 0; i < MAXQUOTAS; i++)
		kfree(F2FS_OPTION(sbi).s_qf_names[i]);
#endif
	fscrypt_free_dummy_policy(&F2FS_OPTION(sbi).dummy_enc_policy);
	destroy_percpu_info(sbi);
	for (i = 0; i < NR_PAGE_TYPE; i++)
		kvfree(sbi->write_io[i]);
#ifdef CONFIG_UNICODE
	utf8_unload(sb->s_encoding);
#endif
	kfree(sbi);
}

int f2fs_sync_fs(struct super_block *sb, int sync)
{
	struct f2fs_sb_info *sbi = F2FS_SB(sb);
	int err = 0;

	if (unlikely(f2fs_cp_error(sbi)))
		return 0;
	if (unlikely(is_sbi_flag_set(sbi, SBI_CP_DISABLED)))
		return 0;

	trace_f2fs_sync_fs(sb, sync);

	if (unlikely(is_sbi_flag_set(sbi, SBI_POR_DOING)))
		return -EAGAIN;

	if (sync) {
		struct cp_control cpc;

		cpc.reason = __get_cp_reason(sbi);

		down_write(&sbi->gc_lock);
		err = f2fs_write_checkpoint(sbi, &cpc);
		up_write(&sbi->gc_lock);
	}
	f2fs_trace_ios(NULL, 1);

	return err;
}

static int f2fs_freeze(struct super_block *sb)
{
	if (f2fs_readonly(sb))
		return 0;

	/* IO error happened before */
	if (unlikely(f2fs_cp_error(F2FS_SB(sb))))
		return -EIO;

	/* must be clean, since sync_filesystem() was already called */
	if (is_sbi_flag_set(F2FS_SB(sb), SBI_IS_DIRTY))
		return -EINVAL;
	return 0;
}

static int f2fs_unfreeze(struct super_block *sb)
{
	return 0;
}

#ifdef CONFIG_QUOTA
static int f2fs_statfs_project(struct super_block *sb,
				kprojid_t projid, struct kstatfs *buf)
{
	struct kqid qid;
	struct dquot *dquot;
	u64 limit;
	u64 curblock;

	qid = make_kqid_projid(projid);
	dquot = dqget(sb, qid);
	if (IS_ERR(dquot))
		return PTR_ERR(dquot);
	spin_lock(&dquot->dq_dqb_lock);

	limit = min_not_zero(dquot->dq_dqb.dqb_bsoftlimit,
					dquot->dq_dqb.dqb_bhardlimit);
	if (limit)
		limit >>= sb->s_blocksize_bits;

	if (limit && buf->f_blocks > limit) {
		curblock = (dquot->dq_dqb.dqb_curspace +
			    dquot->dq_dqb.dqb_rsvspace) >> sb->s_blocksize_bits;
		buf->f_blocks = limit;
		buf->f_bfree = buf->f_bavail =
			(buf->f_blocks > curblock) ?
			 (buf->f_blocks - curblock) : 0;
	}

	limit = min_not_zero(dquot->dq_dqb.dqb_isoftlimit,
					dquot->dq_dqb.dqb_ihardlimit);

	if (limit && buf->f_files > limit) {
		buf->f_files = limit;
		buf->f_ffree =
			(buf->f_files > dquot->dq_dqb.dqb_curinodes) ?
			 (buf->f_files - dquot->dq_dqb.dqb_curinodes) : 0;
	}

	spin_unlock(&dquot->dq_dqb_lock);
	dqput(dquot);
	return 0;
}
#endif

static int f2fs_statfs(struct dentry *dentry, struct kstatfs *buf)
{
	struct super_block *sb = dentry->d_sb;
	struct f2fs_sb_info *sbi = F2FS_SB(sb);
	u64 id = huge_encode_dev(sb->s_bdev->bd_dev);
	block_t total_count, user_block_count, start_count;
	u64 avail_node_count;

	total_count = le64_to_cpu(sbi->raw_super->block_count);
	user_block_count = sbi->user_block_count;
	start_count = le32_to_cpu(sbi->raw_super->segment0_blkaddr);
	buf->f_type = F2FS_SUPER_MAGIC;
	buf->f_bsize = sbi->blocksize;

	buf->f_blocks = total_count - start_count;
	buf->f_bfree = user_block_count - valid_user_blocks(sbi) -
						sbi->current_reserved_blocks;

	spin_lock(&sbi->stat_lock);
	if (unlikely(buf->f_bfree <= sbi->unusable_block_count))
		buf->f_bfree = 0;
	else
		buf->f_bfree -= sbi->unusable_block_count;
	spin_unlock(&sbi->stat_lock);

	if (buf->f_bfree > F2FS_OPTION(sbi).root_reserved_blocks)
		buf->f_bavail = buf->f_bfree -
				F2FS_OPTION(sbi).root_reserved_blocks;
	else
		buf->f_bavail = 0;

	avail_node_count = sbi->total_node_count - F2FS_RESERVED_NODE_NUM;

	if (avail_node_count > user_block_count) {
		buf->f_files = user_block_count;
		buf->f_ffree = buf->f_bavail;
	} else {
		buf->f_files = avail_node_count;
		buf->f_ffree = min(avail_node_count - valid_node_count(sbi),
					buf->f_bavail);
	}

	buf->f_namelen = F2FS_NAME_LEN;
	buf->f_fsid    = u64_to_fsid(id);

#ifdef CONFIG_QUOTA
	if (is_inode_flag_set(dentry->d_inode, FI_PROJ_INHERIT) &&
			sb_has_quota_limits_enabled(sb, PRJQUOTA)) {
		f2fs_statfs_project(sb, F2FS_I(dentry->d_inode)->i_projid, buf);
	}
#endif
	return 0;
}

static inline void f2fs_show_quota_options(struct seq_file *seq,
					   struct super_block *sb)
{
#ifdef CONFIG_QUOTA
	struct f2fs_sb_info *sbi = F2FS_SB(sb);

	if (F2FS_OPTION(sbi).s_jquota_fmt) {
		char *fmtname = "";

		switch (F2FS_OPTION(sbi).s_jquota_fmt) {
		case QFMT_VFS_OLD:
			fmtname = "vfsold";
			break;
		case QFMT_VFS_V0:
			fmtname = "vfsv0";
			break;
		case QFMT_VFS_V1:
			fmtname = "vfsv1";
			break;
		}
		seq_printf(seq, ",jqfmt=%s", fmtname);
	}

	if (F2FS_OPTION(sbi).s_qf_names[USRQUOTA])
		seq_show_option(seq, "usrjquota",
			F2FS_OPTION(sbi).s_qf_names[USRQUOTA]);

	if (F2FS_OPTION(sbi).s_qf_names[GRPQUOTA])
		seq_show_option(seq, "grpjquota",
			F2FS_OPTION(sbi).s_qf_names[GRPQUOTA]);

	if (F2FS_OPTION(sbi).s_qf_names[PRJQUOTA])
		seq_show_option(seq, "prjjquota",
			F2FS_OPTION(sbi).s_qf_names[PRJQUOTA]);
#endif
}

static inline void f2fs_show_compress_options(struct seq_file *seq,
							struct super_block *sb)
{
	struct f2fs_sb_info *sbi = F2FS_SB(sb);
	char *algtype = "";
	int i;

	if (!f2fs_sb_has_compression(sbi))
		return;

	switch (F2FS_OPTION(sbi).compress_algorithm) {
	case COMPRESS_LZO:
		algtype = "lzo";
		break;
	case COMPRESS_LZ4:
		algtype = "lz4";
		break;
	case COMPRESS_ZSTD:
		algtype = "zstd";
		break;
	case COMPRESS_LZORLE:
		algtype = "lzo-rle";
		break;
	}
	seq_printf(seq, ",compress_algorithm=%s", algtype);

	seq_printf(seq, ",compress_log_size=%u",
			F2FS_OPTION(sbi).compress_log_size);

	for (i = 0; i < F2FS_OPTION(sbi).compress_ext_cnt; i++) {
		seq_printf(seq, ",compress_extension=%s",
			F2FS_OPTION(sbi).extensions[i]);
	}
}

static int f2fs_show_options(struct seq_file *seq, struct dentry *root)
{
	struct f2fs_sb_info *sbi = F2FS_SB(root->d_sb);

	if (F2FS_OPTION(sbi).bggc_mode == BGGC_MODE_SYNC)
		seq_printf(seq, ",background_gc=%s", "sync");
	else if (F2FS_OPTION(sbi).bggc_mode == BGGC_MODE_ON)
		seq_printf(seq, ",background_gc=%s", "on");
	else if (F2FS_OPTION(sbi).bggc_mode == BGGC_MODE_OFF)
		seq_printf(seq, ",background_gc=%s", "off");

	if (test_opt(sbi, DISABLE_ROLL_FORWARD))
		seq_puts(seq, ",disable_roll_forward");
	if (test_opt(sbi, NORECOVERY))
		seq_puts(seq, ",norecovery");
	if (test_opt(sbi, DISCARD))
		seq_puts(seq, ",discard");
	else
		seq_puts(seq, ",nodiscard");
	if (test_opt(sbi, NOHEAP))
		seq_puts(seq, ",no_heap");
	else
		seq_puts(seq, ",heap");
#ifdef CONFIG_F2FS_FS_XATTR
	if (test_opt(sbi, XATTR_USER))
		seq_puts(seq, ",user_xattr");
	else
		seq_puts(seq, ",nouser_xattr");
	if (test_opt(sbi, INLINE_XATTR))
		seq_puts(seq, ",inline_xattr");
	else
		seq_puts(seq, ",noinline_xattr");
	if (test_opt(sbi, INLINE_XATTR_SIZE))
		seq_printf(seq, ",inline_xattr_size=%u",
					F2FS_OPTION(sbi).inline_xattr_size);
#endif
#ifdef CONFIG_F2FS_FS_POSIX_ACL
	if (test_opt(sbi, POSIX_ACL))
		seq_puts(seq, ",acl");
	else
		seq_puts(seq, ",noacl");
#endif
	if (test_opt(sbi, DISABLE_EXT_IDENTIFY))
		seq_puts(seq, ",disable_ext_identify");
	if (test_opt(sbi, INLINE_DATA))
		seq_puts(seq, ",inline_data");
	else
		seq_puts(seq, ",noinline_data");
	if (test_opt(sbi, INLINE_DENTRY))
		seq_puts(seq, ",inline_dentry");
	else
		seq_puts(seq, ",noinline_dentry");
	if (!f2fs_readonly(sbi->sb) && test_opt(sbi, FLUSH_MERGE))
		seq_puts(seq, ",flush_merge");
	if (test_opt(sbi, NOBARRIER))
		seq_puts(seq, ",nobarrier");
	if (test_opt(sbi, FASTBOOT))
		seq_puts(seq, ",fastboot");
	if (test_opt(sbi, EXTENT_CACHE))
		seq_puts(seq, ",extent_cache");
	else
		seq_puts(seq, ",noextent_cache");
	if (test_opt(sbi, DATA_FLUSH))
		seq_puts(seq, ",data_flush");

	seq_puts(seq, ",mode=");
	if (F2FS_OPTION(sbi).fs_mode == FS_MODE_ADAPTIVE)
		seq_puts(seq, "adaptive");
	else if (F2FS_OPTION(sbi).fs_mode == FS_MODE_LFS)
		seq_puts(seq, "lfs");
	seq_printf(seq, ",active_logs=%u", F2FS_OPTION(sbi).active_logs);
	if (test_opt(sbi, RESERVE_ROOT))
		seq_printf(seq, ",reserve_root=%u,resuid=%u,resgid=%u",
				F2FS_OPTION(sbi).root_reserved_blocks,
				from_kuid_munged(&init_user_ns,
					F2FS_OPTION(sbi).s_resuid),
				from_kgid_munged(&init_user_ns,
					F2FS_OPTION(sbi).s_resgid));
	if (F2FS_IO_SIZE_BITS(sbi))
		seq_printf(seq, ",io_bits=%u",
				F2FS_OPTION(sbi).write_io_size_bits);
#ifdef CONFIG_F2FS_FAULT_INJECTION
	if (test_opt(sbi, FAULT_INJECTION)) {
		seq_printf(seq, ",fault_injection=%u",
				F2FS_OPTION(sbi).fault_info.inject_rate);
		seq_printf(seq, ",fault_type=%u",
				F2FS_OPTION(sbi).fault_info.inject_type);
	}
#endif
#ifdef CONFIG_QUOTA
	if (test_opt(sbi, QUOTA))
		seq_puts(seq, ",quota");
	if (test_opt(sbi, USRQUOTA))
		seq_puts(seq, ",usrquota");
	if (test_opt(sbi, GRPQUOTA))
		seq_puts(seq, ",grpquota");
	if (test_opt(sbi, PRJQUOTA))
		seq_puts(seq, ",prjquota");
#endif
	f2fs_show_quota_options(seq, sbi->sb);
	if (F2FS_OPTION(sbi).whint_mode == WHINT_MODE_USER)
		seq_printf(seq, ",whint_mode=%s", "user-based");
	else if (F2FS_OPTION(sbi).whint_mode == WHINT_MODE_FS)
		seq_printf(seq, ",whint_mode=%s", "fs-based");

	fscrypt_show_test_dummy_encryption(seq, ',', sbi->sb);

	if (sbi->sb->s_flags & SB_INLINECRYPT)
		seq_puts(seq, ",inlinecrypt");

	if (F2FS_OPTION(sbi).alloc_mode == ALLOC_MODE_DEFAULT)
		seq_printf(seq, ",alloc_mode=%s", "default");
	else if (F2FS_OPTION(sbi).alloc_mode == ALLOC_MODE_REUSE)
		seq_printf(seq, ",alloc_mode=%s", "reuse");

	if (test_opt(sbi, DISABLE_CHECKPOINT))
		seq_printf(seq, ",checkpoint=disable:%u",
				F2FS_OPTION(sbi).unusable_cap);
	if (F2FS_OPTION(sbi).fsync_mode == FSYNC_MODE_POSIX)
		seq_printf(seq, ",fsync_mode=%s", "posix");
	else if (F2FS_OPTION(sbi).fsync_mode == FSYNC_MODE_STRICT)
		seq_printf(seq, ",fsync_mode=%s", "strict");
	else if (F2FS_OPTION(sbi).fsync_mode == FSYNC_MODE_NOBARRIER)
		seq_printf(seq, ",fsync_mode=%s", "nobarrier");

#ifdef CONFIG_F2FS_FS_COMPRESSION
	f2fs_show_compress_options(seq, sbi->sb);
#endif

	if (test_opt(sbi, ATGC))
		seq_puts(seq, ",atgc");
	return 0;
}

static void default_options(struct f2fs_sb_info *sbi)
{
	/* init some FS parameters */
	F2FS_OPTION(sbi).active_logs = NR_CURSEG_PERSIST_TYPE;
	F2FS_OPTION(sbi).inline_xattr_size = DEFAULT_INLINE_XATTR_ADDRS;
	F2FS_OPTION(sbi).whint_mode = WHINT_MODE_OFF;
	F2FS_OPTION(sbi).alloc_mode = ALLOC_MODE_DEFAULT;
	F2FS_OPTION(sbi).fsync_mode = FSYNC_MODE_POSIX;
	F2FS_OPTION(sbi).s_resuid = make_kuid(&init_user_ns, F2FS_DEF_RESUID);
	F2FS_OPTION(sbi).s_resgid = make_kgid(&init_user_ns, F2FS_DEF_RESGID);
	F2FS_OPTION(sbi).compress_algorithm = COMPRESS_LZ4;
	F2FS_OPTION(sbi).compress_log_size = MIN_COMPRESS_LOG_SIZE;
	F2FS_OPTION(sbi).compress_ext_cnt = 0;
	F2FS_OPTION(sbi).bggc_mode = BGGC_MODE_ON;

	sbi->sb->s_flags &= ~SB_INLINECRYPT;

	set_opt(sbi, INLINE_XATTR);
	set_opt(sbi, INLINE_DATA);
	set_opt(sbi, INLINE_DENTRY);
	set_opt(sbi, EXTENT_CACHE);
	set_opt(sbi, NOHEAP);
	clear_opt(sbi, DISABLE_CHECKPOINT);
	F2FS_OPTION(sbi).unusable_cap = 0;
	sbi->sb->s_flags |= SB_LAZYTIME;
	set_opt(sbi, FLUSH_MERGE);
	set_opt(sbi, DISCARD);
	if (f2fs_sb_has_blkzoned(sbi))
		F2FS_OPTION(sbi).fs_mode = FS_MODE_LFS;
	else
		F2FS_OPTION(sbi).fs_mode = FS_MODE_ADAPTIVE;

#ifdef CONFIG_F2FS_FS_XATTR
	set_opt(sbi, XATTR_USER);
#endif
#ifdef CONFIG_F2FS_FS_POSIX_ACL
	set_opt(sbi, POSIX_ACL);
#endif

	f2fs_build_fault_attr(sbi, 0, 0);
}

#ifdef CONFIG_QUOTA
static int f2fs_enable_quotas(struct super_block *sb);
#endif

static int f2fs_disable_checkpoint(struct f2fs_sb_info *sbi)
{
	unsigned int s_flags = sbi->sb->s_flags;
	struct cp_control cpc;
	int err = 0;
	int ret;
	block_t unusable;

	if (s_flags & SB_RDONLY) {
		f2fs_err(sbi, "checkpoint=disable on readonly fs");
		return -EINVAL;
	}
	sbi->sb->s_flags |= SB_ACTIVE;

	f2fs_update_time(sbi, DISABLE_TIME);

	while (!f2fs_time_over(sbi, DISABLE_TIME)) {
		down_write(&sbi->gc_lock);
		err = f2fs_gc(sbi, true, false, NULL_SEGNO);
		if (err == -ENODATA) {
			err = 0;
			break;
		}
		if (err && err != -EAGAIN)
			break;
	}

	ret = sync_filesystem(sbi->sb);
	if (ret || err) {
		err = ret ? ret: err;
		goto restore_flag;
	}

	unusable = f2fs_get_unusable_blocks(sbi);
	if (f2fs_disable_cp_again(sbi, unusable)) {
		err = -EAGAIN;
		goto restore_flag;
	}

	down_write(&sbi->gc_lock);
	cpc.reason = CP_PAUSE;
	set_sbi_flag(sbi, SBI_CP_DISABLED);
	err = f2fs_write_checkpoint(sbi, &cpc);
	if (err)
		goto out_unlock;

	spin_lock(&sbi->stat_lock);
	sbi->unusable_block_count = unusable;
	spin_unlock(&sbi->stat_lock);

out_unlock:
	up_write(&sbi->gc_lock);
restore_flag:
	sbi->sb->s_flags = s_flags;	/* Restore SB_RDONLY status */
	return err;
}

static void f2fs_enable_checkpoint(struct f2fs_sb_info *sbi)
{
	down_write(&sbi->gc_lock);
	f2fs_dirty_to_prefree(sbi);

	clear_sbi_flag(sbi, SBI_CP_DISABLED);
	set_sbi_flag(sbi, SBI_IS_DIRTY);
	up_write(&sbi->gc_lock);

	f2fs_sync_fs(sbi->sb, 1);
}

static int f2fs_remount(struct super_block *sb, int *flags, char *data)
{
	struct f2fs_sb_info *sbi = F2FS_SB(sb);
	struct f2fs_mount_info org_mount_opt;
	unsigned long old_sb_flags;
	int err;
	bool need_restart_gc = false;
	bool need_stop_gc = false;
	bool no_extent_cache = !test_opt(sbi, EXTENT_CACHE);
	bool disable_checkpoint = test_opt(sbi, DISABLE_CHECKPOINT);
	bool no_io_align = !F2FS_IO_ALIGNED(sbi);
	bool no_atgc = !test_opt(sbi, ATGC);
	bool checkpoint_changed;
#ifdef CONFIG_QUOTA
	int i, j;
#endif

	/*
	 * Save the old mount options in case we
	 * need to restore them.
	 */
	org_mount_opt = sbi->mount_opt;
	old_sb_flags = sb->s_flags;

#ifdef CONFIG_QUOTA
	org_mount_opt.s_jquota_fmt = F2FS_OPTION(sbi).s_jquota_fmt;
	for (i = 0; i < MAXQUOTAS; i++) {
		if (F2FS_OPTION(sbi).s_qf_names[i]) {
			org_mount_opt.s_qf_names[i] =
				kstrdup(F2FS_OPTION(sbi).s_qf_names[i],
				GFP_KERNEL);
			if (!org_mount_opt.s_qf_names[i]) {
				for (j = 0; j < i; j++)
					kfree(org_mount_opt.s_qf_names[j]);
				return -ENOMEM;
			}
		} else {
			org_mount_opt.s_qf_names[i] = NULL;
		}
	}
#endif

	/* recover superblocks we couldn't write due to previous RO mount */
	if (!(*flags & SB_RDONLY) && is_sbi_flag_set(sbi, SBI_NEED_SB_WRITE)) {
		err = f2fs_commit_super(sbi, false);
		f2fs_info(sbi, "Try to recover all the superblocks, ret: %d",
			  err);
		if (!err)
			clear_sbi_flag(sbi, SBI_NEED_SB_WRITE);
	}

	default_options(sbi);

	/* parse mount options */
	err = parse_options(sb, data, true);
	if (err)
		goto restore_opts;
	checkpoint_changed =
			disable_checkpoint != test_opt(sbi, DISABLE_CHECKPOINT);

	/*
	 * Previous and new state of filesystem is RO,
	 * so skip checking GC and FLUSH_MERGE conditions.
	 */
	if (f2fs_readonly(sb) && (*flags & SB_RDONLY))
		goto skip;

#ifdef CONFIG_QUOTA
	if (!f2fs_readonly(sb) && (*flags & SB_RDONLY)) {
		err = dquot_suspend(sb, -1);
		if (err < 0)
			goto restore_opts;
	} else if (f2fs_readonly(sb) && !(*flags & SB_RDONLY)) {
		/* dquot_resume needs RW */
		sb->s_flags &= ~SB_RDONLY;
		if (sb_any_quota_suspended(sb)) {
			dquot_resume(sb, -1);
		} else if (f2fs_sb_has_quota_ino(sbi)) {
			err = f2fs_enable_quotas(sb);
			if (err)
				goto restore_opts;
		}
	}
#endif
	/* disallow enable atgc dynamically */
	if (no_atgc == !!test_opt(sbi, ATGC)) {
		err = -EINVAL;
		f2fs_warn(sbi, "switch atgc option is not allowed");
		goto restore_opts;
	}

	/* disallow enable/disable extent_cache dynamically */
	if (no_extent_cache == !!test_opt(sbi, EXTENT_CACHE)) {
		err = -EINVAL;
		f2fs_warn(sbi, "switch extent_cache option is not allowed");
		goto restore_opts;
	}

	if (no_io_align == !!F2FS_IO_ALIGNED(sbi)) {
		err = -EINVAL;
		f2fs_warn(sbi, "switch io_bits option is not allowed");
		goto restore_opts;
	}

	if ((*flags & SB_RDONLY) && test_opt(sbi, DISABLE_CHECKPOINT)) {
		err = -EINVAL;
		f2fs_warn(sbi, "disabling checkpoint not compatible with read-only");
		goto restore_opts;
	}

	/*
	 * We stop the GC thread if FS is mounted as RO
	 * or if background_gc = off is passed in mount
	 * option. Also sync the filesystem.
	 */
	if ((*flags & SB_RDONLY) ||
			F2FS_OPTION(sbi).bggc_mode == BGGC_MODE_OFF) {
		if (sbi->gc_thread) {
			f2fs_stop_gc_thread(sbi);
			need_restart_gc = true;
		}
	} else if (!sbi->gc_thread) {
		err = f2fs_start_gc_thread(sbi);
		if (err)
			goto restore_opts;
		need_stop_gc = true;
	}

	if (*flags & SB_RDONLY ||
		F2FS_OPTION(sbi).whint_mode != org_mount_opt.whint_mode) {
		writeback_inodes_sb(sb, WB_REASON_SYNC);
		sync_inodes_sb(sb);

		set_sbi_flag(sbi, SBI_IS_DIRTY);
		set_sbi_flag(sbi, SBI_IS_CLOSE);
		f2fs_sync_fs(sb, 1);
		clear_sbi_flag(sbi, SBI_IS_CLOSE);
	}

	if (checkpoint_changed) {
		if (test_opt(sbi, DISABLE_CHECKPOINT)) {
			err = f2fs_disable_checkpoint(sbi);
			if (err)
				goto restore_gc;
		} else {
			f2fs_enable_checkpoint(sbi);
		}
	}

	/*
	 * We stop issue flush thread if FS is mounted as RO
	 * or if flush_merge is not passed in mount option.
	 */
	if ((*flags & SB_RDONLY) || !test_opt(sbi, FLUSH_MERGE)) {
		clear_opt(sbi, FLUSH_MERGE);
		f2fs_destroy_flush_cmd_control(sbi, false);
	} else {
		err = f2fs_create_flush_cmd_control(sbi);
		if (err)
			goto restore_gc;
	}
skip:
#ifdef CONFIG_QUOTA
	/* Release old quota file names */
	for (i = 0; i < MAXQUOTAS; i++)
		kfree(org_mount_opt.s_qf_names[i]);
#endif
	/* Update the POSIXACL Flag */
	sb->s_flags = (sb->s_flags & ~SB_POSIXACL) |
		(test_opt(sbi, POSIX_ACL) ? SB_POSIXACL : 0);

	limit_reserve_root(sbi);
	adjust_unusable_cap_perc(sbi);
	*flags = (*flags & ~SB_LAZYTIME) | (sb->s_flags & SB_LAZYTIME);
	return 0;
restore_gc:
	if (need_restart_gc) {
		if (f2fs_start_gc_thread(sbi))
			f2fs_warn(sbi, "background gc thread has stopped");
	} else if (need_stop_gc) {
		f2fs_stop_gc_thread(sbi);
	}
restore_opts:
#ifdef CONFIG_QUOTA
	F2FS_OPTION(sbi).s_jquota_fmt = org_mount_opt.s_jquota_fmt;
	for (i = 0; i < MAXQUOTAS; i++) {
		kfree(F2FS_OPTION(sbi).s_qf_names[i]);
		F2FS_OPTION(sbi).s_qf_names[i] = org_mount_opt.s_qf_names[i];
	}
#endif
	sbi->mount_opt = org_mount_opt;
	sb->s_flags = old_sb_flags;
	return err;
}

#ifdef CONFIG_QUOTA
/* Read data from quotafile */
static ssize_t f2fs_quota_read(struct super_block *sb, int type, char *data,
			       size_t len, loff_t off)
{
	struct inode *inode = sb_dqopt(sb)->files[type];
	struct address_space *mapping = inode->i_mapping;
	block_t blkidx = F2FS_BYTES_TO_BLK(off);
	int offset = off & (sb->s_blocksize - 1);
	int tocopy;
	size_t toread;
	loff_t i_size = i_size_read(inode);
	struct page *page;
	char *kaddr;

	if (off > i_size)
		return 0;

	if (off + len > i_size)
		len = i_size - off;
	toread = len;
	while (toread > 0) {
		tocopy = min_t(unsigned long, sb->s_blocksize - offset, toread);
repeat:
		page = read_cache_page_gfp(mapping, blkidx, GFP_NOFS);
		if (IS_ERR(page)) {
			if (PTR_ERR(page) == -ENOMEM) {
				congestion_wait(BLK_RW_ASYNC,
						DEFAULT_IO_TIMEOUT);
				goto repeat;
			}
			set_sbi_flag(F2FS_SB(sb), SBI_QUOTA_NEED_REPAIR);
			return PTR_ERR(page);
		}

		lock_page(page);

		if (unlikely(page->mapping != mapping)) {
			f2fs_put_page(page, 1);
			goto repeat;
		}
		if (unlikely(!PageUptodate(page))) {
			f2fs_put_page(page, 1);
			set_sbi_flag(F2FS_SB(sb), SBI_QUOTA_NEED_REPAIR);
			return -EIO;
		}

		kaddr = kmap_atomic(page);
		memcpy(data, kaddr + offset, tocopy);
		kunmap_atomic(kaddr);
		f2fs_put_page(page, 1);

		offset = 0;
		toread -= tocopy;
		data += tocopy;
		blkidx++;
	}
	return len;
}

/* Write to quotafile */
static ssize_t f2fs_quota_write(struct super_block *sb, int type,
				const char *data, size_t len, loff_t off)
{
	struct inode *inode = sb_dqopt(sb)->files[type];
	struct address_space *mapping = inode->i_mapping;
	const struct address_space_operations *a_ops = mapping->a_ops;
	int offset = off & (sb->s_blocksize - 1);
	size_t towrite = len;
	struct page *page;
	void *fsdata = NULL;
	char *kaddr;
	int err = 0;
	int tocopy;

	while (towrite > 0) {
		tocopy = min_t(unsigned long, sb->s_blocksize - offset,
								towrite);
retry:
		err = a_ops->write_begin(NULL, mapping, off, tocopy, 0,
							&page, &fsdata);
		if (unlikely(err)) {
			if (err == -ENOMEM) {
				congestion_wait(BLK_RW_ASYNC,
						DEFAULT_IO_TIMEOUT);
				goto retry;
			}
			set_sbi_flag(F2FS_SB(sb), SBI_QUOTA_NEED_REPAIR);
			break;
		}

		kaddr = kmap_atomic(page);
		memcpy(kaddr + offset, data, tocopy);
		kunmap_atomic(kaddr);
		flush_dcache_page(page);

		a_ops->write_end(NULL, mapping, off, tocopy, tocopy,
						page, fsdata);
		offset = 0;
		towrite -= tocopy;
		off += tocopy;
		data += tocopy;
		cond_resched();
	}

	if (len == towrite)
		return err;
	inode->i_mtime = inode->i_ctime = current_time(inode);
	f2fs_mark_inode_dirty_sync(inode, false);
	return len - towrite;
}

static struct dquot **f2fs_get_dquots(struct inode *inode)
{
	return F2FS_I(inode)->i_dquot;
}

static qsize_t *f2fs_get_reserved_space(struct inode *inode)
{
	return &F2FS_I(inode)->i_reserved_quota;
}

static int f2fs_quota_on_mount(struct f2fs_sb_info *sbi, int type)
{
	if (is_set_ckpt_flags(sbi, CP_QUOTA_NEED_FSCK_FLAG)) {
		f2fs_err(sbi, "quota sysfile may be corrupted, skip loading it");
		return 0;
	}

	return dquot_quota_on_mount(sbi->sb, F2FS_OPTION(sbi).s_qf_names[type],
					F2FS_OPTION(sbi).s_jquota_fmt, type);
}

int f2fs_enable_quota_files(struct f2fs_sb_info *sbi, bool rdonly)
{
	int enabled = 0;
	int i, err;

	if (f2fs_sb_has_quota_ino(sbi) && rdonly) {
		err = f2fs_enable_quotas(sbi->sb);
		if (err) {
			f2fs_err(sbi, "Cannot turn on quota_ino: %d", err);
			return 0;
		}
		return 1;
	}

	for (i = 0; i < MAXQUOTAS; i++) {
		if (F2FS_OPTION(sbi).s_qf_names[i]) {
			err = f2fs_quota_on_mount(sbi, i);
			if (!err) {
				enabled = 1;
				continue;
			}
			f2fs_err(sbi, "Cannot turn on quotas: %d on %d",
				 err, i);
		}
	}
	return enabled;
}

static int f2fs_quota_enable(struct super_block *sb, int type, int format_id,
			     unsigned int flags)
{
	struct inode *qf_inode;
	unsigned long qf_inum;
	int err;

	BUG_ON(!f2fs_sb_has_quota_ino(F2FS_SB(sb)));

	qf_inum = f2fs_qf_ino(sb, type);
	if (!qf_inum)
		return -EPERM;

	qf_inode = f2fs_iget(sb, qf_inum);
	if (IS_ERR(qf_inode)) {
		f2fs_err(F2FS_SB(sb), "Bad quota inode %u:%lu", type, qf_inum);
		return PTR_ERR(qf_inode);
	}

	/* Don't account quota for quota files to avoid recursion */
	qf_inode->i_flags |= S_NOQUOTA;
	err = dquot_load_quota_inode(qf_inode, type, format_id, flags);
	iput(qf_inode);
	return err;
}

static int f2fs_enable_quotas(struct super_block *sb)
{
	struct f2fs_sb_info *sbi = F2FS_SB(sb);
	int type, err = 0;
	unsigned long qf_inum;
	bool quota_mopt[MAXQUOTAS] = {
		test_opt(sbi, USRQUOTA),
		test_opt(sbi, GRPQUOTA),
		test_opt(sbi, PRJQUOTA),
	};

	if (is_set_ckpt_flags(F2FS_SB(sb), CP_QUOTA_NEED_FSCK_FLAG)) {
		f2fs_err(sbi, "quota file may be corrupted, skip loading it");
		return 0;
	}

	sb_dqopt(sb)->flags |= DQUOT_QUOTA_SYS_FILE;

	for (type = 0; type < MAXQUOTAS; type++) {
		qf_inum = f2fs_qf_ino(sb, type);
		if (qf_inum) {
			err = f2fs_quota_enable(sb, type, QFMT_VFS_V1,
				DQUOT_USAGE_ENABLED |
				(quota_mopt[type] ? DQUOT_LIMITS_ENABLED : 0));
			if (err) {
				f2fs_err(sbi, "Failed to enable quota tracking (type=%d, err=%d). Please run fsck to fix.",
					 type, err);
				for (type--; type >= 0; type--)
					dquot_quota_off(sb, type);
				set_sbi_flag(F2FS_SB(sb),
						SBI_QUOTA_NEED_REPAIR);
				return err;
			}
		}
	}
	return 0;
}

int f2fs_quota_sync(struct super_block *sb, int type)
{
	struct f2fs_sb_info *sbi = F2FS_SB(sb);
	struct quota_info *dqopt = sb_dqopt(sb);
	int cnt;
	int ret;

	/*
	 * do_quotactl
	 *  f2fs_quota_sync
	 *  down_read(quota_sem)
	 *  dquot_writeback_dquots()
	 *  f2fs_dquot_commit
	 *                            block_operation
	 *                            down_read(quota_sem)
	 */
	f2fs_lock_op(sbi);

	down_read(&sbi->quota_sem);
	ret = dquot_writeback_dquots(sb, type);
	if (ret)
		goto out;

	/*
	 * Now when everything is written we can discard the pagecache so
	 * that userspace sees the changes.
	 */
	for (cnt = 0; cnt < MAXQUOTAS; cnt++) {
		struct address_space *mapping;

		if (type != -1 && cnt != type)
			continue;
		if (!sb_has_quota_active(sb, cnt))
			continue;

		mapping = dqopt->files[cnt]->i_mapping;

		ret = filemap_fdatawrite(mapping);
		if (ret)
			goto out;

		/* if we are using journalled quota */
		if (is_journalled_quota(sbi))
			continue;

		ret = filemap_fdatawait(mapping);
		if (ret)
			set_sbi_flag(F2FS_SB(sb), SBI_QUOTA_NEED_REPAIR);

		inode_lock(dqopt->files[cnt]);
		truncate_inode_pages(&dqopt->files[cnt]->i_data, 0);
		inode_unlock(dqopt->files[cnt]);
	}
out:
	if (ret)
		set_sbi_flag(F2FS_SB(sb), SBI_QUOTA_NEED_REPAIR);
	up_read(&sbi->quota_sem);
	f2fs_unlock_op(sbi);
	return ret;
}

static int f2fs_quota_on(struct super_block *sb, int type, int format_id,
							const struct path *path)
{
	struct inode *inode;
	int err;

	/* if quota sysfile exists, deny enabling quota with specific file */
	if (f2fs_sb_has_quota_ino(F2FS_SB(sb))) {
		f2fs_err(F2FS_SB(sb), "quota sysfile already exists");
		return -EBUSY;
	}

	err = f2fs_quota_sync(sb, type);
	if (err)
		return err;

	err = dquot_quota_on(sb, type, format_id, path);
	if (err)
		return err;

	inode = d_inode(path->dentry);

	inode_lock(inode);
	F2FS_I(inode)->i_flags |= F2FS_NOATIME_FL | F2FS_IMMUTABLE_FL;
	f2fs_set_inode_flags(inode);
	inode_unlock(inode);
	f2fs_mark_inode_dirty_sync(inode, false);

	return 0;
}

static int __f2fs_quota_off(struct super_block *sb, int type)
{
	struct inode *inode = sb_dqopt(sb)->files[type];
	int err;

	if (!inode || !igrab(inode))
		return dquot_quota_off(sb, type);

	err = f2fs_quota_sync(sb, type);
	if (err)
		goto out_put;

	err = dquot_quota_off(sb, type);
	if (err || f2fs_sb_has_quota_ino(F2FS_SB(sb)))
		goto out_put;

	inode_lock(inode);
	F2FS_I(inode)->i_flags &= ~(F2FS_NOATIME_FL | F2FS_IMMUTABLE_FL);
	f2fs_set_inode_flags(inode);
	inode_unlock(inode);
	f2fs_mark_inode_dirty_sync(inode, false);
out_put:
	iput(inode);
	return err;
}

static int f2fs_quota_off(struct super_block *sb, int type)
{
	struct f2fs_sb_info *sbi = F2FS_SB(sb);
	int err;

	err = __f2fs_quota_off(sb, type);

	/*
	 * quotactl can shutdown journalled quota, result in inconsistence
	 * between quota record and fs data by following updates, tag the
	 * flag to let fsck be aware of it.
	 */
	if (is_journalled_quota(sbi))
		set_sbi_flag(sbi, SBI_QUOTA_NEED_REPAIR);
	return err;
}

void f2fs_quota_off_umount(struct super_block *sb)
{
	int type;
	int err;

	for (type = 0; type < MAXQUOTAS; type++) {
		err = __f2fs_quota_off(sb, type);
		if (err) {
			int ret = dquot_quota_off(sb, type);

			f2fs_err(F2FS_SB(sb), "Fail to turn off disk quota (type: %d, err: %d, ret:%d), Please run fsck to fix it.",
				 type, err, ret);
			set_sbi_flag(F2FS_SB(sb), SBI_QUOTA_NEED_REPAIR);
		}
	}
	/*
	 * In case of checkpoint=disable, we must flush quota blocks.
	 * This can cause NULL exception for node_inode in end_io, since
	 * put_super already dropped it.
	 */
	sync_filesystem(sb);
}

static void f2fs_truncate_quota_inode_pages(struct super_block *sb)
{
	struct quota_info *dqopt = sb_dqopt(sb);
	int type;

	for (type = 0; type < MAXQUOTAS; type++) {
		if (!dqopt->files[type])
			continue;
		f2fs_inode_synced(dqopt->files[type]);
	}
}

static int f2fs_dquot_commit(struct dquot *dquot)
{
	struct f2fs_sb_info *sbi = F2FS_SB(dquot->dq_sb);
	int ret;

	down_read_nested(&sbi->quota_sem, SINGLE_DEPTH_NESTING);
	ret = dquot_commit(dquot);
	if (ret < 0)
		set_sbi_flag(sbi, SBI_QUOTA_NEED_REPAIR);
	up_read(&sbi->quota_sem);
	return ret;
}

static int f2fs_dquot_acquire(struct dquot *dquot)
{
	struct f2fs_sb_info *sbi = F2FS_SB(dquot->dq_sb);
	int ret;

	down_read(&sbi->quota_sem);
	ret = dquot_acquire(dquot);
	if (ret < 0)
		set_sbi_flag(sbi, SBI_QUOTA_NEED_REPAIR);
	up_read(&sbi->quota_sem);
	return ret;
}

static int f2fs_dquot_release(struct dquot *dquot)
{
	struct f2fs_sb_info *sbi = F2FS_SB(dquot->dq_sb);
	int ret = dquot_release(dquot);

	if (ret < 0)
		set_sbi_flag(sbi, SBI_QUOTA_NEED_REPAIR);
	return ret;
}

static int f2fs_dquot_mark_dquot_dirty(struct dquot *dquot)
{
	struct super_block *sb = dquot->dq_sb;
	struct f2fs_sb_info *sbi = F2FS_SB(sb);
	int ret = dquot_mark_dquot_dirty(dquot);

	/* if we are using journalled quota */
	if (is_journalled_quota(sbi))
		set_sbi_flag(sbi, SBI_QUOTA_NEED_FLUSH);

	return ret;
}

static int f2fs_dquot_commit_info(struct super_block *sb, int type)
{
	struct f2fs_sb_info *sbi = F2FS_SB(sb);
	int ret = dquot_commit_info(sb, type);

	if (ret < 0)
		set_sbi_flag(sbi, SBI_QUOTA_NEED_REPAIR);
	return ret;
}

static int f2fs_get_projid(struct inode *inode, kprojid_t *projid)
{
	*projid = F2FS_I(inode)->i_projid;
	return 0;
}

static const struct dquot_operations f2fs_quota_operations = {
	.get_reserved_space = f2fs_get_reserved_space,
	.write_dquot	= f2fs_dquot_commit,
	.acquire_dquot	= f2fs_dquot_acquire,
	.release_dquot	= f2fs_dquot_release,
	.mark_dirty	= f2fs_dquot_mark_dquot_dirty,
	.write_info	= f2fs_dquot_commit_info,
	.alloc_dquot	= dquot_alloc,
	.destroy_dquot	= dquot_destroy,
	.get_projid	= f2fs_get_projid,
	.get_next_id	= dquot_get_next_id,
};

static const struct quotactl_ops f2fs_quotactl_ops = {
	.quota_on	= f2fs_quota_on,
	.quota_off	= f2fs_quota_off,
	.quota_sync	= f2fs_quota_sync,
	.get_state	= dquot_get_state,
	.set_info	= dquot_set_dqinfo,
	.get_dqblk	= dquot_get_dqblk,
	.set_dqblk	= dquot_set_dqblk,
	.get_nextdqblk	= dquot_get_next_dqblk,
};
#else
int f2fs_quota_sync(struct super_block *sb, int type)
{
	return 0;
}

void f2fs_quota_off_umount(struct super_block *sb)
{
}
#endif

static const struct super_operations f2fs_sops = {
	.alloc_inode	= f2fs_alloc_inode,
	.free_inode	= f2fs_free_inode,
	.drop_inode	= f2fs_drop_inode,
	.write_inode	= f2fs_write_inode,
	.dirty_inode	= f2fs_dirty_inode,
	.show_options	= f2fs_show_options,
#ifdef CONFIG_QUOTA
	.quota_read	= f2fs_quota_read,
	.quota_write	= f2fs_quota_write,
	.get_dquots	= f2fs_get_dquots,
#endif
	.evict_inode	= f2fs_evict_inode,
	.put_super	= f2fs_put_super,
	.sync_fs	= f2fs_sync_fs,
	.freeze_fs	= f2fs_freeze,
	.unfreeze_fs	= f2fs_unfreeze,
	.statfs		= f2fs_statfs,
	.remount_fs	= f2fs_remount,
};

#ifdef CONFIG_FS_ENCRYPTION
static int f2fs_get_context(struct inode *inode, void *ctx, size_t len)
{
	return f2fs_getxattr(inode, F2FS_XATTR_INDEX_ENCRYPTION,
				F2FS_XATTR_NAME_ENCRYPTION_CONTEXT,
				ctx, len, NULL);
}

static int f2fs_set_context(struct inode *inode, const void *ctx, size_t len,
							void *fs_data)
{
	struct f2fs_sb_info *sbi = F2FS_I_SB(inode);

	/*
	 * Encrypting the root directory is not allowed because fsck
	 * expects lost+found directory to exist and remain unencrypted
	 * if LOST_FOUND feature is enabled.
	 *
	 */
	if (f2fs_sb_has_lost_found(sbi) &&
			inode->i_ino == F2FS_ROOT_INO(sbi))
		return -EPERM;

	return f2fs_setxattr(inode, F2FS_XATTR_INDEX_ENCRYPTION,
				F2FS_XATTR_NAME_ENCRYPTION_CONTEXT,
				ctx, len, fs_data, XATTR_CREATE);
}

static const union fscrypt_policy *f2fs_get_dummy_policy(struct super_block *sb)
{
	return F2FS_OPTION(F2FS_SB(sb)).dummy_enc_policy.policy;
}

static bool f2fs_has_stable_inodes(struct super_block *sb)
{
	return true;
}

static void f2fs_get_ino_and_lblk_bits(struct super_block *sb,
				       int *ino_bits_ret, int *lblk_bits_ret)
{
	*ino_bits_ret = 8 * sizeof(nid_t);
	*lblk_bits_ret = 8 * sizeof(block_t);
}

static int f2fs_get_num_devices(struct super_block *sb)
{
	struct f2fs_sb_info *sbi = F2FS_SB(sb);

	if (f2fs_is_multi_device(sbi))
		return sbi->s_ndevs;
	return 1;
}

static void f2fs_get_devices(struct super_block *sb,
			     struct request_queue **devs)
{
	struct f2fs_sb_info *sbi = F2FS_SB(sb);
	int i;

	for (i = 0; i < sbi->s_ndevs; i++)
		devs[i] = bdev_get_queue(FDEV(i).bdev);
}

static const struct fscrypt_operations f2fs_cryptops = {
	.key_prefix		= "f2fs:",
	.get_context		= f2fs_get_context,
	.set_context		= f2fs_set_context,
	.get_dummy_policy	= f2fs_get_dummy_policy,
	.empty_dir		= f2fs_empty_dir,
	.max_namelen		= F2FS_NAME_LEN,
	.has_stable_inodes	= f2fs_has_stable_inodes,
	.get_ino_and_lblk_bits	= f2fs_get_ino_and_lblk_bits,
	.get_num_devices	= f2fs_get_num_devices,
	.get_devices		= f2fs_get_devices,
};
#endif

static struct inode *f2fs_nfs_get_inode(struct super_block *sb,
		u64 ino, u32 generation)
{
	struct f2fs_sb_info *sbi = F2FS_SB(sb);
	struct inode *inode;

	if (f2fs_check_nid_range(sbi, ino))
		return ERR_PTR(-ESTALE);

	/*
	 * f2fs_iget isn't quite right if the inode is currently unallocated!
	 * However f2fs_iget currently does appropriate checks to handle stale
	 * inodes so everything is OK.
	 */
	inode = f2fs_iget(sb, ino);
	if (IS_ERR(inode))
		return ERR_CAST(inode);
	if (unlikely(generation && inode->i_generation != generation)) {
		/* we didn't find the right inode.. */
		iput(inode);
		return ERR_PTR(-ESTALE);
	}
	return inode;
}

static struct dentry *f2fs_fh_to_dentry(struct super_block *sb, struct fid *fid,
		int fh_len, int fh_type)
{
	return generic_fh_to_dentry(sb, fid, fh_len, fh_type,
				    f2fs_nfs_get_inode);
}

static struct dentry *f2fs_fh_to_parent(struct super_block *sb, struct fid *fid,
		int fh_len, int fh_type)
{
	return generic_fh_to_parent(sb, fid, fh_len, fh_type,
				    f2fs_nfs_get_inode);
}

static const struct export_operations f2fs_export_ops = {
	.fh_to_dentry = f2fs_fh_to_dentry,
	.fh_to_parent = f2fs_fh_to_parent,
	.get_parent = f2fs_get_parent,
};

static loff_t max_file_blocks(void)
{
	loff_t result = 0;
	loff_t leaf_count = DEF_ADDRS_PER_BLOCK;

	/*
	 * note: previously, result is equal to (DEF_ADDRS_PER_INODE -
	 * DEFAULT_INLINE_XATTR_ADDRS), but now f2fs try to reserve more
	 * space in inode.i_addr, it will be more safe to reassign
	 * result as zero.
	 */

	/* two direct node blocks */
	result += (leaf_count * 2);

	/* two indirect node blocks */
	leaf_count *= NIDS_PER_BLOCK;
	result += (leaf_count * 2);

	/* one double indirect node block */
	leaf_count *= NIDS_PER_BLOCK;
	result += leaf_count;

	return result;
}

static int __f2fs_commit_super(struct buffer_head *bh,
			struct f2fs_super_block *super)
{
	lock_buffer(bh);
	if (super)
		memcpy(bh->b_data + F2FS_SUPER_OFFSET, super, sizeof(*super));
	set_buffer_dirty(bh);
	unlock_buffer(bh);

	/* it's rare case, we can do fua all the time */
	return __sync_dirty_buffer(bh, REQ_SYNC | REQ_PREFLUSH | REQ_FUA);
}

static inline bool sanity_check_area_boundary(struct f2fs_sb_info *sbi,
					struct buffer_head *bh)
{
	struct f2fs_super_block *raw_super = (struct f2fs_super_block *)
					(bh->b_data + F2FS_SUPER_OFFSET);
	struct super_block *sb = sbi->sb;
	u32 segment0_blkaddr = le32_to_cpu(raw_super->segment0_blkaddr);
	u32 cp_blkaddr = le32_to_cpu(raw_super->cp_blkaddr);
	u32 sit_blkaddr = le32_to_cpu(raw_super->sit_blkaddr);
	u32 nat_blkaddr = le32_to_cpu(raw_super->nat_blkaddr);
	u32 ssa_blkaddr = le32_to_cpu(raw_super->ssa_blkaddr);
	u32 main_blkaddr = le32_to_cpu(raw_super->main_blkaddr);
	u32 segment_count_ckpt = le32_to_cpu(raw_super->segment_count_ckpt);
	u32 segment_count_sit = le32_to_cpu(raw_super->segment_count_sit);
	u32 segment_count_nat = le32_to_cpu(raw_super->segment_count_nat);
	u32 segment_count_ssa = le32_to_cpu(raw_super->segment_count_ssa);
	u32 segment_count_main = le32_to_cpu(raw_super->segment_count_main);
	u32 segment_count = le32_to_cpu(raw_super->segment_count);
	u32 log_blocks_per_seg = le32_to_cpu(raw_super->log_blocks_per_seg);
	u64 main_end_blkaddr = main_blkaddr +
				(segment_count_main << log_blocks_per_seg);
	u64 seg_end_blkaddr = segment0_blkaddr +
				(segment_count << log_blocks_per_seg);

	if (segment0_blkaddr != cp_blkaddr) {
		f2fs_info(sbi, "Mismatch start address, segment0(%u) cp_blkaddr(%u)",
			  segment0_blkaddr, cp_blkaddr);
		return true;
	}

	if (cp_blkaddr + (segment_count_ckpt << log_blocks_per_seg) !=
							sit_blkaddr) {
		f2fs_info(sbi, "Wrong CP boundary, start(%u) end(%u) blocks(%u)",
			  cp_blkaddr, sit_blkaddr,
			  segment_count_ckpt << log_blocks_per_seg);
		return true;
	}

	if (sit_blkaddr + (segment_count_sit << log_blocks_per_seg) !=
							nat_blkaddr) {
		f2fs_info(sbi, "Wrong SIT boundary, start(%u) end(%u) blocks(%u)",
			  sit_blkaddr, nat_blkaddr,
			  segment_count_sit << log_blocks_per_seg);
		return true;
	}

	if (nat_blkaddr + (segment_count_nat << log_blocks_per_seg) !=
							ssa_blkaddr) {
		f2fs_info(sbi, "Wrong NAT boundary, start(%u) end(%u) blocks(%u)",
			  nat_blkaddr, ssa_blkaddr,
			  segment_count_nat << log_blocks_per_seg);
		return true;
	}

	if (ssa_blkaddr + (segment_count_ssa << log_blocks_per_seg) !=
							main_blkaddr) {
		f2fs_info(sbi, "Wrong SSA boundary, start(%u) end(%u) blocks(%u)",
			  ssa_blkaddr, main_blkaddr,
			  segment_count_ssa << log_blocks_per_seg);
		return true;
	}

	if (main_end_blkaddr > seg_end_blkaddr) {
		f2fs_info(sbi, "Wrong MAIN_AREA boundary, start(%u) end(%llu) block(%u)",
			  main_blkaddr, seg_end_blkaddr,
			  segment_count_main << log_blocks_per_seg);
		return true;
	} else if (main_end_blkaddr < seg_end_blkaddr) {
		int err = 0;
		char *res;

		/* fix in-memory information all the time */
		raw_super->segment_count = cpu_to_le32((main_end_blkaddr -
				segment0_blkaddr) >> log_blocks_per_seg);

		if (f2fs_readonly(sb) || bdev_read_only(sb->s_bdev)) {
			set_sbi_flag(sbi, SBI_NEED_SB_WRITE);
			res = "internally";
		} else {
			err = __f2fs_commit_super(bh, NULL);
			res = err ? "failed" : "done";
		}
		f2fs_info(sbi, "Fix alignment : %s, start(%u) end(%llu) block(%u)",
			  res, main_blkaddr, seg_end_blkaddr,
			  segment_count_main << log_blocks_per_seg);
		if (err)
			return true;
	}
	return false;
}

static int sanity_check_raw_super(struct f2fs_sb_info *sbi,
				struct buffer_head *bh)
{
	block_t segment_count, segs_per_sec, secs_per_zone, segment_count_main;
	block_t total_sections, blocks_per_seg;
	struct f2fs_super_block *raw_super = (struct f2fs_super_block *)
					(bh->b_data + F2FS_SUPER_OFFSET);
	unsigned int blocksize;
	size_t crc_offset = 0;
	__u32 crc = 0;

	if (le32_to_cpu(raw_super->magic) != F2FS_SUPER_MAGIC) {
		f2fs_info(sbi, "Magic Mismatch, valid(0x%x) - read(0x%x)",
			  F2FS_SUPER_MAGIC, le32_to_cpu(raw_super->magic));
		return -EINVAL;
	}

	/* Check checksum_offset and crc in superblock */
	if (__F2FS_HAS_FEATURE(raw_super, F2FS_FEATURE_SB_CHKSUM)) {
		crc_offset = le32_to_cpu(raw_super->checksum_offset);
		if (crc_offset !=
			offsetof(struct f2fs_super_block, crc)) {
			f2fs_info(sbi, "Invalid SB checksum offset: %zu",
				  crc_offset);
			return -EFSCORRUPTED;
		}
		crc = le32_to_cpu(raw_super->crc);
		if (!f2fs_crc_valid(sbi, crc, raw_super, crc_offset)) {
			f2fs_info(sbi, "Invalid SB checksum value: %u", crc);
			return -EFSCORRUPTED;
		}
	}

	/* Currently, support only 4KB page cache size */
	if (F2FS_BLKSIZE != PAGE_SIZE) {
		f2fs_info(sbi, "Invalid page_cache_size (%lu), supports only 4KB",
			  PAGE_SIZE);
		return -EFSCORRUPTED;
	}

	/* Currently, support only 4KB block size */
	blocksize = 1 << le32_to_cpu(raw_super->log_blocksize);
	if (blocksize != F2FS_BLKSIZE) {
		f2fs_info(sbi, "Invalid blocksize (%u), supports only 4KB",
			  blocksize);
		return -EFSCORRUPTED;
	}

	/* check log blocks per segment */
	if (le32_to_cpu(raw_super->log_blocks_per_seg) != 9) {
		f2fs_info(sbi, "Invalid log blocks per segment (%u)",
			  le32_to_cpu(raw_super->log_blocks_per_seg));
		return -EFSCORRUPTED;
	}

	/* Currently, support 512/1024/2048/4096 bytes sector size */
	if (le32_to_cpu(raw_super->log_sectorsize) >
				F2FS_MAX_LOG_SECTOR_SIZE ||
		le32_to_cpu(raw_super->log_sectorsize) <
				F2FS_MIN_LOG_SECTOR_SIZE) {
		f2fs_info(sbi, "Invalid log sectorsize (%u)",
			  le32_to_cpu(raw_super->log_sectorsize));
		return -EFSCORRUPTED;
	}
	if (le32_to_cpu(raw_super->log_sectors_per_block) +
		le32_to_cpu(raw_super->log_sectorsize) !=
			F2FS_MAX_LOG_SECTOR_SIZE) {
		f2fs_info(sbi, "Invalid log sectors per block(%u) log sectorsize(%u)",
			  le32_to_cpu(raw_super->log_sectors_per_block),
			  le32_to_cpu(raw_super->log_sectorsize));
		return -EFSCORRUPTED;
	}

	segment_count = le32_to_cpu(raw_super->segment_count);
	segment_count_main = le32_to_cpu(raw_super->segment_count_main);
	segs_per_sec = le32_to_cpu(raw_super->segs_per_sec);
	secs_per_zone = le32_to_cpu(raw_super->secs_per_zone);
	total_sections = le32_to_cpu(raw_super->section_count);

	/* blocks_per_seg should be 512, given the above check */
	blocks_per_seg = 1 << le32_to_cpu(raw_super->log_blocks_per_seg);

	if (segment_count > F2FS_MAX_SEGMENT ||
				segment_count < F2FS_MIN_SEGMENTS) {
		f2fs_info(sbi, "Invalid segment count (%u)", segment_count);
		return -EFSCORRUPTED;
	}

	if (total_sections > segment_count_main || total_sections < 1 ||
			segs_per_sec > segment_count || !segs_per_sec) {
		f2fs_info(sbi, "Invalid segment/section count (%u, %u x %u)",
			  segment_count, total_sections, segs_per_sec);
		return -EFSCORRUPTED;
	}

	if (segment_count_main != total_sections * segs_per_sec) {
		f2fs_info(sbi, "Invalid segment/section count (%u != %u * %u)",
			  segment_count_main, total_sections, segs_per_sec);
		return -EFSCORRUPTED;
	}

	if ((segment_count / segs_per_sec) < total_sections) {
		f2fs_info(sbi, "Small segment_count (%u < %u * %u)",
			  segment_count, segs_per_sec, total_sections);
		return -EFSCORRUPTED;
	}

	if (segment_count > (le64_to_cpu(raw_super->block_count) >> 9)) {
		f2fs_info(sbi, "Wrong segment_count / block_count (%u > %llu)",
			  segment_count, le64_to_cpu(raw_super->block_count));
		return -EFSCORRUPTED;
	}

	if (RDEV(0).path[0]) {
		block_t dev_seg_count = le32_to_cpu(RDEV(0).total_segments);
		int i = 1;

		while (i < MAX_DEVICES && RDEV(i).path[0]) {
			dev_seg_count += le32_to_cpu(RDEV(i).total_segments);
			i++;
		}
		if (segment_count != dev_seg_count) {
			f2fs_info(sbi, "Segment count (%u) mismatch with total segments from devices (%u)",
					segment_count, dev_seg_count);
			return -EFSCORRUPTED;
		}
	} else {
		if (__F2FS_HAS_FEATURE(raw_super, F2FS_FEATURE_BLKZONED) &&
					!bdev_is_zoned(sbi->sb->s_bdev)) {
			f2fs_info(sbi, "Zoned block device path is missing");
			return -EFSCORRUPTED;
		}
	}

	if (secs_per_zone > total_sections || !secs_per_zone) {
		f2fs_info(sbi, "Wrong secs_per_zone / total_sections (%u, %u)",
			  secs_per_zone, total_sections);
		return -EFSCORRUPTED;
	}
	if (le32_to_cpu(raw_super->extension_count) > F2FS_MAX_EXTENSION ||
			raw_super->hot_ext_count > F2FS_MAX_EXTENSION ||
			(le32_to_cpu(raw_super->extension_count) +
			raw_super->hot_ext_count) > F2FS_MAX_EXTENSION) {
		f2fs_info(sbi, "Corrupted extension count (%u + %u > %u)",
			  le32_to_cpu(raw_super->extension_count),
			  raw_super->hot_ext_count,
			  F2FS_MAX_EXTENSION);
		return -EFSCORRUPTED;
	}

	if (le32_to_cpu(raw_super->cp_payload) >
				(blocks_per_seg - F2FS_CP_PACKS)) {
		f2fs_info(sbi, "Insane cp_payload (%u > %u)",
			  le32_to_cpu(raw_super->cp_payload),
			  blocks_per_seg - F2FS_CP_PACKS);
		return -EFSCORRUPTED;
	}

	/* check reserved ino info */
	if (le32_to_cpu(raw_super->node_ino) != 1 ||
		le32_to_cpu(raw_super->meta_ino) != 2 ||
		le32_to_cpu(raw_super->root_ino) != 3) {
		f2fs_info(sbi, "Invalid Fs Meta Ino: node(%u) meta(%u) root(%u)",
			  le32_to_cpu(raw_super->node_ino),
			  le32_to_cpu(raw_super->meta_ino),
			  le32_to_cpu(raw_super->root_ino));
		return -EFSCORRUPTED;
	}

	/* check CP/SIT/NAT/SSA/MAIN_AREA area boundary */
	if (sanity_check_area_boundary(sbi, bh))
		return -EFSCORRUPTED;

	return 0;
}

int f2fs_sanity_check_ckpt(struct f2fs_sb_info *sbi)
{
	unsigned int total, fsmeta;
	struct f2fs_super_block *raw_super = F2FS_RAW_SUPER(sbi);
	struct f2fs_checkpoint *ckpt = F2FS_CKPT(sbi);
	unsigned int ovp_segments, reserved_segments;
	unsigned int main_segs, blocks_per_seg;
	unsigned int sit_segs, nat_segs;
	unsigned int sit_bitmap_size, nat_bitmap_size;
	unsigned int log_blocks_per_seg;
	unsigned int segment_count_main;
	unsigned int cp_pack_start_sum, cp_payload;
	block_t user_block_count, valid_user_blocks;
	block_t avail_node_count, valid_node_count;
	int i, j;

	total = le32_to_cpu(raw_super->segment_count);
	fsmeta = le32_to_cpu(raw_super->segment_count_ckpt);
	sit_segs = le32_to_cpu(raw_super->segment_count_sit);
	fsmeta += sit_segs;
	nat_segs = le32_to_cpu(raw_super->segment_count_nat);
	fsmeta += nat_segs;
	fsmeta += le32_to_cpu(ckpt->rsvd_segment_count);
	fsmeta += le32_to_cpu(raw_super->segment_count_ssa);

	if (unlikely(fsmeta >= total))
		return 1;

	ovp_segments = le32_to_cpu(ckpt->overprov_segment_count);
	reserved_segments = le32_to_cpu(ckpt->rsvd_segment_count);

	if (unlikely(fsmeta < F2FS_MIN_META_SEGMENTS ||
			ovp_segments == 0 || reserved_segments == 0)) {
		f2fs_err(sbi, "Wrong layout: check mkfs.f2fs version");
		return 1;
	}

	user_block_count = le64_to_cpu(ckpt->user_block_count);
	segment_count_main = le32_to_cpu(raw_super->segment_count_main);
	log_blocks_per_seg = le32_to_cpu(raw_super->log_blocks_per_seg);
	if (!user_block_count || user_block_count >=
			segment_count_main << log_blocks_per_seg) {
		f2fs_err(sbi, "Wrong user_block_count: %u",
			 user_block_count);
		return 1;
	}

	valid_user_blocks = le64_to_cpu(ckpt->valid_block_count);
	if (valid_user_blocks > user_block_count) {
		f2fs_err(sbi, "Wrong valid_user_blocks: %u, user_block_count: %u",
			 valid_user_blocks, user_block_count);
		return 1;
	}

	valid_node_count = le32_to_cpu(ckpt->valid_node_count);
	avail_node_count = sbi->total_node_count - F2FS_RESERVED_NODE_NUM;
	if (valid_node_count > avail_node_count) {
		f2fs_err(sbi, "Wrong valid_node_count: %u, avail_node_count: %u",
			 valid_node_count, avail_node_count);
		return 1;
	}

	main_segs = le32_to_cpu(raw_super->segment_count_main);
	blocks_per_seg = sbi->blocks_per_seg;

	for (i = 0; i < NR_CURSEG_NODE_TYPE; i++) {
		if (le32_to_cpu(ckpt->cur_node_segno[i]) >= main_segs ||
			le16_to_cpu(ckpt->cur_node_blkoff[i]) >= blocks_per_seg)
			return 1;
		for (j = i + 1; j < NR_CURSEG_NODE_TYPE; j++) {
			if (le32_to_cpu(ckpt->cur_node_segno[i]) ==
				le32_to_cpu(ckpt->cur_node_segno[j])) {
				f2fs_err(sbi, "Node segment (%u, %u) has the same segno: %u",
					 i, j,
					 le32_to_cpu(ckpt->cur_node_segno[i]));
				return 1;
			}
		}
	}
	for (i = 0; i < NR_CURSEG_DATA_TYPE; i++) {
		if (le32_to_cpu(ckpt->cur_data_segno[i]) >= main_segs ||
			le16_to_cpu(ckpt->cur_data_blkoff[i]) >= blocks_per_seg)
			return 1;
		for (j = i + 1; j < NR_CURSEG_DATA_TYPE; j++) {
			if (le32_to_cpu(ckpt->cur_data_segno[i]) ==
				le32_to_cpu(ckpt->cur_data_segno[j])) {
				f2fs_err(sbi, "Data segment (%u, %u) has the same segno: %u",
					 i, j,
					 le32_to_cpu(ckpt->cur_data_segno[i]));
				return 1;
			}
		}
	}
	for (i = 0; i < NR_CURSEG_NODE_TYPE; i++) {
		for (j = 0; j < NR_CURSEG_DATA_TYPE; j++) {
			if (le32_to_cpu(ckpt->cur_node_segno[i]) ==
				le32_to_cpu(ckpt->cur_data_segno[j])) {
				f2fs_err(sbi, "Node segment (%u) and Data segment (%u) has the same segno: %u",
					 i, j,
					 le32_to_cpu(ckpt->cur_node_segno[i]));
				return 1;
			}
		}
	}

	sit_bitmap_size = le32_to_cpu(ckpt->sit_ver_bitmap_bytesize);
	nat_bitmap_size = le32_to_cpu(ckpt->nat_ver_bitmap_bytesize);

	if (sit_bitmap_size != ((sit_segs / 2) << log_blocks_per_seg) / 8 ||
		nat_bitmap_size != ((nat_segs / 2) << log_blocks_per_seg) / 8) {
		f2fs_err(sbi, "Wrong bitmap size: sit: %u, nat:%u",
			 sit_bitmap_size, nat_bitmap_size);
		return 1;
	}

	cp_pack_start_sum = __start_sum_addr(sbi);
	cp_payload = __cp_payload(sbi);
	if (cp_pack_start_sum < cp_payload + 1 ||
		cp_pack_start_sum > blocks_per_seg - 1 -
			NR_CURSEG_PERSIST_TYPE) {
		f2fs_err(sbi, "Wrong cp_pack_start_sum: %u",
			 cp_pack_start_sum);
		return 1;
	}

	if (__is_set_ckpt_flags(ckpt, CP_LARGE_NAT_BITMAP_FLAG) &&
		le32_to_cpu(ckpt->checksum_offset) != CP_MIN_CHKSUM_OFFSET) {
		f2fs_warn(sbi, "using deprecated layout of large_nat_bitmap, "
			  "please run fsck v1.13.0 or higher to repair, chksum_offset: %u, "
			  "fixed with patch: \"f2fs-tools: relocate chksum_offset for large_nat_bitmap feature\"",
			  le32_to_cpu(ckpt->checksum_offset));
		return 1;
	}

	if (unlikely(f2fs_cp_error(sbi))) {
		f2fs_err(sbi, "A bug case: need to run fsck");
		return 1;
	}
	return 0;
}

static void init_sb_info(struct f2fs_sb_info *sbi)
{
	struct f2fs_super_block *raw_super = sbi->raw_super;
	int i;

	sbi->log_sectors_per_block =
		le32_to_cpu(raw_super->log_sectors_per_block);
	sbi->log_blocksize = le32_to_cpu(raw_super->log_blocksize);
	sbi->blocksize = 1 << sbi->log_blocksize;
	sbi->log_blocks_per_seg = le32_to_cpu(raw_super->log_blocks_per_seg);
	sbi->blocks_per_seg = 1 << sbi->log_blocks_per_seg;
	sbi->segs_per_sec = le32_to_cpu(raw_super->segs_per_sec);
	sbi->secs_per_zone = le32_to_cpu(raw_super->secs_per_zone);
	sbi->total_sections = le32_to_cpu(raw_super->section_count);
	sbi->total_node_count =
		(le32_to_cpu(raw_super->segment_count_nat) / 2)
			* sbi->blocks_per_seg * NAT_ENTRY_PER_BLOCK;
	sbi->root_ino_num = le32_to_cpu(raw_super->root_ino);
	sbi->node_ino_num = le32_to_cpu(raw_super->node_ino);
	sbi->meta_ino_num = le32_to_cpu(raw_super->meta_ino);
	sbi->cur_victim_sec = NULL_SECNO;
	sbi->next_victim_seg[BG_GC] = NULL_SEGNO;
	sbi->next_victim_seg[FG_GC] = NULL_SEGNO;
	sbi->max_victim_search = DEF_MAX_VICTIM_SEARCH;
	sbi->migration_granularity = sbi->segs_per_sec;

	sbi->dir_level = DEF_DIR_LEVEL;
	sbi->interval_time[CP_TIME] = DEF_CP_INTERVAL;
	sbi->interval_time[REQ_TIME] = DEF_IDLE_INTERVAL;
	sbi->interval_time[DISCARD_TIME] = DEF_IDLE_INTERVAL;
	sbi->interval_time[GC_TIME] = DEF_IDLE_INTERVAL;
	sbi->interval_time[DISABLE_TIME] = DEF_DISABLE_INTERVAL;
	sbi->interval_time[UMOUNT_DISCARD_TIMEOUT] =
				DEF_UMOUNT_DISCARD_TIMEOUT;
	clear_sbi_flag(sbi, SBI_NEED_FSCK);

	for (i = 0; i < NR_COUNT_TYPE; i++)
		atomic_set(&sbi->nr_pages[i], 0);

	for (i = 0; i < META; i++)
		atomic_set(&sbi->wb_sync_req[i], 0);

	INIT_LIST_HEAD(&sbi->s_list);
	mutex_init(&sbi->umount_mutex);
	init_rwsem(&sbi->io_order_lock);
	spin_lock_init(&sbi->cp_lock);

	sbi->dirty_device = 0;
	spin_lock_init(&sbi->dev_lock);

	init_rwsem(&sbi->sb_lock);
	init_rwsem(&sbi->pin_sem);
}

static int init_percpu_info(struct f2fs_sb_info *sbi)
{
	int err;

	err = percpu_counter_init(&sbi->alloc_valid_block_count, 0, GFP_KERNEL);
	if (err)
		return err;

	err = percpu_counter_init(&sbi->total_valid_inode_count, 0,
								GFP_KERNEL);
	if (err)
		percpu_counter_destroy(&sbi->alloc_valid_block_count);

	return err;
}

#ifdef CONFIG_BLK_DEV_ZONED

struct f2fs_report_zones_args {
	struct f2fs_dev_info *dev;
	bool zone_cap_mismatch;
};

static int f2fs_report_zone_cb(struct blk_zone *zone, unsigned int idx,
			      void *data)
{
	struct f2fs_report_zones_args *rz_args = data;

	if (zone->type == BLK_ZONE_TYPE_CONVENTIONAL)
		return 0;

	set_bit(idx, rz_args->dev->blkz_seq);
	rz_args->dev->zone_capacity_blocks[idx] = zone->capacity >>
						F2FS_LOG_SECTORS_PER_BLOCK;
	if (zone->len != zone->capacity && !rz_args->zone_cap_mismatch)
		rz_args->zone_cap_mismatch = true;

	return 0;
}

static int init_blkz_info(struct f2fs_sb_info *sbi, int devi)
{
	struct block_device *bdev = FDEV(devi).bdev;
	sector_t nr_sectors = bdev->bd_part->nr_sects;
	struct f2fs_report_zones_args rep_zone_arg;
	int ret;

	if (!f2fs_sb_has_blkzoned(sbi))
		return 0;

	if (sbi->blocks_per_blkz && sbi->blocks_per_blkz !=
				SECTOR_TO_BLOCK(bdev_zone_sectors(bdev)))
		return -EINVAL;
	sbi->blocks_per_blkz = SECTOR_TO_BLOCK(bdev_zone_sectors(bdev));
	if (sbi->log_blocks_per_blkz && sbi->log_blocks_per_blkz !=
				__ilog2_u32(sbi->blocks_per_blkz))
		return -EINVAL;
	sbi->log_blocks_per_blkz = __ilog2_u32(sbi->blocks_per_blkz);
	FDEV(devi).nr_blkz = SECTOR_TO_BLOCK(nr_sectors) >>
					sbi->log_blocks_per_blkz;
	if (nr_sectors & (bdev_zone_sectors(bdev) - 1))
		FDEV(devi).nr_blkz++;

	FDEV(devi).blkz_seq = f2fs_kvzalloc(sbi,
					BITS_TO_LONGS(FDEV(devi).nr_blkz)
					* sizeof(unsigned long),
					GFP_KERNEL);
	if (!FDEV(devi).blkz_seq)
		return -ENOMEM;

	/* Get block zones type and zone-capacity */
	FDEV(devi).zone_capacity_blocks = f2fs_kzalloc(sbi,
					FDEV(devi).nr_blkz * sizeof(block_t),
					GFP_KERNEL);
	if (!FDEV(devi).zone_capacity_blocks)
		return -ENOMEM;

	rep_zone_arg.dev = &FDEV(devi);
	rep_zone_arg.zone_cap_mismatch = false;

	ret = blkdev_report_zones(bdev, 0, BLK_ALL_ZONES, f2fs_report_zone_cb,
				  &rep_zone_arg);
	if (ret < 0)
		return ret;

	if (!rep_zone_arg.zone_cap_mismatch) {
		kfree(FDEV(devi).zone_capacity_blocks);
		FDEV(devi).zone_capacity_blocks = NULL;
	}

	return 0;
}
#endif

/*
 * Read f2fs raw super block.
 * Because we have two copies of super block, so read both of them
 * to get the first valid one. If any one of them is broken, we pass
 * them recovery flag back to the caller.
 */
static int read_raw_super_block(struct f2fs_sb_info *sbi,
			struct f2fs_super_block **raw_super,
			int *valid_super_block, int *recovery)
{
	struct super_block *sb = sbi->sb;
	int block;
	struct buffer_head *bh;
	struct f2fs_super_block *super;
	int err = 0;

	super = kzalloc(sizeof(struct f2fs_super_block), GFP_KERNEL);
	if (!super)
		return -ENOMEM;

	for (block = 0; block < 2; block++) {
		bh = sb_bread(sb, block);
		if (!bh) {
			f2fs_err(sbi, "Unable to read %dth superblock",
				 block + 1);
			err = -EIO;
			*recovery = 1;
			continue;
		}

		/* sanity checking of raw super */
		err = sanity_check_raw_super(sbi, bh);
		if (err) {
			f2fs_err(sbi, "Can't find valid F2FS filesystem in %dth superblock",
				 block + 1);
			brelse(bh);
			*recovery = 1;
			continue;
		}

		if (!*raw_super) {
			memcpy(super, bh->b_data + F2FS_SUPER_OFFSET,
							sizeof(*super));
			*valid_super_block = block;
			*raw_super = super;
		}
		brelse(bh);
	}

	/* No valid superblock */
	if (!*raw_super)
		kfree(super);
	else
		err = 0;

	return err;
}

int f2fs_commit_super(struct f2fs_sb_info *sbi, bool recover)
{
	struct buffer_head *bh;
	__u32 crc = 0;
	int err;

	if ((recover && f2fs_readonly(sbi->sb)) ||
				bdev_read_only(sbi->sb->s_bdev)) {
		set_sbi_flag(sbi, SBI_NEED_SB_WRITE);
		return -EROFS;
	}

	/* we should update superblock crc here */
	if (!recover && f2fs_sb_has_sb_chksum(sbi)) {
		crc = f2fs_crc32(sbi, F2FS_RAW_SUPER(sbi),
				offsetof(struct f2fs_super_block, crc));
		F2FS_RAW_SUPER(sbi)->crc = cpu_to_le32(crc);
	}

	/* write back-up superblock first */
	bh = sb_bread(sbi->sb, sbi->valid_super_block ? 0 : 1);
	if (!bh)
		return -EIO;
	err = __f2fs_commit_super(bh, F2FS_RAW_SUPER(sbi));
	brelse(bh);

	/* if we are in recovery path, skip writing valid superblock */
	if (recover || err)
		return err;

	/* write current valid superblock */
	bh = sb_bread(sbi->sb, sbi->valid_super_block);
	if (!bh)
		return -EIO;
	err = __f2fs_commit_super(bh, F2FS_RAW_SUPER(sbi));
	brelse(bh);
	return err;
}

static int f2fs_scan_devices(struct f2fs_sb_info *sbi)
{
	struct f2fs_super_block *raw_super = F2FS_RAW_SUPER(sbi);
	unsigned int max_devices = MAX_DEVICES;
	int i;

	/* Initialize single device information */
	if (!RDEV(0).path[0]) {
		if (!bdev_is_zoned(sbi->sb->s_bdev))
			return 0;
		max_devices = 1;
	}

	/*
	 * Initialize multiple devices information, or single
	 * zoned block device information.
	 */
	sbi->devs = f2fs_kzalloc(sbi,
				 array_size(max_devices,
					    sizeof(struct f2fs_dev_info)),
				 GFP_KERNEL);
	if (!sbi->devs)
		return -ENOMEM;

	for (i = 0; i < max_devices; i++) {

		if (i > 0 && !RDEV(i).path[0])
			break;

		if (max_devices == 1) {
			/* Single zoned block device mount */
			FDEV(0).bdev =
				blkdev_get_by_dev(sbi->sb->s_bdev->bd_dev,
					sbi->sb->s_mode, sbi->sb->s_type);
		} else {
			/* Multi-device mount */
			memcpy(FDEV(i).path, RDEV(i).path, MAX_PATH_LEN);
			FDEV(i).total_segments =
				le32_to_cpu(RDEV(i).total_segments);
			if (i == 0) {
				FDEV(i).start_blk = 0;
				FDEV(i).end_blk = FDEV(i).start_blk +
				    (FDEV(i).total_segments <<
				    sbi->log_blocks_per_seg) - 1 +
				    le32_to_cpu(raw_super->segment0_blkaddr);
			} else {
				FDEV(i).start_blk = FDEV(i - 1).end_blk + 1;
				FDEV(i).end_blk = FDEV(i).start_blk +
					(FDEV(i).total_segments <<
					sbi->log_blocks_per_seg) - 1;
			}
			FDEV(i).bdev = blkdev_get_by_path(FDEV(i).path,
					sbi->sb->s_mode, sbi->sb->s_type);
		}
		if (IS_ERR(FDEV(i).bdev))
			return PTR_ERR(FDEV(i).bdev);

		/* to release errored devices */
		sbi->s_ndevs = i + 1;

#ifdef CONFIG_BLK_DEV_ZONED
		if (bdev_zoned_model(FDEV(i).bdev) == BLK_ZONED_HM &&
				!f2fs_sb_has_blkzoned(sbi)) {
			f2fs_err(sbi, "Zoned block device feature not enabled\n");
			return -EINVAL;
		}
		if (bdev_zoned_model(FDEV(i).bdev) != BLK_ZONED_NONE) {
			if (init_blkz_info(sbi, i)) {
				f2fs_err(sbi, "Failed to initialize F2FS blkzone information");
				return -EINVAL;
			}
			if (max_devices == 1)
				break;
			f2fs_info(sbi, "Mount Device [%2d]: %20s, %8u, %8x - %8x (zone: %s)",
				  i, FDEV(i).path,
				  FDEV(i).total_segments,
				  FDEV(i).start_blk, FDEV(i).end_blk,
				  bdev_zoned_model(FDEV(i).bdev) == BLK_ZONED_HA ?
				  "Host-aware" : "Host-managed");
			continue;
		}
#endif
		f2fs_info(sbi, "Mount Device [%2d]: %20s, %8u, %8x - %8x",
			  i, FDEV(i).path,
			  FDEV(i).total_segments,
			  FDEV(i).start_blk, FDEV(i).end_blk);
	}
	f2fs_info(sbi,
		  "IO Block Size: %8d KB", F2FS_IO_SIZE_KB(sbi));
	return 0;
}

static int f2fs_setup_casefold(struct f2fs_sb_info *sbi)
{
#ifdef CONFIG_UNICODE
	if (f2fs_sb_has_casefold(sbi) && !sbi->sb->s_encoding) {
		const struct f2fs_sb_encodings *encoding_info;
		struct unicode_map *encoding;
		__u16 encoding_flags;

		if (f2fs_sb_has_encrypt(sbi)) {
			f2fs_err(sbi,
				"Can't mount with encoding and encryption");
			return -EINVAL;
		}

		if (f2fs_sb_read_encoding(sbi->raw_super, &encoding_info,
					  &encoding_flags)) {
			f2fs_err(sbi,
				 "Encoding requested by superblock is unknown");
			return -EINVAL;
		}

		encoding = utf8_load(encoding_info->version);
		if (IS_ERR(encoding)) {
			f2fs_err(sbi,
				 "can't mount with superblock charset: %s-%s "
				 "not supported by the kernel. flags: 0x%x.",
				 encoding_info->name, encoding_info->version,
				 encoding_flags);
			return PTR_ERR(encoding);
		}
		f2fs_info(sbi, "Using encoding defined by superblock: "
			 "%s-%s with flags 0x%hx", encoding_info->name,
			 encoding_info->version?:"\b", encoding_flags);

		sbi->sb->s_encoding = encoding;
		sbi->sb->s_encoding_flags = encoding_flags;
		sbi->sb->s_d_op = &f2fs_dentry_ops;
	}
#else
	if (f2fs_sb_has_casefold(sbi)) {
		f2fs_err(sbi, "Filesystem with casefold feature cannot be mounted without CONFIG_UNICODE");
		return -EINVAL;
	}
#endif
	return 0;
}

static void f2fs_tuning_parameters(struct f2fs_sb_info *sbi)
{
	struct f2fs_sm_info *sm_i = SM_I(sbi);

	/* adjust parameters according to the volume size */
	if (sm_i->main_segments <= SMALL_VOLUME_SEGMENTS) {
		F2FS_OPTION(sbi).alloc_mode = ALLOC_MODE_REUSE;
		sm_i->dcc_info->discard_granularity = 1;
		sm_i->ipu_policy = 1 << F2FS_IPU_FORCE;
	}

	sbi->readdir_ra = 1;
}

static int f2fs_fill_super(struct super_block *sb, void *data, int silent)
{
	struct f2fs_sb_info *sbi;
	struct f2fs_super_block *raw_super;
	struct inode *root;
	int err;
	bool skip_recovery = false, need_fsck = false;
	char *options = NULL;
	int recovery, i, valid_super_block;
	struct curseg_info *seg_i;
	int retry_cnt = 1;

try_onemore:
	err = -EINVAL;
	raw_super = NULL;
	valid_super_block = -1;
	recovery = 0;

	/* allocate memory for f2fs-specific super block info */
	sbi = kzalloc(sizeof(struct f2fs_sb_info), GFP_KERNEL);
	if (!sbi)
		return -ENOMEM;

	sbi->sb = sb;

	/* Load the checksum driver */
	sbi->s_chksum_driver = crypto_alloc_shash("crc32", 0, 0);
	if (IS_ERR(sbi->s_chksum_driver)) {
		f2fs_err(sbi, "Cannot load crc32 driver.");
		err = PTR_ERR(sbi->s_chksum_driver);
		sbi->s_chksum_driver = NULL;
		goto free_sbi;
	}

	/* set a block size */
	if (unlikely(!sb_set_blocksize(sb, F2FS_BLKSIZE))) {
		f2fs_err(sbi, "unable to set blocksize");
		goto free_sbi;
	}

	err = read_raw_super_block(sbi, &raw_super, &valid_super_block,
								&recovery);
	if (err)
		goto free_sbi;

	sb->s_fs_info = sbi;
	sbi->raw_super = raw_super;

	/* precompute checksum seed for metadata */
	if (f2fs_sb_has_inode_chksum(sbi))
		sbi->s_chksum_seed = f2fs_chksum(sbi, ~0, raw_super->uuid,
						sizeof(raw_super->uuid));

	default_options(sbi);
	/* parse mount options */
	options = kstrdup((const char *)data, GFP_KERNEL);
	if (data && !options) {
		err = -ENOMEM;
		goto free_sb_buf;
	}

	err = parse_options(sb, options, false);
	if (err)
		goto free_options;

	sbi->max_file_blocks = max_file_blocks();
	sb->s_maxbytes = sbi->max_file_blocks <<
				le32_to_cpu(raw_super->log_blocksize);
	sb->s_max_links = F2FS_LINK_MAX;

	err = f2fs_setup_casefold(sbi);
	if (err)
		goto free_options;

#ifdef CONFIG_QUOTA
	sb->dq_op = &f2fs_quota_operations;
	sb->s_qcop = &f2fs_quotactl_ops;
	sb->s_quota_types = QTYPE_MASK_USR | QTYPE_MASK_GRP | QTYPE_MASK_PRJ;

	if (f2fs_sb_has_quota_ino(sbi)) {
		for (i = 0; i < MAXQUOTAS; i++) {
			if (f2fs_qf_ino(sbi->sb, i))
				sbi->nquota_files++;
		}
	}
#endif

	sb->s_op = &f2fs_sops;
#ifdef CONFIG_FS_ENCRYPTION
	sb->s_cop = &f2fs_cryptops;
#endif
#ifdef CONFIG_FS_VERITY
	sb->s_vop = &f2fs_verityops;
#endif
	sb->s_xattr = f2fs_xattr_handlers;
	sb->s_export_op = &f2fs_export_ops;
	sb->s_magic = F2FS_SUPER_MAGIC;
	sb->s_time_gran = 1;
	sb->s_flags = (sb->s_flags & ~SB_POSIXACL) |
		(test_opt(sbi, POSIX_ACL) ? SB_POSIXACL : 0);
	memcpy(&sb->s_uuid, raw_super->uuid, sizeof(raw_super->uuid));
	sb->s_iflags |= SB_I_CGROUPWB;

	/* init f2fs-specific super block info */
	sbi->valid_super_block = valid_super_block;
	init_rwsem(&sbi->gc_lock);
	mutex_init(&sbi->writepages);
	mutex_init(&sbi->cp_mutex);
	init_rwsem(&sbi->node_write);
	init_rwsem(&sbi->node_change);

	/* disallow all the data/node/meta page writes */
	set_sbi_flag(sbi, SBI_POR_DOING);
	spin_lock_init(&sbi->stat_lock);

	/* init iostat info */
	spin_lock_init(&sbi->iostat_lock);
	sbi->iostat_enable = false;
	sbi->iostat_period_ms = DEFAULT_IOSTAT_PERIOD_MS;

	for (i = 0; i < NR_PAGE_TYPE; i++) {
		int n = (i == META) ? 1: NR_TEMP_TYPE;
		int j;

		sbi->write_io[i] =
			f2fs_kmalloc(sbi,
				     array_size(n,
						sizeof(struct f2fs_bio_info)),
				     GFP_KERNEL);
		if (!sbi->write_io[i]) {
			err = -ENOMEM;
			goto free_bio_info;
		}

		for (j = HOT; j < n; j++) {
			init_rwsem(&sbi->write_io[i][j].io_rwsem);
			sbi->write_io[i][j].sbi = sbi;
			sbi->write_io[i][j].bio = NULL;
			spin_lock_init(&sbi->write_io[i][j].io_lock);
			INIT_LIST_HEAD(&sbi->write_io[i][j].io_list);
			INIT_LIST_HEAD(&sbi->write_io[i][j].bio_list);
			init_rwsem(&sbi->write_io[i][j].bio_list_lock);
		}
	}

	init_rwsem(&sbi->cp_rwsem);
	init_rwsem(&sbi->quota_sem);
	init_waitqueue_head(&sbi->cp_wait);
	init_sb_info(sbi);

	err = init_percpu_info(sbi);
	if (err)
		goto free_bio_info;

	if (F2FS_IO_ALIGNED(sbi)) {
		sbi->write_io_dummy =
			mempool_create_page_pool(2 * (F2FS_IO_SIZE(sbi) - 1), 0);
		if (!sbi->write_io_dummy) {
			err = -ENOMEM;
			goto free_percpu;
		}
	}

	/* init per sbi slab cache */
	err = f2fs_init_xattr_caches(sbi);
	if (err)
		goto free_io_dummy;
	err = f2fs_init_page_array_cache(sbi);
	if (err)
		goto free_xattr_cache;

	/* get an inode for meta space */
	sbi->meta_inode = f2fs_iget(sb, F2FS_META_INO(sbi));
	if (IS_ERR(sbi->meta_inode)) {
		f2fs_err(sbi, "Failed to read F2FS meta data inode");
		err = PTR_ERR(sbi->meta_inode);
		goto free_page_array_cache;
	}

	err = f2fs_get_valid_checkpoint(sbi);
	if (err) {
		f2fs_err(sbi, "Failed to get valid F2FS checkpoint");
		goto free_meta_inode;
	}

	if (__is_set_ckpt_flags(F2FS_CKPT(sbi), CP_QUOTA_NEED_FSCK_FLAG))
		set_sbi_flag(sbi, SBI_QUOTA_NEED_REPAIR);
	if (__is_set_ckpt_flags(F2FS_CKPT(sbi), CP_DISABLED_QUICK_FLAG)) {
		set_sbi_flag(sbi, SBI_CP_DISABLED_QUICK);
		sbi->interval_time[DISABLE_TIME] = DEF_DISABLE_QUICK_INTERVAL;
	}

	if (__is_set_ckpt_flags(F2FS_CKPT(sbi), CP_FSCK_FLAG))
		set_sbi_flag(sbi, SBI_NEED_FSCK);

	/* Initialize device list */
	err = f2fs_scan_devices(sbi);
	if (err) {
		f2fs_err(sbi, "Failed to find devices");
		goto free_devices;
	}

	err = f2fs_init_post_read_wq(sbi);
	if (err) {
		f2fs_err(sbi, "Failed to initialize post read workqueue");
		goto free_devices;
	}

	sbi->total_valid_node_count =
				le32_to_cpu(sbi->ckpt->valid_node_count);
	percpu_counter_set(&sbi->total_valid_inode_count,
				le32_to_cpu(sbi->ckpt->valid_inode_count));
	sbi->user_block_count = le64_to_cpu(sbi->ckpt->user_block_count);
	sbi->total_valid_block_count =
				le64_to_cpu(sbi->ckpt->valid_block_count);
	sbi->last_valid_block_count = sbi->total_valid_block_count;
	sbi->reserved_blocks = 0;
	sbi->current_reserved_blocks = 0;
	limit_reserve_root(sbi);
	adjust_unusable_cap_perc(sbi);

	for (i = 0; i < NR_INODE_TYPE; i++) {
		INIT_LIST_HEAD(&sbi->inode_list[i]);
		spin_lock_init(&sbi->inode_lock[i]);
	}
	mutex_init(&sbi->flush_lock);

	f2fs_init_extent_cache_info(sbi);

	f2fs_init_ino_entry_info(sbi);

	f2fs_init_fsync_node_info(sbi);

	/* setup f2fs internal modules */
	err = f2fs_build_segment_manager(sbi);
	if (err) {
		f2fs_err(sbi, "Failed to initialize F2FS segment manager (%d)",
			 err);
		goto free_sm;
	}
	err = f2fs_build_node_manager(sbi);
	if (err) {
		f2fs_err(sbi, "Failed to initialize F2FS node manager (%d)",
			 err);
		goto free_nm;
	}

	/* For write statistics */
	if (sb->s_bdev->bd_part)
		sbi->sectors_written_start =
			(u64)part_stat_read(sb->s_bdev->bd_part,
					    sectors[STAT_WRITE]);

	/* Read accumulated write IO statistics if exists */
	seg_i = CURSEG_I(sbi, CURSEG_HOT_NODE);
	if (__exist_node_summaries(sbi))
		sbi->kbytes_written =
			le64_to_cpu(seg_i->journal->info.kbytes_written);

	f2fs_build_gc_manager(sbi);

	err = f2fs_build_stats(sbi);
	if (err)
		goto free_nm;

	/* get an inode for node space */
	sbi->node_inode = f2fs_iget(sb, F2FS_NODE_INO(sbi));
	if (IS_ERR(sbi->node_inode)) {
		f2fs_err(sbi, "Failed to read node inode");
		err = PTR_ERR(sbi->node_inode);
		goto free_stats;
	}

	/* read root inode and dentry */
	root = f2fs_iget(sb, F2FS_ROOT_INO(sbi));
	if (IS_ERR(root)) {
		f2fs_err(sbi, "Failed to read root inode");
		err = PTR_ERR(root);
		goto free_node_inode;
	}
	if (!S_ISDIR(root->i_mode) || !root->i_blocks ||
			!root->i_size || !root->i_nlink) {
		iput(root);
		err = -EINVAL;
		goto free_node_inode;
	}

	sb->s_root = d_make_root(root); /* allocate root dentry */
	if (!sb->s_root) {
		err = -ENOMEM;
		goto free_node_inode;
	}

	err = f2fs_register_sysfs(sbi);
	if (err)
		goto free_root_inode;

#ifdef CONFIG_QUOTA
	/* Enable quota usage during mount */
	if (f2fs_sb_has_quota_ino(sbi) && !f2fs_readonly(sb)) {
		err = f2fs_enable_quotas(sb);
		if (err)
			f2fs_err(sbi, "Cannot turn on quotas: error %d", err);
	}
#endif
	/* if there are any orphan inodes, free them */
	err = f2fs_recover_orphan_inodes(sbi);
	if (err)
		goto free_meta;

	if (unlikely(is_set_ckpt_flags(sbi, CP_DISABLED_FLAG)))
		goto reset_checkpoint;

	/* recover fsynced data */
	if (!test_opt(sbi, DISABLE_ROLL_FORWARD) &&
			!test_opt(sbi, NORECOVERY)) {
		/*
		 * mount should be failed, when device has readonly mode, and
		 * previous checkpoint was not done by clean system shutdown.
		 */
		if (f2fs_hw_is_readonly(sbi)) {
			if (!is_set_ckpt_flags(sbi, CP_UMOUNT_FLAG)) {
				err = -EROFS;
				f2fs_err(sbi, "Need to recover fsync data, but write access unavailable");
				goto free_meta;
			}
			f2fs_info(sbi, "write access unavailable, skipping recovery");
			goto reset_checkpoint;
		}

		if (need_fsck)
			set_sbi_flag(sbi, SBI_NEED_FSCK);

		if (skip_recovery)
			goto reset_checkpoint;

		err = f2fs_recover_fsync_data(sbi, false);
		if (err < 0) {
			if (err != -ENOMEM)
				skip_recovery = true;
			need_fsck = true;
			f2fs_err(sbi, "Cannot recover all fsync data errno=%d",
				 err);
			goto free_meta;
		}
	} else {
		err = f2fs_recover_fsync_data(sbi, true);

		if (!f2fs_readonly(sb) && err > 0) {
			err = -EINVAL;
			f2fs_err(sbi, "Need to recover fsync data");
			goto free_meta;
		}
	}

	/*
	 * If the f2fs is not readonly and fsync data recovery succeeds,
	 * check zoned block devices' write pointer consistency.
	 */
	if (!err && !f2fs_readonly(sb) && f2fs_sb_has_blkzoned(sbi)) {
		err = f2fs_check_write_pointer(sbi);
		if (err)
			goto free_meta;
	}

reset_checkpoint:
	f2fs_init_inmem_curseg(sbi);

	/* f2fs_recover_fsync_data() cleared this already */
	clear_sbi_flag(sbi, SBI_POR_DOING);

	if (test_opt(sbi, DISABLE_CHECKPOINT)) {
		err = f2fs_disable_checkpoint(sbi);
		if (err)
			goto sync_free_meta;
	} else if (is_set_ckpt_flags(sbi, CP_DISABLED_FLAG)) {
		f2fs_enable_checkpoint(sbi);
	}

	/*
	 * If filesystem is not mounted as read-only then
	 * do start the gc_thread.
	 */
	if (F2FS_OPTION(sbi).bggc_mode != BGGC_MODE_OFF && !f2fs_readonly(sb)) {
		/* After POR, we can run background GC thread.*/
		err = f2fs_start_gc_thread(sbi);
		if (err)
			goto sync_free_meta;
	}
	kvfree(options);

	/* recover broken superblock */
	if (recovery) {
		err = f2fs_commit_super(sbi, true);
		f2fs_info(sbi, "Try to recover %dth superblock, ret: %d",
			  sbi->valid_super_block ? 1 : 2, err);
	}

	f2fs_join_shrinker(sbi);

	f2fs_tuning_parameters(sbi);

	f2fs_notice(sbi, "Mounted with checkpoint version = %llx",
		    cur_cp_version(F2FS_CKPT(sbi)));
	f2fs_update_time(sbi, CP_TIME);
	f2fs_update_time(sbi, REQ_TIME);
	clear_sbi_flag(sbi, SBI_CP_DISABLED_QUICK);
	return 0;

sync_free_meta:
	/* safe to flush all the data */
	sync_filesystem(sbi->sb);
	retry_cnt = 0;

free_meta:
#ifdef CONFIG_QUOTA
	f2fs_truncate_quota_inode_pages(sb);
	if (f2fs_sb_has_quota_ino(sbi) && !f2fs_readonly(sb))
		f2fs_quota_off_umount(sbi->sb);
#endif
	/*
	 * Some dirty meta pages can be produced by f2fs_recover_orphan_inodes()
	 * failed by EIO. Then, iput(node_inode) can trigger balance_fs_bg()
	 * followed by f2fs_write_checkpoint() through f2fs_write_node_pages(), which
	 * falls into an infinite loop in f2fs_sync_meta_pages().
	 */
	truncate_inode_pages_final(META_MAPPING(sbi));
	/* evict some inodes being cached by GC */
	evict_inodes(sb);
	f2fs_unregister_sysfs(sbi);
free_root_inode:
	dput(sb->s_root);
	sb->s_root = NULL;
free_node_inode:
	f2fs_release_ino_entry(sbi, true);
	truncate_inode_pages_final(NODE_MAPPING(sbi));
	iput(sbi->node_inode);
	sbi->node_inode = NULL;
free_stats:
	f2fs_destroy_stats(sbi);
free_nm:
	f2fs_destroy_node_manager(sbi);
free_sm:
	f2fs_destroy_segment_manager(sbi);
	f2fs_destroy_post_read_wq(sbi);
free_devices:
	destroy_device_list(sbi);
	kvfree(sbi->ckpt);
free_meta_inode:
	make_bad_inode(sbi->meta_inode);
	iput(sbi->meta_inode);
	sbi->meta_inode = NULL;
free_page_array_cache:
	f2fs_destroy_page_array_cache(sbi);
free_xattr_cache:
	f2fs_destroy_xattr_caches(sbi);
free_io_dummy:
	mempool_destroy(sbi->write_io_dummy);
free_percpu:
	destroy_percpu_info(sbi);
free_bio_info:
	for (i = 0; i < NR_PAGE_TYPE; i++)
		kvfree(sbi->write_io[i]);

#ifdef CONFIG_UNICODE
	utf8_unload(sb->s_encoding);
#endif
free_options:
#ifdef CONFIG_QUOTA
	for (i = 0; i < MAXQUOTAS; i++)
		kfree(F2FS_OPTION(sbi).s_qf_names[i]);
#endif
	fscrypt_free_dummy_policy(&F2FS_OPTION(sbi).dummy_enc_policy);
	kvfree(options);
free_sb_buf:
	kfree(raw_super);
free_sbi:
	if (sbi->s_chksum_driver)
		crypto_free_shash(sbi->s_chksum_driver);
	kfree(sbi);

	/* give only one another chance */
	if (retry_cnt > 0 && skip_recovery) {
		retry_cnt--;
		shrink_dcache_sb(sb);
		goto try_onemore;
	}
	return err;
}

static struct dentry *f2fs_mount(struct file_system_type *fs_type, int flags,
			const char *dev_name, void *data)
{
	return mount_bdev(fs_type, flags, dev_name, data, f2fs_fill_super);
}

static void kill_f2fs_super(struct super_block *sb)
{
	if (sb->s_root) {
		struct f2fs_sb_info *sbi = F2FS_SB(sb);

		set_sbi_flag(sbi, SBI_IS_CLOSE);
		f2fs_stop_gc_thread(sbi);
		f2fs_stop_discard_thread(sbi);

		if (is_sbi_flag_set(sbi, SBI_IS_DIRTY) ||
				!is_set_ckpt_flags(sbi, CP_UMOUNT_FLAG)) {
			struct cp_control cpc = {
				.reason = CP_UMOUNT,
			};
			f2fs_write_checkpoint(sbi, &cpc);
		}

		if (is_sbi_flag_set(sbi, SBI_IS_RECOVERED) && f2fs_readonly(sb))
			sb->s_flags &= ~SB_RDONLY;
	}
	kill_block_super(sb);
}

static struct file_system_type f2fs_fs_type = {
	.owner		= THIS_MODULE,
	.name		= "f2fs",
	.mount		= f2fs_mount,
	.kill_sb	= kill_f2fs_super,
	.fs_flags	= FS_REQUIRES_DEV,
};
MODULE_ALIAS_FS("f2fs");

static int __init init_inodecache(void)
{
	f2fs_inode_cachep = kmem_cache_create("f2fs_inode_cache",
			sizeof(struct f2fs_inode_info), 0,
			SLAB_RECLAIM_ACCOUNT|SLAB_ACCOUNT, NULL);
	if (!f2fs_inode_cachep)
		return -ENOMEM;
	return 0;
}

static void destroy_inodecache(void)
{
	/*
	 * Make sure all delayed rcu free inodes are flushed before we
	 * destroy cache.
	 */
	rcu_barrier();
	kmem_cache_destroy(f2fs_inode_cachep);
}

static int __init init_f2fs_fs(void)
{
	int err;

	if (PAGE_SIZE != F2FS_BLKSIZE) {
		printk("F2FS not supported on PAGE_SIZE(%lu) != %d\n",
				PAGE_SIZE, F2FS_BLKSIZE);
		return -EINVAL;
	}

	f2fs_build_trace_ios();

	err = init_inodecache();
	if (err)
		goto fail;
	err = f2fs_create_node_manager_caches();
	if (err)
		goto free_inodecache;
	err = f2fs_create_segment_manager_caches();
	if (err)
		goto free_node_manager_caches;
	err = f2fs_create_checkpoint_caches();
	if (err)
		goto free_segment_manager_caches;
	err = f2fs_create_extent_cache();
	if (err)
		goto free_checkpoint_caches;
	err = f2fs_create_garbage_collection_cache();
	if (err)
		goto free_extent_cache;
	err = f2fs_init_sysfs();
	if (err)
		goto free_garbage_collection_cache;
	err = register_shrinker(&f2fs_shrinker_info);
	if (err)
		goto free_sysfs;
	err = register_filesystem(&f2fs_fs_type);
	if (err)
		goto free_shrinker;
	f2fs_create_root_stats();
	err = f2fs_init_post_read_processing();
	if (err)
		goto free_root_stats;
	err = f2fs_init_bio_entry_cache();
	if (err)
		goto free_post_read;
	err = f2fs_init_bioset();
	if (err)
		goto free_bio_enrty_cache;
	err = f2fs_init_compress_mempool();
	if (err)
		goto free_bioset;
	err = f2fs_init_compress_cache();
	if (err)
		goto free_compress_mempool;
	return 0;
free_compress_mempool:
	f2fs_destroy_compress_mempool();
free_bioset:
	f2fs_destroy_bioset();
free_bio_enrty_cache:
	f2fs_destroy_bio_entry_cache();
free_post_read:
	f2fs_destroy_post_read_processing();
free_root_stats:
	f2fs_destroy_root_stats();
	unregister_filesystem(&f2fs_fs_type);
free_shrinker:
	unregister_shrinker(&f2fs_shrinker_info);
free_sysfs:
	f2fs_exit_sysfs();
free_garbage_collection_cache:
	f2fs_destroy_garbage_collection_cache();
free_extent_cache:
	f2fs_destroy_extent_cache();
free_checkpoint_caches:
	f2fs_destroy_checkpoint_caches();
free_segment_manager_caches:
	f2fs_destroy_segment_manager_caches();
free_node_manager_caches:
	f2fs_destroy_node_manager_caches();
free_inodecache:
	destroy_inodecache();
fail:
	return err;
}

static void __exit exit_f2fs_fs(void)
{
	f2fs_destroy_compress_cache();
	f2fs_destroy_compress_mempool();
	f2fs_destroy_bioset();
	f2fs_destroy_bio_entry_cache();
	f2fs_destroy_post_read_processing();
	f2fs_destroy_root_stats();
	unregister_filesystem(&f2fs_fs_type);
	unregister_shrinker(&f2fs_shrinker_info);
	f2fs_exit_sysfs();
	f2fs_destroy_garbage_collection_cache();
	f2fs_destroy_extent_cache();
	f2fs_destroy_checkpoint_caches();
	f2fs_destroy_segment_manager_caches();
	f2fs_destroy_node_manager_caches();
	destroy_inodecache();
	f2fs_destroy_trace_ios();
}

module_init(init_f2fs_fs)
module_exit(exit_f2fs_fs)

MODULE_AUTHOR("Samsung Electronics's Praesto Team");
MODULE_DESCRIPTION("Flash Friendly File System");
MODULE_LICENSE("GPL");
<|MERGE_RESOLUTION|>--- conflicted
+++ resolved
@@ -1280,11 +1280,8 @@
 
 	f2fs_destroy_post_read_wq(sbi);
 
-<<<<<<< HEAD
-=======
 	kvfree(sbi->ckpt);
 
->>>>>>> d1988041
 	sb->s_fs_info = NULL;
 	if (sbi->s_chksum_driver)
 		crypto_free_shash(sbi->s_chksum_driver);
