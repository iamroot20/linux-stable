--- conflicted
+++ resolved
@@ -190,18 +190,8 @@
 	struct f2fs_sb_info *sbi = F2FS_I_SB(inode);
 	struct f2fs_inode_info *fi = F2FS_I(inode);
 
-<<<<<<< HEAD
-	if (f2fs_is_atomic_file(inode)) {
-		if (clean)
-			truncate_inode_pages_final(inode->i_mapping);
-		clear_inode_flag(fi->cow_inode, FI_COW_FILE);
-		iput(fi->cow_inode);
-		fi->cow_inode = NULL;
-		clear_inode_flag(inode, FI_ATOMIC_FILE);
-=======
 	if (!f2fs_is_atomic_file(inode))
 		return;
->>>>>>> e6f4ff3f
 
 	if (clean)
 		truncate_inode_pages_final(inode->i_mapping);
