--- conflicted
+++ resolved
@@ -228,14 +228,8 @@
 	 * to userpace memory via bulkreq.ubuffer.  Normally the compat
 	 * functions and structure size are the correct ones to use ...
 	 */
-<<<<<<< HEAD
-	inumbers_fmt_pf inumbers_func = xfs_inumbers_fmt_compat;
-	bulkstat_one_pf	bs_one_func = xfs_bulkstat_one_compat;
-	size_t bs_one_size = sizeof(struct compat_xfs_bstat);
-=======
 	inumbers_fmt_pf		inumbers_func = xfs_fsinumbers_fmt_compat;
 	bulkstat_one_fmt_pf	bs_one_func = xfs_fsbulkstat_one_fmt_compat;
->>>>>>> f7688b48
 
 #ifdef CONFIG_X86_X32
 	if (in_x32_syscall()) {
@@ -247,14 +241,8 @@
 		 * the data written out in compat layout will not match what
 		 * x32 userspace expects.
 		 */
-<<<<<<< HEAD
-		inumbers_func = xfs_inumbers_fmt;
-		bs_one_func = xfs_bulkstat_one;
-		bs_one_size = sizeof(struct xfs_bstat);
-=======
 		inumbers_func = xfs_fsinumbers_fmt;
 		bs_one_func = xfs_fsbulkstat_one_fmt;
->>>>>>> f7688b48
 	}
 #endif
 
@@ -302,20 +290,6 @@
 	 * in filesystem".
 	 */
 	if (cmd == XFS_IOC_FSINUMBERS_32) {
-<<<<<<< HEAD
-		error = xfs_inumbers(mp, &inlast, &count,
-				bulkreq.ubuffer, inumbers_func);
-	} else if (cmd == XFS_IOC_FSBULKSTAT_SINGLE_32) {
-		int res;
-
-		error = bs_one_func(mp, inlast, bulkreq.ubuffer,
-				bs_one_size, NULL, &res);
-	} else if (cmd == XFS_IOC_FSBULKSTAT_32) {
-		error = xfs_bulkstat(mp, &inlast, &count,
-			bs_one_func, bs_one_size,
-			bulkreq.ubuffer, &done);
-	} else
-=======
 		breq.startino = lastino ? lastino + 1 : 0;
 		error = xfs_inumbers(&breq, inumbers_func);
 		lastino = breq.startino - 1;
@@ -329,7 +303,6 @@
 		error = xfs_bulkstat(&breq, bs_one_func);
 		lastino = breq.startino - 1;
 	} else {
->>>>>>> f7688b48
 		error = -EINVAL;
 	}
 	if (error)
