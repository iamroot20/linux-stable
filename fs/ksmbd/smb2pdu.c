// SPDX-License-Identifier: GPL-2.0-or-later
/*
 *   Copyright (C) 2016 Namjae Jeon <linkinjeon@kernel.org>
 *   Copyright (C) 2018 Samsung Electronics Co., Ltd.
 */

#include <linux/inetdevice.h>
#include <net/addrconf.h>
#include <linux/syscalls.h>
#include <linux/namei.h>
#include <linux/statfs.h>
#include <linux/ethtool.h>
#include <linux/falloc.h>
#include <linux/mount.h>

#include "glob.h"
#include "smbfsctl.h"
#include "oplock.h"
#include "smbacl.h"

#include "auth.h"
#include "asn1.h"
#include "connection.h"
#include "transport_ipc.h"
#include "transport_rdma.h"
#include "vfs.h"
#include "vfs_cache.h"
#include "misc.h"

#include "server.h"
#include "smb_common.h"
#include "smbstatus.h"
#include "ksmbd_work.h"
#include "mgmt/user_config.h"
#include "mgmt/share_config.h"
#include "mgmt/tree_connect.h"
#include "mgmt/user_session.h"
#include "mgmt/ksmbd_ida.h"
#include "ndr.h"

static void __wbuf(struct ksmbd_work *work, void **req, void **rsp)
{
	if (work->next_smb2_rcv_hdr_off) {
		*req = ksmbd_req_buf_next(work);
		*rsp = ksmbd_resp_buf_next(work);
	} else {
		*req = smb2_get_msg(work->request_buf);
		*rsp = smb2_get_msg(work->response_buf);
	}
}

#define WORK_BUFFERS(w, rq, rs)	__wbuf((w), (void **)&(rq), (void **)&(rs))

/**
 * check_session_id() - check for valid session id in smb header
 * @conn:	connection instance
 * @id:		session id from smb header
 *
 * Return:      1 if valid session id, otherwise 0
 */
static inline bool check_session_id(struct ksmbd_conn *conn, u64 id)
{
	struct ksmbd_session *sess;

	if (id == 0 || id == -1)
		return false;

	sess = ksmbd_session_lookup_all(conn, id);
	if (sess)
		return true;
	pr_err("Invalid user session id: %llu\n", id);
	return false;
}

struct channel *lookup_chann_list(struct ksmbd_session *sess, struct ksmbd_conn *conn)
{
	struct channel *chann;

	list_for_each_entry(chann, &sess->ksmbd_chann_list, chann_list) {
		if (chann->conn == conn)
			return chann;
	}

	return NULL;
}

/**
 * smb2_get_ksmbd_tcon() - get tree connection information using a tree id.
 * @work:	smb work
 *
 * Return:	0 if there is a tree connection matched or these are
 *		skipable commands, otherwise error
 */
int smb2_get_ksmbd_tcon(struct ksmbd_work *work)
{
	struct smb2_hdr *req_hdr = smb2_get_msg(work->request_buf);
	unsigned int cmd = le16_to_cpu(req_hdr->Command);
	int tree_id;

	work->tcon = NULL;
	if (cmd == SMB2_TREE_CONNECT_HE ||
	    cmd ==  SMB2_CANCEL_HE ||
	    cmd ==  SMB2_LOGOFF_HE) {
		ksmbd_debug(SMB, "skip to check tree connect request\n");
		return 0;
	}

	if (xa_empty(&work->sess->tree_conns)) {
		ksmbd_debug(SMB, "NO tree connected\n");
		return -ENOENT;
	}

	tree_id = le32_to_cpu(req_hdr->Id.SyncId.TreeId);
	work->tcon = ksmbd_tree_conn_lookup(work->sess, tree_id);
	if (!work->tcon) {
		pr_err("Invalid tid %d\n", tree_id);
		return -EINVAL;
	}

	return 1;
}

/**
 * smb2_set_err_rsp() - set error response code on smb response
 * @work:	smb work containing response buffer
 */
void smb2_set_err_rsp(struct ksmbd_work *work)
{
	struct smb2_err_rsp *err_rsp;

	if (work->next_smb2_rcv_hdr_off)
		err_rsp = ksmbd_resp_buf_next(work);
	else
		err_rsp = smb2_get_msg(work->response_buf);

	if (err_rsp->hdr.Status != STATUS_STOPPED_ON_SYMLINK) {
		err_rsp->StructureSize = SMB2_ERROR_STRUCTURE_SIZE2_LE;
		err_rsp->ErrorContextCount = 0;
		err_rsp->Reserved = 0;
		err_rsp->ByteCount = 0;
		err_rsp->ErrorData[0] = 0;
		inc_rfc1001_len(work->response_buf, SMB2_ERROR_STRUCTURE_SIZE2);
	}
}

/**
 * is_smb2_neg_cmd() - is it smb2 negotiation command
 * @work:	smb work containing smb header
 *
 * Return:      true if smb2 negotiation command, otherwise false
 */
bool is_smb2_neg_cmd(struct ksmbd_work *work)
{
	struct smb2_hdr *hdr = smb2_get_msg(work->request_buf);

	/* is it SMB2 header ? */
	if (hdr->ProtocolId != SMB2_PROTO_NUMBER)
		return false;

	/* make sure it is request not response message */
	if (hdr->Flags & SMB2_FLAGS_SERVER_TO_REDIR)
		return false;

	if (hdr->Command != SMB2_NEGOTIATE)
		return false;

	return true;
}

/**
 * is_smb2_rsp() - is it smb2 response
 * @work:	smb work containing smb response buffer
 *
 * Return:      true if smb2 response, otherwise false
 */
bool is_smb2_rsp(struct ksmbd_work *work)
{
	struct smb2_hdr *hdr = smb2_get_msg(work->response_buf);

	/* is it SMB2 header ? */
	if (hdr->ProtocolId != SMB2_PROTO_NUMBER)
		return false;

	/* make sure it is response not request message */
	if (!(hdr->Flags & SMB2_FLAGS_SERVER_TO_REDIR))
		return false;

	return true;
}

/**
 * get_smb2_cmd_val() - get smb command code from smb header
 * @work:	smb work containing smb request buffer
 *
 * Return:      smb2 request command value
 */
u16 get_smb2_cmd_val(struct ksmbd_work *work)
{
	struct smb2_hdr *rcv_hdr;

	if (work->next_smb2_rcv_hdr_off)
		rcv_hdr = ksmbd_req_buf_next(work);
	else
		rcv_hdr = smb2_get_msg(work->request_buf);
	return le16_to_cpu(rcv_hdr->Command);
}

/**
 * set_smb2_rsp_status() - set error response code on smb2 header
 * @work:	smb work containing response buffer
 * @err:	error response code
 */
void set_smb2_rsp_status(struct ksmbd_work *work, __le32 err)
{
	struct smb2_hdr *rsp_hdr;

	if (work->next_smb2_rcv_hdr_off)
		rsp_hdr = ksmbd_resp_buf_next(work);
	else
		rsp_hdr = smb2_get_msg(work->response_buf);
	rsp_hdr->Status = err;
	smb2_set_err_rsp(work);
}

/**
 * init_smb2_neg_rsp() - initialize smb2 response for negotiate command
 * @work:	smb work containing smb request buffer
 *
 * smb2 negotiate response is sent in reply of smb1 negotiate command for
 * dialect auto-negotiation.
 */
int init_smb2_neg_rsp(struct ksmbd_work *work)
{
	struct smb2_hdr *rsp_hdr;
	struct smb2_negotiate_rsp *rsp;
	struct ksmbd_conn *conn = work->conn;

	if (conn->need_neg == false)
		return -EINVAL;

	*(__be32 *)work->response_buf =
		cpu_to_be32(conn->vals->header_size);

	rsp_hdr = smb2_get_msg(work->response_buf);
	memset(rsp_hdr, 0, sizeof(struct smb2_hdr) + 2);
	rsp_hdr->ProtocolId = SMB2_PROTO_NUMBER;
	rsp_hdr->StructureSize = SMB2_HEADER_STRUCTURE_SIZE;
	rsp_hdr->CreditRequest = cpu_to_le16(2);
	rsp_hdr->Command = SMB2_NEGOTIATE;
	rsp_hdr->Flags = (SMB2_FLAGS_SERVER_TO_REDIR);
	rsp_hdr->NextCommand = 0;
	rsp_hdr->MessageId = 0;
	rsp_hdr->Id.SyncId.ProcessId = 0;
	rsp_hdr->Id.SyncId.TreeId = 0;
	rsp_hdr->SessionId = 0;
	memset(rsp_hdr->Signature, 0, 16);

	rsp = smb2_get_msg(work->response_buf);

	WARN_ON(ksmbd_conn_good(work));

	rsp->StructureSize = cpu_to_le16(65);
	ksmbd_debug(SMB, "conn->dialect 0x%x\n", conn->dialect);
	rsp->DialectRevision = cpu_to_le16(conn->dialect);
	/* Not setting conn guid rsp->ServerGUID, as it
	 * not used by client for identifying connection
	 */
	rsp->Capabilities = cpu_to_le32(conn->vals->capabilities);
	/* Default Max Message Size till SMB2.0, 64K*/
	rsp->MaxTransactSize = cpu_to_le32(conn->vals->max_trans_size);
	rsp->MaxReadSize = cpu_to_le32(conn->vals->max_read_size);
	rsp->MaxWriteSize = cpu_to_le32(conn->vals->max_write_size);

	rsp->SystemTime = cpu_to_le64(ksmbd_systime());
	rsp->ServerStartTime = 0;

	rsp->SecurityBufferOffset = cpu_to_le16(128);
	rsp->SecurityBufferLength = cpu_to_le16(AUTH_GSS_LENGTH);
	ksmbd_copy_gss_neg_header((char *)(&rsp->hdr) +
		le16_to_cpu(rsp->SecurityBufferOffset));
	inc_rfc1001_len(work->response_buf,
			sizeof(struct smb2_negotiate_rsp) -
			sizeof(struct smb2_hdr) - sizeof(rsp->Buffer) +
			AUTH_GSS_LENGTH);
	rsp->SecurityMode = SMB2_NEGOTIATE_SIGNING_ENABLED_LE;
	if (server_conf.signing == KSMBD_CONFIG_OPT_MANDATORY)
		rsp->SecurityMode |= SMB2_NEGOTIATE_SIGNING_REQUIRED_LE;
	conn->use_spnego = true;

	ksmbd_conn_set_need_negotiate(work);
	return 0;
}

/**
 * smb2_set_rsp_credits() - set number of credits in response buffer
 * @work:	smb work containing smb response buffer
 */
int smb2_set_rsp_credits(struct ksmbd_work *work)
{
	struct smb2_hdr *req_hdr = ksmbd_req_buf_next(work);
	struct smb2_hdr *hdr = ksmbd_resp_buf_next(work);
	struct ksmbd_conn *conn = work->conn;
	unsigned short credits_requested, aux_max;
	unsigned short credit_charge, credits_granted = 0;

	if (work->send_no_response)
		return 0;

	hdr->CreditCharge = req_hdr->CreditCharge;

	if (conn->total_credits > conn->vals->max_credits) {
		hdr->CreditRequest = 0;
		pr_err("Total credits overflow: %d\n", conn->total_credits);
		return -EINVAL;
	}

	credit_charge = max_t(unsigned short,
			      le16_to_cpu(req_hdr->CreditCharge), 1);
	if (credit_charge > conn->total_credits) {
		ksmbd_debug(SMB, "Insufficient credits granted, given: %u, granted: %u\n",
			    credit_charge, conn->total_credits);
		return -EINVAL;
	}

	conn->total_credits -= credit_charge;
	conn->outstanding_credits -= credit_charge;
	credits_requested = max_t(unsigned short,
				  le16_to_cpu(req_hdr->CreditRequest), 1);

	/* according to smb2.credits smbtorture, Windows server
	 * 2016 or later grant up to 8192 credits at once.
	 *
	 * TODO: Need to adjuct CreditRequest value according to
	 * current cpu load
	 */
	if (hdr->Command == SMB2_NEGOTIATE)
		aux_max = 1;
	else
		aux_max = conn->vals->max_credits - credit_charge;
	credits_granted = min_t(unsigned short, credits_requested, aux_max);

	if (conn->vals->max_credits - conn->total_credits < credits_granted)
		credits_granted = conn->vals->max_credits -
			conn->total_credits;

	conn->total_credits += credits_granted;
	work->credits_granted += credits_granted;

	if (!req_hdr->NextCommand) {
		/* Update CreditRequest in last request */
		hdr->CreditRequest = cpu_to_le16(work->credits_granted);
	}
	ksmbd_debug(SMB,
		    "credits: requested[%d] granted[%d] total_granted[%d]\n",
		    credits_requested, credits_granted,
		    conn->total_credits);
	return 0;
}

/**
 * init_chained_smb2_rsp() - initialize smb2 chained response
 * @work:	smb work containing smb response buffer
 */
static void init_chained_smb2_rsp(struct ksmbd_work *work)
{
	struct smb2_hdr *req = ksmbd_req_buf_next(work);
	struct smb2_hdr *rsp = ksmbd_resp_buf_next(work);
	struct smb2_hdr *rsp_hdr;
	struct smb2_hdr *rcv_hdr;
	int next_hdr_offset = 0;
	int len, new_len;

	/* Len of this response = updated RFC len - offset of previous cmd
	 * in the compound rsp
	 */

	/* Storing the current local FID which may be needed by subsequent
	 * command in the compound request
	 */
	if (req->Command == SMB2_CREATE && rsp->Status == STATUS_SUCCESS) {
		work->compound_fid = ((struct smb2_create_rsp *)rsp)->VolatileFileId;
		work->compound_pfid = ((struct smb2_create_rsp *)rsp)->PersistentFileId;
		work->compound_sid = le64_to_cpu(rsp->SessionId);
	}

	len = get_rfc1002_len(work->response_buf) - work->next_smb2_rsp_hdr_off;
	next_hdr_offset = le32_to_cpu(req->NextCommand);

	new_len = ALIGN(len, 8);
	inc_rfc1001_len(work->response_buf,
			sizeof(struct smb2_hdr) + new_len - len);
	rsp->NextCommand = cpu_to_le32(new_len);

	work->next_smb2_rcv_hdr_off += next_hdr_offset;
	work->next_smb2_rsp_hdr_off += new_len;
	ksmbd_debug(SMB,
		    "Compound req new_len = %d rcv off = %d rsp off = %d\n",
		    new_len, work->next_smb2_rcv_hdr_off,
		    work->next_smb2_rsp_hdr_off);

	rsp_hdr = ksmbd_resp_buf_next(work);
	rcv_hdr = ksmbd_req_buf_next(work);

	if (!(rcv_hdr->Flags & SMB2_FLAGS_RELATED_OPERATIONS)) {
		ksmbd_debug(SMB, "related flag should be set\n");
		work->compound_fid = KSMBD_NO_FID;
		work->compound_pfid = KSMBD_NO_FID;
	}
	memset((char *)rsp_hdr, 0, sizeof(struct smb2_hdr) + 2);
	rsp_hdr->ProtocolId = SMB2_PROTO_NUMBER;
	rsp_hdr->StructureSize = SMB2_HEADER_STRUCTURE_SIZE;
	rsp_hdr->Command = rcv_hdr->Command;

	/*
	 * Message is response. We don't grant oplock yet.
	 */
	rsp_hdr->Flags = (SMB2_FLAGS_SERVER_TO_REDIR |
				SMB2_FLAGS_RELATED_OPERATIONS);
	rsp_hdr->NextCommand = 0;
	rsp_hdr->MessageId = rcv_hdr->MessageId;
	rsp_hdr->Id.SyncId.ProcessId = rcv_hdr->Id.SyncId.ProcessId;
	rsp_hdr->Id.SyncId.TreeId = rcv_hdr->Id.SyncId.TreeId;
	rsp_hdr->SessionId = rcv_hdr->SessionId;
	memcpy(rsp_hdr->Signature, rcv_hdr->Signature, 16);
}

/**
 * is_chained_smb2_message() - check for chained command
 * @work:	smb work containing smb request buffer
 *
 * Return:      true if chained request, otherwise false
 */
bool is_chained_smb2_message(struct ksmbd_work *work)
{
	struct smb2_hdr *hdr = smb2_get_msg(work->request_buf);
	unsigned int len, next_cmd;

	if (hdr->ProtocolId != SMB2_PROTO_NUMBER)
		return false;

	hdr = ksmbd_req_buf_next(work);
	next_cmd = le32_to_cpu(hdr->NextCommand);
	if (next_cmd > 0) {
		if ((u64)work->next_smb2_rcv_hdr_off + next_cmd +
			__SMB2_HEADER_STRUCTURE_SIZE >
		    get_rfc1002_len(work->request_buf)) {
			pr_err("next command(%u) offset exceeds smb msg size\n",
			       next_cmd);
			return false;
		}

		if ((u64)get_rfc1002_len(work->response_buf) + MAX_CIFS_SMALL_BUFFER_SIZE >
		    work->response_sz) {
			pr_err("next response offset exceeds response buffer size\n");
			return false;
		}

		ksmbd_debug(SMB, "got SMB2 chained command\n");
		init_chained_smb2_rsp(work);
		return true;
	} else if (work->next_smb2_rcv_hdr_off) {
		/*
		 * This is last request in chained command,
		 * align response to 8 byte
		 */
		len = ALIGN(get_rfc1002_len(work->response_buf), 8);
		len = len - get_rfc1002_len(work->response_buf);
		if (len) {
			ksmbd_debug(SMB, "padding len %u\n", len);
			inc_rfc1001_len(work->response_buf, len);
			if (work->aux_payload_sz)
				work->aux_payload_sz += len;
		}
	}
	return false;
}

/**
 * init_smb2_rsp_hdr() - initialize smb2 response
 * @work:	smb work containing smb request buffer
 *
 * Return:      0
 */
int init_smb2_rsp_hdr(struct ksmbd_work *work)
{
	struct smb2_hdr *rsp_hdr = smb2_get_msg(work->response_buf);
	struct smb2_hdr *rcv_hdr = smb2_get_msg(work->request_buf);
	struct ksmbd_conn *conn = work->conn;

	memset(rsp_hdr, 0, sizeof(struct smb2_hdr) + 2);
	*(__be32 *)work->response_buf =
		cpu_to_be32(conn->vals->header_size);
	rsp_hdr->ProtocolId = rcv_hdr->ProtocolId;
	rsp_hdr->StructureSize = SMB2_HEADER_STRUCTURE_SIZE;
	rsp_hdr->Command = rcv_hdr->Command;

	/*
	 * Message is response. We don't grant oplock yet.
	 */
	rsp_hdr->Flags = (SMB2_FLAGS_SERVER_TO_REDIR);
	rsp_hdr->NextCommand = 0;
	rsp_hdr->MessageId = rcv_hdr->MessageId;
	rsp_hdr->Id.SyncId.ProcessId = rcv_hdr->Id.SyncId.ProcessId;
	rsp_hdr->Id.SyncId.TreeId = rcv_hdr->Id.SyncId.TreeId;
	rsp_hdr->SessionId = rcv_hdr->SessionId;
	memcpy(rsp_hdr->Signature, rcv_hdr->Signature, 16);

	work->syncronous = true;
	if (work->async_id) {
		ksmbd_release_id(&conn->async_ida, work->async_id);
		work->async_id = 0;
	}

	return 0;
}

/**
 * smb2_allocate_rsp_buf() - allocate smb2 response buffer
 * @work:	smb work containing smb request buffer
 *
 * Return:      0 on success, otherwise -ENOMEM
 */
int smb2_allocate_rsp_buf(struct ksmbd_work *work)
{
	struct smb2_hdr *hdr = smb2_get_msg(work->request_buf);
	size_t small_sz = MAX_CIFS_SMALL_BUFFER_SIZE;
	size_t large_sz = small_sz + work->conn->vals->max_trans_size;
	size_t sz = small_sz;
	int cmd = le16_to_cpu(hdr->Command);

	if (cmd == SMB2_IOCTL_HE || cmd == SMB2_QUERY_DIRECTORY_HE)
		sz = large_sz;

	if (cmd == SMB2_QUERY_INFO_HE) {
		struct smb2_query_info_req *req;

		req = smb2_get_msg(work->request_buf);
		if ((req->InfoType == SMB2_O_INFO_FILE &&
		     (req->FileInfoClass == FILE_FULL_EA_INFORMATION ||
		     req->FileInfoClass == FILE_ALL_INFORMATION)) ||
		    req->InfoType == SMB2_O_INFO_SECURITY)
			sz = large_sz;
	}

	/* allocate large response buf for chained commands */
	if (le32_to_cpu(hdr->NextCommand) > 0)
		sz = large_sz;

	work->response_buf = kvmalloc(sz, GFP_KERNEL | __GFP_ZERO);
	if (!work->response_buf)
		return -ENOMEM;

	work->response_sz = sz;
	return 0;
}

/**
 * smb2_check_user_session() - check for valid session for a user
 * @work:	smb work containing smb request buffer
 *
 * Return:      0 on success, otherwise error
 */
int smb2_check_user_session(struct ksmbd_work *work)
{
	struct smb2_hdr *req_hdr = smb2_get_msg(work->request_buf);
	struct ksmbd_conn *conn = work->conn;
	unsigned int cmd = conn->ops->get_cmd_val(work);
	unsigned long long sess_id;

	work->sess = NULL;
	/*
	 * SMB2_ECHO, SMB2_NEGOTIATE, SMB2_SESSION_SETUP command do not
	 * require a session id, so no need to validate user session's for
	 * these commands.
	 */
	if (cmd == SMB2_ECHO_HE || cmd == SMB2_NEGOTIATE_HE ||
	    cmd == SMB2_SESSION_SETUP_HE)
		return 0;

	if (!ksmbd_conn_good(work))
		return -EINVAL;

	sess_id = le64_to_cpu(req_hdr->SessionId);
	/* Check for validity of user session */
	work->sess = ksmbd_session_lookup_all(conn, sess_id);
	if (work->sess)
		return 1;
	ksmbd_debug(SMB, "Invalid user session, Uid %llu\n", sess_id);
	return -EINVAL;
}

static void destroy_previous_session(struct ksmbd_conn *conn,
				     struct ksmbd_user *user, u64 id)
{
	struct ksmbd_session *prev_sess = ksmbd_session_lookup_slowpath(id);
	struct ksmbd_user *prev_user;
	struct channel *chann;

	if (!prev_sess)
		return;

	prev_user = prev_sess->user;

	if (!prev_user ||
	    strcmp(user->name, prev_user->name) ||
	    user->passkey_sz != prev_user->passkey_sz ||
	    memcmp(user->passkey, prev_user->passkey, user->passkey_sz))
		return;

	prev_sess->state = SMB2_SESSION_EXPIRED;
	write_lock(&prev_sess->chann_lock);
	list_for_each_entry(chann, &prev_sess->ksmbd_chann_list, chann_list)
		chann->conn->status = KSMBD_SESS_EXITING;
	write_unlock(&prev_sess->chann_lock);
}

/**
 * smb2_get_name() - get filename string from on the wire smb format
 * @src:	source buffer
 * @maxlen:	maxlen of source string
 * @local_nls:	nls_table pointer
 *
 * Return:      matching converted filename on success, otherwise error ptr
 */
static char *
smb2_get_name(const char *src, const int maxlen, struct nls_table *local_nls)
{
	char *name;

	name = smb_strndup_from_utf16(src, maxlen, 1, local_nls);
	if (IS_ERR(name)) {
		pr_err("failed to get name %ld\n", PTR_ERR(name));
		return name;
	}

	ksmbd_conv_path_to_unix(name);
	ksmbd_strip_last_slash(name);
	return name;
}

int setup_async_work(struct ksmbd_work *work, void (*fn)(void **), void **arg)
{
	struct smb2_hdr *rsp_hdr;
	struct ksmbd_conn *conn = work->conn;
	int id;

	rsp_hdr = smb2_get_msg(work->response_buf);
	rsp_hdr->Flags |= SMB2_FLAGS_ASYNC_COMMAND;

	id = ksmbd_acquire_async_msg_id(&conn->async_ida);
	if (id < 0) {
		pr_err("Failed to alloc async message id\n");
		return id;
	}
	work->syncronous = false;
	work->async_id = id;
	rsp_hdr->Id.AsyncId = cpu_to_le64(id);

	ksmbd_debug(SMB,
		    "Send interim Response to inform async request id : %d\n",
		    work->async_id);

	work->cancel_fn = fn;
	work->cancel_argv = arg;

	if (list_empty(&work->async_request_entry)) {
		spin_lock(&conn->request_lock);
		list_add_tail(&work->async_request_entry, &conn->async_requests);
		spin_unlock(&conn->request_lock);
	}

	return 0;
}

void smb2_send_interim_resp(struct ksmbd_work *work, __le32 status)
{
	struct smb2_hdr *rsp_hdr;

	rsp_hdr = smb2_get_msg(work->response_buf);
	smb2_set_err_rsp(work);
	rsp_hdr->Status = status;

	work->multiRsp = 1;
	ksmbd_conn_write(work);
	rsp_hdr->Status = 0;
	work->multiRsp = 0;
}

static __le32 smb2_get_reparse_tag_special_file(umode_t mode)
{
	if (S_ISDIR(mode) || S_ISREG(mode))
		return 0;

	if (S_ISLNK(mode))
		return IO_REPARSE_TAG_LX_SYMLINK_LE;
	else if (S_ISFIFO(mode))
		return IO_REPARSE_TAG_LX_FIFO_LE;
	else if (S_ISSOCK(mode))
		return IO_REPARSE_TAG_AF_UNIX_LE;
	else if (S_ISCHR(mode))
		return IO_REPARSE_TAG_LX_CHR_LE;
	else if (S_ISBLK(mode))
		return IO_REPARSE_TAG_LX_BLK_LE;

	return 0;
}

/**
 * smb2_get_dos_mode() - get file mode in dos format from unix mode
 * @stat:	kstat containing file mode
 * @attribute:	attribute flags
 *
 * Return:      converted dos mode
 */
static int smb2_get_dos_mode(struct kstat *stat, int attribute)
{
	int attr = 0;

	if (S_ISDIR(stat->mode)) {
		attr = FILE_ATTRIBUTE_DIRECTORY |
			(attribute & (FILE_ATTRIBUTE_HIDDEN | FILE_ATTRIBUTE_SYSTEM));
	} else {
		attr = (attribute & 0x00005137) | FILE_ATTRIBUTE_ARCHIVE;
		attr &= ~(FILE_ATTRIBUTE_DIRECTORY);
		if (S_ISREG(stat->mode) && (server_conf.share_fake_fscaps &
				FILE_SUPPORTS_SPARSE_FILES))
			attr |= FILE_ATTRIBUTE_SPARSE_FILE;

		if (smb2_get_reparse_tag_special_file(stat->mode))
			attr |= FILE_ATTRIBUTE_REPARSE_POINT;
	}

	return attr;
}

static void build_preauth_ctxt(struct smb2_preauth_neg_context *pneg_ctxt,
			       __le16 hash_id)
{
	pneg_ctxt->ContextType = SMB2_PREAUTH_INTEGRITY_CAPABILITIES;
	pneg_ctxt->DataLength = cpu_to_le16(38);
	pneg_ctxt->HashAlgorithmCount = cpu_to_le16(1);
	pneg_ctxt->Reserved = cpu_to_le32(0);
	pneg_ctxt->SaltLength = cpu_to_le16(SMB311_SALT_SIZE);
	get_random_bytes(pneg_ctxt->Salt, SMB311_SALT_SIZE);
	pneg_ctxt->HashAlgorithms = hash_id;
}

static void build_encrypt_ctxt(struct smb2_encryption_neg_context *pneg_ctxt,
			       __le16 cipher_type)
{
	pneg_ctxt->ContextType = SMB2_ENCRYPTION_CAPABILITIES;
	pneg_ctxt->DataLength = cpu_to_le16(4);
	pneg_ctxt->Reserved = cpu_to_le32(0);
	pneg_ctxt->CipherCount = cpu_to_le16(1);
	pneg_ctxt->Ciphers[0] = cipher_type;
}

static void build_compression_ctxt(struct smb2_compression_capabilities_context *pneg_ctxt,
				   __le16 comp_algo)
{
	pneg_ctxt->ContextType = SMB2_COMPRESSION_CAPABILITIES;
	pneg_ctxt->DataLength =
		cpu_to_le16(sizeof(struct smb2_compression_capabilities_context)
			- sizeof(struct smb2_neg_context));
	pneg_ctxt->Reserved = cpu_to_le32(0);
	pneg_ctxt->CompressionAlgorithmCount = cpu_to_le16(1);
	pneg_ctxt->Flags = cpu_to_le32(0);
	pneg_ctxt->CompressionAlgorithms[0] = comp_algo;
}

static void build_sign_cap_ctxt(struct smb2_signing_capabilities *pneg_ctxt,
				__le16 sign_algo)
{
	pneg_ctxt->ContextType = SMB2_SIGNING_CAPABILITIES;
	pneg_ctxt->DataLength =
		cpu_to_le16((sizeof(struct smb2_signing_capabilities) + 2)
			- sizeof(struct smb2_neg_context));
	pneg_ctxt->Reserved = cpu_to_le32(0);
	pneg_ctxt->SigningAlgorithmCount = cpu_to_le16(1);
	pneg_ctxt->SigningAlgorithms[0] = sign_algo;
}

static void build_posix_ctxt(struct smb2_posix_neg_context *pneg_ctxt)
{
	pneg_ctxt->ContextType = SMB2_POSIX_EXTENSIONS_AVAILABLE;
	pneg_ctxt->DataLength = cpu_to_le16(POSIX_CTXT_DATA_LEN);
	/* SMB2_CREATE_TAG_POSIX is "0x93AD25509CB411E7B42383DE968BCD7C" */
	pneg_ctxt->Name[0] = 0x93;
	pneg_ctxt->Name[1] = 0xAD;
	pneg_ctxt->Name[2] = 0x25;
	pneg_ctxt->Name[3] = 0x50;
	pneg_ctxt->Name[4] = 0x9C;
	pneg_ctxt->Name[5] = 0xB4;
	pneg_ctxt->Name[6] = 0x11;
	pneg_ctxt->Name[7] = 0xE7;
	pneg_ctxt->Name[8] = 0xB4;
	pneg_ctxt->Name[9] = 0x23;
	pneg_ctxt->Name[10] = 0x83;
	pneg_ctxt->Name[11] = 0xDE;
	pneg_ctxt->Name[12] = 0x96;
	pneg_ctxt->Name[13] = 0x8B;
	pneg_ctxt->Name[14] = 0xCD;
	pneg_ctxt->Name[15] = 0x7C;
}

static void assemble_neg_contexts(struct ksmbd_conn *conn,
				  struct smb2_negotiate_rsp *rsp,
				  void *smb2_buf_len)
{
	char *pneg_ctxt = (char *)rsp +
			le32_to_cpu(rsp->NegotiateContextOffset);
	int neg_ctxt_cnt = 1;
	int ctxt_size;

	ksmbd_debug(SMB,
		    "assemble SMB2_PREAUTH_INTEGRITY_CAPABILITIES context\n");
	build_preauth_ctxt((struct smb2_preauth_neg_context *)pneg_ctxt,
			   conn->preauth_info->Preauth_HashId);
	rsp->NegotiateContextCount = cpu_to_le16(neg_ctxt_cnt);
	inc_rfc1001_len(smb2_buf_len, AUTH_GSS_PADDING);
	ctxt_size = sizeof(struct smb2_preauth_neg_context);
	/* Round to 8 byte boundary */
	pneg_ctxt += round_up(sizeof(struct smb2_preauth_neg_context), 8);

	if (conn->cipher_type) {
		ctxt_size = round_up(ctxt_size, 8);
		ksmbd_debug(SMB,
			    "assemble SMB2_ENCRYPTION_CAPABILITIES context\n");
		build_encrypt_ctxt((struct smb2_encryption_neg_context *)pneg_ctxt,
				   conn->cipher_type);
		rsp->NegotiateContextCount = cpu_to_le16(++neg_ctxt_cnt);
		ctxt_size += sizeof(struct smb2_encryption_neg_context) + 2;
		/* Round to 8 byte boundary */
		pneg_ctxt +=
			round_up(sizeof(struct smb2_encryption_neg_context) + 2,
				 8);
	}

	if (conn->compress_algorithm) {
		ctxt_size = round_up(ctxt_size, 8);
		ksmbd_debug(SMB,
			    "assemble SMB2_COMPRESSION_CAPABILITIES context\n");
		/* Temporarily set to SMB3_COMPRESS_NONE */
		build_compression_ctxt((struct smb2_compression_capabilities_context *)pneg_ctxt,
				       conn->compress_algorithm);
		rsp->NegotiateContextCount = cpu_to_le16(++neg_ctxt_cnt);
		ctxt_size += sizeof(struct smb2_compression_capabilities_context) + 2;
		/* Round to 8 byte boundary */
		pneg_ctxt += round_up(sizeof(struct smb2_compression_capabilities_context) + 2,
				      8);
	}

	if (conn->posix_ext_supported) {
		ctxt_size = round_up(ctxt_size, 8);
		ksmbd_debug(SMB,
			    "assemble SMB2_POSIX_EXTENSIONS_AVAILABLE context\n");
		build_posix_ctxt((struct smb2_posix_neg_context *)pneg_ctxt);
		rsp->NegotiateContextCount = cpu_to_le16(++neg_ctxt_cnt);
		ctxt_size += sizeof(struct smb2_posix_neg_context);
		/* Round to 8 byte boundary */
		pneg_ctxt += round_up(sizeof(struct smb2_posix_neg_context), 8);
	}

	if (conn->signing_negotiated) {
		ctxt_size = round_up(ctxt_size, 8);
		ksmbd_debug(SMB,
			    "assemble SMB2_SIGNING_CAPABILITIES context\n");
		build_sign_cap_ctxt((struct smb2_signing_capabilities *)pneg_ctxt,
				    conn->signing_algorithm);
		rsp->NegotiateContextCount = cpu_to_le16(++neg_ctxt_cnt);
		ctxt_size += sizeof(struct smb2_signing_capabilities) + 2;
	}

	inc_rfc1001_len(smb2_buf_len, ctxt_size);
}

static __le32 decode_preauth_ctxt(struct ksmbd_conn *conn,
				  struct smb2_preauth_neg_context *pneg_ctxt)
{
	__le32 err = STATUS_NO_PREAUTH_INTEGRITY_HASH_OVERLAP;

	if (pneg_ctxt->HashAlgorithms == SMB2_PREAUTH_INTEGRITY_SHA512) {
		conn->preauth_info->Preauth_HashId =
			SMB2_PREAUTH_INTEGRITY_SHA512;
		err = STATUS_SUCCESS;
	}

	return err;
}

static void decode_encrypt_ctxt(struct ksmbd_conn *conn,
				struct smb2_encryption_neg_context *pneg_ctxt,
				int len_of_ctxts)
{
	int cph_cnt = le16_to_cpu(pneg_ctxt->CipherCount);
	int i, cphs_size = cph_cnt * sizeof(__le16);

	conn->cipher_type = 0;

	if (sizeof(struct smb2_encryption_neg_context) + cphs_size >
	    len_of_ctxts) {
		pr_err("Invalid cipher count(%d)\n", cph_cnt);
		return;
	}

	if (!(server_conf.flags & KSMBD_GLOBAL_FLAG_SMB2_ENCRYPTION))
		return;

	for (i = 0; i < cph_cnt; i++) {
		if (pneg_ctxt->Ciphers[i] == SMB2_ENCRYPTION_AES128_GCM ||
		    pneg_ctxt->Ciphers[i] == SMB2_ENCRYPTION_AES128_CCM ||
		    pneg_ctxt->Ciphers[i] == SMB2_ENCRYPTION_AES256_CCM ||
		    pneg_ctxt->Ciphers[i] == SMB2_ENCRYPTION_AES256_GCM) {
			ksmbd_debug(SMB, "Cipher ID = 0x%x\n",
				    pneg_ctxt->Ciphers[i]);
			conn->cipher_type = pneg_ctxt->Ciphers[i];
			break;
		}
	}
}

/**
 * smb3_encryption_negotiated() - checks if server and client agreed on enabling encryption
 * @conn:	smb connection
 *
 * Return:	true if connection should be encrypted, else false
 */
static bool smb3_encryption_negotiated(struct ksmbd_conn *conn)
{
	if (!conn->ops->generate_encryptionkey)
		return false;

	/*
	 * SMB 3.0 and 3.0.2 dialects use the SMB2_GLOBAL_CAP_ENCRYPTION flag.
	 * SMB 3.1.1 uses the cipher_type field.
	 */
	return (conn->vals->capabilities & SMB2_GLOBAL_CAP_ENCRYPTION) ||
	    conn->cipher_type;
}

static void decode_compress_ctxt(struct ksmbd_conn *conn,
				 struct smb2_compression_capabilities_context *pneg_ctxt)
{
	conn->compress_algorithm = SMB3_COMPRESS_NONE;
}

static void decode_sign_cap_ctxt(struct ksmbd_conn *conn,
				 struct smb2_signing_capabilities *pneg_ctxt,
				 int len_of_ctxts)
{
	int sign_algo_cnt = le16_to_cpu(pneg_ctxt->SigningAlgorithmCount);
	int i, sign_alos_size = sign_algo_cnt * sizeof(__le16);

	conn->signing_negotiated = false;

	if (sizeof(struct smb2_signing_capabilities) + sign_alos_size >
	    len_of_ctxts) {
		pr_err("Invalid signing algorithm count(%d)\n", sign_algo_cnt);
		return;
	}

	for (i = 0; i < sign_algo_cnt; i++) {
		if (pneg_ctxt->SigningAlgorithms[i] == SIGNING_ALG_HMAC_SHA256_LE ||
		    pneg_ctxt->SigningAlgorithms[i] == SIGNING_ALG_AES_CMAC_LE) {
			ksmbd_debug(SMB, "Signing Algorithm ID = 0x%x\n",
				    pneg_ctxt->SigningAlgorithms[i]);
			conn->signing_negotiated = true;
			conn->signing_algorithm =
				pneg_ctxt->SigningAlgorithms[i];
			break;
		}
	}
}

static __le32 deassemble_neg_contexts(struct ksmbd_conn *conn,
				      struct smb2_negotiate_req *req,
				      int len_of_smb)
{
	/* +4 is to account for the RFC1001 len field */
	struct smb2_neg_context *pctx = (struct smb2_neg_context *)req;
	int i = 0, len_of_ctxts;
	int offset = le32_to_cpu(req->NegotiateContextOffset);
	int neg_ctxt_cnt = le16_to_cpu(req->NegotiateContextCount);
	__le32 status = STATUS_INVALID_PARAMETER;

	ksmbd_debug(SMB, "decoding %d negotiate contexts\n", neg_ctxt_cnt);
	if (len_of_smb <= offset) {
		ksmbd_debug(SMB, "Invalid response: negotiate context offset\n");
		return status;
	}

	len_of_ctxts = len_of_smb - offset;

	while (i++ < neg_ctxt_cnt) {
		int clen;

		/* check that offset is not beyond end of SMB */
		if (len_of_ctxts == 0)
			break;

		if (len_of_ctxts < sizeof(struct smb2_neg_context))
			break;

		pctx = (struct smb2_neg_context *)((char *)pctx + offset);
		clen = le16_to_cpu(pctx->DataLength);
		if (clen + sizeof(struct smb2_neg_context) > len_of_ctxts)
			break;

		if (pctx->ContextType == SMB2_PREAUTH_INTEGRITY_CAPABILITIES) {
			ksmbd_debug(SMB,
				    "deassemble SMB2_PREAUTH_INTEGRITY_CAPABILITIES context\n");
			if (conn->preauth_info->Preauth_HashId)
				break;

			status = decode_preauth_ctxt(conn,
						     (struct smb2_preauth_neg_context *)pctx);
			if (status != STATUS_SUCCESS)
				break;
		} else if (pctx->ContextType == SMB2_ENCRYPTION_CAPABILITIES) {
			ksmbd_debug(SMB,
				    "deassemble SMB2_ENCRYPTION_CAPABILITIES context\n");
			if (conn->cipher_type)
				break;

			decode_encrypt_ctxt(conn,
					    (struct smb2_encryption_neg_context *)pctx,
					    len_of_ctxts);
		} else if (pctx->ContextType == SMB2_COMPRESSION_CAPABILITIES) {
			ksmbd_debug(SMB,
				    "deassemble SMB2_COMPRESSION_CAPABILITIES context\n");
			if (conn->compress_algorithm)
				break;

			decode_compress_ctxt(conn,
					     (struct smb2_compression_capabilities_context *)pctx);
		} else if (pctx->ContextType == SMB2_NETNAME_NEGOTIATE_CONTEXT_ID) {
			ksmbd_debug(SMB,
				    "deassemble SMB2_NETNAME_NEGOTIATE_CONTEXT_ID context\n");
		} else if (pctx->ContextType == SMB2_POSIX_EXTENSIONS_AVAILABLE) {
			ksmbd_debug(SMB,
				    "deassemble SMB2_POSIX_EXTENSIONS_AVAILABLE context\n");
			conn->posix_ext_supported = true;
		} else if (pctx->ContextType == SMB2_SIGNING_CAPABILITIES) {
			ksmbd_debug(SMB,
				    "deassemble SMB2_SIGNING_CAPABILITIES context\n");
			decode_sign_cap_ctxt(conn,
					     (struct smb2_signing_capabilities *)pctx,
					     len_of_ctxts);
		}

		/* offsets must be 8 byte aligned */
		clen = (clen + 7) & ~0x7;
		offset = clen + sizeof(struct smb2_neg_context);
		len_of_ctxts -= clen + sizeof(struct smb2_neg_context);
	}
	return status;
}

/**
 * smb2_handle_negotiate() - handler for smb2 negotiate command
 * @work:	smb work containing smb request buffer
 *
 * Return:      0
 */
int smb2_handle_negotiate(struct ksmbd_work *work)
{
	struct ksmbd_conn *conn = work->conn;
	struct smb2_negotiate_req *req = smb2_get_msg(work->request_buf);
	struct smb2_negotiate_rsp *rsp = smb2_get_msg(work->response_buf);
	int rc = 0;
	unsigned int smb2_buf_len, smb2_neg_size;
	__le32 status;

	ksmbd_debug(SMB, "Received negotiate request\n");
	conn->need_neg = false;
	if (ksmbd_conn_good(work)) {
		pr_err("conn->tcp_status is already in CifsGood State\n");
		work->send_no_response = 1;
		return rc;
	}

	if (req->DialectCount == 0) {
		pr_err("malformed packet\n");
		rsp->hdr.Status = STATUS_INVALID_PARAMETER;
		rc = -EINVAL;
		goto err_out;
	}

	smb2_buf_len = get_rfc1002_len(work->request_buf);
	smb2_neg_size = offsetof(struct smb2_negotiate_req, Dialects);
	if (smb2_neg_size > smb2_buf_len) {
		rsp->hdr.Status = STATUS_INVALID_PARAMETER;
		rc = -EINVAL;
		goto err_out;
	}

	if (conn->dialect == SMB311_PROT_ID) {
		unsigned int nego_ctxt_off = le32_to_cpu(req->NegotiateContextOffset);

		if (smb2_buf_len < nego_ctxt_off) {
			rsp->hdr.Status = STATUS_INVALID_PARAMETER;
			rc = -EINVAL;
			goto err_out;
		}

		if (smb2_neg_size > nego_ctxt_off) {
			rsp->hdr.Status = STATUS_INVALID_PARAMETER;
			rc = -EINVAL;
			goto err_out;
		}

		if (smb2_neg_size + le16_to_cpu(req->DialectCount) * sizeof(__le16) >
		    nego_ctxt_off) {
			rsp->hdr.Status = STATUS_INVALID_PARAMETER;
			rc = -EINVAL;
			goto err_out;
		}
	} else {
		if (smb2_neg_size + le16_to_cpu(req->DialectCount) * sizeof(__le16) >
		    smb2_buf_len) {
			rsp->hdr.Status = STATUS_INVALID_PARAMETER;
			rc = -EINVAL;
			goto err_out;
		}
	}

	conn->cli_cap = le32_to_cpu(req->Capabilities);
	switch (conn->dialect) {
	case SMB311_PROT_ID:
		conn->preauth_info =
			kzalloc(sizeof(struct preauth_integrity_info),
				GFP_KERNEL);
		if (!conn->preauth_info) {
			rc = -ENOMEM;
			rsp->hdr.Status = STATUS_INVALID_PARAMETER;
			goto err_out;
		}

		status = deassemble_neg_contexts(conn, req,
						 get_rfc1002_len(work->request_buf));
		if (status != STATUS_SUCCESS) {
			pr_err("deassemble_neg_contexts error(0x%x)\n",
			       status);
			rsp->hdr.Status = status;
			rc = -EINVAL;
			kfree(conn->preauth_info);
			conn->preauth_info = NULL;
			goto err_out;
		}

		rc = init_smb3_11_server(conn);
		if (rc < 0) {
			rsp->hdr.Status = STATUS_INVALID_PARAMETER;
			kfree(conn->preauth_info);
			conn->preauth_info = NULL;
			goto err_out;
		}

		ksmbd_gen_preauth_integrity_hash(conn,
						 work->request_buf,
						 conn->preauth_info->Preauth_HashValue);
		rsp->NegotiateContextOffset =
				cpu_to_le32(OFFSET_OF_NEG_CONTEXT);
		assemble_neg_contexts(conn, rsp, work->response_buf);
		break;
	case SMB302_PROT_ID:
		init_smb3_02_server(conn);
		break;
	case SMB30_PROT_ID:
		init_smb3_0_server(conn);
		break;
	case SMB21_PROT_ID:
		init_smb2_1_server(conn);
		break;
	case SMB2X_PROT_ID:
	case BAD_PROT_ID:
	default:
		ksmbd_debug(SMB, "Server dialect :0x%x not supported\n",
			    conn->dialect);
		rsp->hdr.Status = STATUS_NOT_SUPPORTED;
		rc = -EINVAL;
		goto err_out;
	}
	rsp->Capabilities = cpu_to_le32(conn->vals->capabilities);

	/* For stats */
	conn->connection_type = conn->dialect;

	rsp->MaxTransactSize = cpu_to_le32(conn->vals->max_trans_size);
	rsp->MaxReadSize = cpu_to_le32(conn->vals->max_read_size);
	rsp->MaxWriteSize = cpu_to_le32(conn->vals->max_write_size);

	memcpy(conn->ClientGUID, req->ClientGUID,
			SMB2_CLIENT_GUID_SIZE);
	conn->cli_sec_mode = le16_to_cpu(req->SecurityMode);

	rsp->StructureSize = cpu_to_le16(65);
	rsp->DialectRevision = cpu_to_le16(conn->dialect);
	/* Not setting conn guid rsp->ServerGUID, as it
	 * not used by client for identifying server
	 */
	memset(rsp->ServerGUID, 0, SMB2_CLIENT_GUID_SIZE);

	rsp->SystemTime = cpu_to_le64(ksmbd_systime());
	rsp->ServerStartTime = 0;
	ksmbd_debug(SMB, "negotiate context offset %d, count %d\n",
		    le32_to_cpu(rsp->NegotiateContextOffset),
		    le16_to_cpu(rsp->NegotiateContextCount));

	rsp->SecurityBufferOffset = cpu_to_le16(128);
	rsp->SecurityBufferLength = cpu_to_le16(AUTH_GSS_LENGTH);
	ksmbd_copy_gss_neg_header((char *)(&rsp->hdr) +
				  le16_to_cpu(rsp->SecurityBufferOffset));
	inc_rfc1001_len(work->response_buf, sizeof(struct smb2_negotiate_rsp) -
			sizeof(struct smb2_hdr) - sizeof(rsp->Buffer) +
			 AUTH_GSS_LENGTH);
	rsp->SecurityMode = SMB2_NEGOTIATE_SIGNING_ENABLED_LE;
	conn->use_spnego = true;

	if ((server_conf.signing == KSMBD_CONFIG_OPT_AUTO ||
	     server_conf.signing == KSMBD_CONFIG_OPT_DISABLED) &&
	    req->SecurityMode & SMB2_NEGOTIATE_SIGNING_REQUIRED_LE)
		conn->sign = true;
	else if (server_conf.signing == KSMBD_CONFIG_OPT_MANDATORY) {
		server_conf.enforced_signing = true;
		rsp->SecurityMode |= SMB2_NEGOTIATE_SIGNING_REQUIRED_LE;
		conn->sign = true;
	}

	conn->srv_sec_mode = le16_to_cpu(rsp->SecurityMode);
	ksmbd_conn_set_need_negotiate(work);

err_out:
	if (rc < 0)
		smb2_set_err_rsp(work);

	return rc;
}

static int alloc_preauth_hash(struct ksmbd_session *sess,
			      struct ksmbd_conn *conn)
{
	if (sess->Preauth_HashValue)
		return 0;

	sess->Preauth_HashValue = kmemdup(conn->preauth_info->Preauth_HashValue,
					  PREAUTH_HASHVALUE_SIZE, GFP_KERNEL);
	if (!sess->Preauth_HashValue)
		return -ENOMEM;

	return 0;
}

static int generate_preauth_hash(struct ksmbd_work *work)
{
	struct ksmbd_conn *conn = work->conn;
	struct ksmbd_session *sess = work->sess;
	u8 *preauth_hash;

	if (conn->dialect != SMB311_PROT_ID)
		return 0;

	if (conn->binding) {
		struct preauth_session *preauth_sess;

		preauth_sess = ksmbd_preauth_session_lookup(conn, sess->id);
		if (!preauth_sess) {
			preauth_sess = ksmbd_preauth_session_alloc(conn, sess->id);
			if (!preauth_sess)
				return -ENOMEM;
		}

		preauth_hash = preauth_sess->Preauth_HashValue;
	} else {
		if (!sess->Preauth_HashValue)
			if (alloc_preauth_hash(sess, conn))
				return -ENOMEM;
		preauth_hash = sess->Preauth_HashValue;
	}

	ksmbd_gen_preauth_integrity_hash(conn, work->request_buf, preauth_hash);
	return 0;
}

static int decode_negotiation_token(struct ksmbd_conn *conn,
				    struct negotiate_message *negblob,
				    size_t sz)
{
	if (!conn->use_spnego)
		return -EINVAL;

	if (ksmbd_decode_negTokenInit((char *)negblob, sz, conn)) {
		if (ksmbd_decode_negTokenTarg((char *)negblob, sz, conn)) {
			conn->auth_mechs |= KSMBD_AUTH_NTLMSSP;
			conn->preferred_auth_mech = KSMBD_AUTH_NTLMSSP;
			conn->use_spnego = false;
		}
	}
	return 0;
}

static int ntlm_negotiate(struct ksmbd_work *work,
			  struct negotiate_message *negblob,
			  size_t negblob_len)
{
	struct smb2_sess_setup_rsp *rsp = smb2_get_msg(work->response_buf);
	struct challenge_message *chgblob;
	unsigned char *spnego_blob = NULL;
	u16 spnego_blob_len;
	char *neg_blob;
	int sz, rc;

	ksmbd_debug(SMB, "negotiate phase\n");
	rc = ksmbd_decode_ntlmssp_neg_blob(negblob, negblob_len, work->conn);
	if (rc)
		return rc;

	sz = le16_to_cpu(rsp->SecurityBufferOffset);
	chgblob =
		(struct challenge_message *)((char *)&rsp->hdr.ProtocolId + sz);
	memset(chgblob, 0, sizeof(struct challenge_message));

	if (!work->conn->use_spnego) {
		sz = ksmbd_build_ntlmssp_challenge_blob(chgblob, work->conn);
		if (sz < 0)
			return -ENOMEM;

		rsp->SecurityBufferLength = cpu_to_le16(sz);
		return 0;
	}

	sz = sizeof(struct challenge_message);
	sz += (strlen(ksmbd_netbios_name()) * 2 + 1 + 4) * 6;

	neg_blob = kzalloc(sz, GFP_KERNEL);
	if (!neg_blob)
		return -ENOMEM;

	chgblob = (struct challenge_message *)neg_blob;
	sz = ksmbd_build_ntlmssp_challenge_blob(chgblob, work->conn);
	if (sz < 0) {
		rc = -ENOMEM;
		goto out;
	}

	rc = build_spnego_ntlmssp_neg_blob(&spnego_blob, &spnego_blob_len,
					   neg_blob, sz);
	if (rc) {
		rc = -ENOMEM;
		goto out;
	}

	sz = le16_to_cpu(rsp->SecurityBufferOffset);
	memcpy((char *)&rsp->hdr.ProtocolId + sz, spnego_blob, spnego_blob_len);
	rsp->SecurityBufferLength = cpu_to_le16(spnego_blob_len);

out:
	kfree(spnego_blob);
	kfree(neg_blob);
	return rc;
}

static struct authenticate_message *user_authblob(struct ksmbd_conn *conn,
						  struct smb2_sess_setup_req *req)
{
	int sz;

	if (conn->use_spnego && conn->mechToken)
		return (struct authenticate_message *)conn->mechToken;

	sz = le16_to_cpu(req->SecurityBufferOffset);
	return (struct authenticate_message *)((char *)&req->hdr.ProtocolId
					       + sz);
}

static struct ksmbd_user *session_user(struct ksmbd_conn *conn,
				       struct smb2_sess_setup_req *req)
{
	struct authenticate_message *authblob;
	struct ksmbd_user *user;
	char *name;
	unsigned int auth_msg_len, name_off, name_len, secbuf_len;

	secbuf_len = le16_to_cpu(req->SecurityBufferLength);
	if (secbuf_len < sizeof(struct authenticate_message)) {
		ksmbd_debug(SMB, "blob len %d too small\n", secbuf_len);
		return NULL;
	}
	authblob = user_authblob(conn, req);
	name_off = le32_to_cpu(authblob->UserName.BufferOffset);
	name_len = le16_to_cpu(authblob->UserName.Length);
	auth_msg_len = le16_to_cpu(req->SecurityBufferOffset) + secbuf_len;

	if (auth_msg_len < (u64)name_off + name_len)
		return NULL;

	name = smb_strndup_from_utf16((const char *)authblob + name_off,
				      name_len,
				      true,
				      conn->local_nls);
	if (IS_ERR(name)) {
		pr_err("cannot allocate memory\n");
		return NULL;
	}

	ksmbd_debug(SMB, "session setup request for user %s\n", name);
	user = ksmbd_login_user(name);
	kfree(name);
	return user;
}

static int ntlm_authenticate(struct ksmbd_work *work)
{
	struct smb2_sess_setup_req *req = smb2_get_msg(work->request_buf);
	struct smb2_sess_setup_rsp *rsp = smb2_get_msg(work->response_buf);
	struct ksmbd_conn *conn = work->conn;
	struct ksmbd_session *sess = work->sess;
	struct channel *chann = NULL;
	struct ksmbd_user *user;
	u64 prev_id;
	int sz, rc;

	ksmbd_debug(SMB, "authenticate phase\n");
	if (conn->use_spnego) {
		unsigned char *spnego_blob;
		u16 spnego_blob_len;

		rc = build_spnego_ntlmssp_auth_blob(&spnego_blob,
						    &spnego_blob_len,
						    0);
		if (rc)
			return -ENOMEM;

		sz = le16_to_cpu(rsp->SecurityBufferOffset);
		memcpy((char *)&rsp->hdr.ProtocolId + sz, spnego_blob, spnego_blob_len);
		rsp->SecurityBufferLength = cpu_to_le16(spnego_blob_len);
		kfree(spnego_blob);
		inc_rfc1001_len(work->response_buf, spnego_blob_len - 1);
	}

	user = session_user(conn, req);
	if (!user) {
		ksmbd_debug(SMB, "Unknown user name or an error\n");
		return -EPERM;
	}

	/* Check for previous session */
	prev_id = le64_to_cpu(req->PreviousSessionId);
	if (prev_id && prev_id != sess->id)
		destroy_previous_session(conn, user, prev_id);

	if (sess->state == SMB2_SESSION_VALID) {
		/*
		 * Reuse session if anonymous try to connect
		 * on reauthetication.
		 */
		if (ksmbd_anonymous_user(user)) {
			ksmbd_free_user(user);
			return 0;
		}

		if (!ksmbd_compare_user(sess->user, user)) {
			ksmbd_free_user(user);
			return -EPERM;
		}
		ksmbd_free_user(user);
	} else {
		sess->user = user;
	}

	if (user_guest(sess->user)) {
		rsp->SessionFlags = SMB2_SESSION_FLAG_IS_GUEST_LE;
	} else {
		struct authenticate_message *authblob;

		authblob = user_authblob(conn, req);
		sz = le16_to_cpu(req->SecurityBufferLength);
		rc = ksmbd_decode_ntlmssp_auth_blob(authblob, sz, conn, sess);
		if (rc) {
			set_user_flag(sess->user, KSMBD_USER_FLAG_BAD_PASSWORD);
			ksmbd_debug(SMB, "authentication failed\n");
			return -EPERM;
		}
	}

	/*
	 * If session state is SMB2_SESSION_VALID, We can assume
	 * that it is reauthentication. And the user/password
	 * has been verified, so return it here.
	 */
	if (sess->state == SMB2_SESSION_VALID) {
		if (conn->binding)
			goto binding_session;
		return 0;
	}

	if ((rsp->SessionFlags != SMB2_SESSION_FLAG_IS_GUEST_LE &&
	     (conn->sign || server_conf.enforced_signing)) ||
	    (req->SecurityMode & SMB2_NEGOTIATE_SIGNING_REQUIRED))
		sess->sign = true;

	if (smb3_encryption_negotiated(conn) &&
			!(req->Flags & SMB2_SESSION_REQ_FLAG_BINDING)) {
		rc = conn->ops->generate_encryptionkey(conn, sess);
		if (rc) {
			ksmbd_debug(SMB,
					"SMB3 encryption key generation failed\n");
			return -EINVAL;
		}
		sess->enc = true;
		rsp->SessionFlags = SMB2_SESSION_FLAG_ENCRYPT_DATA_LE;
		/*
		 * signing is disable if encryption is enable
		 * on this session
		 */
		sess->sign = false;
	}

binding_session:
	if (conn->dialect >= SMB30_PROT_ID) {
		read_lock(&sess->chann_lock);
		chann = lookup_chann_list(sess, conn);
		read_unlock(&sess->chann_lock);
		if (!chann) {
			chann = kmalloc(sizeof(struct channel), GFP_KERNEL);
			if (!chann)
				return -ENOMEM;

			chann->conn = conn;
			INIT_LIST_HEAD(&chann->chann_list);
			write_lock(&sess->chann_lock);
			list_add(&chann->chann_list, &sess->ksmbd_chann_list);
			write_unlock(&sess->chann_lock);
		}
	}

	if (conn->ops->generate_signingkey) {
		rc = conn->ops->generate_signingkey(sess, conn);
		if (rc) {
			ksmbd_debug(SMB, "SMB3 signing key generation failed\n");
			return -EINVAL;
		}
	}

	if (!ksmbd_conn_lookup_dialect(conn)) {
		pr_err("fail to verify the dialect\n");
		return -ENOENT;
	}
	return 0;
}

#ifdef CONFIG_SMB_SERVER_KERBEROS5
static int krb5_authenticate(struct ksmbd_work *work)
{
	struct smb2_sess_setup_req *req = smb2_get_msg(work->request_buf);
	struct smb2_sess_setup_rsp *rsp = smb2_get_msg(work->response_buf);
	struct ksmbd_conn *conn = work->conn;
	struct ksmbd_session *sess = work->sess;
	char *in_blob, *out_blob;
	struct channel *chann = NULL;
	u64 prev_sess_id;
	int in_len, out_len;
	int retval;

	in_blob = (char *)&req->hdr.ProtocolId +
		le16_to_cpu(req->SecurityBufferOffset);
	in_len = le16_to_cpu(req->SecurityBufferLength);
	out_blob = (char *)&rsp->hdr.ProtocolId +
		le16_to_cpu(rsp->SecurityBufferOffset);
	out_len = work->response_sz -
		(le16_to_cpu(rsp->SecurityBufferOffset) + 4);

	/* Check previous session */
	prev_sess_id = le64_to_cpu(req->PreviousSessionId);
	if (prev_sess_id && prev_sess_id != sess->id)
		destroy_previous_session(conn, sess->user, prev_sess_id);

	if (sess->state == SMB2_SESSION_VALID)
		ksmbd_free_user(sess->user);

	retval = ksmbd_krb5_authenticate(sess, in_blob, in_len,
					 out_blob, &out_len);
	if (retval) {
		ksmbd_debug(SMB, "krb5 authentication failed\n");
		return -EINVAL;
	}
	rsp->SecurityBufferLength = cpu_to_le16(out_len);
	inc_rfc1001_len(work->response_buf, out_len - 1);

	if ((conn->sign || server_conf.enforced_signing) ||
	    (req->SecurityMode & SMB2_NEGOTIATE_SIGNING_REQUIRED))
		sess->sign = true;

	if (smb3_encryption_negotiated(conn)) {
		retval = conn->ops->generate_encryptionkey(conn, sess);
		if (retval) {
			ksmbd_debug(SMB,
				    "SMB3 encryption key generation failed\n");
			return -EINVAL;
		}
		sess->enc = true;
		rsp->SessionFlags = SMB2_SESSION_FLAG_ENCRYPT_DATA_LE;
		sess->sign = false;
	}

	if (conn->dialect >= SMB30_PROT_ID) {
		read_lock(&sess->chann_lock);
		chann = lookup_chann_list(sess, conn);
		read_unlock(&sess->chann_lock);
		if (!chann) {
			chann = kmalloc(sizeof(struct channel), GFP_KERNEL);
			if (!chann)
				return -ENOMEM;

			chann->conn = conn;
			INIT_LIST_HEAD(&chann->chann_list);
			write_lock(&sess->chann_lock);
			list_add(&chann->chann_list, &sess->ksmbd_chann_list);
			write_unlock(&sess->chann_lock);
		}
	}

	if (conn->ops->generate_signingkey) {
		retval = conn->ops->generate_signingkey(sess, conn);
		if (retval) {
			ksmbd_debug(SMB, "SMB3 signing key generation failed\n");
			return -EINVAL;
		}
	}

	if (!ksmbd_conn_lookup_dialect(conn)) {
		pr_err("fail to verify the dialect\n");
		return -ENOENT;
	}
	return 0;
}
#else
static int krb5_authenticate(struct ksmbd_work *work)
{
	return -EOPNOTSUPP;
}
#endif

int smb2_sess_setup(struct ksmbd_work *work)
{
	struct ksmbd_conn *conn = work->conn;
	struct smb2_sess_setup_req *req = smb2_get_msg(work->request_buf);
	struct smb2_sess_setup_rsp *rsp = smb2_get_msg(work->response_buf);
	struct ksmbd_session *sess;
	struct negotiate_message *negblob;
	unsigned int negblob_len, negblob_off;
	int rc = 0;

	ksmbd_debug(SMB, "Received request for session setup\n");

	rsp->StructureSize = cpu_to_le16(9);
	rsp->SessionFlags = 0;
	rsp->SecurityBufferOffset = cpu_to_le16(72);
	rsp->SecurityBufferLength = 0;
	inc_rfc1001_len(work->response_buf, 9);

	if (!req->hdr.SessionId) {
		sess = ksmbd_smb2_session_create();
		if (!sess) {
			rc = -ENOMEM;
			goto out_err;
		}
		rsp->hdr.SessionId = cpu_to_le64(sess->id);
		rc = ksmbd_session_register(conn, sess);
		if (rc)
			goto out_err;
	} else if (conn->dialect >= SMB30_PROT_ID &&
		   (server_conf.flags & KSMBD_GLOBAL_FLAG_SMB3_MULTICHANNEL) &&
		   req->Flags & SMB2_SESSION_REQ_FLAG_BINDING) {
		u64 sess_id = le64_to_cpu(req->hdr.SessionId);

		sess = ksmbd_session_lookup_slowpath(sess_id);
		if (!sess) {
			rc = -ENOENT;
			goto out_err;
		}

		if (conn->dialect != sess->dialect) {
			rc = -EINVAL;
			goto out_err;
		}

		if (!(req->hdr.Flags & SMB2_FLAGS_SIGNED)) {
			rc = -EINVAL;
			goto out_err;
		}

		if (strncmp(conn->ClientGUID, sess->ClientGUID,
			    SMB2_CLIENT_GUID_SIZE)) {
			rc = -ENOENT;
			goto out_err;
		}

		if (sess->state == SMB2_SESSION_IN_PROGRESS) {
			rc = -EACCES;
			goto out_err;
		}

		if (sess->state == SMB2_SESSION_EXPIRED) {
			rc = -EFAULT;
			goto out_err;
		}

		if (ksmbd_session_lookup(conn, sess_id)) {
			rc = -EACCES;
			goto out_err;
		}

		conn->binding = true;
	} else if ((conn->dialect < SMB30_PROT_ID ||
		    server_conf.flags & KSMBD_GLOBAL_FLAG_SMB3_MULTICHANNEL) &&
		   (req->Flags & SMB2_SESSION_REQ_FLAG_BINDING)) {
		sess = NULL;
		rc = -EACCES;
		goto out_err;
	} else {
		sess = ksmbd_session_lookup(conn,
					    le64_to_cpu(req->hdr.SessionId));
		if (!sess) {
			rc = -ENOENT;
			goto out_err;
		}
	}
	work->sess = sess;

	if (sess->state == SMB2_SESSION_EXPIRED)
		sess->state = SMB2_SESSION_IN_PROGRESS;

	negblob_off = le16_to_cpu(req->SecurityBufferOffset);
	negblob_len = le16_to_cpu(req->SecurityBufferLength);
	if (negblob_off < offsetof(struct smb2_sess_setup_req, Buffer) ||
	    negblob_len < offsetof(struct negotiate_message, NegotiateFlags)) {
		rc = -EINVAL;
		goto out_err;
	}

	negblob = (struct negotiate_message *)((char *)&req->hdr.ProtocolId +
			negblob_off);

	if (decode_negotiation_token(conn, negblob, negblob_len) == 0) {
		if (conn->mechToken)
			negblob = (struct negotiate_message *)conn->mechToken;
	}

	if (server_conf.auth_mechs & conn->auth_mechs) {
		rc = generate_preauth_hash(work);
		if (rc)
			goto out_err;

		if (conn->preferred_auth_mech &
				(KSMBD_AUTH_KRB5 | KSMBD_AUTH_MSKRB5)) {
			rc = krb5_authenticate(work);
			if (rc) {
				rc = -EINVAL;
				goto out_err;
			}

			ksmbd_conn_set_good(work);
			sess->state = SMB2_SESSION_VALID;
			kfree(sess->Preauth_HashValue);
			sess->Preauth_HashValue = NULL;
		} else if (conn->preferred_auth_mech == KSMBD_AUTH_NTLMSSP) {
			if (negblob->MessageType == NtLmNegotiate) {
				rc = ntlm_negotiate(work, negblob, negblob_len);
				if (rc)
					goto out_err;
				rsp->hdr.Status =
					STATUS_MORE_PROCESSING_REQUIRED;
				/*
				 * Note: here total size -1 is done as an
				 * adjustment for 0 size blob
				 */
				inc_rfc1001_len(work->response_buf,
						le16_to_cpu(rsp->SecurityBufferLength) - 1);

			} else if (negblob->MessageType == NtLmAuthenticate) {
				rc = ntlm_authenticate(work);
				if (rc)
					goto out_err;

				ksmbd_conn_set_good(work);
				sess->state = SMB2_SESSION_VALID;
				if (conn->binding) {
					struct preauth_session *preauth_sess;

					preauth_sess =
						ksmbd_preauth_session_lookup(conn, sess->id);
					if (preauth_sess) {
						list_del(&preauth_sess->preauth_entry);
						kfree(preauth_sess);
					}
				}
				kfree(sess->Preauth_HashValue);
				sess->Preauth_HashValue = NULL;
			}
		} else {
			/* TODO: need one more negotiation */
			pr_err("Not support the preferred authentication\n");
			rc = -EINVAL;
		}
	} else {
		pr_err("Not support authentication\n");
		rc = -EINVAL;
	}

out_err:
	if (rc == -EINVAL)
		rsp->hdr.Status = STATUS_INVALID_PARAMETER;
	else if (rc == -ENOENT)
		rsp->hdr.Status = STATUS_USER_SESSION_DELETED;
	else if (rc == -EACCES)
		rsp->hdr.Status = STATUS_REQUEST_NOT_ACCEPTED;
	else if (rc == -EFAULT)
		rsp->hdr.Status = STATUS_NETWORK_SESSION_EXPIRED;
	else if (rc == -ENOMEM)
		rsp->hdr.Status = STATUS_INSUFFICIENT_RESOURCES;
	else if (rc)
		rsp->hdr.Status = STATUS_LOGON_FAILURE;

	if (conn->use_spnego && conn->mechToken) {
		kfree(conn->mechToken);
		conn->mechToken = NULL;
	}

	if (rc < 0) {
		/*
		 * SecurityBufferOffset should be set to zero
		 * in session setup error response.
		 */
		rsp->SecurityBufferOffset = 0;

		if (sess) {
			bool try_delay = false;

			/*
			 * To avoid dictionary attacks (repeated session setups rapidly sent) to
			 * connect to server, ksmbd make a delay of a 5 seconds on session setup
			 * failure to make it harder to send enough random connection requests
			 * to break into a server.
			 */
			if (sess->user && sess->user->flags & KSMBD_USER_FLAG_DELAY_SESSION)
				try_delay = true;

			xa_erase(&conn->sessions, sess->id);
			ksmbd_session_destroy(sess);
			work->sess = NULL;
			if (try_delay)
				ssleep(5);
		}
	}

	return rc;
}

/**
 * smb2_tree_connect() - handler for smb2 tree connect command
 * @work:	smb work containing smb request buffer
 *
 * Return:      0 on success, otherwise error
 */
int smb2_tree_connect(struct ksmbd_work *work)
{
	struct ksmbd_conn *conn = work->conn;
	struct smb2_tree_connect_req *req = smb2_get_msg(work->request_buf);
	struct smb2_tree_connect_rsp *rsp = smb2_get_msg(work->response_buf);
	struct ksmbd_session *sess = work->sess;
	char *treename = NULL, *name = NULL;
	struct ksmbd_tree_conn_status status;
	struct ksmbd_share_config *share;
	int rc = -EINVAL;

	treename = smb_strndup_from_utf16(req->Buffer,
					  le16_to_cpu(req->PathLength), true,
					  conn->local_nls);
	if (IS_ERR(treename)) {
		pr_err("treename is NULL\n");
		status.ret = KSMBD_TREE_CONN_STATUS_ERROR;
		goto out_err1;
	}

	name = ksmbd_extract_sharename(treename);
	if (IS_ERR(name)) {
		status.ret = KSMBD_TREE_CONN_STATUS_ERROR;
		goto out_err1;
	}

	ksmbd_debug(SMB, "tree connect request for tree %s treename %s\n",
		    name, treename);

	status = ksmbd_tree_conn_connect(conn, sess, name);
	if (status.ret == KSMBD_TREE_CONN_STATUS_OK)
		rsp->hdr.Id.SyncId.TreeId = cpu_to_le32(status.tree_conn->id);
	else
		goto out_err1;

	share = status.tree_conn->share_conf;
	if (test_share_config_flag(share, KSMBD_SHARE_FLAG_PIPE)) {
		ksmbd_debug(SMB, "IPC share path request\n");
		rsp->ShareType = SMB2_SHARE_TYPE_PIPE;
		rsp->MaximalAccess = FILE_READ_DATA_LE | FILE_READ_EA_LE |
			FILE_EXECUTE_LE | FILE_READ_ATTRIBUTES_LE |
			FILE_DELETE_LE | FILE_READ_CONTROL_LE |
			FILE_WRITE_DAC_LE | FILE_WRITE_OWNER_LE |
			FILE_SYNCHRONIZE_LE;
	} else {
		rsp->ShareType = SMB2_SHARE_TYPE_DISK;
		rsp->MaximalAccess = FILE_READ_DATA_LE | FILE_READ_EA_LE |
			FILE_EXECUTE_LE | FILE_READ_ATTRIBUTES_LE;
		if (test_tree_conn_flag(status.tree_conn,
					KSMBD_TREE_CONN_FLAG_WRITABLE)) {
			rsp->MaximalAccess |= FILE_WRITE_DATA_LE |
				FILE_APPEND_DATA_LE | FILE_WRITE_EA_LE |
				FILE_DELETE_LE | FILE_WRITE_ATTRIBUTES_LE |
				FILE_DELETE_CHILD_LE | FILE_READ_CONTROL_LE |
				FILE_WRITE_DAC_LE | FILE_WRITE_OWNER_LE |
				FILE_SYNCHRONIZE_LE;
		}
	}

	status.tree_conn->maximal_access = le32_to_cpu(rsp->MaximalAccess);
	if (conn->posix_ext_supported)
		status.tree_conn->posix_extensions = true;

out_err1:
	rsp->StructureSize = cpu_to_le16(16);
	rsp->Capabilities = 0;
	rsp->Reserved = 0;
	/* default manual caching */
	rsp->ShareFlags = SMB2_SHAREFLAG_MANUAL_CACHING;
	inc_rfc1001_len(work->response_buf, 16);

	if (!IS_ERR(treename))
		kfree(treename);
	if (!IS_ERR(name))
		kfree(name);

	switch (status.ret) {
	case KSMBD_TREE_CONN_STATUS_OK:
		rsp->hdr.Status = STATUS_SUCCESS;
		rc = 0;
		break;
<<<<<<< HEAD
=======
	case -ESTALE:
>>>>>>> e6f4ff3f
	case -ENOENT:
	case KSMBD_TREE_CONN_STATUS_NO_SHARE:
		rsp->hdr.Status = STATUS_BAD_NETWORK_NAME;
		break;
	case -ENOMEM:
	case KSMBD_TREE_CONN_STATUS_NOMEM:
		rsp->hdr.Status = STATUS_NO_MEMORY;
		break;
	case KSMBD_TREE_CONN_STATUS_ERROR:
	case KSMBD_TREE_CONN_STATUS_TOO_MANY_CONNS:
	case KSMBD_TREE_CONN_STATUS_TOO_MANY_SESSIONS:
		rsp->hdr.Status = STATUS_ACCESS_DENIED;
		break;
	case -EINVAL:
		rsp->hdr.Status = STATUS_INVALID_PARAMETER;
		break;
	default:
		rsp->hdr.Status = STATUS_ACCESS_DENIED;
	}

	return rc;
}

/**
 * smb2_create_open_flags() - convert smb open flags to unix open flags
 * @file_present:	is file already present
 * @access:		file access flags
 * @disposition:	file disposition flags
 * @may_flags:		set with MAY_ flags
 *
 * Return:      file open flags
 */
static int smb2_create_open_flags(bool file_present, __le32 access,
				  __le32 disposition,
				  int *may_flags)
{
	int oflags = O_NONBLOCK | O_LARGEFILE;

	if (access & FILE_READ_DESIRED_ACCESS_LE &&
	    access & FILE_WRITE_DESIRE_ACCESS_LE) {
		oflags |= O_RDWR;
		*may_flags = MAY_OPEN | MAY_READ | MAY_WRITE;
	} else if (access & FILE_WRITE_DESIRE_ACCESS_LE) {
		oflags |= O_WRONLY;
		*may_flags = MAY_OPEN | MAY_WRITE;
	} else {
		oflags |= O_RDONLY;
		*may_flags = MAY_OPEN | MAY_READ;
	}

	if (access == FILE_READ_ATTRIBUTES_LE)
		oflags |= O_PATH;

	if (file_present) {
		switch (disposition & FILE_CREATE_MASK_LE) {
		case FILE_OPEN_LE:
		case FILE_CREATE_LE:
			break;
		case FILE_SUPERSEDE_LE:
		case FILE_OVERWRITE_LE:
		case FILE_OVERWRITE_IF_LE:
			oflags |= O_TRUNC;
			break;
		default:
			break;
		}
	} else {
		switch (disposition & FILE_CREATE_MASK_LE) {
		case FILE_SUPERSEDE_LE:
		case FILE_CREATE_LE:
		case FILE_OPEN_IF_LE:
		case FILE_OVERWRITE_IF_LE:
			oflags |= O_CREAT;
			break;
		case FILE_OPEN_LE:
		case FILE_OVERWRITE_LE:
			oflags &= ~O_CREAT;
			break;
		default:
			break;
		}
	}

	return oflags;
}

/**
 * smb2_tree_disconnect() - handler for smb tree connect request
 * @work:	smb work containing request buffer
 *
 * Return:      0
 */
int smb2_tree_disconnect(struct ksmbd_work *work)
{
	struct smb2_tree_disconnect_rsp *rsp = smb2_get_msg(work->response_buf);
	struct ksmbd_session *sess = work->sess;
	struct ksmbd_tree_connect *tcon = work->tcon;

	rsp->StructureSize = cpu_to_le16(4);
	inc_rfc1001_len(work->response_buf, 4);

	ksmbd_debug(SMB, "request\n");

	if (!tcon) {
		struct smb2_tree_disconnect_req *req =
			smb2_get_msg(work->request_buf);

		ksmbd_debug(SMB, "Invalid tid %d\n", req->hdr.Id.SyncId.TreeId);
		rsp->hdr.Status = STATUS_NETWORK_NAME_DELETED;
		smb2_set_err_rsp(work);
		return 0;
	}

	ksmbd_close_tree_conn_fds(work);
	ksmbd_tree_conn_disconnect(sess, tcon);
	work->tcon = NULL;
	return 0;
}

/**
 * smb2_session_logoff() - handler for session log off request
 * @work:	smb work containing request buffer
 *
 * Return:      0
 */
int smb2_session_logoff(struct ksmbd_work *work)
{
	struct ksmbd_conn *conn = work->conn;
	struct smb2_logoff_rsp *rsp = smb2_get_msg(work->response_buf);
	struct ksmbd_session *sess = work->sess;

	rsp->StructureSize = cpu_to_le16(4);
	inc_rfc1001_len(work->response_buf, 4);

	ksmbd_debug(SMB, "request\n");

	/* setting CifsExiting here may race with start_tcp_sess */
	ksmbd_conn_set_need_reconnect(work);
	ksmbd_close_session_fds(work);
	ksmbd_conn_wait_idle(conn);

	if (ksmbd_tree_conn_session_logoff(sess)) {
		struct smb2_logoff_req *req = smb2_get_msg(work->request_buf);

		ksmbd_debug(SMB, "Invalid tid %d\n", req->hdr.Id.SyncId.TreeId);
		rsp->hdr.Status = STATUS_NETWORK_NAME_DELETED;
		smb2_set_err_rsp(work);
		return 0;
	}

	ksmbd_destroy_file_table(&sess->file_table);
	sess->state = SMB2_SESSION_EXPIRED;

	ksmbd_free_user(sess->user);
	sess->user = NULL;

	/* let start_tcp_sess free connection info now */
	ksmbd_conn_set_need_negotiate(work);
	return 0;
}

/**
 * create_smb2_pipe() - create IPC pipe
 * @work:	smb work containing request buffer
 *
 * Return:      0 on success, otherwise error
 */
static noinline int create_smb2_pipe(struct ksmbd_work *work)
{
	struct smb2_create_rsp *rsp = smb2_get_msg(work->response_buf);
	struct smb2_create_req *req = smb2_get_msg(work->request_buf);
	int id;
	int err;
	char *name;

	name = smb_strndup_from_utf16(req->Buffer, le16_to_cpu(req->NameLength),
				      1, work->conn->local_nls);
	if (IS_ERR(name)) {
		rsp->hdr.Status = STATUS_NO_MEMORY;
		err = PTR_ERR(name);
		goto out;
	}

	id = ksmbd_session_rpc_open(work->sess, name);
	if (id < 0) {
		pr_err("Unable to open RPC pipe: %d\n", id);
		err = id;
		goto out;
	}

	rsp->hdr.Status = STATUS_SUCCESS;
	rsp->StructureSize = cpu_to_le16(89);
	rsp->OplockLevel = SMB2_OPLOCK_LEVEL_NONE;
	rsp->Flags = 0;
	rsp->CreateAction = cpu_to_le32(FILE_OPENED);

	rsp->CreationTime = cpu_to_le64(0);
	rsp->LastAccessTime = cpu_to_le64(0);
	rsp->ChangeTime = cpu_to_le64(0);
	rsp->AllocationSize = cpu_to_le64(0);
	rsp->EndofFile = cpu_to_le64(0);
	rsp->FileAttributes = FILE_ATTRIBUTE_NORMAL_LE;
	rsp->Reserved2 = 0;
	rsp->VolatileFileId = id;
	rsp->PersistentFileId = 0;
	rsp->CreateContextsOffset = 0;
	rsp->CreateContextsLength = 0;

	inc_rfc1001_len(work->response_buf, 88); /* StructureSize - 1*/
	kfree(name);
	return 0;

out:
	switch (err) {
	case -EINVAL:
		rsp->hdr.Status = STATUS_INVALID_PARAMETER;
		break;
	case -ENOSPC:
	case -ENOMEM:
		rsp->hdr.Status = STATUS_NO_MEMORY;
		break;
	}

	if (!IS_ERR(name))
		kfree(name);

	smb2_set_err_rsp(work);
	return err;
}

/**
 * smb2_set_ea() - handler for setting extended attributes using set
 *		info command
 * @eabuf:	set info command buffer
 * @buf_len:	set info command buffer length
 * @path:	dentry path for get ea
 *
 * Return:	0 on success, otherwise error
 */
static int smb2_set_ea(struct smb2_ea_info *eabuf, unsigned int buf_len,
		       struct path *path)
{
	struct user_namespace *user_ns = mnt_user_ns(path->mnt);
	char *attr_name = NULL, *value;
	int rc = 0;
	unsigned int next = 0;

	if (buf_len < sizeof(struct smb2_ea_info) + eabuf->EaNameLength +
			le16_to_cpu(eabuf->EaValueLength))
		return -EINVAL;

	attr_name = kmalloc(XATTR_NAME_MAX + 1, GFP_KERNEL);
	if (!attr_name)
		return -ENOMEM;

	do {
		if (!eabuf->EaNameLength)
			goto next;

		ksmbd_debug(SMB,
			    "name : <%s>, name_len : %u, value_len : %u, next : %u\n",
			    eabuf->name, eabuf->EaNameLength,
			    le16_to_cpu(eabuf->EaValueLength),
			    le32_to_cpu(eabuf->NextEntryOffset));

		if (eabuf->EaNameLength >
		    (XATTR_NAME_MAX - XATTR_USER_PREFIX_LEN)) {
			rc = -EINVAL;
			break;
		}

		memcpy(attr_name, XATTR_USER_PREFIX, XATTR_USER_PREFIX_LEN);
		memcpy(&attr_name[XATTR_USER_PREFIX_LEN], eabuf->name,
		       eabuf->EaNameLength);
		attr_name[XATTR_USER_PREFIX_LEN + eabuf->EaNameLength] = '\0';
		value = (char *)&eabuf->name + eabuf->EaNameLength + 1;

		if (!eabuf->EaValueLength) {
			rc = ksmbd_vfs_casexattr_len(user_ns,
						     path->dentry,
						     attr_name,
						     XATTR_USER_PREFIX_LEN +
						     eabuf->EaNameLength);

			/* delete the EA only when it exits */
			if (rc > 0) {
				rc = ksmbd_vfs_remove_xattr(user_ns,
							    path->dentry,
							    attr_name);

				if (rc < 0) {
					ksmbd_debug(SMB,
						    "remove xattr failed(%d)\n",
						    rc);
					break;
				}
			}

			/* if the EA doesn't exist, just do nothing. */
			rc = 0;
		} else {
			rc = ksmbd_vfs_setxattr(user_ns,
						path->dentry, attr_name, value,
						le16_to_cpu(eabuf->EaValueLength), 0);
			if (rc < 0) {
				ksmbd_debug(SMB,
					    "ksmbd_vfs_setxattr is failed(%d)\n",
					    rc);
				break;
			}
		}

next:
		next = le32_to_cpu(eabuf->NextEntryOffset);
		if (next == 0 || buf_len < next)
			break;
		buf_len -= next;
		eabuf = (struct smb2_ea_info *)((char *)eabuf + next);
		if (next < (u32)eabuf->EaNameLength + le16_to_cpu(eabuf->EaValueLength))
			break;

	} while (next != 0);

	kfree(attr_name);
	return rc;
}

static noinline int smb2_set_stream_name_xattr(struct path *path,
					       struct ksmbd_file *fp,
					       char *stream_name, int s_type)
{
	struct user_namespace *user_ns = mnt_user_ns(path->mnt);
	size_t xattr_stream_size;
	char *xattr_stream_name;
	int rc;

	rc = ksmbd_vfs_xattr_stream_name(stream_name,
					 &xattr_stream_name,
					 &xattr_stream_size,
					 s_type);
	if (rc)
		return rc;

	fp->stream.name = xattr_stream_name;
	fp->stream.size = xattr_stream_size;

	/* Check if there is stream prefix in xattr space */
	rc = ksmbd_vfs_casexattr_len(user_ns,
				     path->dentry,
				     xattr_stream_name,
				     xattr_stream_size);
	if (rc >= 0)
		return 0;

	if (fp->cdoption == FILE_OPEN_LE) {
		ksmbd_debug(SMB, "XATTR stream name lookup failed: %d\n", rc);
		return -EBADF;
	}

	rc = ksmbd_vfs_setxattr(user_ns, path->dentry,
				xattr_stream_name, NULL, 0, 0);
	if (rc < 0)
		pr_err("Failed to store XATTR stream name :%d\n", rc);
	return 0;
}

static int smb2_remove_smb_xattrs(struct path *path)
{
	struct user_namespace *user_ns = mnt_user_ns(path->mnt);
	char *name, *xattr_list = NULL;
	ssize_t xattr_list_len;
	int err = 0;

	xattr_list_len = ksmbd_vfs_listxattr(path->dentry, &xattr_list);
	if (xattr_list_len < 0) {
		goto out;
	} else if (!xattr_list_len) {
		ksmbd_debug(SMB, "empty xattr in the file\n");
		goto out;
	}

	for (name = xattr_list; name - xattr_list < xattr_list_len;
			name += strlen(name) + 1) {
		ksmbd_debug(SMB, "%s, len %zd\n", name, strlen(name));

		if (!strncmp(name, XATTR_USER_PREFIX, XATTR_USER_PREFIX_LEN) &&
		    !strncmp(&name[XATTR_USER_PREFIX_LEN], STREAM_PREFIX,
			     STREAM_PREFIX_LEN)) {
			err = ksmbd_vfs_remove_xattr(user_ns, path->dentry,
						     name);
			if (err)
				ksmbd_debug(SMB, "remove xattr failed : %s\n",
					    name);
		}
	}
out:
	kvfree(xattr_list);
	return err;
}

static int smb2_create_truncate(struct path *path)
{
	int rc = vfs_truncate(path, 0);

	if (rc) {
		pr_err("vfs_truncate failed, rc %d\n", rc);
		return rc;
	}

	rc = smb2_remove_smb_xattrs(path);
	if (rc == -EOPNOTSUPP)
		rc = 0;
	if (rc)
		ksmbd_debug(SMB,
			    "ksmbd_truncate_stream_name_xattr failed, rc %d\n",
			    rc);
	return rc;
}

static void smb2_new_xattrs(struct ksmbd_tree_connect *tcon, struct path *path,
			    struct ksmbd_file *fp)
{
	struct xattr_dos_attrib da = {0};
	int rc;

	if (!test_share_config_flag(tcon->share_conf,
				    KSMBD_SHARE_FLAG_STORE_DOS_ATTRS))
		return;

	da.version = 4;
	da.attr = le32_to_cpu(fp->f_ci->m_fattr);
	da.itime = da.create_time = fp->create_time;
	da.flags = XATTR_DOSINFO_ATTRIB | XATTR_DOSINFO_CREATE_TIME |
		XATTR_DOSINFO_ITIME;

	rc = ksmbd_vfs_set_dos_attrib_xattr(mnt_user_ns(path->mnt),
					    path->dentry, &da);
	if (rc)
		ksmbd_debug(SMB, "failed to store file attribute into xattr\n");
}

static void smb2_update_xattrs(struct ksmbd_tree_connect *tcon,
			       struct path *path, struct ksmbd_file *fp)
{
	struct xattr_dos_attrib da;
	int rc;

	fp->f_ci->m_fattr &= ~(FILE_ATTRIBUTE_HIDDEN_LE | FILE_ATTRIBUTE_SYSTEM_LE);

	/* get FileAttributes from XATTR_NAME_DOS_ATTRIBUTE */
	if (!test_share_config_flag(tcon->share_conf,
				    KSMBD_SHARE_FLAG_STORE_DOS_ATTRS))
		return;

	rc = ksmbd_vfs_get_dos_attrib_xattr(mnt_user_ns(path->mnt),
					    path->dentry, &da);
	if (rc > 0) {
		fp->f_ci->m_fattr = cpu_to_le32(da.attr);
		fp->create_time = da.create_time;
		fp->itime = da.itime;
	}
}

static int smb2_creat(struct ksmbd_work *work, struct path *path, char *name,
		      int open_flags, umode_t posix_mode, bool is_dir)
{
	struct ksmbd_tree_connect *tcon = work->tcon;
	struct ksmbd_share_config *share = tcon->share_conf;
	umode_t mode;
	int rc;

	if (!(open_flags & O_CREAT))
		return -EBADF;

	ksmbd_debug(SMB, "file does not exist, so creating\n");
	if (is_dir == true) {
		ksmbd_debug(SMB, "creating directory\n");

		mode = share_config_directory_mode(share, posix_mode);
		rc = ksmbd_vfs_mkdir(work, name, mode);
		if (rc)
			return rc;
	} else {
		ksmbd_debug(SMB, "creating regular file\n");

		mode = share_config_create_mode(share, posix_mode);
		rc = ksmbd_vfs_create(work, name, mode);
		if (rc)
			return rc;
	}

	rc = ksmbd_vfs_kern_path(work, name, 0, path, 0);
	if (rc) {
		pr_err("cannot get linux path (%s), err = %d\n",
		       name, rc);
		return rc;
	}
	return 0;
}

static int smb2_create_sd_buffer(struct ksmbd_work *work,
				 struct smb2_create_req *req,
				 struct path *path)
{
	struct create_context *context;
	struct create_sd_buf_req *sd_buf;

	if (!req->CreateContextsOffset)
		return -ENOENT;

	/* Parse SD BUFFER create contexts */
	context = smb2_find_context_vals(req, SMB2_CREATE_SD_BUFFER);
	if (!context)
		return -ENOENT;
	else if (IS_ERR(context))
		return PTR_ERR(context);

	ksmbd_debug(SMB,
		    "Set ACLs using SMB2_CREATE_SD_BUFFER context\n");
	sd_buf = (struct create_sd_buf_req *)context;
	if (le16_to_cpu(context->DataOffset) +
	    le32_to_cpu(context->DataLength) <
	    sizeof(struct create_sd_buf_req))
		return -EINVAL;
	return set_info_sec(work->conn, work->tcon, path, &sd_buf->ntsd,
			    le32_to_cpu(sd_buf->ccontext.DataLength), true);
}

static void ksmbd_acls_fattr(struct smb_fattr *fattr,
			     struct user_namespace *mnt_userns,
			     struct inode *inode)
{
	fattr->cf_uid = i_uid_into_mnt(mnt_userns, inode);
	fattr->cf_gid = i_gid_into_mnt(mnt_userns, inode);
	fattr->cf_mode = inode->i_mode;
	fattr->cf_acls = NULL;
	fattr->cf_dacls = NULL;

	if (IS_ENABLED(CONFIG_FS_POSIX_ACL)) {
		fattr->cf_acls = get_acl(inode, ACL_TYPE_ACCESS);
		if (S_ISDIR(inode->i_mode))
			fattr->cf_dacls = get_acl(inode, ACL_TYPE_DEFAULT);
	}
}

/**
 * smb2_open() - handler for smb file open request
 * @work:	smb work containing request buffer
 *
 * Return:      0 on success, otherwise error
 */
int smb2_open(struct ksmbd_work *work)
{
	struct ksmbd_conn *conn = work->conn;
	struct ksmbd_session *sess = work->sess;
	struct ksmbd_tree_connect *tcon = work->tcon;
	struct smb2_create_req *req;
	struct smb2_create_rsp *rsp;
	struct path path;
	struct ksmbd_share_config *share = tcon->share_conf;
	struct ksmbd_file *fp = NULL;
	struct file *filp = NULL;
	struct user_namespace *user_ns = NULL;
	struct kstat stat;
	struct create_context *context;
	struct lease_ctx_info *lc = NULL;
	struct create_ea_buf_req *ea_buf = NULL;
	struct oplock_info *opinfo;
	__le32 *next_ptr = NULL;
	int req_op_level = 0, open_flags = 0, may_flags = 0, file_info = 0;
	int rc = 0;
	int contxt_cnt = 0, query_disk_id = 0;
	int maximal_access_ctxt = 0, posix_ctxt = 0;
	int s_type = 0;
	int next_off = 0;
	char *name = NULL;
	char *stream_name = NULL;
	bool file_present = false, created = false, already_permitted = false;
	int share_ret, need_truncate = 0;
	u64 time;
	umode_t posix_mode = 0;
	__le32 daccess, maximal_access = 0;

	WORK_BUFFERS(work, req, rsp);

	if (req->hdr.NextCommand && !work->next_smb2_rcv_hdr_off &&
	    (req->hdr.Flags & SMB2_FLAGS_RELATED_OPERATIONS)) {
		ksmbd_debug(SMB, "invalid flag in chained command\n");
		rsp->hdr.Status = STATUS_INVALID_PARAMETER;
		smb2_set_err_rsp(work);
		return -EINVAL;
	}

	if (test_share_config_flag(share, KSMBD_SHARE_FLAG_PIPE)) {
		ksmbd_debug(SMB, "IPC pipe create request\n");
		return create_smb2_pipe(work);
	}

	if (req->NameLength) {
		if ((req->CreateOptions & FILE_DIRECTORY_FILE_LE) &&
		    *(char *)req->Buffer == '\\') {
			pr_err("not allow directory name included leading slash\n");
			rc = -EINVAL;
			goto err_out1;
		}

		name = smb2_get_name(req->Buffer,
				     le16_to_cpu(req->NameLength),
				     work->conn->local_nls);
		if (IS_ERR(name)) {
			rc = PTR_ERR(name);
			if (rc != -ENOMEM)
				rc = -ENOENT;
			name = NULL;
			goto err_out1;
		}

		ksmbd_debug(SMB, "converted name = %s\n", name);
		if (strchr(name, ':')) {
			if (!test_share_config_flag(work->tcon->share_conf,
						    KSMBD_SHARE_FLAG_STREAMS)) {
				rc = -EBADF;
				goto err_out1;
			}
			rc = parse_stream_name(name, &stream_name, &s_type);
			if (rc < 0)
				goto err_out1;
		}

		rc = ksmbd_validate_filename(name);
		if (rc < 0)
			goto err_out1;

		if (ksmbd_share_veto_filename(share, name)) {
			rc = -ENOENT;
			ksmbd_debug(SMB, "Reject open(), vetoed file: %s\n",
				    name);
			goto err_out1;
		}
	} else {
		name = kstrdup("", GFP_KERNEL);
		if (!name) {
			rc = -ENOMEM;
			goto err_out1;
		}
	}

	req_op_level = req->RequestedOplockLevel;
	if (req_op_level == SMB2_OPLOCK_LEVEL_LEASE)
		lc = parse_lease_state(req);

	if (le32_to_cpu(req->ImpersonationLevel) > le32_to_cpu(IL_DELEGATE)) {
		pr_err("Invalid impersonationlevel : 0x%x\n",
		       le32_to_cpu(req->ImpersonationLevel));
		rc = -EIO;
		rsp->hdr.Status = STATUS_BAD_IMPERSONATION_LEVEL;
		goto err_out1;
	}

	if (req->CreateOptions && !(req->CreateOptions & CREATE_OPTIONS_MASK_LE)) {
		pr_err("Invalid create options : 0x%x\n",
		       le32_to_cpu(req->CreateOptions));
		rc = -EINVAL;
		goto err_out1;
	} else {
		if (req->CreateOptions & FILE_SEQUENTIAL_ONLY_LE &&
		    req->CreateOptions & FILE_RANDOM_ACCESS_LE)
			req->CreateOptions = ~(FILE_SEQUENTIAL_ONLY_LE);

		if (req->CreateOptions &
		    (FILE_OPEN_BY_FILE_ID_LE | CREATE_TREE_CONNECTION |
		     FILE_RESERVE_OPFILTER_LE)) {
			rc = -EOPNOTSUPP;
			goto err_out1;
		}

		if (req->CreateOptions & FILE_DIRECTORY_FILE_LE) {
			if (req->CreateOptions & FILE_NON_DIRECTORY_FILE_LE) {
				rc = -EINVAL;
				goto err_out1;
			} else if (req->CreateOptions & FILE_NO_COMPRESSION_LE) {
				req->CreateOptions = ~(FILE_NO_COMPRESSION_LE);
			}
		}
	}

	if (le32_to_cpu(req->CreateDisposition) >
	    le32_to_cpu(FILE_OVERWRITE_IF_LE)) {
		pr_err("Invalid create disposition : 0x%x\n",
		       le32_to_cpu(req->CreateDisposition));
		rc = -EINVAL;
		goto err_out1;
	}

	if (!(req->DesiredAccess & DESIRED_ACCESS_MASK)) {
		pr_err("Invalid desired access : 0x%x\n",
		       le32_to_cpu(req->DesiredAccess));
		rc = -EACCES;
		goto err_out1;
	}

	if (req->FileAttributes && !(req->FileAttributes & FILE_ATTRIBUTE_MASK_LE)) {
		pr_err("Invalid file attribute : 0x%x\n",
		       le32_to_cpu(req->FileAttributes));
		rc = -EINVAL;
		goto err_out1;
	}

	if (req->CreateContextsOffset) {
		/* Parse non-durable handle create contexts */
		context = smb2_find_context_vals(req, SMB2_CREATE_EA_BUFFER);
		if (IS_ERR(context)) {
			rc = PTR_ERR(context);
			goto err_out1;
		} else if (context) {
			ea_buf = (struct create_ea_buf_req *)context;
			if (le16_to_cpu(context->DataOffset) +
			    le32_to_cpu(context->DataLength) <
			    sizeof(struct create_ea_buf_req)) {
				rc = -EINVAL;
				goto err_out1;
			}
			if (req->CreateOptions & FILE_NO_EA_KNOWLEDGE_LE) {
				rsp->hdr.Status = STATUS_ACCESS_DENIED;
				rc = -EACCES;
				goto err_out1;
			}
		}

		context = smb2_find_context_vals(req,
						 SMB2_CREATE_QUERY_MAXIMAL_ACCESS_REQUEST);
		if (IS_ERR(context)) {
			rc = PTR_ERR(context);
			goto err_out1;
		} else if (context) {
			ksmbd_debug(SMB,
				    "get query maximal access context\n");
			maximal_access_ctxt = 1;
		}

		context = smb2_find_context_vals(req,
						 SMB2_CREATE_TIMEWARP_REQUEST);
		if (IS_ERR(context)) {
			rc = PTR_ERR(context);
			goto err_out1;
		} else if (context) {
			ksmbd_debug(SMB, "get timewarp context\n");
			rc = -EBADF;
			goto err_out1;
		}

		if (tcon->posix_extensions) {
			context = smb2_find_context_vals(req,
							 SMB2_CREATE_TAG_POSIX);
			if (IS_ERR(context)) {
				rc = PTR_ERR(context);
				goto err_out1;
			} else if (context) {
				struct create_posix *posix =
					(struct create_posix *)context;
				if (le16_to_cpu(context->DataOffset) +
				    le32_to_cpu(context->DataLength) <
				    sizeof(struct create_posix) - 4) {
					rc = -EINVAL;
					goto err_out1;
				}
				ksmbd_debug(SMB, "get posix context\n");

				posix_mode = le32_to_cpu(posix->Mode);
				posix_ctxt = 1;
			}
		}
	}

	if (ksmbd_override_fsids(work)) {
		rc = -ENOMEM;
		goto err_out1;
	}

	rc = ksmbd_vfs_kern_path(work, name, LOOKUP_NO_SYMLINKS, &path, 1);
	if (!rc) {
		if (req->CreateOptions & FILE_DELETE_ON_CLOSE_LE) {
			/*
			 * If file exists with under flags, return access
			 * denied error.
			 */
			if (req->CreateDisposition == FILE_OVERWRITE_IF_LE ||
			    req->CreateDisposition == FILE_OPEN_IF_LE) {
				rc = -EACCES;
				path_put(&path);
				goto err_out;
			}

			if (!test_tree_conn_flag(tcon, KSMBD_TREE_CONN_FLAG_WRITABLE)) {
				ksmbd_debug(SMB,
					    "User does not have write permission\n");
				rc = -EACCES;
				path_put(&path);
				goto err_out;
			}
		} else if (d_is_symlink(path.dentry)) {
			rc = -EACCES;
			path_put(&path);
			goto err_out;
		}
	}

	if (rc) {
		if (rc != -ENOENT)
			goto err_out;
		ksmbd_debug(SMB, "can not get linux path for %s, rc = %d\n",
			    name, rc);
		rc = 0;
	} else {
		file_present = true;
		user_ns = mnt_user_ns(path.mnt);
		generic_fillattr(user_ns, d_inode(path.dentry), &stat);
	}
	if (stream_name) {
		if (req->CreateOptions & FILE_DIRECTORY_FILE_LE) {
			if (s_type == DATA_STREAM) {
				rc = -EIO;
				rsp->hdr.Status = STATUS_NOT_A_DIRECTORY;
			}
		} else {
			if (S_ISDIR(stat.mode) && s_type == DATA_STREAM) {
				rc = -EIO;
				rsp->hdr.Status = STATUS_FILE_IS_A_DIRECTORY;
			}
		}

		if (req->CreateOptions & FILE_DIRECTORY_FILE_LE &&
		    req->FileAttributes & FILE_ATTRIBUTE_NORMAL_LE) {
			rsp->hdr.Status = STATUS_NOT_A_DIRECTORY;
			rc = -EIO;
		}

		if (rc < 0)
			goto err_out;
	}

	if (file_present && req->CreateOptions & FILE_NON_DIRECTORY_FILE_LE &&
	    S_ISDIR(stat.mode) && !(req->CreateOptions & FILE_DELETE_ON_CLOSE_LE)) {
		ksmbd_debug(SMB, "open() argument is a directory: %s, %x\n",
			    name, req->CreateOptions);
		rsp->hdr.Status = STATUS_FILE_IS_A_DIRECTORY;
		rc = -EIO;
		goto err_out;
	}

	if (file_present && (req->CreateOptions & FILE_DIRECTORY_FILE_LE) &&
	    !(req->CreateDisposition == FILE_CREATE_LE) &&
	    !S_ISDIR(stat.mode)) {
		rsp->hdr.Status = STATUS_NOT_A_DIRECTORY;
		rc = -EIO;
		goto err_out;
	}

	if (!stream_name && file_present &&
	    req->CreateDisposition == FILE_CREATE_LE) {
		rc = -EEXIST;
		goto err_out;
	}

	daccess = smb_map_generic_desired_access(req->DesiredAccess);

	if (file_present && !(req->CreateOptions & FILE_DELETE_ON_CLOSE_LE)) {
		rc = smb_check_perm_dacl(conn, &path, &daccess,
					 sess->user->uid);
		if (rc)
			goto err_out;
	}

	if (daccess & FILE_MAXIMAL_ACCESS_LE) {
		if (!file_present) {
			daccess = cpu_to_le32(GENERIC_ALL_FLAGS);
		} else {
			rc = ksmbd_vfs_query_maximal_access(user_ns,
							    path.dentry,
							    &daccess);
			if (rc)
				goto err_out;
			already_permitted = true;
		}
		maximal_access = daccess;
	}

	open_flags = smb2_create_open_flags(file_present, daccess,
					    req->CreateDisposition,
					    &may_flags);

	if (!test_tree_conn_flag(tcon, KSMBD_TREE_CONN_FLAG_WRITABLE)) {
		if (open_flags & O_CREAT) {
			ksmbd_debug(SMB,
				    "User does not have write permission\n");
			rc = -EACCES;
			goto err_out;
		}
	}

	/*create file if not present */
	if (!file_present) {
		rc = smb2_creat(work, &path, name, open_flags, posix_mode,
				req->CreateOptions & FILE_DIRECTORY_FILE_LE);
		if (rc) {
			if (rc == -ENOENT) {
				rc = -EIO;
				rsp->hdr.Status = STATUS_OBJECT_PATH_NOT_FOUND;
			}
			goto err_out;
		}

		created = true;
		user_ns = mnt_user_ns(path.mnt);
		if (ea_buf) {
			if (le32_to_cpu(ea_buf->ccontext.DataLength) <
			    sizeof(struct smb2_ea_info)) {
				rc = -EINVAL;
				goto err_out;
			}

			rc = smb2_set_ea(&ea_buf->ea,
					 le32_to_cpu(ea_buf->ccontext.DataLength),
					 &path);
			if (rc == -EOPNOTSUPP)
				rc = 0;
			else if (rc)
				goto err_out;
		}
	} else if (!already_permitted) {
		/* FILE_READ_ATTRIBUTE is allowed without inode_permission,
		 * because execute(search) permission on a parent directory,
		 * is already granted.
		 */
		if (daccess & ~(FILE_READ_ATTRIBUTES_LE | FILE_READ_CONTROL_LE)) {
			rc = inode_permission(user_ns,
					      d_inode(path.dentry),
					      may_flags);
			if (rc)
				goto err_out;

			if ((daccess & FILE_DELETE_LE) ||
			    (req->CreateOptions & FILE_DELETE_ON_CLOSE_LE)) {
				rc = ksmbd_vfs_may_delete(user_ns,
							  path.dentry);
				if (rc)
					goto err_out;
			}
		}
	}

	rc = ksmbd_query_inode_status(d_inode(path.dentry->d_parent));
	if (rc == KSMBD_INODE_STATUS_PENDING_DELETE) {
		rc = -EBUSY;
		goto err_out;
	}

	rc = 0;
	filp = dentry_open(&path, open_flags, current_cred());
	if (IS_ERR(filp)) {
		rc = PTR_ERR(filp);
		pr_err("dentry open for dir failed, rc %d\n", rc);
		goto err_out;
	}

	if (file_present) {
		if (!(open_flags & O_TRUNC))
			file_info = FILE_OPENED;
		else
			file_info = FILE_OVERWRITTEN;

		if ((req->CreateDisposition & FILE_CREATE_MASK_LE) ==
		    FILE_SUPERSEDE_LE)
			file_info = FILE_SUPERSEDED;
	} else if (open_flags & O_CREAT) {
		file_info = FILE_CREATED;
	}

	ksmbd_vfs_set_fadvise(filp, req->CreateOptions);

	/* Obtain Volatile-ID */
	fp = ksmbd_open_fd(work, filp);
	if (IS_ERR(fp)) {
		fput(filp);
		rc = PTR_ERR(fp);
		fp = NULL;
		goto err_out;
	}

	/* Get Persistent-ID */
	ksmbd_open_durable_fd(fp);
	if (!has_file_id(fp->persistent_id)) {
		rc = -ENOMEM;
		goto err_out;
	}

	fp->cdoption = req->CreateDisposition;
	fp->daccess = daccess;
	fp->saccess = req->ShareAccess;
	fp->coption = req->CreateOptions;

	/* Set default windows and posix acls if creating new file */
	if (created) {
		int posix_acl_rc;
		struct inode *inode = d_inode(path.dentry);

		posix_acl_rc = ksmbd_vfs_inherit_posix_acl(user_ns,
							   inode,
							   d_inode(path.dentry->d_parent));
		if (posix_acl_rc)
			ksmbd_debug(SMB, "inherit posix acl failed : %d\n", posix_acl_rc);

		if (test_share_config_flag(work->tcon->share_conf,
					   KSMBD_SHARE_FLAG_ACL_XATTR)) {
			rc = smb_inherit_dacl(conn, &path, sess->user->uid,
					      sess->user->gid);
		}

		if (rc) {
			rc = smb2_create_sd_buffer(work, req, &path);
			if (rc) {
				if (posix_acl_rc)
					ksmbd_vfs_set_init_posix_acl(user_ns,
								     inode);

				if (test_share_config_flag(work->tcon->share_conf,
							   KSMBD_SHARE_FLAG_ACL_XATTR)) {
					struct smb_fattr fattr;
					struct smb_ntsd *pntsd;
					int pntsd_size, ace_num = 0;

					ksmbd_acls_fattr(&fattr, user_ns, inode);
					if (fattr.cf_acls)
						ace_num = fattr.cf_acls->a_count;
					if (fattr.cf_dacls)
						ace_num += fattr.cf_dacls->a_count;

					pntsd = kmalloc(sizeof(struct smb_ntsd) +
							sizeof(struct smb_sid) * 3 +
							sizeof(struct smb_acl) +
							sizeof(struct smb_ace) * ace_num * 2,
							GFP_KERNEL);
					if (!pntsd)
						goto err_out;

					rc = build_sec_desc(user_ns,
							    pntsd, NULL, 0,
							    OWNER_SECINFO |
							    GROUP_SECINFO |
							    DACL_SECINFO,
							    &pntsd_size, &fattr);
					posix_acl_release(fattr.cf_acls);
					posix_acl_release(fattr.cf_dacls);
					if (rc) {
						kfree(pntsd);
						goto err_out;
					}

					rc = ksmbd_vfs_set_sd_xattr(conn,
								    user_ns,
								    path.dentry,
								    pntsd,
								    pntsd_size);
					kfree(pntsd);
					if (rc)
						pr_err("failed to store ntacl in xattr : %d\n",
						       rc);
				}
			}
		}
		rc = 0;
	}

	if (stream_name) {
		rc = smb2_set_stream_name_xattr(&path,
						fp,
						stream_name,
						s_type);
		if (rc)
			goto err_out;
		file_info = FILE_CREATED;
	}

	fp->attrib_only = !(req->DesiredAccess & ~(FILE_READ_ATTRIBUTES_LE |
			FILE_WRITE_ATTRIBUTES_LE | FILE_SYNCHRONIZE_LE));
	if (!S_ISDIR(file_inode(filp)->i_mode) && open_flags & O_TRUNC &&
	    !fp->attrib_only && !stream_name) {
		smb_break_all_oplock(work, fp);
		need_truncate = 1;
	}

	/* fp should be searchable through ksmbd_inode.m_fp_list
	 * after daccess, saccess, attrib_only, and stream are
	 * initialized.
	 */
	write_lock(&fp->f_ci->m_lock);
	list_add(&fp->node, &fp->f_ci->m_fp_list);
	write_unlock(&fp->f_ci->m_lock);

	/* Check delete pending among previous fp before oplock break */
	if (ksmbd_inode_pending_delete(fp)) {
		rc = -EBUSY;
		goto err_out;
	}

	share_ret = ksmbd_smb_check_shared_mode(fp->filp, fp);
	if (!test_share_config_flag(work->tcon->share_conf, KSMBD_SHARE_FLAG_OPLOCKS) ||
	    (req_op_level == SMB2_OPLOCK_LEVEL_LEASE &&
	     !(conn->vals->capabilities & SMB2_GLOBAL_CAP_LEASING))) {
		if (share_ret < 0 && !S_ISDIR(file_inode(fp->filp)->i_mode)) {
			rc = share_ret;
			goto err_out;
		}
	} else {
		if (req_op_level == SMB2_OPLOCK_LEVEL_LEASE) {
			req_op_level = smb2_map_lease_to_oplock(lc->req_state);
			ksmbd_debug(SMB,
				    "lease req for(%s) req oplock state 0x%x, lease state 0x%x\n",
				    name, req_op_level, lc->req_state);
			rc = find_same_lease_key(sess, fp->f_ci, lc);
			if (rc)
				goto err_out;
		} else if (open_flags == O_RDONLY &&
			   (req_op_level == SMB2_OPLOCK_LEVEL_BATCH ||
			    req_op_level == SMB2_OPLOCK_LEVEL_EXCLUSIVE))
			req_op_level = SMB2_OPLOCK_LEVEL_II;

		rc = smb_grant_oplock(work, req_op_level,
				      fp->persistent_id, fp,
				      le32_to_cpu(req->hdr.Id.SyncId.TreeId),
				      lc, share_ret);
		if (rc < 0)
			goto err_out;
	}

	if (req->CreateOptions & FILE_DELETE_ON_CLOSE_LE)
		ksmbd_fd_set_delete_on_close(fp, file_info);

	if (need_truncate) {
		rc = smb2_create_truncate(&path);
		if (rc)
			goto err_out;
	}

	if (req->CreateContextsOffset) {
		struct create_alloc_size_req *az_req;

		az_req = (struct create_alloc_size_req *)smb2_find_context_vals(req,
					SMB2_CREATE_ALLOCATION_SIZE);
		if (IS_ERR(az_req)) {
			rc = PTR_ERR(az_req);
			goto err_out;
		} else if (az_req) {
			loff_t alloc_size;
			int err;

			if (le16_to_cpu(az_req->ccontext.DataOffset) +
			    le32_to_cpu(az_req->ccontext.DataLength) <
			    sizeof(struct create_alloc_size_req)) {
				rc = -EINVAL;
				goto err_out;
			}
			alloc_size = le64_to_cpu(az_req->AllocationSize);
			ksmbd_debug(SMB,
				    "request smb2 create allocate size : %llu\n",
				    alloc_size);
			smb_break_all_levII_oplock(work, fp, 1);
			err = vfs_fallocate(fp->filp, FALLOC_FL_KEEP_SIZE, 0,
					    alloc_size);
			if (err < 0)
				ksmbd_debug(SMB,
					    "vfs_fallocate is failed : %d\n",
					    err);
		}

		context = smb2_find_context_vals(req, SMB2_CREATE_QUERY_ON_DISK_ID);
		if (IS_ERR(context)) {
			rc = PTR_ERR(context);
			goto err_out;
		} else if (context) {
			ksmbd_debug(SMB, "get query on disk id context\n");
			query_disk_id = 1;
		}
	}

	rc = ksmbd_vfs_getattr(&path, &stat);
	if (rc)
		goto err_out;

	if (stat.result_mask & STATX_BTIME)
		fp->create_time = ksmbd_UnixTimeToNT(stat.btime);
	else
		fp->create_time = ksmbd_UnixTimeToNT(stat.ctime);
	if (req->FileAttributes || fp->f_ci->m_fattr == 0)
		fp->f_ci->m_fattr =
			cpu_to_le32(smb2_get_dos_mode(&stat, le32_to_cpu(req->FileAttributes)));

	if (!created)
		smb2_update_xattrs(tcon, &path, fp);
	else
		smb2_new_xattrs(tcon, &path, fp);

	memcpy(fp->client_guid, conn->ClientGUID, SMB2_CLIENT_GUID_SIZE);

	rsp->StructureSize = cpu_to_le16(89);
	rcu_read_lock();
	opinfo = rcu_dereference(fp->f_opinfo);
	rsp->OplockLevel = opinfo != NULL ? opinfo->level : 0;
	rcu_read_unlock();
	rsp->Flags = 0;
	rsp->CreateAction = cpu_to_le32(file_info);
	rsp->CreationTime = cpu_to_le64(fp->create_time);
	time = ksmbd_UnixTimeToNT(stat.atime);
	rsp->LastAccessTime = cpu_to_le64(time);
	time = ksmbd_UnixTimeToNT(stat.mtime);
	rsp->LastWriteTime = cpu_to_le64(time);
	time = ksmbd_UnixTimeToNT(stat.ctime);
	rsp->ChangeTime = cpu_to_le64(time);
	rsp->AllocationSize = S_ISDIR(stat.mode) ? 0 :
		cpu_to_le64(stat.blocks << 9);
	rsp->EndofFile = S_ISDIR(stat.mode) ? 0 : cpu_to_le64(stat.size);
	rsp->FileAttributes = fp->f_ci->m_fattr;

	rsp->Reserved2 = 0;

	rsp->PersistentFileId = fp->persistent_id;
	rsp->VolatileFileId = fp->volatile_id;

	rsp->CreateContextsOffset = 0;
	rsp->CreateContextsLength = 0;
	inc_rfc1001_len(work->response_buf, 88); /* StructureSize - 1*/

	/* If lease is request send lease context response */
	if (opinfo && opinfo->is_lease) {
		struct create_context *lease_ccontext;

		ksmbd_debug(SMB, "lease granted on(%s) lease state 0x%x\n",
			    name, opinfo->o_lease->state);
		rsp->OplockLevel = SMB2_OPLOCK_LEVEL_LEASE;

		lease_ccontext = (struct create_context *)rsp->Buffer;
		contxt_cnt++;
		create_lease_buf(rsp->Buffer, opinfo->o_lease);
		le32_add_cpu(&rsp->CreateContextsLength,
			     conn->vals->create_lease_size);
		inc_rfc1001_len(work->response_buf,
				conn->vals->create_lease_size);
		next_ptr = &lease_ccontext->Next;
		next_off = conn->vals->create_lease_size;
	}

	if (maximal_access_ctxt) {
		struct create_context *mxac_ccontext;

		if (maximal_access == 0)
			ksmbd_vfs_query_maximal_access(user_ns,
						       path.dentry,
						       &maximal_access);
		mxac_ccontext = (struct create_context *)(rsp->Buffer +
				le32_to_cpu(rsp->CreateContextsLength));
		contxt_cnt++;
		create_mxac_rsp_buf(rsp->Buffer +
				le32_to_cpu(rsp->CreateContextsLength),
				le32_to_cpu(maximal_access));
		le32_add_cpu(&rsp->CreateContextsLength,
			     conn->vals->create_mxac_size);
		inc_rfc1001_len(work->response_buf,
				conn->vals->create_mxac_size);
		if (next_ptr)
			*next_ptr = cpu_to_le32(next_off);
		next_ptr = &mxac_ccontext->Next;
		next_off = conn->vals->create_mxac_size;
	}

	if (query_disk_id) {
		struct create_context *disk_id_ccontext;

		disk_id_ccontext = (struct create_context *)(rsp->Buffer +
				le32_to_cpu(rsp->CreateContextsLength));
		contxt_cnt++;
		create_disk_id_rsp_buf(rsp->Buffer +
				le32_to_cpu(rsp->CreateContextsLength),
				stat.ino, tcon->id);
		le32_add_cpu(&rsp->CreateContextsLength,
			     conn->vals->create_disk_id_size);
		inc_rfc1001_len(work->response_buf,
				conn->vals->create_disk_id_size);
		if (next_ptr)
			*next_ptr = cpu_to_le32(next_off);
		next_ptr = &disk_id_ccontext->Next;
		next_off = conn->vals->create_disk_id_size;
	}

	if (posix_ctxt) {
		contxt_cnt++;
		create_posix_rsp_buf(rsp->Buffer +
				le32_to_cpu(rsp->CreateContextsLength),
				fp);
		le32_add_cpu(&rsp->CreateContextsLength,
			     conn->vals->create_posix_size);
		inc_rfc1001_len(work->response_buf,
				conn->vals->create_posix_size);
		if (next_ptr)
			*next_ptr = cpu_to_le32(next_off);
	}

	if (contxt_cnt > 0) {
		rsp->CreateContextsOffset =
			cpu_to_le32(offsetof(struct smb2_create_rsp, Buffer));
	}

err_out:
	if (file_present || created)
		path_put(&path);
	ksmbd_revert_fsids(work);
err_out1:
	if (rc) {
		if (rc == -EINVAL)
			rsp->hdr.Status = STATUS_INVALID_PARAMETER;
		else if (rc == -EOPNOTSUPP)
			rsp->hdr.Status = STATUS_NOT_SUPPORTED;
		else if (rc == -EACCES || rc == -ESTALE || rc == -EXDEV)
			rsp->hdr.Status = STATUS_ACCESS_DENIED;
		else if (rc == -ENOENT)
			rsp->hdr.Status = STATUS_OBJECT_NAME_INVALID;
		else if (rc == -EPERM)
			rsp->hdr.Status = STATUS_SHARING_VIOLATION;
		else if (rc == -EBUSY)
			rsp->hdr.Status = STATUS_DELETE_PENDING;
		else if (rc == -EBADF)
			rsp->hdr.Status = STATUS_OBJECT_NAME_NOT_FOUND;
		else if (rc == -ENOEXEC)
			rsp->hdr.Status = STATUS_DUPLICATE_OBJECTID;
		else if (rc == -ENXIO)
			rsp->hdr.Status = STATUS_NO_SUCH_DEVICE;
		else if (rc == -EEXIST)
			rsp->hdr.Status = STATUS_OBJECT_NAME_COLLISION;
		else if (rc == -EMFILE)
			rsp->hdr.Status = STATUS_INSUFFICIENT_RESOURCES;
		if (!rsp->hdr.Status)
			rsp->hdr.Status = STATUS_UNEXPECTED_IO_ERROR;

		if (fp)
			ksmbd_fd_put(work, fp);
		smb2_set_err_rsp(work);
		ksmbd_debug(SMB, "Error response: %x\n", rsp->hdr.Status);
	}

	kfree(name);
	kfree(lc);

	return 0;
}

static int readdir_info_level_struct_sz(int info_level)
{
	switch (info_level) {
	case FILE_FULL_DIRECTORY_INFORMATION:
		return sizeof(struct file_full_directory_info);
	case FILE_BOTH_DIRECTORY_INFORMATION:
		return sizeof(struct file_both_directory_info);
	case FILE_DIRECTORY_INFORMATION:
		return sizeof(struct file_directory_info);
	case FILE_NAMES_INFORMATION:
		return sizeof(struct file_names_info);
	case FILEID_FULL_DIRECTORY_INFORMATION:
		return sizeof(struct file_id_full_dir_info);
	case FILEID_BOTH_DIRECTORY_INFORMATION:
		return sizeof(struct file_id_both_directory_info);
	case SMB_FIND_FILE_POSIX_INFO:
		return sizeof(struct smb2_posix_info);
	default:
		return -EOPNOTSUPP;
	}
}

static int dentry_name(struct ksmbd_dir_info *d_info, int info_level)
{
	switch (info_level) {
	case FILE_FULL_DIRECTORY_INFORMATION:
	{
		struct file_full_directory_info *ffdinfo;

		ffdinfo = (struct file_full_directory_info *)d_info->rptr;
		d_info->rptr += le32_to_cpu(ffdinfo->NextEntryOffset);
		d_info->name = ffdinfo->FileName;
		d_info->name_len = le32_to_cpu(ffdinfo->FileNameLength);
		return 0;
	}
	case FILE_BOTH_DIRECTORY_INFORMATION:
	{
		struct file_both_directory_info *fbdinfo;

		fbdinfo = (struct file_both_directory_info *)d_info->rptr;
		d_info->rptr += le32_to_cpu(fbdinfo->NextEntryOffset);
		d_info->name = fbdinfo->FileName;
		d_info->name_len = le32_to_cpu(fbdinfo->FileNameLength);
		return 0;
	}
	case FILE_DIRECTORY_INFORMATION:
	{
		struct file_directory_info *fdinfo;

		fdinfo = (struct file_directory_info *)d_info->rptr;
		d_info->rptr += le32_to_cpu(fdinfo->NextEntryOffset);
		d_info->name = fdinfo->FileName;
		d_info->name_len = le32_to_cpu(fdinfo->FileNameLength);
		return 0;
	}
	case FILE_NAMES_INFORMATION:
	{
		struct file_names_info *fninfo;

		fninfo = (struct file_names_info *)d_info->rptr;
		d_info->rptr += le32_to_cpu(fninfo->NextEntryOffset);
		d_info->name = fninfo->FileName;
		d_info->name_len = le32_to_cpu(fninfo->FileNameLength);
		return 0;
	}
	case FILEID_FULL_DIRECTORY_INFORMATION:
	{
		struct file_id_full_dir_info *dinfo;

		dinfo = (struct file_id_full_dir_info *)d_info->rptr;
		d_info->rptr += le32_to_cpu(dinfo->NextEntryOffset);
		d_info->name = dinfo->FileName;
		d_info->name_len = le32_to_cpu(dinfo->FileNameLength);
		return 0;
	}
	case FILEID_BOTH_DIRECTORY_INFORMATION:
	{
		struct file_id_both_directory_info *fibdinfo;

		fibdinfo = (struct file_id_both_directory_info *)d_info->rptr;
		d_info->rptr += le32_to_cpu(fibdinfo->NextEntryOffset);
		d_info->name = fibdinfo->FileName;
		d_info->name_len = le32_to_cpu(fibdinfo->FileNameLength);
		return 0;
	}
	case SMB_FIND_FILE_POSIX_INFO:
	{
		struct smb2_posix_info *posix_info;

		posix_info = (struct smb2_posix_info *)d_info->rptr;
		d_info->rptr += le32_to_cpu(posix_info->NextEntryOffset);
		d_info->name = posix_info->name;
		d_info->name_len = le32_to_cpu(posix_info->name_len);
		return 0;
	}
	default:
		return -EINVAL;
	}
}

/**
 * smb2_populate_readdir_entry() - encode directory entry in smb2 response
 * buffer
 * @conn:	connection instance
 * @info_level:	smb information level
 * @d_info:	structure included variables for query dir
 * @ksmbd_kstat:	ksmbd wrapper of dirent stat information
 *
 * if directory has many entries, find first can't read it fully.
 * find next might be called multiple times to read remaining dir entries
 *
 * Return:	0 on success, otherwise error
 */
static int smb2_populate_readdir_entry(struct ksmbd_conn *conn, int info_level,
				       struct ksmbd_dir_info *d_info,
				       struct ksmbd_kstat *ksmbd_kstat)
{
	int next_entry_offset = 0;
	char *conv_name;
	int conv_len;
	void *kstat;
	int struct_sz, rc = 0;

	conv_name = ksmbd_convert_dir_info_name(d_info,
						conn->local_nls,
						&conv_len);
	if (!conv_name)
		return -ENOMEM;

	/* Somehow the name has only terminating NULL bytes */
	if (conv_len < 0) {
		rc = -EINVAL;
		goto free_conv_name;
	}

	struct_sz = readdir_info_level_struct_sz(info_level) - 1 + conv_len;
	next_entry_offset = ALIGN(struct_sz, KSMBD_DIR_INFO_ALIGNMENT);
	d_info->last_entry_off_align = next_entry_offset - struct_sz;

	if (next_entry_offset > d_info->out_buf_len) {
		d_info->out_buf_len = 0;
		rc = -ENOSPC;
		goto free_conv_name;
	}

	kstat = d_info->wptr;
	if (info_level != FILE_NAMES_INFORMATION)
		kstat = ksmbd_vfs_init_kstat(&d_info->wptr, ksmbd_kstat);

	switch (info_level) {
	case FILE_FULL_DIRECTORY_INFORMATION:
	{
		struct file_full_directory_info *ffdinfo;

		ffdinfo = (struct file_full_directory_info *)kstat;
		ffdinfo->FileNameLength = cpu_to_le32(conv_len);
		ffdinfo->EaSize =
			smb2_get_reparse_tag_special_file(ksmbd_kstat->kstat->mode);
		if (ffdinfo->EaSize)
			ffdinfo->ExtFileAttributes = FILE_ATTRIBUTE_REPARSE_POINT_LE;
		if (d_info->hide_dot_file && d_info->name[0] == '.')
			ffdinfo->ExtFileAttributes |= FILE_ATTRIBUTE_HIDDEN_LE;
		memcpy(ffdinfo->FileName, conv_name, conv_len);
		ffdinfo->NextEntryOffset = cpu_to_le32(next_entry_offset);
		break;
	}
	case FILE_BOTH_DIRECTORY_INFORMATION:
	{
		struct file_both_directory_info *fbdinfo;

		fbdinfo = (struct file_both_directory_info *)kstat;
		fbdinfo->FileNameLength = cpu_to_le32(conv_len);
		fbdinfo->EaSize =
			smb2_get_reparse_tag_special_file(ksmbd_kstat->kstat->mode);
		if (fbdinfo->EaSize)
			fbdinfo->ExtFileAttributes = FILE_ATTRIBUTE_REPARSE_POINT_LE;
		fbdinfo->ShortNameLength = 0;
		fbdinfo->Reserved = 0;
		if (d_info->hide_dot_file && d_info->name[0] == '.')
			fbdinfo->ExtFileAttributes |= FILE_ATTRIBUTE_HIDDEN_LE;
		memcpy(fbdinfo->FileName, conv_name, conv_len);
		fbdinfo->NextEntryOffset = cpu_to_le32(next_entry_offset);
		break;
	}
	case FILE_DIRECTORY_INFORMATION:
	{
		struct file_directory_info *fdinfo;

		fdinfo = (struct file_directory_info *)kstat;
		fdinfo->FileNameLength = cpu_to_le32(conv_len);
		if (d_info->hide_dot_file && d_info->name[0] == '.')
			fdinfo->ExtFileAttributes |= FILE_ATTRIBUTE_HIDDEN_LE;
		memcpy(fdinfo->FileName, conv_name, conv_len);
		fdinfo->NextEntryOffset = cpu_to_le32(next_entry_offset);
		break;
	}
	case FILE_NAMES_INFORMATION:
	{
		struct file_names_info *fninfo;

		fninfo = (struct file_names_info *)kstat;
		fninfo->FileNameLength = cpu_to_le32(conv_len);
		memcpy(fninfo->FileName, conv_name, conv_len);
		fninfo->NextEntryOffset = cpu_to_le32(next_entry_offset);
		break;
	}
	case FILEID_FULL_DIRECTORY_INFORMATION:
	{
		struct file_id_full_dir_info *dinfo;

		dinfo = (struct file_id_full_dir_info *)kstat;
		dinfo->FileNameLength = cpu_to_le32(conv_len);
		dinfo->EaSize =
			smb2_get_reparse_tag_special_file(ksmbd_kstat->kstat->mode);
		if (dinfo->EaSize)
			dinfo->ExtFileAttributes = FILE_ATTRIBUTE_REPARSE_POINT_LE;
		dinfo->Reserved = 0;
		dinfo->UniqueId = cpu_to_le64(ksmbd_kstat->kstat->ino);
		if (d_info->hide_dot_file && d_info->name[0] == '.')
			dinfo->ExtFileAttributes |= FILE_ATTRIBUTE_HIDDEN_LE;
		memcpy(dinfo->FileName, conv_name, conv_len);
		dinfo->NextEntryOffset = cpu_to_le32(next_entry_offset);
		break;
	}
	case FILEID_BOTH_DIRECTORY_INFORMATION:
	{
		struct file_id_both_directory_info *fibdinfo;

		fibdinfo = (struct file_id_both_directory_info *)kstat;
		fibdinfo->FileNameLength = cpu_to_le32(conv_len);
		fibdinfo->EaSize =
			smb2_get_reparse_tag_special_file(ksmbd_kstat->kstat->mode);
		if (fibdinfo->EaSize)
			fibdinfo->ExtFileAttributes = FILE_ATTRIBUTE_REPARSE_POINT_LE;
		fibdinfo->UniqueId = cpu_to_le64(ksmbd_kstat->kstat->ino);
		fibdinfo->ShortNameLength = 0;
		fibdinfo->Reserved = 0;
		fibdinfo->Reserved2 = cpu_to_le16(0);
		if (d_info->hide_dot_file && d_info->name[0] == '.')
			fibdinfo->ExtFileAttributes |= FILE_ATTRIBUTE_HIDDEN_LE;
		memcpy(fibdinfo->FileName, conv_name, conv_len);
		fibdinfo->NextEntryOffset = cpu_to_le32(next_entry_offset);
		break;
	}
	case SMB_FIND_FILE_POSIX_INFO:
	{
		struct smb2_posix_info *posix_info;
		u64 time;

		posix_info = (struct smb2_posix_info *)kstat;
		posix_info->Ignored = 0;
		posix_info->CreationTime = cpu_to_le64(ksmbd_kstat->create_time);
		time = ksmbd_UnixTimeToNT(ksmbd_kstat->kstat->ctime);
		posix_info->ChangeTime = cpu_to_le64(time);
		time = ksmbd_UnixTimeToNT(ksmbd_kstat->kstat->atime);
		posix_info->LastAccessTime = cpu_to_le64(time);
		time = ksmbd_UnixTimeToNT(ksmbd_kstat->kstat->mtime);
		posix_info->LastWriteTime = cpu_to_le64(time);
		posix_info->EndOfFile = cpu_to_le64(ksmbd_kstat->kstat->size);
		posix_info->AllocationSize = cpu_to_le64(ksmbd_kstat->kstat->blocks << 9);
		posix_info->DeviceId = cpu_to_le32(ksmbd_kstat->kstat->rdev);
		posix_info->HardLinks = cpu_to_le32(ksmbd_kstat->kstat->nlink);
		posix_info->Mode = cpu_to_le32(ksmbd_kstat->kstat->mode);
		posix_info->Inode = cpu_to_le64(ksmbd_kstat->kstat->ino);
		posix_info->DosAttributes =
			S_ISDIR(ksmbd_kstat->kstat->mode) ?
				FILE_ATTRIBUTE_DIRECTORY_LE : FILE_ATTRIBUTE_ARCHIVE_LE;
		if (d_info->hide_dot_file && d_info->name[0] == '.')
			posix_info->DosAttributes |= FILE_ATTRIBUTE_HIDDEN_LE;
		id_to_sid(from_kuid_munged(&init_user_ns, ksmbd_kstat->kstat->uid),
			  SIDNFS_USER, (struct smb_sid *)&posix_info->SidBuffer[0]);
		id_to_sid(from_kgid_munged(&init_user_ns, ksmbd_kstat->kstat->gid),
			  SIDNFS_GROUP, (struct smb_sid *)&posix_info->SidBuffer[20]);
		memcpy(posix_info->name, conv_name, conv_len);
		posix_info->name_len = cpu_to_le32(conv_len);
		posix_info->NextEntryOffset = cpu_to_le32(next_entry_offset);
		break;
	}

	} /* switch (info_level) */

	d_info->last_entry_offset = d_info->data_count;
	d_info->data_count += next_entry_offset;
	d_info->out_buf_len -= next_entry_offset;
	d_info->wptr += next_entry_offset;

	ksmbd_debug(SMB,
		    "info_level : %d, buf_len :%d, next_offset : %d, data_count : %d\n",
		    info_level, d_info->out_buf_len,
		    next_entry_offset, d_info->data_count);

free_conv_name:
	kfree(conv_name);
	return rc;
}

struct smb2_query_dir_private {
	struct ksmbd_work	*work;
	char			*search_pattern;
	struct ksmbd_file	*dir_fp;

	struct ksmbd_dir_info	*d_info;
	int			info_level;
};

static void lock_dir(struct ksmbd_file *dir_fp)
{
	struct dentry *dir = dir_fp->filp->f_path.dentry;

	inode_lock_nested(d_inode(dir), I_MUTEX_PARENT);
}

static void unlock_dir(struct ksmbd_file *dir_fp)
{
	struct dentry *dir = dir_fp->filp->f_path.dentry;

	inode_unlock(d_inode(dir));
}

static int process_query_dir_entries(struct smb2_query_dir_private *priv)
{
	struct user_namespace	*user_ns = file_mnt_user_ns(priv->dir_fp->filp);
	struct kstat		kstat;
	struct ksmbd_kstat	ksmbd_kstat;
	int			rc;
	int			i;

	for (i = 0; i < priv->d_info->num_entry; i++) {
		struct dentry *dent;

		if (dentry_name(priv->d_info, priv->info_level))
			return -EINVAL;

		lock_dir(priv->dir_fp);
		dent = lookup_one(user_ns, priv->d_info->name,
				  priv->dir_fp->filp->f_path.dentry,
				  priv->d_info->name_len);
		unlock_dir(priv->dir_fp);

		if (IS_ERR(dent)) {
			ksmbd_debug(SMB, "Cannot lookup `%s' [%ld]\n",
				    priv->d_info->name,
				    PTR_ERR(dent));
			continue;
		}
		if (unlikely(d_is_negative(dent))) {
			dput(dent);
			ksmbd_debug(SMB, "Negative dentry `%s'\n",
				    priv->d_info->name);
			continue;
		}

		ksmbd_kstat.kstat = &kstat;
		if (priv->info_level != FILE_NAMES_INFORMATION)
			ksmbd_vfs_fill_dentry_attrs(priv->work,
						    user_ns,
						    dent,
						    &ksmbd_kstat);

		rc = smb2_populate_readdir_entry(priv->work->conn,
						 priv->info_level,
						 priv->d_info,
						 &ksmbd_kstat);
		dput(dent);
		if (rc)
			return rc;
	}
	return 0;
}

static int reserve_populate_dentry(struct ksmbd_dir_info *d_info,
				   int info_level)
{
	int struct_sz;
	int conv_len;
	int next_entry_offset;

	struct_sz = readdir_info_level_struct_sz(info_level);
	if (struct_sz == -EOPNOTSUPP)
		return -EOPNOTSUPP;

	conv_len = (d_info->name_len + 1) * 2;
	next_entry_offset = ALIGN(struct_sz - 1 + conv_len,
				  KSMBD_DIR_INFO_ALIGNMENT);

	if (next_entry_offset > d_info->out_buf_len) {
		d_info->out_buf_len = 0;
		return -ENOSPC;
	}

	switch (info_level) {
	case FILE_FULL_DIRECTORY_INFORMATION:
	{
		struct file_full_directory_info *ffdinfo;

		ffdinfo = (struct file_full_directory_info *)d_info->wptr;
		memcpy(ffdinfo->FileName, d_info->name, d_info->name_len);
		ffdinfo->FileName[d_info->name_len] = 0x00;
		ffdinfo->FileNameLength = cpu_to_le32(d_info->name_len);
		ffdinfo->NextEntryOffset = cpu_to_le32(next_entry_offset);
		break;
	}
	case FILE_BOTH_DIRECTORY_INFORMATION:
	{
		struct file_both_directory_info *fbdinfo;

		fbdinfo = (struct file_both_directory_info *)d_info->wptr;
		memcpy(fbdinfo->FileName, d_info->name, d_info->name_len);
		fbdinfo->FileName[d_info->name_len] = 0x00;
		fbdinfo->FileNameLength = cpu_to_le32(d_info->name_len);
		fbdinfo->NextEntryOffset = cpu_to_le32(next_entry_offset);
		break;
	}
	case FILE_DIRECTORY_INFORMATION:
	{
		struct file_directory_info *fdinfo;

		fdinfo = (struct file_directory_info *)d_info->wptr;
		memcpy(fdinfo->FileName, d_info->name, d_info->name_len);
		fdinfo->FileName[d_info->name_len] = 0x00;
		fdinfo->FileNameLength = cpu_to_le32(d_info->name_len);
		fdinfo->NextEntryOffset = cpu_to_le32(next_entry_offset);
		break;
	}
	case FILE_NAMES_INFORMATION:
	{
		struct file_names_info *fninfo;

		fninfo = (struct file_names_info *)d_info->wptr;
		memcpy(fninfo->FileName, d_info->name, d_info->name_len);
		fninfo->FileName[d_info->name_len] = 0x00;
		fninfo->FileNameLength = cpu_to_le32(d_info->name_len);
		fninfo->NextEntryOffset = cpu_to_le32(next_entry_offset);
		break;
	}
	case FILEID_FULL_DIRECTORY_INFORMATION:
	{
		struct file_id_full_dir_info *dinfo;

		dinfo = (struct file_id_full_dir_info *)d_info->wptr;
		memcpy(dinfo->FileName, d_info->name, d_info->name_len);
		dinfo->FileName[d_info->name_len] = 0x00;
		dinfo->FileNameLength = cpu_to_le32(d_info->name_len);
		dinfo->NextEntryOffset = cpu_to_le32(next_entry_offset);
		break;
	}
	case FILEID_BOTH_DIRECTORY_INFORMATION:
	{
		struct file_id_both_directory_info *fibdinfo;

		fibdinfo = (struct file_id_both_directory_info *)d_info->wptr;
		memcpy(fibdinfo->FileName, d_info->name, d_info->name_len);
		fibdinfo->FileName[d_info->name_len] = 0x00;
		fibdinfo->FileNameLength = cpu_to_le32(d_info->name_len);
		fibdinfo->NextEntryOffset = cpu_to_le32(next_entry_offset);
		break;
	}
	case SMB_FIND_FILE_POSIX_INFO:
	{
		struct smb2_posix_info *posix_info;

		posix_info = (struct smb2_posix_info *)d_info->wptr;
		memcpy(posix_info->name, d_info->name, d_info->name_len);
		posix_info->name[d_info->name_len] = 0x00;
		posix_info->name_len = cpu_to_le32(d_info->name_len);
		posix_info->NextEntryOffset =
			cpu_to_le32(next_entry_offset);
		break;
	}
	} /* switch (info_level) */

	d_info->num_entry++;
	d_info->out_buf_len -= next_entry_offset;
	d_info->wptr += next_entry_offset;
	return 0;
}

static int __query_dir(struct dir_context *ctx, const char *name, int namlen,
		       loff_t offset, u64 ino, unsigned int d_type)
{
	struct ksmbd_readdir_data	*buf;
	struct smb2_query_dir_private	*priv;
	struct ksmbd_dir_info		*d_info;
	int				rc;

	buf	= container_of(ctx, struct ksmbd_readdir_data, ctx);
	priv	= buf->private;
	d_info	= priv->d_info;

	/* dot and dotdot entries are already reserved */
	if (!strcmp(".", name) || !strcmp("..", name))
		return 0;
	if (ksmbd_share_veto_filename(priv->work->tcon->share_conf, name))
		return 0;
	if (!match_pattern(name, namlen, priv->search_pattern))
		return 0;

	d_info->name		= name;
	d_info->name_len	= namlen;
	rc = reserve_populate_dentry(d_info, priv->info_level);
	if (rc)
		return rc;
	if (d_info->flags & SMB2_RETURN_SINGLE_ENTRY) {
		d_info->out_buf_len = 0;
		return 0;
	}
	return 0;
}

static int verify_info_level(int info_level)
{
	switch (info_level) {
	case FILE_FULL_DIRECTORY_INFORMATION:
	case FILE_BOTH_DIRECTORY_INFORMATION:
	case FILE_DIRECTORY_INFORMATION:
	case FILE_NAMES_INFORMATION:
	case FILEID_FULL_DIRECTORY_INFORMATION:
	case FILEID_BOTH_DIRECTORY_INFORMATION:
	case SMB_FIND_FILE_POSIX_INFO:
		break;
	default:
		return -EOPNOTSUPP;
	}

	return 0;
}

static int smb2_resp_buf_len(struct ksmbd_work *work, unsigned short hdr2_len)
{
	int free_len;

	free_len = (int)(work->response_sz -
		(get_rfc1002_len(work->response_buf) + 4)) - hdr2_len;
	return free_len;
}

static int smb2_calc_max_out_buf_len(struct ksmbd_work *work,
				     unsigned short hdr2_len,
				     unsigned int out_buf_len)
{
	int free_len;

	if (out_buf_len > work->conn->vals->max_trans_size)
		return -EINVAL;

	free_len = smb2_resp_buf_len(work, hdr2_len);
	if (free_len < 0)
		return -EINVAL;

	return min_t(int, out_buf_len, free_len);
}

int smb2_query_dir(struct ksmbd_work *work)
{
	struct ksmbd_conn *conn = work->conn;
	struct smb2_query_directory_req *req;
	struct smb2_query_directory_rsp *rsp;
	struct ksmbd_share_config *share = work->tcon->share_conf;
	struct ksmbd_file *dir_fp = NULL;
	struct ksmbd_dir_info d_info;
	int rc = 0;
	char *srch_ptr = NULL;
	unsigned char srch_flag;
	int buffer_sz;
	struct smb2_query_dir_private query_dir_private = {NULL, };

	WORK_BUFFERS(work, req, rsp);

	if (ksmbd_override_fsids(work)) {
		rsp->hdr.Status = STATUS_NO_MEMORY;
		smb2_set_err_rsp(work);
		return -ENOMEM;
	}

	rc = verify_info_level(req->FileInformationClass);
	if (rc) {
		rc = -EFAULT;
		goto err_out2;
	}

	dir_fp = ksmbd_lookup_fd_slow(work, req->VolatileFileId, req->PersistentFileId);
	if (!dir_fp) {
		rc = -EBADF;
		goto err_out2;
	}

	if (!(dir_fp->daccess & FILE_LIST_DIRECTORY_LE) ||
	    inode_permission(file_mnt_user_ns(dir_fp->filp),
			     file_inode(dir_fp->filp),
			     MAY_READ | MAY_EXEC)) {
		pr_err("no right to enumerate directory (%pd)\n",
		       dir_fp->filp->f_path.dentry);
		rc = -EACCES;
		goto err_out2;
	}

	if (!S_ISDIR(file_inode(dir_fp->filp)->i_mode)) {
		pr_err("can't do query dir for a file\n");
		rc = -EINVAL;
		goto err_out2;
	}

	srch_flag = req->Flags;
	srch_ptr = smb_strndup_from_utf16(req->Buffer,
					  le16_to_cpu(req->FileNameLength), 1,
					  conn->local_nls);
	if (IS_ERR(srch_ptr)) {
		ksmbd_debug(SMB, "Search Pattern not found\n");
		rc = -EINVAL;
		goto err_out2;
	} else {
		ksmbd_debug(SMB, "Search pattern is %s\n", srch_ptr);
	}

	if (srch_flag & SMB2_REOPEN || srch_flag & SMB2_RESTART_SCANS) {
		ksmbd_debug(SMB, "Restart directory scan\n");
		generic_file_llseek(dir_fp->filp, 0, SEEK_SET);
	}

	memset(&d_info, 0, sizeof(struct ksmbd_dir_info));
	d_info.wptr = (char *)rsp->Buffer;
	d_info.rptr = (char *)rsp->Buffer;
	d_info.out_buf_len =
		smb2_calc_max_out_buf_len(work, 8,
					  le32_to_cpu(req->OutputBufferLength));
	if (d_info.out_buf_len < 0) {
		rc = -EINVAL;
		goto err_out;
	}
	d_info.flags = srch_flag;

	/*
	 * reserve dot and dotdot entries in head of buffer
	 * in first response
	 */
	rc = ksmbd_populate_dot_dotdot_entries(work, req->FileInformationClass,
					       dir_fp, &d_info, srch_ptr,
					       smb2_populate_readdir_entry);
	if (rc == -ENOSPC)
		rc = 0;
	else if (rc)
		goto err_out;

	if (test_share_config_flag(share, KSMBD_SHARE_FLAG_HIDE_DOT_FILES))
		d_info.hide_dot_file = true;

	buffer_sz				= d_info.out_buf_len;
	d_info.rptr				= d_info.wptr;
	query_dir_private.work			= work;
	query_dir_private.search_pattern	= srch_ptr;
	query_dir_private.dir_fp		= dir_fp;
	query_dir_private.d_info		= &d_info;
	query_dir_private.info_level		= req->FileInformationClass;
	dir_fp->readdir_data.private		= &query_dir_private;
	set_ctx_actor(&dir_fp->readdir_data.ctx, __query_dir);

	rc = iterate_dir(dir_fp->filp, &dir_fp->readdir_data.ctx);
	/*
	 * req->OutputBufferLength is too small to contain even one entry.
	 * In this case, it immediately returns OutputBufferLength 0 to client.
	 */
	if (!d_info.out_buf_len && !d_info.num_entry)
		goto no_buf_len;
	if (rc > 0 || rc == -ENOSPC)
		rc = 0;
	else if (rc)
		goto err_out;

	d_info.wptr = d_info.rptr;
	d_info.out_buf_len = buffer_sz;
	rc = process_query_dir_entries(&query_dir_private);
	if (rc)
		goto err_out;

	if (!d_info.data_count && d_info.out_buf_len >= 0) {
		if (srch_flag & SMB2_RETURN_SINGLE_ENTRY && !is_asterisk(srch_ptr)) {
			rsp->hdr.Status = STATUS_NO_SUCH_FILE;
		} else {
			dir_fp->dot_dotdot[0] = dir_fp->dot_dotdot[1] = 0;
			rsp->hdr.Status = STATUS_NO_MORE_FILES;
		}
		rsp->StructureSize = cpu_to_le16(9);
		rsp->OutputBufferOffset = cpu_to_le16(0);
		rsp->OutputBufferLength = cpu_to_le32(0);
		rsp->Buffer[0] = 0;
		inc_rfc1001_len(work->response_buf, 9);
	} else {
no_buf_len:
		((struct file_directory_info *)
		((char *)rsp->Buffer + d_info.last_entry_offset))
		->NextEntryOffset = 0;
		if (d_info.data_count >= d_info.last_entry_off_align)
			d_info.data_count -= d_info.last_entry_off_align;

		rsp->StructureSize = cpu_to_le16(9);
		rsp->OutputBufferOffset = cpu_to_le16(72);
		rsp->OutputBufferLength = cpu_to_le32(d_info.data_count);
		inc_rfc1001_len(work->response_buf, 8 + d_info.data_count);
	}

	kfree(srch_ptr);
	ksmbd_fd_put(work, dir_fp);
	ksmbd_revert_fsids(work);
	return 0;

err_out:
	pr_err("error while processing smb2 query dir rc = %d\n", rc);
	kfree(srch_ptr);

err_out2:
	if (rc == -EINVAL)
		rsp->hdr.Status = STATUS_INVALID_PARAMETER;
	else if (rc == -EACCES)
		rsp->hdr.Status = STATUS_ACCESS_DENIED;
	else if (rc == -ENOENT)
		rsp->hdr.Status = STATUS_NO_SUCH_FILE;
	else if (rc == -EBADF)
		rsp->hdr.Status = STATUS_FILE_CLOSED;
	else if (rc == -ENOMEM)
		rsp->hdr.Status = STATUS_NO_MEMORY;
	else if (rc == -EFAULT)
		rsp->hdr.Status = STATUS_INVALID_INFO_CLASS;
	else if (rc == -EIO)
		rsp->hdr.Status = STATUS_FILE_CORRUPT_ERROR;
	if (!rsp->hdr.Status)
		rsp->hdr.Status = STATUS_UNEXPECTED_IO_ERROR;

	smb2_set_err_rsp(work);
	ksmbd_fd_put(work, dir_fp);
	ksmbd_revert_fsids(work);
	return 0;
}

/**
 * buffer_check_err() - helper function to check buffer errors
 * @reqOutputBufferLength:	max buffer length expected in command response
 * @rsp:		query info response buffer contains output buffer length
 * @rsp_org:		base response buffer pointer in case of chained response
 * @infoclass_size:	query info class response buffer size
 *
 * Return:	0 on success, otherwise error
 */
static int buffer_check_err(int reqOutputBufferLength,
			    struct smb2_query_info_rsp *rsp,
			    void *rsp_org, int infoclass_size)
{
	if (reqOutputBufferLength < le32_to_cpu(rsp->OutputBufferLength)) {
		if (reqOutputBufferLength < infoclass_size) {
			pr_err("Invalid Buffer Size Requested\n");
			rsp->hdr.Status = STATUS_INFO_LENGTH_MISMATCH;
			*(__be32 *)rsp_org = cpu_to_be32(sizeof(struct smb2_hdr));
			return -EINVAL;
		}

		ksmbd_debug(SMB, "Buffer Overflow\n");
		rsp->hdr.Status = STATUS_BUFFER_OVERFLOW;
		*(__be32 *)rsp_org = cpu_to_be32(sizeof(struct smb2_hdr) +
				reqOutputBufferLength);
		rsp->OutputBufferLength = cpu_to_le32(reqOutputBufferLength);
	}
	return 0;
}

static void get_standard_info_pipe(struct smb2_query_info_rsp *rsp,
				   void *rsp_org)
{
	struct smb2_file_standard_info *sinfo;

	sinfo = (struct smb2_file_standard_info *)rsp->Buffer;

	sinfo->AllocationSize = cpu_to_le64(4096);
	sinfo->EndOfFile = cpu_to_le64(0);
	sinfo->NumberOfLinks = cpu_to_le32(1);
	sinfo->DeletePending = 1;
	sinfo->Directory = 0;
	rsp->OutputBufferLength =
		cpu_to_le32(sizeof(struct smb2_file_standard_info));
	inc_rfc1001_len(rsp_org, sizeof(struct smb2_file_standard_info));
}

static void get_internal_info_pipe(struct smb2_query_info_rsp *rsp, u64 num,
				   void *rsp_org)
{
	struct smb2_file_internal_info *file_info;

	file_info = (struct smb2_file_internal_info *)rsp->Buffer;

	/* any unique number */
	file_info->IndexNumber = cpu_to_le64(num | (1ULL << 63));
	rsp->OutputBufferLength =
		cpu_to_le32(sizeof(struct smb2_file_internal_info));
	inc_rfc1001_len(rsp_org, sizeof(struct smb2_file_internal_info));
}

static int smb2_get_info_file_pipe(struct ksmbd_session *sess,
				   struct smb2_query_info_req *req,
				   struct smb2_query_info_rsp *rsp,
				   void *rsp_org)
{
	u64 id;
	int rc;

	/*
	 * Windows can sometime send query file info request on
	 * pipe without opening it, checking error condition here
	 */
	id = req->VolatileFileId;
	if (!ksmbd_session_rpc_method(sess, id))
		return -ENOENT;

	ksmbd_debug(SMB, "FileInfoClass %u, FileId 0x%llx\n",
		    req->FileInfoClass, req->VolatileFileId);

	switch (req->FileInfoClass) {
	case FILE_STANDARD_INFORMATION:
		get_standard_info_pipe(rsp, rsp_org);
		rc = buffer_check_err(le32_to_cpu(req->OutputBufferLength),
				      rsp, rsp_org,
				      FILE_STANDARD_INFORMATION_SIZE);
		break;
	case FILE_INTERNAL_INFORMATION:
		get_internal_info_pipe(rsp, id, rsp_org);
		rc = buffer_check_err(le32_to_cpu(req->OutputBufferLength),
				      rsp, rsp_org,
				      FILE_INTERNAL_INFORMATION_SIZE);
		break;
	default:
		ksmbd_debug(SMB, "smb2_info_file_pipe for %u not supported\n",
			    req->FileInfoClass);
		rc = -EOPNOTSUPP;
	}
	return rc;
}

/**
 * smb2_get_ea() - handler for smb2 get extended attribute command
 * @work:	smb work containing query info command buffer
 * @fp:		ksmbd_file pointer
 * @req:	get extended attribute request
 * @rsp:	response buffer pointer
 * @rsp_org:	base response buffer pointer in case of chained response
 *
 * Return:	0 on success, otherwise error
 */
static int smb2_get_ea(struct ksmbd_work *work, struct ksmbd_file *fp,
		       struct smb2_query_info_req *req,
		       struct smb2_query_info_rsp *rsp, void *rsp_org)
{
	struct smb2_ea_info *eainfo, *prev_eainfo;
	char *name, *ptr, *xattr_list = NULL, *buf;
	int rc, name_len, value_len, xattr_list_len, idx;
	ssize_t buf_free_len, alignment_bytes, next_offset, rsp_data_cnt = 0;
	struct smb2_ea_info_req *ea_req = NULL;
	struct path *path;
	struct user_namespace *user_ns = file_mnt_user_ns(fp->filp);

	if (!(fp->daccess & FILE_READ_EA_LE)) {
		pr_err("Not permitted to read ext attr : 0x%x\n",
		       fp->daccess);
		return -EACCES;
	}

	path = &fp->filp->f_path;
	/* single EA entry is requested with given user.* name */
	if (req->InputBufferLength) {
		if (le32_to_cpu(req->InputBufferLength) <
		    sizeof(struct smb2_ea_info_req))
			return -EINVAL;

		ea_req = (struct smb2_ea_info_req *)req->Buffer;
	} else {
		/* need to send all EAs, if no specific EA is requested*/
		if (le32_to_cpu(req->Flags) & SL_RETURN_SINGLE_ENTRY)
			ksmbd_debug(SMB,
				    "All EAs are requested but need to send single EA entry in rsp flags 0x%x\n",
				    le32_to_cpu(req->Flags));
	}

	buf_free_len =
		smb2_calc_max_out_buf_len(work, 8,
					  le32_to_cpu(req->OutputBufferLength));
	if (buf_free_len < 0)
		return -EINVAL;

	rc = ksmbd_vfs_listxattr(path->dentry, &xattr_list);
	if (rc < 0) {
		rsp->hdr.Status = STATUS_INVALID_HANDLE;
		goto out;
	} else if (!rc) { /* there is no EA in the file */
		ksmbd_debug(SMB, "no ea data in the file\n");
		goto done;
	}
	xattr_list_len = rc;

	ptr = (char *)rsp->Buffer;
	eainfo = (struct smb2_ea_info *)ptr;
	prev_eainfo = eainfo;
	idx = 0;

	while (idx < xattr_list_len) {
		name = xattr_list + idx;
		name_len = strlen(name);

		ksmbd_debug(SMB, "%s, len %d\n", name, name_len);
		idx += name_len + 1;

		/*
		 * CIFS does not support EA other than user.* namespace,
		 * still keep the framework generic, to list other attrs
		 * in future.
		 */
		if (strncmp(name, XATTR_USER_PREFIX, XATTR_USER_PREFIX_LEN))
			continue;

		if (!strncmp(&name[XATTR_USER_PREFIX_LEN], STREAM_PREFIX,
			     STREAM_PREFIX_LEN))
			continue;

		if (req->InputBufferLength &&
		    strncmp(&name[XATTR_USER_PREFIX_LEN], ea_req->name,
			    ea_req->EaNameLength))
			continue;

		if (!strncmp(&name[XATTR_USER_PREFIX_LEN],
			     DOS_ATTRIBUTE_PREFIX, DOS_ATTRIBUTE_PREFIX_LEN))
			continue;

		if (!strncmp(name, XATTR_USER_PREFIX, XATTR_USER_PREFIX_LEN))
			name_len -= XATTR_USER_PREFIX_LEN;

		ptr = (char *)(&eainfo->name + name_len + 1);
		buf_free_len -= (offsetof(struct smb2_ea_info, name) +
				name_len + 1);
		/* bailout if xattr can't fit in buf_free_len */
		value_len = ksmbd_vfs_getxattr(user_ns, path->dentry,
					       name, &buf);
		if (value_len <= 0) {
			rc = -ENOENT;
			rsp->hdr.Status = STATUS_INVALID_HANDLE;
			goto out;
		}

		buf_free_len -= value_len;
		if (buf_free_len < 0) {
			kfree(buf);
			break;
		}

		memcpy(ptr, buf, value_len);
		kfree(buf);

		ptr += value_len;
		eainfo->Flags = 0;
		eainfo->EaNameLength = name_len;

		if (!strncmp(name, XATTR_USER_PREFIX, XATTR_USER_PREFIX_LEN))
			memcpy(eainfo->name, &name[XATTR_USER_PREFIX_LEN],
			       name_len);
		else
			memcpy(eainfo->name, name, name_len);

		eainfo->name[name_len] = '\0';
		eainfo->EaValueLength = cpu_to_le16(value_len);
		next_offset = offsetof(struct smb2_ea_info, name) +
			name_len + 1 + value_len;

		/* align next xattr entry at 4 byte bundary */
		alignment_bytes = ((next_offset + 3) & ~3) - next_offset;
		if (alignment_bytes) {
			memset(ptr, '\0', alignment_bytes);
			ptr += alignment_bytes;
			next_offset += alignment_bytes;
			buf_free_len -= alignment_bytes;
		}
		eainfo->NextEntryOffset = cpu_to_le32(next_offset);
		prev_eainfo = eainfo;
		eainfo = (struct smb2_ea_info *)ptr;
		rsp_data_cnt += next_offset;

		if (req->InputBufferLength) {
			ksmbd_debug(SMB, "single entry requested\n");
			break;
		}
	}

	/* no more ea entries */
	prev_eainfo->NextEntryOffset = 0;
done:
	rc = 0;
	if (rsp_data_cnt == 0)
		rsp->hdr.Status = STATUS_NO_EAS_ON_FILE;
	rsp->OutputBufferLength = cpu_to_le32(rsp_data_cnt);
	inc_rfc1001_len(rsp_org, rsp_data_cnt);
out:
	kvfree(xattr_list);
	return rc;
}

static void get_file_access_info(struct smb2_query_info_rsp *rsp,
				 struct ksmbd_file *fp, void *rsp_org)
{
	struct smb2_file_access_info *file_info;

	file_info = (struct smb2_file_access_info *)rsp->Buffer;
	file_info->AccessFlags = fp->daccess;
	rsp->OutputBufferLength =
		cpu_to_le32(sizeof(struct smb2_file_access_info));
	inc_rfc1001_len(rsp_org, sizeof(struct smb2_file_access_info));
}

static int get_file_basic_info(struct smb2_query_info_rsp *rsp,
			       struct ksmbd_file *fp, void *rsp_org)
{
	struct smb2_file_basic_info *basic_info;
	struct kstat stat;
	u64 time;

	if (!(fp->daccess & FILE_READ_ATTRIBUTES_LE)) {
		pr_err("no right to read the attributes : 0x%x\n",
		       fp->daccess);
		return -EACCES;
	}

	basic_info = (struct smb2_file_basic_info *)rsp->Buffer;
	generic_fillattr(file_mnt_user_ns(fp->filp), file_inode(fp->filp),
			 &stat);
	basic_info->CreationTime = cpu_to_le64(fp->create_time);
	time = ksmbd_UnixTimeToNT(stat.atime);
	basic_info->LastAccessTime = cpu_to_le64(time);
	time = ksmbd_UnixTimeToNT(stat.mtime);
	basic_info->LastWriteTime = cpu_to_le64(time);
	time = ksmbd_UnixTimeToNT(stat.ctime);
	basic_info->ChangeTime = cpu_to_le64(time);
	basic_info->Attributes = fp->f_ci->m_fattr;
	basic_info->Pad1 = 0;
	rsp->OutputBufferLength =
		cpu_to_le32(sizeof(struct smb2_file_basic_info));
	inc_rfc1001_len(rsp_org, sizeof(struct smb2_file_basic_info));
	return 0;
}

static unsigned long long get_allocation_size(struct inode *inode,
					      struct kstat *stat)
{
	unsigned long long alloc_size = 0;

	if (!S_ISDIR(stat->mode)) {
		if ((inode->i_blocks << 9) <= stat->size)
			alloc_size = stat->size;
		else
			alloc_size = inode->i_blocks << 9;
	}

	return alloc_size;
}

static void get_file_standard_info(struct smb2_query_info_rsp *rsp,
				   struct ksmbd_file *fp, void *rsp_org)
{
	struct smb2_file_standard_info *sinfo;
	unsigned int delete_pending;
	struct inode *inode;
	struct kstat stat;

	inode = file_inode(fp->filp);
	generic_fillattr(file_mnt_user_ns(fp->filp), inode, &stat);

	sinfo = (struct smb2_file_standard_info *)rsp->Buffer;
	delete_pending = ksmbd_inode_pending_delete(fp);

	sinfo->AllocationSize = cpu_to_le64(get_allocation_size(inode, &stat));
	sinfo->EndOfFile = S_ISDIR(stat.mode) ? 0 : cpu_to_le64(stat.size);
	sinfo->NumberOfLinks = cpu_to_le32(get_nlink(&stat) - delete_pending);
	sinfo->DeletePending = delete_pending;
	sinfo->Directory = S_ISDIR(stat.mode) ? 1 : 0;
	rsp->OutputBufferLength =
		cpu_to_le32(sizeof(struct smb2_file_standard_info));
	inc_rfc1001_len(rsp_org,
			sizeof(struct smb2_file_standard_info));
}

static void get_file_alignment_info(struct smb2_query_info_rsp *rsp,
				    void *rsp_org)
{
	struct smb2_file_alignment_info *file_info;

	file_info = (struct smb2_file_alignment_info *)rsp->Buffer;
	file_info->AlignmentRequirement = 0;
	rsp->OutputBufferLength =
		cpu_to_le32(sizeof(struct smb2_file_alignment_info));
	inc_rfc1001_len(rsp_org,
			sizeof(struct smb2_file_alignment_info));
}

static int get_file_all_info(struct ksmbd_work *work,
			     struct smb2_query_info_rsp *rsp,
			     struct ksmbd_file *fp,
			     void *rsp_org)
{
	struct ksmbd_conn *conn = work->conn;
	struct smb2_file_all_info *file_info;
	unsigned int delete_pending;
	struct inode *inode;
	struct kstat stat;
	int conv_len;
	char *filename;
	u64 time;

	if (!(fp->daccess & FILE_READ_ATTRIBUTES_LE)) {
		ksmbd_debug(SMB, "no right to read the attributes : 0x%x\n",
			    fp->daccess);
		return -EACCES;
	}

	filename = convert_to_nt_pathname(work->tcon->share_conf, &fp->filp->f_path);
	if (IS_ERR(filename))
		return PTR_ERR(filename);

	inode = file_inode(fp->filp);
	generic_fillattr(file_mnt_user_ns(fp->filp), inode, &stat);

	ksmbd_debug(SMB, "filename = %s\n", filename);
	delete_pending = ksmbd_inode_pending_delete(fp);
	file_info = (struct smb2_file_all_info *)rsp->Buffer;

	file_info->CreationTime = cpu_to_le64(fp->create_time);
	time = ksmbd_UnixTimeToNT(stat.atime);
	file_info->LastAccessTime = cpu_to_le64(time);
	time = ksmbd_UnixTimeToNT(stat.mtime);
	file_info->LastWriteTime = cpu_to_le64(time);
	time = ksmbd_UnixTimeToNT(stat.ctime);
	file_info->ChangeTime = cpu_to_le64(time);
	file_info->Attributes = fp->f_ci->m_fattr;
	file_info->Pad1 = 0;
	file_info->AllocationSize =
		cpu_to_le64(get_allocation_size(inode, &stat));
	file_info->EndOfFile = S_ISDIR(stat.mode) ? 0 : cpu_to_le64(stat.size);
	file_info->NumberOfLinks =
			cpu_to_le32(get_nlink(&stat) - delete_pending);
	file_info->DeletePending = delete_pending;
	file_info->Directory = S_ISDIR(stat.mode) ? 1 : 0;
	file_info->Pad2 = 0;
	file_info->IndexNumber = cpu_to_le64(stat.ino);
	file_info->EASize = 0;
	file_info->AccessFlags = fp->daccess;
	file_info->CurrentByteOffset = cpu_to_le64(fp->filp->f_pos);
	file_info->Mode = fp->coption;
	file_info->AlignmentRequirement = 0;
	conv_len = smbConvertToUTF16((__le16 *)file_info->FileName, filename,
				     PATH_MAX, conn->local_nls, 0);
	conv_len *= 2;
	file_info->FileNameLength = cpu_to_le32(conv_len);
	rsp->OutputBufferLength =
		cpu_to_le32(sizeof(struct smb2_file_all_info) + conv_len - 1);
	kfree(filename);
	inc_rfc1001_len(rsp_org, le32_to_cpu(rsp->OutputBufferLength));
	return 0;
}

static void get_file_alternate_info(struct ksmbd_work *work,
				    struct smb2_query_info_rsp *rsp,
				    struct ksmbd_file *fp,
				    void *rsp_org)
{
	struct ksmbd_conn *conn = work->conn;
	struct smb2_file_alt_name_info *file_info;
	struct dentry *dentry = fp->filp->f_path.dentry;
	int conv_len;

	spin_lock(&dentry->d_lock);
	file_info = (struct smb2_file_alt_name_info *)rsp->Buffer;
	conv_len = ksmbd_extract_shortname(conn,
					   dentry->d_name.name,
					   file_info->FileName);
	spin_unlock(&dentry->d_lock);
	file_info->FileNameLength = cpu_to_le32(conv_len);
	rsp->OutputBufferLength =
		cpu_to_le32(sizeof(struct smb2_file_alt_name_info) + conv_len);
	inc_rfc1001_len(rsp_org, le32_to_cpu(rsp->OutputBufferLength));
}

static void get_file_stream_info(struct ksmbd_work *work,
				 struct smb2_query_info_rsp *rsp,
				 struct ksmbd_file *fp,
				 void *rsp_org)
{
	struct ksmbd_conn *conn = work->conn;
	struct smb2_file_stream_info *file_info;
	char *stream_name, *xattr_list = NULL, *stream_buf;
	struct kstat stat;
	struct path *path = &fp->filp->f_path;
	ssize_t xattr_list_len;
	int nbytes = 0, streamlen, stream_name_len, next, idx = 0;
	int buf_free_len;
	struct smb2_query_info_req *req = ksmbd_req_buf_next(work);

	generic_fillattr(file_mnt_user_ns(fp->filp), file_inode(fp->filp),
			 &stat);
	file_info = (struct smb2_file_stream_info *)rsp->Buffer;

	buf_free_len =
		smb2_calc_max_out_buf_len(work, 8,
					  le32_to_cpu(req->OutputBufferLength));
	if (buf_free_len < 0)
		goto out;

	xattr_list_len = ksmbd_vfs_listxattr(path->dentry, &xattr_list);
	if (xattr_list_len < 0) {
		goto out;
	} else if (!xattr_list_len) {
		ksmbd_debug(SMB, "empty xattr in the file\n");
		goto out;
	}

	while (idx < xattr_list_len) {
		stream_name = xattr_list + idx;
		streamlen = strlen(stream_name);
		idx += streamlen + 1;

		ksmbd_debug(SMB, "%s, len %d\n", stream_name, streamlen);

		if (strncmp(&stream_name[XATTR_USER_PREFIX_LEN],
			    STREAM_PREFIX, STREAM_PREFIX_LEN))
			continue;

		stream_name_len = streamlen - (XATTR_USER_PREFIX_LEN +
				STREAM_PREFIX_LEN);
		streamlen = stream_name_len;

		/* plus : size */
		streamlen += 1;
		stream_buf = kmalloc(streamlen + 1, GFP_KERNEL);
		if (!stream_buf)
			break;

		streamlen = snprintf(stream_buf, streamlen + 1,
				     ":%s", &stream_name[XATTR_NAME_STREAM_LEN]);

		next = sizeof(struct smb2_file_stream_info) + streamlen * 2;
		if (next > buf_free_len) {
			kfree(stream_buf);
			break;
		}

		file_info = (struct smb2_file_stream_info *)&rsp->Buffer[nbytes];
		streamlen  = smbConvertToUTF16((__le16 *)file_info->StreamName,
					       stream_buf, streamlen,
					       conn->local_nls, 0);
		streamlen *= 2;
		kfree(stream_buf);
		file_info->StreamNameLength = cpu_to_le32(streamlen);
		file_info->StreamSize = cpu_to_le64(stream_name_len);
		file_info->StreamAllocationSize = cpu_to_le64(stream_name_len);

		nbytes += next;
		buf_free_len -= next;
		file_info->NextEntryOffset = cpu_to_le32(next);
	}

out:
	if (!S_ISDIR(stat.mode) &&
	    buf_free_len >= sizeof(struct smb2_file_stream_info) + 7 * 2) {
		file_info = (struct smb2_file_stream_info *)
			&rsp->Buffer[nbytes];
		streamlen = smbConvertToUTF16((__le16 *)file_info->StreamName,
					      "::$DATA", 7, conn->local_nls, 0);
		streamlen *= 2;
		file_info->StreamNameLength = cpu_to_le32(streamlen);
		file_info->StreamSize = cpu_to_le64(stat.size);
		file_info->StreamAllocationSize = cpu_to_le64(stat.blocks << 9);
		nbytes += sizeof(struct smb2_file_stream_info) + streamlen;
	}

	/* last entry offset should be 0 */
	file_info->NextEntryOffset = 0;
	kvfree(xattr_list);

	rsp->OutputBufferLength = cpu_to_le32(nbytes);
	inc_rfc1001_len(rsp_org, nbytes);
}

static void get_file_internal_info(struct smb2_query_info_rsp *rsp,
				   struct ksmbd_file *fp, void *rsp_org)
{
	struct smb2_file_internal_info *file_info;
	struct kstat stat;

	generic_fillattr(file_mnt_user_ns(fp->filp), file_inode(fp->filp),
			 &stat);
	file_info = (struct smb2_file_internal_info *)rsp->Buffer;
	file_info->IndexNumber = cpu_to_le64(stat.ino);
	rsp->OutputBufferLength =
		cpu_to_le32(sizeof(struct smb2_file_internal_info));
	inc_rfc1001_len(rsp_org, sizeof(struct smb2_file_internal_info));
}

static int get_file_network_open_info(struct smb2_query_info_rsp *rsp,
				      struct ksmbd_file *fp, void *rsp_org)
{
	struct smb2_file_ntwrk_info *file_info;
	struct inode *inode;
	struct kstat stat;
	u64 time;

	if (!(fp->daccess & FILE_READ_ATTRIBUTES_LE)) {
		pr_err("no right to read the attributes : 0x%x\n",
		       fp->daccess);
		return -EACCES;
	}

	file_info = (struct smb2_file_ntwrk_info *)rsp->Buffer;

	inode = file_inode(fp->filp);
	generic_fillattr(file_mnt_user_ns(fp->filp), inode, &stat);

	file_info->CreationTime = cpu_to_le64(fp->create_time);
	time = ksmbd_UnixTimeToNT(stat.atime);
	file_info->LastAccessTime = cpu_to_le64(time);
	time = ksmbd_UnixTimeToNT(stat.mtime);
	file_info->LastWriteTime = cpu_to_le64(time);
	time = ksmbd_UnixTimeToNT(stat.ctime);
	file_info->ChangeTime = cpu_to_le64(time);
	file_info->Attributes = fp->f_ci->m_fattr;
	file_info->AllocationSize =
		cpu_to_le64(get_allocation_size(inode, &stat));
	file_info->EndOfFile = S_ISDIR(stat.mode) ? 0 : cpu_to_le64(stat.size);
	file_info->Reserved = cpu_to_le32(0);
	rsp->OutputBufferLength =
		cpu_to_le32(sizeof(struct smb2_file_ntwrk_info));
	inc_rfc1001_len(rsp_org, sizeof(struct smb2_file_ntwrk_info));
	return 0;
}

static void get_file_ea_info(struct smb2_query_info_rsp *rsp, void *rsp_org)
{
	struct smb2_file_ea_info *file_info;

	file_info = (struct smb2_file_ea_info *)rsp->Buffer;
	file_info->EASize = 0;
	rsp->OutputBufferLength =
		cpu_to_le32(sizeof(struct smb2_file_ea_info));
	inc_rfc1001_len(rsp_org, sizeof(struct smb2_file_ea_info));
}

static void get_file_position_info(struct smb2_query_info_rsp *rsp,
				   struct ksmbd_file *fp, void *rsp_org)
{
	struct smb2_file_pos_info *file_info;

	file_info = (struct smb2_file_pos_info *)rsp->Buffer;
	file_info->CurrentByteOffset = cpu_to_le64(fp->filp->f_pos);
	rsp->OutputBufferLength =
		cpu_to_le32(sizeof(struct smb2_file_pos_info));
	inc_rfc1001_len(rsp_org, sizeof(struct smb2_file_pos_info));
}

static void get_file_mode_info(struct smb2_query_info_rsp *rsp,
			       struct ksmbd_file *fp, void *rsp_org)
{
	struct smb2_file_mode_info *file_info;

	file_info = (struct smb2_file_mode_info *)rsp->Buffer;
	file_info->Mode = fp->coption & FILE_MODE_INFO_MASK;
	rsp->OutputBufferLength =
		cpu_to_le32(sizeof(struct smb2_file_mode_info));
	inc_rfc1001_len(rsp_org, sizeof(struct smb2_file_mode_info));
}

static void get_file_compression_info(struct smb2_query_info_rsp *rsp,
				      struct ksmbd_file *fp, void *rsp_org)
{
	struct smb2_file_comp_info *file_info;
	struct kstat stat;

	generic_fillattr(file_mnt_user_ns(fp->filp), file_inode(fp->filp),
			 &stat);

	file_info = (struct smb2_file_comp_info *)rsp->Buffer;
	file_info->CompressedFileSize = cpu_to_le64(stat.blocks << 9);
	file_info->CompressionFormat = COMPRESSION_FORMAT_NONE;
	file_info->CompressionUnitShift = 0;
	file_info->ChunkShift = 0;
	file_info->ClusterShift = 0;
	memset(&file_info->Reserved[0], 0, 3);

	rsp->OutputBufferLength =
		cpu_to_le32(sizeof(struct smb2_file_comp_info));
	inc_rfc1001_len(rsp_org, sizeof(struct smb2_file_comp_info));
}

static int get_file_attribute_tag_info(struct smb2_query_info_rsp *rsp,
				       struct ksmbd_file *fp, void *rsp_org)
{
	struct smb2_file_attr_tag_info *file_info;

	if (!(fp->daccess & FILE_READ_ATTRIBUTES_LE)) {
		pr_err("no right to read the attributes : 0x%x\n",
		       fp->daccess);
		return -EACCES;
	}

	file_info = (struct smb2_file_attr_tag_info *)rsp->Buffer;
	file_info->FileAttributes = fp->f_ci->m_fattr;
	file_info->ReparseTag = 0;
	rsp->OutputBufferLength =
		cpu_to_le32(sizeof(struct smb2_file_attr_tag_info));
	inc_rfc1001_len(rsp_org, sizeof(struct smb2_file_attr_tag_info));
	return 0;
}

static int find_file_posix_info(struct smb2_query_info_rsp *rsp,
				struct ksmbd_file *fp, void *rsp_org)
{
	struct smb311_posix_qinfo *file_info;
	struct inode *inode = file_inode(fp->filp);
	u64 time;

	file_info = (struct smb311_posix_qinfo *)rsp->Buffer;
	file_info->CreationTime = cpu_to_le64(fp->create_time);
	time = ksmbd_UnixTimeToNT(inode->i_atime);
	file_info->LastAccessTime = cpu_to_le64(time);
	time = ksmbd_UnixTimeToNT(inode->i_mtime);
	file_info->LastWriteTime = cpu_to_le64(time);
	time = ksmbd_UnixTimeToNT(inode->i_ctime);
	file_info->ChangeTime = cpu_to_le64(time);
	file_info->DosAttributes = fp->f_ci->m_fattr;
	file_info->Inode = cpu_to_le64(inode->i_ino);
	file_info->EndOfFile = cpu_to_le64(inode->i_size);
	file_info->AllocationSize = cpu_to_le64(inode->i_blocks << 9);
	file_info->HardLinks = cpu_to_le32(inode->i_nlink);
	file_info->Mode = cpu_to_le32(inode->i_mode);
	file_info->DeviceId = cpu_to_le32(inode->i_rdev);
	rsp->OutputBufferLength =
		cpu_to_le32(sizeof(struct smb311_posix_qinfo));
	inc_rfc1001_len(rsp_org, sizeof(struct smb311_posix_qinfo));
	return 0;
}

static int smb2_get_info_file(struct ksmbd_work *work,
			      struct smb2_query_info_req *req,
			      struct smb2_query_info_rsp *rsp)
{
	struct ksmbd_file *fp;
	int fileinfoclass = 0;
	int rc = 0;
	int file_infoclass_size;
	unsigned int id = KSMBD_NO_FID, pid = KSMBD_NO_FID;

	if (test_share_config_flag(work->tcon->share_conf,
				   KSMBD_SHARE_FLAG_PIPE)) {
		/* smb2 info file called for pipe */
		return smb2_get_info_file_pipe(work->sess, req, rsp,
					       work->response_buf);
	}

	if (work->next_smb2_rcv_hdr_off) {
		if (!has_file_id(req->VolatileFileId)) {
			ksmbd_debug(SMB, "Compound request set FID = %llu\n",
				    work->compound_fid);
			id = work->compound_fid;
			pid = work->compound_pfid;
		}
	}

	if (!has_file_id(id)) {
		id = req->VolatileFileId;
		pid = req->PersistentFileId;
	}

	fp = ksmbd_lookup_fd_slow(work, id, pid);
	if (!fp)
		return -ENOENT;

	fileinfoclass = req->FileInfoClass;

	switch (fileinfoclass) {
	case FILE_ACCESS_INFORMATION:
		get_file_access_info(rsp, fp, work->response_buf);
		file_infoclass_size = FILE_ACCESS_INFORMATION_SIZE;
		break;

	case FILE_BASIC_INFORMATION:
		rc = get_file_basic_info(rsp, fp, work->response_buf);
		file_infoclass_size = FILE_BASIC_INFORMATION_SIZE;
		break;

	case FILE_STANDARD_INFORMATION:
		get_file_standard_info(rsp, fp, work->response_buf);
		file_infoclass_size = FILE_STANDARD_INFORMATION_SIZE;
		break;

	case FILE_ALIGNMENT_INFORMATION:
		get_file_alignment_info(rsp, work->response_buf);
		file_infoclass_size = FILE_ALIGNMENT_INFORMATION_SIZE;
		break;

	case FILE_ALL_INFORMATION:
		rc = get_file_all_info(work, rsp, fp, work->response_buf);
		file_infoclass_size = FILE_ALL_INFORMATION_SIZE;
		break;

	case FILE_ALTERNATE_NAME_INFORMATION:
		get_file_alternate_info(work, rsp, fp, work->response_buf);
		file_infoclass_size = FILE_ALTERNATE_NAME_INFORMATION_SIZE;
		break;

	case FILE_STREAM_INFORMATION:
		get_file_stream_info(work, rsp, fp, work->response_buf);
		file_infoclass_size = FILE_STREAM_INFORMATION_SIZE;
		break;

	case FILE_INTERNAL_INFORMATION:
		get_file_internal_info(rsp, fp, work->response_buf);
		file_infoclass_size = FILE_INTERNAL_INFORMATION_SIZE;
		break;

	case FILE_NETWORK_OPEN_INFORMATION:
		rc = get_file_network_open_info(rsp, fp, work->response_buf);
		file_infoclass_size = FILE_NETWORK_OPEN_INFORMATION_SIZE;
		break;

	case FILE_EA_INFORMATION:
		get_file_ea_info(rsp, work->response_buf);
		file_infoclass_size = FILE_EA_INFORMATION_SIZE;
		break;

	case FILE_FULL_EA_INFORMATION:
		rc = smb2_get_ea(work, fp, req, rsp, work->response_buf);
		file_infoclass_size = FILE_FULL_EA_INFORMATION_SIZE;
		break;

	case FILE_POSITION_INFORMATION:
		get_file_position_info(rsp, fp, work->response_buf);
		file_infoclass_size = FILE_POSITION_INFORMATION_SIZE;
		break;

	case FILE_MODE_INFORMATION:
		get_file_mode_info(rsp, fp, work->response_buf);
		file_infoclass_size = FILE_MODE_INFORMATION_SIZE;
		break;

	case FILE_COMPRESSION_INFORMATION:
		get_file_compression_info(rsp, fp, work->response_buf);
		file_infoclass_size = FILE_COMPRESSION_INFORMATION_SIZE;
		break;

	case FILE_ATTRIBUTE_TAG_INFORMATION:
		rc = get_file_attribute_tag_info(rsp, fp, work->response_buf);
		file_infoclass_size = FILE_ATTRIBUTE_TAG_INFORMATION_SIZE;
		break;
	case SMB_FIND_FILE_POSIX_INFO:
		if (!work->tcon->posix_extensions) {
			pr_err("client doesn't negotiate with SMB3.1.1 POSIX Extensions\n");
			rc = -EOPNOTSUPP;
		} else {
			rc = find_file_posix_info(rsp, fp, work->response_buf);
			file_infoclass_size = sizeof(struct smb311_posix_qinfo);
		}
		break;
	default:
		ksmbd_debug(SMB, "fileinfoclass %d not supported yet\n",
			    fileinfoclass);
		rc = -EOPNOTSUPP;
	}
	if (!rc)
		rc = buffer_check_err(le32_to_cpu(req->OutputBufferLength),
				      rsp, work->response_buf,
				      file_infoclass_size);
	ksmbd_fd_put(work, fp);
	return rc;
}

static int smb2_get_info_filesystem(struct ksmbd_work *work,
				    struct smb2_query_info_req *req,
				    struct smb2_query_info_rsp *rsp)
{
	struct ksmbd_session *sess = work->sess;
	struct ksmbd_conn *conn = work->conn;
	struct ksmbd_share_config *share = work->tcon->share_conf;
	int fsinfoclass = 0;
	struct kstatfs stfs;
	struct path path;
	int rc = 0, len;
	int fs_infoclass_size = 0;

	rc = kern_path(share->path, LOOKUP_NO_SYMLINKS, &path);
	if (rc) {
		pr_err("cannot create vfs path\n");
		return -EIO;
	}

	rc = vfs_statfs(&path, &stfs);
	if (rc) {
		pr_err("cannot do stat of path %s\n", share->path);
		path_put(&path);
		return -EIO;
	}

	fsinfoclass = req->FileInfoClass;

	switch (fsinfoclass) {
	case FS_DEVICE_INFORMATION:
	{
		struct filesystem_device_info *info;

		info = (struct filesystem_device_info *)rsp->Buffer;

		info->DeviceType = cpu_to_le32(stfs.f_type);
		info->DeviceCharacteristics = cpu_to_le32(0x00000020);
		rsp->OutputBufferLength = cpu_to_le32(8);
		inc_rfc1001_len(work->response_buf, 8);
		fs_infoclass_size = FS_DEVICE_INFORMATION_SIZE;
		break;
	}
	case FS_ATTRIBUTE_INFORMATION:
	{
		struct filesystem_attribute_info *info;
		size_t sz;

		info = (struct filesystem_attribute_info *)rsp->Buffer;
		info->Attributes = cpu_to_le32(FILE_SUPPORTS_OBJECT_IDS |
					       FILE_PERSISTENT_ACLS |
					       FILE_UNICODE_ON_DISK |
					       FILE_CASE_PRESERVED_NAMES |
					       FILE_CASE_SENSITIVE_SEARCH |
					       FILE_SUPPORTS_BLOCK_REFCOUNTING);

		info->Attributes |= cpu_to_le32(server_conf.share_fake_fscaps);

		info->MaxPathNameComponentLength = cpu_to_le32(stfs.f_namelen);
		len = smbConvertToUTF16((__le16 *)info->FileSystemName,
					"NTFS", PATH_MAX, conn->local_nls, 0);
		len = len * 2;
		info->FileSystemNameLen = cpu_to_le32(len);
		sz = sizeof(struct filesystem_attribute_info) - 2 + len;
		rsp->OutputBufferLength = cpu_to_le32(sz);
		inc_rfc1001_len(work->response_buf, sz);
		fs_infoclass_size = FS_ATTRIBUTE_INFORMATION_SIZE;
		break;
	}
	case FS_VOLUME_INFORMATION:
	{
		struct filesystem_vol_info *info;
		size_t sz;
		unsigned int serial_crc = 0;

		info = (struct filesystem_vol_info *)(rsp->Buffer);
		info->VolumeCreationTime = 0;
		serial_crc = crc32_le(serial_crc, share->name,
				      strlen(share->name));
		serial_crc = crc32_le(serial_crc, share->path,
				      strlen(share->path));
		serial_crc = crc32_le(serial_crc, ksmbd_netbios_name(),
				      strlen(ksmbd_netbios_name()));
		/* Taking dummy value of serial number*/
		info->SerialNumber = cpu_to_le32(serial_crc);
		len = smbConvertToUTF16((__le16 *)info->VolumeLabel,
					share->name, PATH_MAX,
					conn->local_nls, 0);
		len = len * 2;
		info->VolumeLabelSize = cpu_to_le32(len);
		info->Reserved = 0;
		sz = sizeof(struct filesystem_vol_info) - 2 + len;
		rsp->OutputBufferLength = cpu_to_le32(sz);
		inc_rfc1001_len(work->response_buf, sz);
		fs_infoclass_size = FS_VOLUME_INFORMATION_SIZE;
		break;
	}
	case FS_SIZE_INFORMATION:
	{
		struct filesystem_info *info;

		info = (struct filesystem_info *)(rsp->Buffer);
		info->TotalAllocationUnits = cpu_to_le64(stfs.f_blocks);
		info->FreeAllocationUnits = cpu_to_le64(stfs.f_bfree);
		info->SectorsPerAllocationUnit = cpu_to_le32(1);
		info->BytesPerSector = cpu_to_le32(stfs.f_bsize);
		rsp->OutputBufferLength = cpu_to_le32(24);
		inc_rfc1001_len(work->response_buf, 24);
		fs_infoclass_size = FS_SIZE_INFORMATION_SIZE;
		break;
	}
	case FS_FULL_SIZE_INFORMATION:
	{
		struct smb2_fs_full_size_info *info;

		info = (struct smb2_fs_full_size_info *)(rsp->Buffer);
		info->TotalAllocationUnits = cpu_to_le64(stfs.f_blocks);
		info->CallerAvailableAllocationUnits =
					cpu_to_le64(stfs.f_bavail);
		info->ActualAvailableAllocationUnits =
					cpu_to_le64(stfs.f_bfree);
		info->SectorsPerAllocationUnit = cpu_to_le32(1);
		info->BytesPerSector = cpu_to_le32(stfs.f_bsize);
		rsp->OutputBufferLength = cpu_to_le32(32);
		inc_rfc1001_len(work->response_buf, 32);
		fs_infoclass_size = FS_FULL_SIZE_INFORMATION_SIZE;
		break;
	}
	case FS_OBJECT_ID_INFORMATION:
	{
		struct object_id_info *info;

		info = (struct object_id_info *)(rsp->Buffer);

		if (!user_guest(sess->user))
			memcpy(info->objid, user_passkey(sess->user), 16);
		else
			memset(info->objid, 0, 16);

		info->extended_info.magic = cpu_to_le32(EXTENDED_INFO_MAGIC);
		info->extended_info.version = cpu_to_le32(1);
		info->extended_info.release = cpu_to_le32(1);
		info->extended_info.rel_date = 0;
		memcpy(info->extended_info.version_string, "1.1.0", strlen("1.1.0"));
		rsp->OutputBufferLength = cpu_to_le32(64);
		inc_rfc1001_len(work->response_buf, 64);
		fs_infoclass_size = FS_OBJECT_ID_INFORMATION_SIZE;
		break;
	}
	case FS_SECTOR_SIZE_INFORMATION:
	{
		struct smb3_fs_ss_info *info;
		unsigned int sector_size =
			min_t(unsigned int, path.mnt->mnt_sb->s_blocksize, 4096);

		info = (struct smb3_fs_ss_info *)(rsp->Buffer);

		info->LogicalBytesPerSector = cpu_to_le32(sector_size);
		info->PhysicalBytesPerSectorForAtomicity =
				cpu_to_le32(sector_size);
		info->PhysicalBytesPerSectorForPerf = cpu_to_le32(sector_size);
		info->FSEffPhysicalBytesPerSectorForAtomicity =
				cpu_to_le32(sector_size);
		info->Flags = cpu_to_le32(SSINFO_FLAGS_ALIGNED_DEVICE |
				    SSINFO_FLAGS_PARTITION_ALIGNED_ON_DEVICE);
		info->ByteOffsetForSectorAlignment = 0;
		info->ByteOffsetForPartitionAlignment = 0;
		rsp->OutputBufferLength = cpu_to_le32(28);
		inc_rfc1001_len(work->response_buf, 28);
		fs_infoclass_size = FS_SECTOR_SIZE_INFORMATION_SIZE;
		break;
	}
	case FS_CONTROL_INFORMATION:
	{
		/*
		 * TODO : The current implementation is based on
		 * test result with win7(NTFS) server. It's need to
		 * modify this to get valid Quota values
		 * from Linux kernel
		 */
		struct smb2_fs_control_info *info;

		info = (struct smb2_fs_control_info *)(rsp->Buffer);
		info->FreeSpaceStartFiltering = 0;
		info->FreeSpaceThreshold = 0;
		info->FreeSpaceStopFiltering = 0;
		info->DefaultQuotaThreshold = cpu_to_le64(SMB2_NO_FID);
		info->DefaultQuotaLimit = cpu_to_le64(SMB2_NO_FID);
		info->Padding = 0;
		rsp->OutputBufferLength = cpu_to_le32(48);
		inc_rfc1001_len(work->response_buf, 48);
		fs_infoclass_size = FS_CONTROL_INFORMATION_SIZE;
		break;
	}
	case FS_POSIX_INFORMATION:
	{
		struct filesystem_posix_info *info;

		if (!work->tcon->posix_extensions) {
			pr_err("client doesn't negotiate with SMB3.1.1 POSIX Extensions\n");
			rc = -EOPNOTSUPP;
		} else {
			info = (struct filesystem_posix_info *)(rsp->Buffer);
			info->OptimalTransferSize = cpu_to_le32(stfs.f_bsize);
			info->BlockSize = cpu_to_le32(stfs.f_bsize);
			info->TotalBlocks = cpu_to_le64(stfs.f_blocks);
			info->BlocksAvail = cpu_to_le64(stfs.f_bfree);
			info->UserBlocksAvail = cpu_to_le64(stfs.f_bavail);
			info->TotalFileNodes = cpu_to_le64(stfs.f_files);
			info->FreeFileNodes = cpu_to_le64(stfs.f_ffree);
			rsp->OutputBufferLength = cpu_to_le32(56);
			inc_rfc1001_len(work->response_buf, 56);
			fs_infoclass_size = FS_POSIX_INFORMATION_SIZE;
		}
		break;
	}
	default:
		path_put(&path);
		return -EOPNOTSUPP;
	}
	rc = buffer_check_err(le32_to_cpu(req->OutputBufferLength),
			      rsp, work->response_buf,
			      fs_infoclass_size);
	path_put(&path);
	return rc;
}

static int smb2_get_info_sec(struct ksmbd_work *work,
			     struct smb2_query_info_req *req,
			     struct smb2_query_info_rsp *rsp)
{
	struct ksmbd_file *fp;
	struct user_namespace *user_ns;
	struct smb_ntsd *pntsd = (struct smb_ntsd *)rsp->Buffer, *ppntsd = NULL;
	struct smb_fattr fattr = {{0}};
	struct inode *inode;
	__u32 secdesclen = 0;
	unsigned int id = KSMBD_NO_FID, pid = KSMBD_NO_FID;
	int addition_info = le32_to_cpu(req->AdditionalInformation);
	int rc = 0, ppntsd_size = 0;

	if (addition_info & ~(OWNER_SECINFO | GROUP_SECINFO | DACL_SECINFO |
			      PROTECTED_DACL_SECINFO |
			      UNPROTECTED_DACL_SECINFO)) {
		ksmbd_debug(SMB, "Unsupported addition info: 0x%x)\n",
		       addition_info);

		pntsd->revision = cpu_to_le16(1);
		pntsd->type = cpu_to_le16(SELF_RELATIVE | DACL_PROTECTED);
		pntsd->osidoffset = 0;
		pntsd->gsidoffset = 0;
		pntsd->sacloffset = 0;
		pntsd->dacloffset = 0;

		secdesclen = sizeof(struct smb_ntsd);
		rsp->OutputBufferLength = cpu_to_le32(secdesclen);
		inc_rfc1001_len(work->response_buf, secdesclen);

		return 0;
	}

	if (work->next_smb2_rcv_hdr_off) {
		if (!has_file_id(req->VolatileFileId)) {
			ksmbd_debug(SMB, "Compound request set FID = %llu\n",
				    work->compound_fid);
			id = work->compound_fid;
			pid = work->compound_pfid;
		}
	}

	if (!has_file_id(id)) {
		id = req->VolatileFileId;
		pid = req->PersistentFileId;
	}

	fp = ksmbd_lookup_fd_slow(work, id, pid);
	if (!fp)
		return -ENOENT;

	user_ns = file_mnt_user_ns(fp->filp);
	inode = file_inode(fp->filp);
	ksmbd_acls_fattr(&fattr, user_ns, inode);

	if (test_share_config_flag(work->tcon->share_conf,
				   KSMBD_SHARE_FLAG_ACL_XATTR))
		ppntsd_size = ksmbd_vfs_get_sd_xattr(work->conn, user_ns,
						     fp->filp->f_path.dentry,
						     &ppntsd);

	/* Check if sd buffer size exceeds response buffer size */
	if (smb2_resp_buf_len(work, 8) > ppntsd_size)
		rc = build_sec_desc(user_ns, pntsd, ppntsd, ppntsd_size,
				    addition_info, &secdesclen, &fattr);
	posix_acl_release(fattr.cf_acls);
	posix_acl_release(fattr.cf_dacls);
	kfree(ppntsd);
	ksmbd_fd_put(work, fp);
	if (rc)
		return rc;

	rsp->OutputBufferLength = cpu_to_le32(secdesclen);
	inc_rfc1001_len(work->response_buf, secdesclen);
	return 0;
}

/**
 * smb2_query_info() - handler for smb2 query info command
 * @work:	smb work containing query info request buffer
 *
 * Return:	0 on success, otherwise error
 */
int smb2_query_info(struct ksmbd_work *work)
{
	struct smb2_query_info_req *req;
	struct smb2_query_info_rsp *rsp;
	int rc = 0;

	WORK_BUFFERS(work, req, rsp);

	ksmbd_debug(SMB, "GOT query info request\n");

	switch (req->InfoType) {
	case SMB2_O_INFO_FILE:
		ksmbd_debug(SMB, "GOT SMB2_O_INFO_FILE\n");
		rc = smb2_get_info_file(work, req, rsp);
		break;
	case SMB2_O_INFO_FILESYSTEM:
		ksmbd_debug(SMB, "GOT SMB2_O_INFO_FILESYSTEM\n");
		rc = smb2_get_info_filesystem(work, req, rsp);
		break;
	case SMB2_O_INFO_SECURITY:
		ksmbd_debug(SMB, "GOT SMB2_O_INFO_SECURITY\n");
		rc = smb2_get_info_sec(work, req, rsp);
		break;
	default:
		ksmbd_debug(SMB, "InfoType %d not supported yet\n",
			    req->InfoType);
		rc = -EOPNOTSUPP;
	}

	if (rc < 0) {
		if (rc == -EACCES)
			rsp->hdr.Status = STATUS_ACCESS_DENIED;
		else if (rc == -ENOENT)
			rsp->hdr.Status = STATUS_FILE_CLOSED;
		else if (rc == -EIO)
			rsp->hdr.Status = STATUS_UNEXPECTED_IO_ERROR;
		else if (rc == -EOPNOTSUPP || rsp->hdr.Status == 0)
			rsp->hdr.Status = STATUS_INVALID_INFO_CLASS;
		smb2_set_err_rsp(work);

		ksmbd_debug(SMB, "error while processing smb2 query rc = %d\n",
			    rc);
		return rc;
	}
	rsp->StructureSize = cpu_to_le16(9);
	rsp->OutputBufferOffset = cpu_to_le16(72);
	inc_rfc1001_len(work->response_buf, 8);
	return 0;
}

/**
 * smb2_close_pipe() - handler for closing IPC pipe
 * @work:	smb work containing close request buffer
 *
 * Return:	0
 */
static noinline int smb2_close_pipe(struct ksmbd_work *work)
{
	u64 id;
	struct smb2_close_req *req = smb2_get_msg(work->request_buf);
	struct smb2_close_rsp *rsp = smb2_get_msg(work->response_buf);

	id = req->VolatileFileId;
	ksmbd_session_rpc_close(work->sess, id);

	rsp->StructureSize = cpu_to_le16(60);
	rsp->Flags = 0;
	rsp->Reserved = 0;
	rsp->CreationTime = 0;
	rsp->LastAccessTime = 0;
	rsp->LastWriteTime = 0;
	rsp->ChangeTime = 0;
	rsp->AllocationSize = 0;
	rsp->EndOfFile = 0;
	rsp->Attributes = 0;
	inc_rfc1001_len(work->response_buf, 60);
	return 0;
}

/**
 * smb2_close() - handler for smb2 close file command
 * @work:	smb work containing close request buffer
 *
 * Return:	0
 */
int smb2_close(struct ksmbd_work *work)
{
	u64 volatile_id = KSMBD_NO_FID;
	u64 sess_id;
	struct smb2_close_req *req;
	struct smb2_close_rsp *rsp;
	struct ksmbd_conn *conn = work->conn;
	struct ksmbd_file *fp;
	struct inode *inode;
	u64 time;
	int err = 0;

	WORK_BUFFERS(work, req, rsp);

	if (test_share_config_flag(work->tcon->share_conf,
				   KSMBD_SHARE_FLAG_PIPE)) {
		ksmbd_debug(SMB, "IPC pipe close request\n");
		return smb2_close_pipe(work);
	}

	sess_id = le64_to_cpu(req->hdr.SessionId);
	if (req->hdr.Flags & SMB2_FLAGS_RELATED_OPERATIONS)
		sess_id = work->compound_sid;

	work->compound_sid = 0;
	if (check_session_id(conn, sess_id)) {
		work->compound_sid = sess_id;
	} else {
		rsp->hdr.Status = STATUS_USER_SESSION_DELETED;
		if (req->hdr.Flags & SMB2_FLAGS_RELATED_OPERATIONS)
			rsp->hdr.Status = STATUS_INVALID_PARAMETER;
		err = -EBADF;
		goto out;
	}

	if (work->next_smb2_rcv_hdr_off &&
	    !has_file_id(req->VolatileFileId)) {
		if (!has_file_id(work->compound_fid)) {
			/* file already closed, return FILE_CLOSED */
			ksmbd_debug(SMB, "file already closed\n");
			rsp->hdr.Status = STATUS_FILE_CLOSED;
			err = -EBADF;
			goto out;
		} else {
			ksmbd_debug(SMB,
				    "Compound request set FID = %llu:%llu\n",
				    work->compound_fid,
				    work->compound_pfid);
			volatile_id = work->compound_fid;

			/* file closed, stored id is not valid anymore */
			work->compound_fid = KSMBD_NO_FID;
			work->compound_pfid = KSMBD_NO_FID;
		}
	} else {
		volatile_id = req->VolatileFileId;
	}
	ksmbd_debug(SMB, "volatile_id = %llu\n", volatile_id);

	rsp->StructureSize = cpu_to_le16(60);
	rsp->Reserved = 0;

	if (req->Flags == SMB2_CLOSE_FLAG_POSTQUERY_ATTRIB) {
		fp = ksmbd_lookup_fd_fast(work, volatile_id);
		if (!fp) {
			err = -ENOENT;
			goto out;
		}

		inode = file_inode(fp->filp);
		rsp->Flags = SMB2_CLOSE_FLAG_POSTQUERY_ATTRIB;
		rsp->AllocationSize = S_ISDIR(inode->i_mode) ? 0 :
			cpu_to_le64(inode->i_blocks << 9);
		rsp->EndOfFile = cpu_to_le64(inode->i_size);
		rsp->Attributes = fp->f_ci->m_fattr;
		rsp->CreationTime = cpu_to_le64(fp->create_time);
		time = ksmbd_UnixTimeToNT(inode->i_atime);
		rsp->LastAccessTime = cpu_to_le64(time);
		time = ksmbd_UnixTimeToNT(inode->i_mtime);
		rsp->LastWriteTime = cpu_to_le64(time);
		time = ksmbd_UnixTimeToNT(inode->i_ctime);
		rsp->ChangeTime = cpu_to_le64(time);
		ksmbd_fd_put(work, fp);
	} else {
		rsp->Flags = 0;
		rsp->AllocationSize = 0;
		rsp->EndOfFile = 0;
		rsp->Attributes = 0;
		rsp->CreationTime = 0;
		rsp->LastAccessTime = 0;
		rsp->LastWriteTime = 0;
		rsp->ChangeTime = 0;
	}

	err = ksmbd_close_fd(work, volatile_id);
out:
	if (err) {
		if (rsp->hdr.Status == 0)
			rsp->hdr.Status = STATUS_FILE_CLOSED;
		smb2_set_err_rsp(work);
	} else {
		inc_rfc1001_len(work->response_buf, 60);
	}

	return 0;
}

/**
 * smb2_echo() - handler for smb2 echo(ping) command
 * @work:	smb work containing echo request buffer
 *
 * Return:	0
 */
int smb2_echo(struct ksmbd_work *work)
{
	struct smb2_echo_rsp *rsp = smb2_get_msg(work->response_buf);

	rsp->StructureSize = cpu_to_le16(4);
	rsp->Reserved = 0;
	inc_rfc1001_len(work->response_buf, 4);
	return 0;
}

static int smb2_rename(struct ksmbd_work *work,
		       struct ksmbd_file *fp,
		       struct user_namespace *user_ns,
		       struct smb2_file_rename_info *file_info,
		       struct nls_table *local_nls)
{
	struct ksmbd_share_config *share = fp->tcon->share_conf;
	char *new_name = NULL, *abs_oldname = NULL, *old_name = NULL;
	char *pathname = NULL;
	struct path path;
	bool file_present = true;
	int rc;

	ksmbd_debug(SMB, "setting FILE_RENAME_INFO\n");
	pathname = kmalloc(PATH_MAX, GFP_KERNEL);
	if (!pathname)
		return -ENOMEM;

	abs_oldname = d_path(&fp->filp->f_path, pathname, PATH_MAX);
	if (IS_ERR(abs_oldname)) {
		rc = -EINVAL;
		goto out;
	}
	old_name = strrchr(abs_oldname, '/');
	if (old_name && old_name[1] != '\0') {
		old_name++;
	} else {
		ksmbd_debug(SMB, "can't get last component in path %s\n",
			    abs_oldname);
		rc = -ENOENT;
		goto out;
	}

	new_name = smb2_get_name(file_info->FileName,
				 le32_to_cpu(file_info->FileNameLength),
				 local_nls);
	if (IS_ERR(new_name)) {
		rc = PTR_ERR(new_name);
		goto out;
	}

	if (strchr(new_name, ':')) {
		int s_type;
		char *xattr_stream_name, *stream_name = NULL;
		size_t xattr_stream_size;
		int len;

		rc = parse_stream_name(new_name, &stream_name, &s_type);
		if (rc < 0)
			goto out;

		len = strlen(new_name);
		if (len > 0 && new_name[len - 1] != '/') {
			pr_err("not allow base filename in rename\n");
			rc = -ESHARE;
			goto out;
		}

		rc = ksmbd_vfs_xattr_stream_name(stream_name,
						 &xattr_stream_name,
						 &xattr_stream_size,
						 s_type);
		if (rc)
			goto out;

		rc = ksmbd_vfs_setxattr(user_ns,
					fp->filp->f_path.dentry,
					xattr_stream_name,
					NULL, 0, 0);
		if (rc < 0) {
			pr_err("failed to store stream name in xattr: %d\n",
			       rc);
			rc = -EINVAL;
			goto out;
		}

		goto out;
	}

	ksmbd_debug(SMB, "new name %s\n", new_name);
	rc = ksmbd_vfs_kern_path(work, new_name, LOOKUP_NO_SYMLINKS, &path, 1);
	if (rc) {
		if (rc != -ENOENT)
			goto out;
		file_present = false;
	} else {
		path_put(&path);
	}

	if (ksmbd_share_veto_filename(share, new_name)) {
		rc = -ENOENT;
		ksmbd_debug(SMB, "Can't rename vetoed file: %s\n", new_name);
		goto out;
	}

	if (file_info->ReplaceIfExists) {
		if (file_present) {
			rc = ksmbd_vfs_remove_file(work, new_name);
			if (rc) {
				if (rc != -ENOTEMPTY)
					rc = -EINVAL;
				ksmbd_debug(SMB, "cannot delete %s, rc %d\n",
					    new_name, rc);
				goto out;
			}
		}
	} else {
		if (file_present &&
		    strncmp(old_name, path.dentry->d_name.name, strlen(old_name))) {
			rc = -EEXIST;
			ksmbd_debug(SMB,
				    "cannot rename already existing file\n");
			goto out;
		}
	}

	rc = ksmbd_vfs_fp_rename(work, fp, new_name);
out:
	kfree(pathname);
	if (!IS_ERR(new_name))
		kfree(new_name);
	return rc;
}

static int smb2_create_link(struct ksmbd_work *work,
			    struct ksmbd_share_config *share,
			    struct smb2_file_link_info *file_info,
			    unsigned int buf_len, struct file *filp,
			    struct nls_table *local_nls)
{
	char *link_name = NULL, *target_name = NULL, *pathname = NULL;
	struct path path;
	bool file_present = true;
	int rc;

	if (buf_len < (u64)sizeof(struct smb2_file_link_info) +
			le32_to_cpu(file_info->FileNameLength))
		return -EINVAL;

	ksmbd_debug(SMB, "setting FILE_LINK_INFORMATION\n");
	pathname = kmalloc(PATH_MAX, GFP_KERNEL);
	if (!pathname)
		return -ENOMEM;

	link_name = smb2_get_name(file_info->FileName,
				  le32_to_cpu(file_info->FileNameLength),
				  local_nls);
	if (IS_ERR(link_name) || S_ISDIR(file_inode(filp)->i_mode)) {
		rc = -EINVAL;
		goto out;
	}

	ksmbd_debug(SMB, "link name is %s\n", link_name);
	target_name = d_path(&filp->f_path, pathname, PATH_MAX);
	if (IS_ERR(target_name)) {
		rc = -EINVAL;
		goto out;
	}

	ksmbd_debug(SMB, "target name is %s\n", target_name);
	rc = ksmbd_vfs_kern_path(work, link_name, LOOKUP_NO_SYMLINKS, &path, 0);
	if (rc) {
		if (rc != -ENOENT)
			goto out;
		file_present = false;
	} else {
		path_put(&path);
	}

	if (file_info->ReplaceIfExists) {
		if (file_present) {
			rc = ksmbd_vfs_remove_file(work, link_name);
			if (rc) {
				rc = -EINVAL;
				ksmbd_debug(SMB, "cannot delete %s\n",
					    link_name);
				goto out;
			}
		}
	} else {
		if (file_present) {
			rc = -EEXIST;
			ksmbd_debug(SMB, "link already exists\n");
			goto out;
		}
	}

	rc = ksmbd_vfs_link(work, target_name, link_name);
	if (rc)
		rc = -EINVAL;
out:
	if (!IS_ERR(link_name))
		kfree(link_name);
	kfree(pathname);
	return rc;
}

static int set_file_basic_info(struct ksmbd_file *fp,
			       struct smb2_file_basic_info *file_info,
			       struct ksmbd_share_config *share)
{
	struct iattr attrs;
	struct file *filp;
	struct inode *inode;
	struct user_namespace *user_ns;
	int rc = 0;

	if (!(fp->daccess & FILE_WRITE_ATTRIBUTES_LE))
		return -EACCES;

	attrs.ia_valid = 0;
	filp = fp->filp;
	inode = file_inode(filp);
	user_ns = file_mnt_user_ns(filp);

	if (file_info->CreationTime)
		fp->create_time = le64_to_cpu(file_info->CreationTime);

	if (file_info->LastAccessTime) {
		attrs.ia_atime = ksmbd_NTtimeToUnix(file_info->LastAccessTime);
		attrs.ia_valid |= (ATTR_ATIME | ATTR_ATIME_SET);
	}

	attrs.ia_valid |= ATTR_CTIME;
	if (file_info->ChangeTime)
		attrs.ia_ctime = ksmbd_NTtimeToUnix(file_info->ChangeTime);
	else
		attrs.ia_ctime = inode->i_ctime;

	if (file_info->LastWriteTime) {
		attrs.ia_mtime = ksmbd_NTtimeToUnix(file_info->LastWriteTime);
		attrs.ia_valid |= (ATTR_MTIME | ATTR_MTIME_SET);
	}

	if (file_info->Attributes) {
		if (!S_ISDIR(inode->i_mode) &&
		    file_info->Attributes & FILE_ATTRIBUTE_DIRECTORY_LE) {
			pr_err("can't change a file to a directory\n");
			return -EINVAL;
		}

		if (!(S_ISDIR(inode->i_mode) && file_info->Attributes == FILE_ATTRIBUTE_NORMAL_LE))
			fp->f_ci->m_fattr = file_info->Attributes |
				(fp->f_ci->m_fattr & FILE_ATTRIBUTE_DIRECTORY_LE);
	}

	if (test_share_config_flag(share, KSMBD_SHARE_FLAG_STORE_DOS_ATTRS) &&
	    (file_info->CreationTime || file_info->Attributes)) {
		struct xattr_dos_attrib da = {0};

		da.version = 4;
		da.itime = fp->itime;
		da.create_time = fp->create_time;
		da.attr = le32_to_cpu(fp->f_ci->m_fattr);
		da.flags = XATTR_DOSINFO_ATTRIB | XATTR_DOSINFO_CREATE_TIME |
			XATTR_DOSINFO_ITIME;

		rc = ksmbd_vfs_set_dos_attrib_xattr(user_ns,
						    filp->f_path.dentry, &da);
		if (rc)
			ksmbd_debug(SMB,
				    "failed to restore file attribute in EA\n");
		rc = 0;
	}

	if (attrs.ia_valid) {
		struct dentry *dentry = filp->f_path.dentry;
		struct inode *inode = d_inode(dentry);

		if (IS_IMMUTABLE(inode) || IS_APPEND(inode))
			return -EACCES;

		inode_lock(inode);
		inode->i_ctime = attrs.ia_ctime;
		attrs.ia_valid &= ~ATTR_CTIME;
		rc = notify_change(user_ns, dentry, &attrs, NULL);
		inode_unlock(inode);
	}
	return rc;
}

static int set_file_allocation_info(struct ksmbd_work *work,
				    struct ksmbd_file *fp,
				    struct smb2_file_alloc_info *file_alloc_info)
{
	/*
	 * TODO : It's working fine only when store dos attributes
	 * is not yes. need to implement a logic which works
	 * properly with any smb.conf option
	 */

	loff_t alloc_blks;
	struct inode *inode;
	int rc;

	if (!(fp->daccess & FILE_WRITE_DATA_LE))
		return -EACCES;

	alloc_blks = (le64_to_cpu(file_alloc_info->AllocationSize) + 511) >> 9;
	inode = file_inode(fp->filp);

	if (alloc_blks > inode->i_blocks) {
		smb_break_all_levII_oplock(work, fp, 1);
		rc = vfs_fallocate(fp->filp, FALLOC_FL_KEEP_SIZE, 0,
				   alloc_blks * 512);
		if (rc && rc != -EOPNOTSUPP) {
			pr_err("vfs_fallocate is failed : %d\n", rc);
			return rc;
		}
	} else if (alloc_blks < inode->i_blocks) {
		loff_t size;

		/*
		 * Allocation size could be smaller than original one
		 * which means allocated blocks in file should be
		 * deallocated. use truncate to cut out it, but inode
		 * size is also updated with truncate offset.
		 * inode size is retained by backup inode size.
		 */
		size = i_size_read(inode);
		rc = ksmbd_vfs_truncate(work, fp, alloc_blks * 512);
		if (rc) {
			pr_err("truncate failed!, err %d\n", rc);
			return rc;
		}
		if (size < alloc_blks * 512)
			i_size_write(inode, size);
	}
	return 0;
}

static int set_end_of_file_info(struct ksmbd_work *work, struct ksmbd_file *fp,
				struct smb2_file_eof_info *file_eof_info)
{
	loff_t newsize;
	struct inode *inode;
	int rc;

	if (!(fp->daccess & FILE_WRITE_DATA_LE))
		return -EACCES;

	newsize = le64_to_cpu(file_eof_info->EndOfFile);
	inode = file_inode(fp->filp);

	/*
	 * If FILE_END_OF_FILE_INFORMATION of set_info_file is called
	 * on FAT32 shared device, truncate execution time is too long
	 * and network error could cause from windows client. because
	 * truncate of some filesystem like FAT32 fill zero data in
	 * truncated range.
	 */
	if (inode->i_sb->s_magic != MSDOS_SUPER_MAGIC) {
		ksmbd_debug(SMB, "truncated to newsize %lld\n", newsize);
		rc = ksmbd_vfs_truncate(work, fp, newsize);
		if (rc) {
			ksmbd_debug(SMB, "truncate failed!, err %d\n", rc);
			if (rc != -EAGAIN)
				rc = -EBADF;
			return rc;
		}
	}
	return 0;
}

static int set_rename_info(struct ksmbd_work *work, struct ksmbd_file *fp,
			   struct smb2_file_rename_info *rename_info,
			   unsigned int buf_len)
{
	struct user_namespace *user_ns;
	struct ksmbd_file *parent_fp;
	struct dentry *parent;
	struct dentry *dentry = fp->filp->f_path.dentry;
	int ret;

	if (!(fp->daccess & FILE_DELETE_LE)) {
		pr_err("no right to delete : 0x%x\n", fp->daccess);
		return -EACCES;
	}

	if (buf_len < (u64)sizeof(struct smb2_file_rename_info) +
			le32_to_cpu(rename_info->FileNameLength))
		return -EINVAL;

	user_ns = file_mnt_user_ns(fp->filp);
	if (ksmbd_stream_fd(fp))
		goto next;

	parent = dget_parent(dentry);
	ret = ksmbd_vfs_lock_parent(user_ns, parent, dentry);
	if (ret) {
		dput(parent);
		return ret;
	}

	parent_fp = ksmbd_lookup_fd_inode(d_inode(parent));
	inode_unlock(d_inode(parent));
	dput(parent);

	if (parent_fp) {
		if (parent_fp->daccess & FILE_DELETE_LE) {
			pr_err("parent dir is opened with delete access\n");
			ksmbd_fd_put(work, parent_fp);
			return -ESHARE;
		}
		ksmbd_fd_put(work, parent_fp);
	}
next:
	return smb2_rename(work, fp, user_ns, rename_info,
			   work->conn->local_nls);
}

static int set_file_disposition_info(struct ksmbd_file *fp,
				     struct smb2_file_disposition_info *file_info)
{
	struct inode *inode;

	if (!(fp->daccess & FILE_DELETE_LE)) {
		pr_err("no right to delete : 0x%x\n", fp->daccess);
		return -EACCES;
	}

	inode = file_inode(fp->filp);
	if (file_info->DeletePending) {
		if (S_ISDIR(inode->i_mode) &&
		    ksmbd_vfs_empty_dir(fp) == -ENOTEMPTY)
			return -EBUSY;
		ksmbd_set_inode_pending_delete(fp);
	} else {
		ksmbd_clear_inode_pending_delete(fp);
	}
	return 0;
}

static int set_file_position_info(struct ksmbd_file *fp,
				  struct smb2_file_pos_info *file_info)
{
	loff_t current_byte_offset;
	unsigned long sector_size;
	struct inode *inode;

	inode = file_inode(fp->filp);
	current_byte_offset = le64_to_cpu(file_info->CurrentByteOffset);
	sector_size = inode->i_sb->s_blocksize;

	if (current_byte_offset < 0 ||
	    (fp->coption == FILE_NO_INTERMEDIATE_BUFFERING_LE &&
	     current_byte_offset & (sector_size - 1))) {
		pr_err("CurrentByteOffset is not valid : %llu\n",
		       current_byte_offset);
		return -EINVAL;
	}

	fp->filp->f_pos = current_byte_offset;
	return 0;
}

static int set_file_mode_info(struct ksmbd_file *fp,
			      struct smb2_file_mode_info *file_info)
{
	__le32 mode;

	mode = file_info->Mode;

	if ((mode & ~FILE_MODE_INFO_MASK)) {
		pr_err("Mode is not valid : 0x%x\n", le32_to_cpu(mode));
		return -EINVAL;
	}

	/*
	 * TODO : need to implement consideration for
	 * FILE_SYNCHRONOUS_IO_ALERT and FILE_SYNCHRONOUS_IO_NONALERT
	 */
	ksmbd_vfs_set_fadvise(fp->filp, mode);
	fp->coption = mode;
	return 0;
}

/**
 * smb2_set_info_file() - handler for smb2 set info command
 * @work:	smb work containing set info command buffer
 * @fp:		ksmbd_file pointer
 * @req:	request buffer pointer
 * @share:	ksmbd_share_config pointer
 *
 * Return:	0 on success, otherwise error
 * TODO: need to implement an error handling for STATUS_INFO_LENGTH_MISMATCH
 */
static int smb2_set_info_file(struct ksmbd_work *work, struct ksmbd_file *fp,
			      struct smb2_set_info_req *req,
			      struct ksmbd_share_config *share)
{
	unsigned int buf_len = le32_to_cpu(req->BufferLength);

	switch (req->FileInfoClass) {
	case FILE_BASIC_INFORMATION:
	{
		if (buf_len < sizeof(struct smb2_file_basic_info))
			return -EINVAL;

		return set_file_basic_info(fp, (struct smb2_file_basic_info *)req->Buffer, share);
	}
	case FILE_ALLOCATION_INFORMATION:
	{
		if (buf_len < sizeof(struct smb2_file_alloc_info))
			return -EINVAL;

		return set_file_allocation_info(work, fp,
						(struct smb2_file_alloc_info *)req->Buffer);
	}
	case FILE_END_OF_FILE_INFORMATION:
	{
		if (buf_len < sizeof(struct smb2_file_eof_info))
			return -EINVAL;

		return set_end_of_file_info(work, fp,
					    (struct smb2_file_eof_info *)req->Buffer);
	}
	case FILE_RENAME_INFORMATION:
	{
		if (!test_tree_conn_flag(work->tcon, KSMBD_TREE_CONN_FLAG_WRITABLE)) {
			ksmbd_debug(SMB,
				    "User does not have write permission\n");
			return -EACCES;
		}

		if (buf_len < sizeof(struct smb2_file_rename_info))
			return -EINVAL;

		return set_rename_info(work, fp,
				       (struct smb2_file_rename_info *)req->Buffer,
				       buf_len);
	}
	case FILE_LINK_INFORMATION:
	{
		if (buf_len < sizeof(struct smb2_file_link_info))
			return -EINVAL;

		return smb2_create_link(work, work->tcon->share_conf,
					(struct smb2_file_link_info *)req->Buffer,
					buf_len, fp->filp,
					work->conn->local_nls);
	}
	case FILE_DISPOSITION_INFORMATION:
	{
		if (!test_tree_conn_flag(work->tcon, KSMBD_TREE_CONN_FLAG_WRITABLE)) {
			ksmbd_debug(SMB,
				    "User does not have write permission\n");
			return -EACCES;
		}

		if (buf_len < sizeof(struct smb2_file_disposition_info))
			return -EINVAL;

		return set_file_disposition_info(fp,
						 (struct smb2_file_disposition_info *)req->Buffer);
	}
	case FILE_FULL_EA_INFORMATION:
	{
		if (!(fp->daccess & FILE_WRITE_EA_LE)) {
			pr_err("Not permitted to write ext  attr: 0x%x\n",
			       fp->daccess);
			return -EACCES;
		}

		if (buf_len < sizeof(struct smb2_ea_info))
			return -EINVAL;

		return smb2_set_ea((struct smb2_ea_info *)req->Buffer,
				   buf_len, &fp->filp->f_path);
	}
	case FILE_POSITION_INFORMATION:
	{
		if (buf_len < sizeof(struct smb2_file_pos_info))
			return -EINVAL;

		return set_file_position_info(fp, (struct smb2_file_pos_info *)req->Buffer);
	}
	case FILE_MODE_INFORMATION:
	{
		if (buf_len < sizeof(struct smb2_file_mode_info))
			return -EINVAL;

		return set_file_mode_info(fp, (struct smb2_file_mode_info *)req->Buffer);
	}
	}

	pr_err("Unimplemented Fileinfoclass :%d\n", req->FileInfoClass);
	return -EOPNOTSUPP;
}

static int smb2_set_info_sec(struct ksmbd_file *fp, int addition_info,
			     char *buffer, int buf_len)
{
	struct smb_ntsd *pntsd = (struct smb_ntsd *)buffer;

	fp->saccess |= FILE_SHARE_DELETE_LE;

	return set_info_sec(fp->conn, fp->tcon, &fp->filp->f_path, pntsd,
			buf_len, false);
}

/**
 * smb2_set_info() - handler for smb2 set info command handler
 * @work:	smb work containing set info request buffer
 *
 * Return:	0 on success, otherwise error
 */
int smb2_set_info(struct ksmbd_work *work)
{
	struct smb2_set_info_req *req;
	struct smb2_set_info_rsp *rsp;
	struct ksmbd_file *fp;
	int rc = 0;
	unsigned int id = KSMBD_NO_FID, pid = KSMBD_NO_FID;

	ksmbd_debug(SMB, "Received set info request\n");

	if (work->next_smb2_rcv_hdr_off) {
		req = ksmbd_req_buf_next(work);
		rsp = ksmbd_resp_buf_next(work);
		if (!has_file_id(req->VolatileFileId)) {
			ksmbd_debug(SMB, "Compound request set FID = %llu\n",
				    work->compound_fid);
			id = work->compound_fid;
			pid = work->compound_pfid;
		}
	} else {
		req = smb2_get_msg(work->request_buf);
		rsp = smb2_get_msg(work->response_buf);
	}

	if (!has_file_id(id)) {
		id = req->VolatileFileId;
		pid = req->PersistentFileId;
	}

	fp = ksmbd_lookup_fd_slow(work, id, pid);
	if (!fp) {
		ksmbd_debug(SMB, "Invalid id for close: %u\n", id);
		rc = -ENOENT;
		goto err_out;
	}

	switch (req->InfoType) {
	case SMB2_O_INFO_FILE:
		ksmbd_debug(SMB, "GOT SMB2_O_INFO_FILE\n");
		rc = smb2_set_info_file(work, fp, req, work->tcon->share_conf);
		break;
	case SMB2_O_INFO_SECURITY:
		ksmbd_debug(SMB, "GOT SMB2_O_INFO_SECURITY\n");
		if (ksmbd_override_fsids(work)) {
			rc = -ENOMEM;
			goto err_out;
		}
		rc = smb2_set_info_sec(fp,
				       le32_to_cpu(req->AdditionalInformation),
				       req->Buffer,
				       le32_to_cpu(req->BufferLength));
		ksmbd_revert_fsids(work);
		break;
	default:
		rc = -EOPNOTSUPP;
	}

	if (rc < 0)
		goto err_out;

	rsp->StructureSize = cpu_to_le16(2);
	inc_rfc1001_len(work->response_buf, 2);
	ksmbd_fd_put(work, fp);
	return 0;

err_out:
	if (rc == -EACCES || rc == -EPERM || rc == -EXDEV)
		rsp->hdr.Status = STATUS_ACCESS_DENIED;
	else if (rc == -EINVAL)
		rsp->hdr.Status = STATUS_INVALID_PARAMETER;
	else if (rc == -ESHARE)
		rsp->hdr.Status = STATUS_SHARING_VIOLATION;
	else if (rc == -ENOENT)
		rsp->hdr.Status = STATUS_OBJECT_NAME_INVALID;
	else if (rc == -EBUSY || rc == -ENOTEMPTY)
		rsp->hdr.Status = STATUS_DIRECTORY_NOT_EMPTY;
	else if (rc == -EAGAIN)
		rsp->hdr.Status = STATUS_FILE_LOCK_CONFLICT;
	else if (rc == -EBADF || rc == -ESTALE)
		rsp->hdr.Status = STATUS_INVALID_HANDLE;
	else if (rc == -EEXIST)
		rsp->hdr.Status = STATUS_OBJECT_NAME_COLLISION;
	else if (rsp->hdr.Status == 0 || rc == -EOPNOTSUPP)
		rsp->hdr.Status = STATUS_INVALID_INFO_CLASS;
	smb2_set_err_rsp(work);
	ksmbd_fd_put(work, fp);
	ksmbd_debug(SMB, "error while processing smb2 query rc = %d\n", rc);
	return rc;
}

/**
 * smb2_read_pipe() - handler for smb2 read from IPC pipe
 * @work:	smb work containing read IPC pipe command buffer
 *
 * Return:	0 on success, otherwise error
 */
static noinline int smb2_read_pipe(struct ksmbd_work *work)
{
	int nbytes = 0, err;
	u64 id;
	struct ksmbd_rpc_command *rpc_resp;
	struct smb2_read_req *req = smb2_get_msg(work->request_buf);
	struct smb2_read_rsp *rsp = smb2_get_msg(work->response_buf);

	id = req->VolatileFileId;

	inc_rfc1001_len(work->response_buf, 16);
	rpc_resp = ksmbd_rpc_read(work->sess, id);
	if (rpc_resp) {
		if (rpc_resp->flags != KSMBD_RPC_OK) {
			err = -EINVAL;
			goto out;
		}

		work->aux_payload_buf =
			kvmalloc(rpc_resp->payload_sz, GFP_KERNEL | __GFP_ZERO);
		if (!work->aux_payload_buf) {
			err = -ENOMEM;
			goto out;
		}

		memcpy(work->aux_payload_buf, rpc_resp->payload,
		       rpc_resp->payload_sz);

		nbytes = rpc_resp->payload_sz;
		work->resp_hdr_sz = get_rfc1002_len(work->response_buf) + 4;
		work->aux_payload_sz = nbytes;
		kvfree(rpc_resp);
	}

	rsp->StructureSize = cpu_to_le16(17);
	rsp->DataOffset = 80;
	rsp->Reserved = 0;
	rsp->DataLength = cpu_to_le32(nbytes);
	rsp->DataRemaining = 0;
	rsp->Flags = 0;
	inc_rfc1001_len(work->response_buf, nbytes);
	return 0;

out:
	rsp->hdr.Status = STATUS_UNEXPECTED_IO_ERROR;
	smb2_set_err_rsp(work);
	kvfree(rpc_resp);
	return err;
}

static int smb2_set_remote_key_for_rdma(struct ksmbd_work *work,
					struct smb2_buffer_desc_v1 *desc,
					__le32 Channel,
					__le16 ChannelInfoLength)
{
	unsigned int i, ch_count;

	if (work->conn->dialect == SMB30_PROT_ID &&
	    Channel != SMB2_CHANNEL_RDMA_V1)
		return -EINVAL;

	ch_count = le16_to_cpu(ChannelInfoLength) / sizeof(*desc);
	if (ksmbd_debug_types & KSMBD_DEBUG_RDMA) {
		for (i = 0; i < ch_count; i++) {
			pr_info("RDMA r/w request %#x: token %#x, length %#x\n",
				i,
				le32_to_cpu(desc[i].token),
				le32_to_cpu(desc[i].length));
		}
	}
	if (!ch_count)
		return -EINVAL;

	work->need_invalidate_rkey =
		(Channel == SMB2_CHANNEL_RDMA_V1_INVALIDATE);
	if (Channel == SMB2_CHANNEL_RDMA_V1_INVALIDATE)
		work->remote_key = le32_to_cpu(desc->token);
	return 0;
}

static ssize_t smb2_read_rdma_channel(struct ksmbd_work *work,
				      struct smb2_read_req *req, void *data_buf,
				      size_t length)
{
	int err;

	err = ksmbd_conn_rdma_write(work->conn, data_buf, length,
				    (struct smb2_buffer_desc_v1 *)
				    ((char *)req + le16_to_cpu(req->ReadChannelInfoOffset)),
				    le16_to_cpu(req->ReadChannelInfoLength));
	if (err)
		return err;

	return length;
}

/**
 * smb2_read() - handler for smb2 read from file
 * @work:	smb work containing read command buffer
 *
 * Return:	0 on success, otherwise error
 */
int smb2_read(struct ksmbd_work *work)
{
	struct ksmbd_conn *conn = work->conn;
	struct smb2_read_req *req;
	struct smb2_read_rsp *rsp;
	struct ksmbd_file *fp = NULL;
	loff_t offset;
	size_t length, mincount;
	ssize_t nbytes = 0, remain_bytes = 0;
	int err = 0;
	bool is_rdma_channel = false;
	unsigned int max_read_size = conn->vals->max_read_size;

	WORK_BUFFERS(work, req, rsp);

	if (test_share_config_flag(work->tcon->share_conf,
				   KSMBD_SHARE_FLAG_PIPE)) {
		ksmbd_debug(SMB, "IPC pipe read request\n");
		return smb2_read_pipe(work);
	}

	if (req->Channel == SMB2_CHANNEL_RDMA_V1_INVALIDATE ||
	    req->Channel == SMB2_CHANNEL_RDMA_V1) {
		is_rdma_channel = true;
		max_read_size = get_smbd_max_read_write_size();
	}

	if (is_rdma_channel == true) {
		unsigned int ch_offset = le16_to_cpu(req->ReadChannelInfoOffset);

		if (ch_offset < offsetof(struct smb2_read_req, Buffer)) {
			err = -EINVAL;
			goto out;
		}
		err = smb2_set_remote_key_for_rdma(work,
						   (struct smb2_buffer_desc_v1 *)
						   ((char *)req + ch_offset),
						   req->Channel,
						   req->ReadChannelInfoLength);
		if (err)
			goto out;
	}

	fp = ksmbd_lookup_fd_slow(work, req->VolatileFileId, req->PersistentFileId);
	if (!fp) {
		err = -ENOENT;
		goto out;
	}

	if (!(fp->daccess & (FILE_READ_DATA_LE | FILE_READ_ATTRIBUTES_LE))) {
		pr_err("Not permitted to read : 0x%x\n", fp->daccess);
		err = -EACCES;
		goto out;
	}

	offset = le64_to_cpu(req->Offset);
	length = le32_to_cpu(req->Length);
	mincount = le32_to_cpu(req->MinimumCount);

	if (length > max_read_size) {
		ksmbd_debug(SMB, "limiting read size to max size(%u)\n",
			    max_read_size);
		err = -EINVAL;
		goto out;
	}

	ksmbd_debug(SMB, "filename %pd, offset %lld, len %zu\n",
		    fp->filp->f_path.dentry, offset, length);

	work->aux_payload_buf = kvmalloc(length, GFP_KERNEL | __GFP_ZERO);
	if (!work->aux_payload_buf) {
		err = -ENOMEM;
		goto out;
	}

	nbytes = ksmbd_vfs_read(work, fp, length, &offset);
	if (nbytes < 0) {
		err = nbytes;
		goto out;
	}

	if ((nbytes == 0 && length != 0) || nbytes < mincount) {
		kvfree(work->aux_payload_buf);
		work->aux_payload_buf = NULL;
		rsp->hdr.Status = STATUS_END_OF_FILE;
		smb2_set_err_rsp(work);
		ksmbd_fd_put(work, fp);
		return 0;
	}

	ksmbd_debug(SMB, "nbytes %zu, offset %lld mincount %zu\n",
		    nbytes, offset, mincount);

	if (is_rdma_channel == true) {
		/* write data to the client using rdma channel */
		remain_bytes = smb2_read_rdma_channel(work, req,
						      work->aux_payload_buf,
						      nbytes);
		kvfree(work->aux_payload_buf);
		work->aux_payload_buf = NULL;

		nbytes = 0;
		if (remain_bytes < 0) {
			err = (int)remain_bytes;
			goto out;
		}
	}

	rsp->StructureSize = cpu_to_le16(17);
	rsp->DataOffset = 80;
	rsp->Reserved = 0;
	rsp->DataLength = cpu_to_le32(nbytes);
	rsp->DataRemaining = cpu_to_le32(remain_bytes);
	rsp->Flags = 0;
	inc_rfc1001_len(work->response_buf, 16);
	work->resp_hdr_sz = get_rfc1002_len(work->response_buf) + 4;
	work->aux_payload_sz = nbytes;
	inc_rfc1001_len(work->response_buf, nbytes);
	ksmbd_fd_put(work, fp);
	return 0;

out:
	if (err) {
		if (err == -EISDIR)
			rsp->hdr.Status = STATUS_INVALID_DEVICE_REQUEST;
		else if (err == -EAGAIN)
			rsp->hdr.Status = STATUS_FILE_LOCK_CONFLICT;
		else if (err == -ENOENT)
			rsp->hdr.Status = STATUS_FILE_CLOSED;
		else if (err == -EACCES)
			rsp->hdr.Status = STATUS_ACCESS_DENIED;
		else if (err == -ESHARE)
			rsp->hdr.Status = STATUS_SHARING_VIOLATION;
		else if (err == -EINVAL)
			rsp->hdr.Status = STATUS_INVALID_PARAMETER;
		else
			rsp->hdr.Status = STATUS_INVALID_HANDLE;

		smb2_set_err_rsp(work);
	}
	ksmbd_fd_put(work, fp);
	return err;
}

/**
 * smb2_write_pipe() - handler for smb2 write on IPC pipe
 * @work:	smb work containing write IPC pipe command buffer
 *
 * Return:	0 on success, otherwise error
 */
static noinline int smb2_write_pipe(struct ksmbd_work *work)
{
	struct smb2_write_req *req = smb2_get_msg(work->request_buf);
	struct smb2_write_rsp *rsp = smb2_get_msg(work->response_buf);
	struct ksmbd_rpc_command *rpc_resp;
	u64 id = 0;
	int err = 0, ret = 0;
	char *data_buf;
	size_t length;

	length = le32_to_cpu(req->Length);
	id = req->VolatileFileId;

	if ((u64)le16_to_cpu(req->DataOffset) + length >
	    get_rfc1002_len(work->request_buf)) {
		pr_err("invalid write data offset %u, smb_len %u\n",
		       le16_to_cpu(req->DataOffset),
		       get_rfc1002_len(work->request_buf));
		err = -EINVAL;
		goto out;
	}

	data_buf = (char *)(((char *)&req->hdr.ProtocolId) +
			   le16_to_cpu(req->DataOffset));

	rpc_resp = ksmbd_rpc_write(work->sess, id, data_buf, length);
	if (rpc_resp) {
		if (rpc_resp->flags == KSMBD_RPC_ENOTIMPLEMENTED) {
			rsp->hdr.Status = STATUS_NOT_SUPPORTED;
			kvfree(rpc_resp);
			smb2_set_err_rsp(work);
			return -EOPNOTSUPP;
		}
		if (rpc_resp->flags != KSMBD_RPC_OK) {
			rsp->hdr.Status = STATUS_INVALID_HANDLE;
			smb2_set_err_rsp(work);
			kvfree(rpc_resp);
			return ret;
		}
		kvfree(rpc_resp);
	}

	rsp->StructureSize = cpu_to_le16(17);
	rsp->DataOffset = 0;
	rsp->Reserved = 0;
	rsp->DataLength = cpu_to_le32(length);
	rsp->DataRemaining = 0;
	rsp->Reserved2 = 0;
	inc_rfc1001_len(work->response_buf, 16);
	return 0;
out:
	if (err) {
		rsp->hdr.Status = STATUS_INVALID_HANDLE;
		smb2_set_err_rsp(work);
	}

	return err;
}

static ssize_t smb2_write_rdma_channel(struct ksmbd_work *work,
				       struct smb2_write_req *req,
				       struct ksmbd_file *fp,
				       loff_t offset, size_t length, bool sync)
{
	char *data_buf;
	int ret;
	ssize_t nbytes;

	data_buf = kvmalloc(length, GFP_KERNEL | __GFP_ZERO);
	if (!data_buf)
		return -ENOMEM;

	ret = ksmbd_conn_rdma_read(work->conn, data_buf, length,
				   (struct smb2_buffer_desc_v1 *)
				   ((char *)req + le16_to_cpu(req->WriteChannelInfoOffset)),
				   le16_to_cpu(req->WriteChannelInfoLength));
	if (ret < 0) {
		kvfree(data_buf);
		return ret;
	}

	ret = ksmbd_vfs_write(work, fp, data_buf, length, &offset, sync, &nbytes);
	kvfree(data_buf);
	if (ret < 0)
		return ret;

	return nbytes;
}

/**
 * smb2_write() - handler for smb2 write from file
 * @work:	smb work containing write command buffer
 *
 * Return:	0 on success, otherwise error
 */
int smb2_write(struct ksmbd_work *work)
{
	struct smb2_write_req *req;
	struct smb2_write_rsp *rsp;
	struct ksmbd_file *fp = NULL;
	loff_t offset;
	size_t length;
	ssize_t nbytes;
	char *data_buf;
	bool writethrough = false, is_rdma_channel = false;
	int err = 0;
	unsigned int max_write_size = work->conn->vals->max_write_size;

	WORK_BUFFERS(work, req, rsp);

	if (test_share_config_flag(work->tcon->share_conf, KSMBD_SHARE_FLAG_PIPE)) {
		ksmbd_debug(SMB, "IPC pipe write request\n");
		return smb2_write_pipe(work);
	}

	offset = le64_to_cpu(req->Offset);
	length = le32_to_cpu(req->Length);

	if (req->Channel == SMB2_CHANNEL_RDMA_V1 ||
	    req->Channel == SMB2_CHANNEL_RDMA_V1_INVALIDATE) {
		is_rdma_channel = true;
		max_write_size = get_smbd_max_read_write_size();
		length = le32_to_cpu(req->RemainingBytes);
	}

	if (is_rdma_channel == true) {
		unsigned int ch_offset = le16_to_cpu(req->WriteChannelInfoOffset);

		if (req->Length != 0 || req->DataOffset != 0 ||
		    ch_offset < offsetof(struct smb2_write_req, Buffer)) {
			err = -EINVAL;
			goto out;
		}
		err = smb2_set_remote_key_for_rdma(work,
						   (struct smb2_buffer_desc_v1 *)
						   ((char *)req + ch_offset),
						   req->Channel,
						   req->WriteChannelInfoLength);
		if (err)
			goto out;
	}

	if (!test_tree_conn_flag(work->tcon, KSMBD_TREE_CONN_FLAG_WRITABLE)) {
		ksmbd_debug(SMB, "User does not have write permission\n");
		err = -EACCES;
		goto out;
	}

	fp = ksmbd_lookup_fd_slow(work, req->VolatileFileId, req->PersistentFileId);
	if (!fp) {
		err = -ENOENT;
		goto out;
	}

	if (!(fp->daccess & (FILE_WRITE_DATA_LE | FILE_READ_ATTRIBUTES_LE))) {
		pr_err("Not permitted to write : 0x%x\n", fp->daccess);
		err = -EACCES;
		goto out;
	}

	if (length > max_write_size) {
		ksmbd_debug(SMB, "limiting write size to max size(%u)\n",
			    max_write_size);
		err = -EINVAL;
		goto out;
	}

	ksmbd_debug(SMB, "flags %u\n", le32_to_cpu(req->Flags));
	if (le32_to_cpu(req->Flags) & SMB2_WRITEFLAG_WRITE_THROUGH)
		writethrough = true;

	if (is_rdma_channel == false) {
		if (le16_to_cpu(req->DataOffset) <
		    offsetof(struct smb2_write_req, Buffer)) {
			err = -EINVAL;
			goto out;
		}

		data_buf = (char *)(((char *)&req->hdr.ProtocolId) +
				    le16_to_cpu(req->DataOffset));

		ksmbd_debug(SMB, "filename %pd, offset %lld, len %zu\n",
			    fp->filp->f_path.dentry, offset, length);
		err = ksmbd_vfs_write(work, fp, data_buf, length, &offset,
				      writethrough, &nbytes);
		if (err < 0)
			goto out;
	} else {
		/* read data from the client using rdma channel, and
		 * write the data.
		 */
		nbytes = smb2_write_rdma_channel(work, req, fp, offset, length,
						 writethrough);
		if (nbytes < 0) {
			err = (int)nbytes;
			goto out;
		}
	}

	rsp->StructureSize = cpu_to_le16(17);
	rsp->DataOffset = 0;
	rsp->Reserved = 0;
	rsp->DataLength = cpu_to_le32(nbytes);
	rsp->DataRemaining = 0;
	rsp->Reserved2 = 0;
	inc_rfc1001_len(work->response_buf, 16);
	ksmbd_fd_put(work, fp);
	return 0;

out:
	if (err == -EAGAIN)
		rsp->hdr.Status = STATUS_FILE_LOCK_CONFLICT;
	else if (err == -ENOSPC || err == -EFBIG)
		rsp->hdr.Status = STATUS_DISK_FULL;
	else if (err == -ENOENT)
		rsp->hdr.Status = STATUS_FILE_CLOSED;
	else if (err == -EACCES)
		rsp->hdr.Status = STATUS_ACCESS_DENIED;
	else if (err == -ESHARE)
		rsp->hdr.Status = STATUS_SHARING_VIOLATION;
	else if (err == -EINVAL)
		rsp->hdr.Status = STATUS_INVALID_PARAMETER;
	else
		rsp->hdr.Status = STATUS_INVALID_HANDLE;

	smb2_set_err_rsp(work);
	ksmbd_fd_put(work, fp);
	return err;
}

/**
 * smb2_flush() - handler for smb2 flush file - fsync
 * @work:	smb work containing flush command buffer
 *
 * Return:	0 on success, otherwise error
 */
int smb2_flush(struct ksmbd_work *work)
{
	struct smb2_flush_req *req;
	struct smb2_flush_rsp *rsp;
	int err;

	WORK_BUFFERS(work, req, rsp);

	ksmbd_debug(SMB, "SMB2_FLUSH called for fid %llu\n", req->VolatileFileId);

	err = ksmbd_vfs_fsync(work, req->VolatileFileId, req->PersistentFileId);
	if (err)
		goto out;

	rsp->StructureSize = cpu_to_le16(4);
	rsp->Reserved = 0;
	inc_rfc1001_len(work->response_buf, 4);
	return 0;

out:
	if (err) {
		rsp->hdr.Status = STATUS_INVALID_HANDLE;
		smb2_set_err_rsp(work);
	}

	return err;
}

/**
 * smb2_cancel() - handler for smb2 cancel command
 * @work:	smb work containing cancel command buffer
 *
 * Return:	0 on success, otherwise error
 */
int smb2_cancel(struct ksmbd_work *work)
{
	struct ksmbd_conn *conn = work->conn;
	struct smb2_hdr *hdr = smb2_get_msg(work->request_buf);
	struct smb2_hdr *chdr;
	struct ksmbd_work *cancel_work = NULL, *iter;
	struct list_head *command_list;

	ksmbd_debug(SMB, "smb2 cancel called on mid %llu, async flags 0x%x\n",
		    hdr->MessageId, hdr->Flags);

	if (hdr->Flags & SMB2_FLAGS_ASYNC_COMMAND) {
		command_list = &conn->async_requests;

		spin_lock(&conn->request_lock);
		list_for_each_entry(iter, command_list,
				    async_request_entry) {
			chdr = smb2_get_msg(iter->request_buf);

			if (iter->async_id !=
			    le64_to_cpu(hdr->Id.AsyncId))
				continue;

			ksmbd_debug(SMB,
				    "smb2 with AsyncId %llu cancelled command = 0x%x\n",
				    le64_to_cpu(hdr->Id.AsyncId),
				    le16_to_cpu(chdr->Command));
			cancel_work = iter;
			break;
		}
		spin_unlock(&conn->request_lock);
	} else {
		command_list = &conn->requests;

		spin_lock(&conn->request_lock);
		list_for_each_entry(iter, command_list, request_entry) {
			chdr = smb2_get_msg(iter->request_buf);

			if (chdr->MessageId != hdr->MessageId ||
			    iter == work)
				continue;

			ksmbd_debug(SMB,
				    "smb2 with mid %llu cancelled command = 0x%x\n",
				    le64_to_cpu(hdr->MessageId),
				    le16_to_cpu(chdr->Command));
			cancel_work = iter;
			break;
		}
		spin_unlock(&conn->request_lock);
	}

	if (cancel_work) {
		cancel_work->state = KSMBD_WORK_CANCELLED;
		if (cancel_work->cancel_fn)
			cancel_work->cancel_fn(cancel_work->cancel_argv);
	}

	/* For SMB2_CANCEL command itself send no response*/
	work->send_no_response = 1;
	return 0;
}

struct file_lock *smb_flock_init(struct file *f)
{
	struct file_lock *fl;

	fl = locks_alloc_lock();
	if (!fl)
		goto out;

	locks_init_lock(fl);

	fl->fl_owner = f;
	fl->fl_pid = current->tgid;
	fl->fl_file = f;
	fl->fl_flags = FL_POSIX;
	fl->fl_ops = NULL;
	fl->fl_lmops = NULL;

out:
	return fl;
}

static int smb2_set_flock_flags(struct file_lock *flock, int flags)
{
	int cmd = -EINVAL;

	/* Checking for wrong flag combination during lock request*/
	switch (flags) {
	case SMB2_LOCKFLAG_SHARED:
		ksmbd_debug(SMB, "received shared request\n");
		cmd = F_SETLKW;
		flock->fl_type = F_RDLCK;
		flock->fl_flags |= FL_SLEEP;
		break;
	case SMB2_LOCKFLAG_EXCLUSIVE:
		ksmbd_debug(SMB, "received exclusive request\n");
		cmd = F_SETLKW;
		flock->fl_type = F_WRLCK;
		flock->fl_flags |= FL_SLEEP;
		break;
	case SMB2_LOCKFLAG_SHARED | SMB2_LOCKFLAG_FAIL_IMMEDIATELY:
		ksmbd_debug(SMB,
			    "received shared & fail immediately request\n");
		cmd = F_SETLK;
		flock->fl_type = F_RDLCK;
		break;
	case SMB2_LOCKFLAG_EXCLUSIVE | SMB2_LOCKFLAG_FAIL_IMMEDIATELY:
		ksmbd_debug(SMB,
			    "received exclusive & fail immediately request\n");
		cmd = F_SETLK;
		flock->fl_type = F_WRLCK;
		break;
	case SMB2_LOCKFLAG_UNLOCK:
		ksmbd_debug(SMB, "received unlock request\n");
		flock->fl_type = F_UNLCK;
		cmd = 0;
		break;
	}

	return cmd;
}

static struct ksmbd_lock *smb2_lock_init(struct file_lock *flock,
					 unsigned int cmd, int flags,
					 struct list_head *lock_list)
{
	struct ksmbd_lock *lock;

	lock = kzalloc(sizeof(struct ksmbd_lock), GFP_KERNEL);
	if (!lock)
		return NULL;

	lock->cmd = cmd;
	lock->fl = flock;
	lock->start = flock->fl_start;
	lock->end = flock->fl_end;
	lock->flags = flags;
	if (lock->start == lock->end)
		lock->zero_len = 1;
	INIT_LIST_HEAD(&lock->clist);
	INIT_LIST_HEAD(&lock->flist);
	INIT_LIST_HEAD(&lock->llist);
	list_add_tail(&lock->llist, lock_list);

	return lock;
}

static void smb2_remove_blocked_lock(void **argv)
{
	struct file_lock *flock = (struct file_lock *)argv[0];

	ksmbd_vfs_posix_lock_unblock(flock);
	wake_up(&flock->fl_wait);
}

static inline bool lock_defer_pending(struct file_lock *fl)
{
	/* check pending lock waiters */
	return waitqueue_active(&fl->fl_wait);
}

/**
 * smb2_lock() - handler for smb2 file lock command
 * @work:	smb work containing lock command buffer
 *
 * Return:	0 on success, otherwise error
 */
int smb2_lock(struct ksmbd_work *work)
{
	struct smb2_lock_req *req = smb2_get_msg(work->request_buf);
	struct smb2_lock_rsp *rsp = smb2_get_msg(work->response_buf);
	struct smb2_lock_element *lock_ele;
	struct ksmbd_file *fp = NULL;
	struct file_lock *flock = NULL;
	struct file *filp = NULL;
	int lock_count;
	int flags = 0;
	int cmd = 0;
	int err = -EIO, i, rc = 0;
	u64 lock_start, lock_length;
	struct ksmbd_lock *smb_lock = NULL, *cmp_lock, *tmp, *tmp2;
	struct ksmbd_conn *conn;
	int nolock = 0;
	LIST_HEAD(lock_list);
	LIST_HEAD(rollback_list);
	int prior_lock = 0;

	ksmbd_debug(SMB, "Received lock request\n");
	fp = ksmbd_lookup_fd_slow(work, req->VolatileFileId, req->PersistentFileId);
	if (!fp) {
		ksmbd_debug(SMB, "Invalid file id for lock : %llu\n", req->VolatileFileId);
		err = -ENOENT;
		goto out2;
	}

	filp = fp->filp;
	lock_count = le16_to_cpu(req->LockCount);
	lock_ele = req->locks;

	ksmbd_debug(SMB, "lock count is %d\n", lock_count);
	if (!lock_count) {
		err = -EINVAL;
		goto out2;
	}

	for (i = 0; i < lock_count; i++) {
		flags = le32_to_cpu(lock_ele[i].Flags);

		flock = smb_flock_init(filp);
		if (!flock)
			goto out;

		cmd = smb2_set_flock_flags(flock, flags);

		lock_start = le64_to_cpu(lock_ele[i].Offset);
		lock_length = le64_to_cpu(lock_ele[i].Length);
		if (lock_start > U64_MAX - lock_length) {
			pr_err("Invalid lock range requested\n");
			rsp->hdr.Status = STATUS_INVALID_LOCK_RANGE;
			goto out;
		}

		if (lock_start > OFFSET_MAX)
			flock->fl_start = OFFSET_MAX;
		else
			flock->fl_start = lock_start;

		lock_length = le64_to_cpu(lock_ele[i].Length);
		if (lock_length > OFFSET_MAX - flock->fl_start)
			lock_length = OFFSET_MAX - flock->fl_start;

		flock->fl_end = flock->fl_start + lock_length;

		if (flock->fl_end < flock->fl_start) {
			ksmbd_debug(SMB,
				    "the end offset(%llx) is smaller than the start offset(%llx)\n",
				    flock->fl_end, flock->fl_start);
			rsp->hdr.Status = STATUS_INVALID_LOCK_RANGE;
			goto out;
		}

		/* Check conflict locks in one request */
		list_for_each_entry(cmp_lock, &lock_list, llist) {
			if (cmp_lock->fl->fl_start <= flock->fl_start &&
			    cmp_lock->fl->fl_end >= flock->fl_end) {
				if (cmp_lock->fl->fl_type != F_UNLCK &&
				    flock->fl_type != F_UNLCK) {
					pr_err("conflict two locks in one request\n");
					err = -EINVAL;
					goto out;
				}
			}
		}

		smb_lock = smb2_lock_init(flock, cmd, flags, &lock_list);
		if (!smb_lock) {
			err = -EINVAL;
			goto out;
		}
	}

	list_for_each_entry_safe(smb_lock, tmp, &lock_list, llist) {
		if (smb_lock->cmd < 0) {
			err = -EINVAL;
			goto out;
		}

		if (!(smb_lock->flags & SMB2_LOCKFLAG_MASK)) {
			err = -EINVAL;
			goto out;
		}

		if ((prior_lock & (SMB2_LOCKFLAG_EXCLUSIVE | SMB2_LOCKFLAG_SHARED) &&
		     smb_lock->flags & SMB2_LOCKFLAG_UNLOCK) ||
		    (prior_lock == SMB2_LOCKFLAG_UNLOCK &&
		     !(smb_lock->flags & SMB2_LOCKFLAG_UNLOCK))) {
			err = -EINVAL;
			goto out;
		}

		prior_lock = smb_lock->flags;

		if (!(smb_lock->flags & SMB2_LOCKFLAG_UNLOCK) &&
		    !(smb_lock->flags & SMB2_LOCKFLAG_FAIL_IMMEDIATELY))
			goto no_check_cl;

		nolock = 1;
		/* check locks in connection list */
		read_lock(&conn_list_lock);
		list_for_each_entry(conn, &conn_list, conns_list) {
			spin_lock(&conn->llist_lock);
			list_for_each_entry_safe(cmp_lock, tmp2, &conn->lock_list, clist) {
				if (file_inode(cmp_lock->fl->fl_file) !=
				    file_inode(smb_lock->fl->fl_file))
					continue;

				if (smb_lock->fl->fl_type == F_UNLCK) {
					if (cmp_lock->fl->fl_file == smb_lock->fl->fl_file &&
					    cmp_lock->start == smb_lock->start &&
					    cmp_lock->end == smb_lock->end &&
					    !lock_defer_pending(cmp_lock->fl)) {
						nolock = 0;
						list_del(&cmp_lock->flist);
						list_del(&cmp_lock->clist);
						spin_unlock(&conn->llist_lock);
						read_unlock(&conn_list_lock);

						locks_free_lock(cmp_lock->fl);
						kfree(cmp_lock);
						goto out_check_cl;
					}
					continue;
				}

				if (cmp_lock->fl->fl_file == smb_lock->fl->fl_file) {
					if (smb_lock->flags & SMB2_LOCKFLAG_SHARED)
						continue;
				} else {
					if (cmp_lock->flags & SMB2_LOCKFLAG_SHARED)
						continue;
				}

				/* check zero byte lock range */
				if (cmp_lock->zero_len && !smb_lock->zero_len &&
				    cmp_lock->start > smb_lock->start &&
				    cmp_lock->start < smb_lock->end) {
					spin_unlock(&conn->llist_lock);
					read_unlock(&conn_list_lock);
					pr_err("previous lock conflict with zero byte lock range\n");
					goto out;
				}

				if (smb_lock->zero_len && !cmp_lock->zero_len &&
				    smb_lock->start > cmp_lock->start &&
				    smb_lock->start < cmp_lock->end) {
					spin_unlock(&conn->llist_lock);
					read_unlock(&conn_list_lock);
					pr_err("current lock conflict with zero byte lock range\n");
					goto out;
				}

				if (((cmp_lock->start <= smb_lock->start &&
				      cmp_lock->end > smb_lock->start) ||
				     (cmp_lock->start < smb_lock->end &&
				      cmp_lock->end >= smb_lock->end)) &&
				    !cmp_lock->zero_len && !smb_lock->zero_len) {
					spin_unlock(&conn->llist_lock);
					read_unlock(&conn_list_lock);
					pr_err("Not allow lock operation on exclusive lock range\n");
					goto out;
				}
			}
			spin_unlock(&conn->llist_lock);
		}
		read_unlock(&conn_list_lock);
out_check_cl:
		if (smb_lock->fl->fl_type == F_UNLCK && nolock) {
			pr_err("Try to unlock nolocked range\n");
			rsp->hdr.Status = STATUS_RANGE_NOT_LOCKED;
			goto out;
		}

no_check_cl:
		if (smb_lock->zero_len) {
			err = 0;
			goto skip;
		}

		flock = smb_lock->fl;
		list_del(&smb_lock->llist);
retry:
		rc = vfs_lock_file(filp, smb_lock->cmd, flock, NULL);
skip:
		if (flags & SMB2_LOCKFLAG_UNLOCK) {
			if (!rc) {
				ksmbd_debug(SMB, "File unlocked\n");
			} else if (rc == -ENOENT) {
				rsp->hdr.Status = STATUS_NOT_LOCKED;
				goto out;
			}
			locks_free_lock(flock);
			kfree(smb_lock);
		} else {
			if (rc == FILE_LOCK_DEFERRED) {
				void **argv;

				ksmbd_debug(SMB,
					    "would have to wait for getting lock\n");
				spin_lock(&work->conn->llist_lock);
				list_add_tail(&smb_lock->clist,
					      &work->conn->lock_list);
				spin_unlock(&work->conn->llist_lock);
				list_add(&smb_lock->llist, &rollback_list);

				argv = kmalloc(sizeof(void *), GFP_KERNEL);
				if (!argv) {
					err = -ENOMEM;
					goto out;
				}
				argv[0] = flock;

				rc = setup_async_work(work,
						      smb2_remove_blocked_lock,
						      argv);
				if (rc) {
					err = -ENOMEM;
					goto out;
				}
				spin_lock(&fp->f_lock);
				list_add(&work->fp_entry, &fp->blocked_works);
				spin_unlock(&fp->f_lock);

				smb2_send_interim_resp(work, STATUS_PENDING);

				ksmbd_vfs_posix_lock_wait(flock);

				if (work->state != KSMBD_WORK_ACTIVE) {
					list_del(&smb_lock->llist);
					spin_lock(&work->conn->llist_lock);
					list_del(&smb_lock->clist);
					spin_unlock(&work->conn->llist_lock);
					locks_free_lock(flock);

					if (work->state == KSMBD_WORK_CANCELLED) {
						spin_lock(&fp->f_lock);
						list_del(&work->fp_entry);
						spin_unlock(&fp->f_lock);
						rsp->hdr.Status =
							STATUS_CANCELLED;
						kfree(smb_lock);
						smb2_send_interim_resp(work,
								       STATUS_CANCELLED);
						work->send_no_response = 1;
						goto out;
					}
					init_smb2_rsp_hdr(work);
					smb2_set_err_rsp(work);
					rsp->hdr.Status =
						STATUS_RANGE_NOT_LOCKED;
					kfree(smb_lock);
					goto out2;
				}

				list_del(&smb_lock->llist);
				spin_lock(&work->conn->llist_lock);
				list_del(&smb_lock->clist);
				spin_unlock(&work->conn->llist_lock);

				spin_lock(&fp->f_lock);
				list_del(&work->fp_entry);
				spin_unlock(&fp->f_lock);
				goto retry;
			} else if (!rc) {
				spin_lock(&work->conn->llist_lock);
				list_add_tail(&smb_lock->clist,
					      &work->conn->lock_list);
				list_add_tail(&smb_lock->flist,
					      &fp->lock_list);
				spin_unlock(&work->conn->llist_lock);
				list_add(&smb_lock->llist, &rollback_list);
				ksmbd_debug(SMB, "successful in taking lock\n");
			} else {
				goto out;
			}
		}
	}

	if (atomic_read(&fp->f_ci->op_count) > 1)
		smb_break_all_oplock(work, fp);

	rsp->StructureSize = cpu_to_le16(4);
	ksmbd_debug(SMB, "successful in taking lock\n");
	rsp->hdr.Status = STATUS_SUCCESS;
	rsp->Reserved = 0;
	inc_rfc1001_len(work->response_buf, 4);
	ksmbd_fd_put(work, fp);
	return 0;

out:
	list_for_each_entry_safe(smb_lock, tmp, &lock_list, llist) {
		locks_free_lock(smb_lock->fl);
		list_del(&smb_lock->llist);
		kfree(smb_lock);
	}

	list_for_each_entry_safe(smb_lock, tmp, &rollback_list, llist) {
		struct file_lock *rlock = NULL;

		rlock = smb_flock_init(filp);
		rlock->fl_type = F_UNLCK;
		rlock->fl_start = smb_lock->start;
		rlock->fl_end = smb_lock->end;

		rc = vfs_lock_file(filp, 0, rlock, NULL);
		if (rc)
			pr_err("rollback unlock fail : %d\n", rc);

		list_del(&smb_lock->llist);
		spin_lock(&work->conn->llist_lock);
		if (!list_empty(&smb_lock->flist))
			list_del(&smb_lock->flist);
		list_del(&smb_lock->clist);
		spin_unlock(&work->conn->llist_lock);

		locks_free_lock(smb_lock->fl);
		locks_free_lock(rlock);
		kfree(smb_lock);
	}
out2:
	ksmbd_debug(SMB, "failed in taking lock(flags : %x), err : %d\n", flags, err);

	if (!rsp->hdr.Status) {
		if (err == -EINVAL)
			rsp->hdr.Status = STATUS_INVALID_PARAMETER;
		else if (err == -ENOMEM)
			rsp->hdr.Status = STATUS_INSUFFICIENT_RESOURCES;
		else if (err == -ENOENT)
			rsp->hdr.Status = STATUS_FILE_CLOSED;
		else
			rsp->hdr.Status = STATUS_LOCK_NOT_GRANTED;
	}

	smb2_set_err_rsp(work);
	ksmbd_fd_put(work, fp);
	return err;
}

static int fsctl_copychunk(struct ksmbd_work *work,
			   struct copychunk_ioctl_req *ci_req,
			   unsigned int cnt_code,
			   unsigned int input_count,
			   unsigned long long volatile_id,
			   unsigned long long persistent_id,
			   struct smb2_ioctl_rsp *rsp)
{
	struct copychunk_ioctl_rsp *ci_rsp;
	struct ksmbd_file *src_fp = NULL, *dst_fp = NULL;
	struct srv_copychunk *chunks;
	unsigned int i, chunk_count, chunk_count_written = 0;
	unsigned int chunk_size_written = 0;
	loff_t total_size_written = 0;
	int ret = 0;

	ci_rsp = (struct copychunk_ioctl_rsp *)&rsp->Buffer[0];

	rsp->VolatileFileId = volatile_id;
	rsp->PersistentFileId = persistent_id;
	ci_rsp->ChunksWritten =
		cpu_to_le32(ksmbd_server_side_copy_max_chunk_count());
	ci_rsp->ChunkBytesWritten =
		cpu_to_le32(ksmbd_server_side_copy_max_chunk_size());
	ci_rsp->TotalBytesWritten =
		cpu_to_le32(ksmbd_server_side_copy_max_total_size());

	chunks = (struct srv_copychunk *)&ci_req->Chunks[0];
	chunk_count = le32_to_cpu(ci_req->ChunkCount);
	if (chunk_count == 0)
		goto out;
	total_size_written = 0;

	/* verify the SRV_COPYCHUNK_COPY packet */
	if (chunk_count > ksmbd_server_side_copy_max_chunk_count() ||
	    input_count < offsetof(struct copychunk_ioctl_req, Chunks) +
	     chunk_count * sizeof(struct srv_copychunk)) {
		rsp->hdr.Status = STATUS_INVALID_PARAMETER;
		return -EINVAL;
	}

	for (i = 0; i < chunk_count; i++) {
		if (le32_to_cpu(chunks[i].Length) == 0 ||
		    le32_to_cpu(chunks[i].Length) > ksmbd_server_side_copy_max_chunk_size())
			break;
		total_size_written += le32_to_cpu(chunks[i].Length);
	}

	if (i < chunk_count ||
	    total_size_written > ksmbd_server_side_copy_max_total_size()) {
		rsp->hdr.Status = STATUS_INVALID_PARAMETER;
		return -EINVAL;
	}

	src_fp = ksmbd_lookup_foreign_fd(work,
					 le64_to_cpu(ci_req->ResumeKey[0]));
	dst_fp = ksmbd_lookup_fd_slow(work, volatile_id, persistent_id);
	ret = -EINVAL;
	if (!src_fp ||
	    src_fp->persistent_id != le64_to_cpu(ci_req->ResumeKey[1])) {
		rsp->hdr.Status = STATUS_OBJECT_NAME_NOT_FOUND;
		goto out;
	}

	if (!dst_fp) {
		rsp->hdr.Status = STATUS_FILE_CLOSED;
		goto out;
	}

	/*
	 * FILE_READ_DATA should only be included in
	 * the FSCTL_COPYCHUNK case
	 */
	if (cnt_code == FSCTL_COPYCHUNK &&
	    !(dst_fp->daccess & (FILE_READ_DATA_LE | FILE_GENERIC_READ_LE))) {
		rsp->hdr.Status = STATUS_ACCESS_DENIED;
		goto out;
	}

	ret = ksmbd_vfs_copy_file_ranges(work, src_fp, dst_fp,
					 chunks, chunk_count,
					 &chunk_count_written,
					 &chunk_size_written,
					 &total_size_written);
	if (ret < 0) {
		if (ret == -EACCES)
			rsp->hdr.Status = STATUS_ACCESS_DENIED;
		if (ret == -EAGAIN)
			rsp->hdr.Status = STATUS_FILE_LOCK_CONFLICT;
		else if (ret == -EBADF)
			rsp->hdr.Status = STATUS_INVALID_HANDLE;
		else if (ret == -EFBIG || ret == -ENOSPC)
			rsp->hdr.Status = STATUS_DISK_FULL;
		else if (ret == -EINVAL)
			rsp->hdr.Status = STATUS_INVALID_PARAMETER;
		else if (ret == -EISDIR)
			rsp->hdr.Status = STATUS_FILE_IS_A_DIRECTORY;
		else if (ret == -E2BIG)
			rsp->hdr.Status = STATUS_INVALID_VIEW_SIZE;
		else
			rsp->hdr.Status = STATUS_UNEXPECTED_IO_ERROR;
	}

	ci_rsp->ChunksWritten = cpu_to_le32(chunk_count_written);
	ci_rsp->ChunkBytesWritten = cpu_to_le32(chunk_size_written);
	ci_rsp->TotalBytesWritten = cpu_to_le32(total_size_written);
out:
	ksmbd_fd_put(work, src_fp);
	ksmbd_fd_put(work, dst_fp);
	return ret;
}

static __be32 idev_ipv4_address(struct in_device *idev)
{
	__be32 addr = 0;

	struct in_ifaddr *ifa;

	rcu_read_lock();
	in_dev_for_each_ifa_rcu(ifa, idev) {
		if (ifa->ifa_flags & IFA_F_SECONDARY)
			continue;

		addr = ifa->ifa_address;
		break;
	}
	rcu_read_unlock();
	return addr;
}

static int fsctl_query_iface_info_ioctl(struct ksmbd_conn *conn,
					struct smb2_ioctl_rsp *rsp,
					unsigned int out_buf_len)
{
	struct network_interface_info_ioctl_rsp *nii_rsp = NULL;
	int nbytes = 0;
	struct net_device *netdev;
	struct sockaddr_storage_rsp *sockaddr_storage;
	unsigned int flags;
	unsigned long long speed;

	rtnl_lock();
	for_each_netdev(&init_net, netdev) {
		bool ipv4_set = false;

		if (netdev->type == ARPHRD_LOOPBACK)
			continue;

		flags = dev_get_flags(netdev);
		if (!(flags & IFF_RUNNING))
			continue;
ipv6_retry:
		if (out_buf_len <
		    nbytes + sizeof(struct network_interface_info_ioctl_rsp)) {
			rtnl_unlock();
			return -ENOSPC;
		}

		nii_rsp = (struct network_interface_info_ioctl_rsp *)
				&rsp->Buffer[nbytes];
		nii_rsp->IfIndex = cpu_to_le32(netdev->ifindex);

		nii_rsp->Capability = 0;
		if (netdev->real_num_tx_queues > 1)
			nii_rsp->Capability |= cpu_to_le32(RSS_CAPABLE);
		if (ksmbd_rdma_capable_netdev(netdev))
			nii_rsp->Capability |= cpu_to_le32(RDMA_CAPABLE);

		nii_rsp->Next = cpu_to_le32(152);
		nii_rsp->Reserved = 0;

		if (netdev->ethtool_ops->get_link_ksettings) {
			struct ethtool_link_ksettings cmd;

			netdev->ethtool_ops->get_link_ksettings(netdev, &cmd);
			speed = cmd.base.speed;
		} else {
			ksmbd_debug(SMB, "%s %s\n", netdev->name,
				    "speed is unknown, defaulting to 1Gb/sec");
			speed = SPEED_1000;
		}

		speed *= 1000000;
		nii_rsp->LinkSpeed = cpu_to_le64(speed);

		sockaddr_storage = (struct sockaddr_storage_rsp *)
					nii_rsp->SockAddr_Storage;
		memset(sockaddr_storage, 0, 128);

		if (!ipv4_set) {
			struct in_device *idev;

			sockaddr_storage->Family = cpu_to_le16(INTERNETWORK);
			sockaddr_storage->addr4.Port = 0;

			idev = __in_dev_get_rtnl(netdev);
			if (!idev)
				continue;
			sockaddr_storage->addr4.IPv4address =
						idev_ipv4_address(idev);
			nbytes += sizeof(struct network_interface_info_ioctl_rsp);
			ipv4_set = true;
			goto ipv6_retry;
		} else {
			struct inet6_dev *idev6;
			struct inet6_ifaddr *ifa;
			__u8 *ipv6_addr = sockaddr_storage->addr6.IPv6address;

			sockaddr_storage->Family = cpu_to_le16(INTERNETWORKV6);
			sockaddr_storage->addr6.Port = 0;
			sockaddr_storage->addr6.FlowInfo = 0;

			idev6 = __in6_dev_get(netdev);
			if (!idev6)
				continue;

			list_for_each_entry(ifa, &idev6->addr_list, if_list) {
				if (ifa->flags & (IFA_F_TENTATIVE |
							IFA_F_DEPRECATED))
					continue;
				memcpy(ipv6_addr, ifa->addr.s6_addr, 16);
				break;
			}
			sockaddr_storage->addr6.ScopeId = 0;
			nbytes += sizeof(struct network_interface_info_ioctl_rsp);
		}
	}
	rtnl_unlock();

	/* zero if this is last one */
	if (nii_rsp)
		nii_rsp->Next = 0;

	rsp->PersistentFileId = SMB2_NO_FID;
	rsp->VolatileFileId = SMB2_NO_FID;
	return nbytes;
}

static int fsctl_validate_negotiate_info(struct ksmbd_conn *conn,
					 struct validate_negotiate_info_req *neg_req,
					 struct validate_negotiate_info_rsp *neg_rsp,
					 unsigned int in_buf_len)
{
	int ret = 0;
	int dialect;

	if (in_buf_len < offsetof(struct validate_negotiate_info_req, Dialects) +
			le16_to_cpu(neg_req->DialectCount) * sizeof(__le16))
		return -EINVAL;

	dialect = ksmbd_lookup_dialect_by_id(neg_req->Dialects,
					     neg_req->DialectCount);
	if (dialect == BAD_PROT_ID || dialect != conn->dialect) {
		ret = -EINVAL;
		goto err_out;
	}

	if (strncmp(neg_req->Guid, conn->ClientGUID, SMB2_CLIENT_GUID_SIZE)) {
		ret = -EINVAL;
		goto err_out;
	}

	if (le16_to_cpu(neg_req->SecurityMode) != conn->cli_sec_mode) {
		ret = -EINVAL;
		goto err_out;
	}

	if (le32_to_cpu(neg_req->Capabilities) != conn->cli_cap) {
		ret = -EINVAL;
		goto err_out;
	}

	neg_rsp->Capabilities = cpu_to_le32(conn->vals->capabilities);
	memset(neg_rsp->Guid, 0, SMB2_CLIENT_GUID_SIZE);
	neg_rsp->SecurityMode = cpu_to_le16(conn->srv_sec_mode);
	neg_rsp->Dialect = cpu_to_le16(conn->dialect);
err_out:
	return ret;
}

static int fsctl_query_allocated_ranges(struct ksmbd_work *work, u64 id,
					struct file_allocated_range_buffer *qar_req,
					struct file_allocated_range_buffer *qar_rsp,
					unsigned int in_count, unsigned int *out_count)
{
	struct ksmbd_file *fp;
	loff_t start, length;
	int ret = 0;

	*out_count = 0;
	if (in_count == 0)
		return -EINVAL;

	fp = ksmbd_lookup_fd_fast(work, id);
	if (!fp)
		return -ENOENT;

	start = le64_to_cpu(qar_req->file_offset);
	length = le64_to_cpu(qar_req->length);

	ret = ksmbd_vfs_fqar_lseek(fp, start, length,
				   qar_rsp, in_count, out_count);
	if (ret && ret != -E2BIG)
		*out_count = 0;

	ksmbd_fd_put(work, fp);
	return ret;
}

static int fsctl_pipe_transceive(struct ksmbd_work *work, u64 id,
				 unsigned int out_buf_len,
				 struct smb2_ioctl_req *req,
				 struct smb2_ioctl_rsp *rsp)
{
	struct ksmbd_rpc_command *rpc_resp;
	char *data_buf = (char *)&req->Buffer[0];
	int nbytes = 0;

	rpc_resp = ksmbd_rpc_ioctl(work->sess, id, data_buf,
				   le32_to_cpu(req->InputCount));
	if (rpc_resp) {
		if (rpc_resp->flags == KSMBD_RPC_SOME_NOT_MAPPED) {
			/*
			 * set STATUS_SOME_NOT_MAPPED response
			 * for unknown domain sid.
			 */
			rsp->hdr.Status = STATUS_SOME_NOT_MAPPED;
		} else if (rpc_resp->flags == KSMBD_RPC_ENOTIMPLEMENTED) {
			rsp->hdr.Status = STATUS_NOT_SUPPORTED;
			goto out;
		} else if (rpc_resp->flags != KSMBD_RPC_OK) {
			rsp->hdr.Status = STATUS_INVALID_PARAMETER;
			goto out;
		}

		nbytes = rpc_resp->payload_sz;
		if (rpc_resp->payload_sz > out_buf_len) {
			rsp->hdr.Status = STATUS_BUFFER_OVERFLOW;
			nbytes = out_buf_len;
		}

		if (!rpc_resp->payload_sz) {
			rsp->hdr.Status =
				STATUS_UNEXPECTED_IO_ERROR;
			goto out;
		}

		memcpy((char *)rsp->Buffer, rpc_resp->payload, nbytes);
	}
out:
	kvfree(rpc_resp);
	return nbytes;
}

static inline int fsctl_set_sparse(struct ksmbd_work *work, u64 id,
				   struct file_sparse *sparse)
{
	struct ksmbd_file *fp;
	struct user_namespace *user_ns;
	int ret = 0;
	__le32 old_fattr;

	fp = ksmbd_lookup_fd_fast(work, id);
	if (!fp)
		return -ENOENT;
	user_ns = file_mnt_user_ns(fp->filp);

	old_fattr = fp->f_ci->m_fattr;
	if (sparse->SetSparse)
		fp->f_ci->m_fattr |= FILE_ATTRIBUTE_SPARSE_FILE_LE;
	else
		fp->f_ci->m_fattr &= ~FILE_ATTRIBUTE_SPARSE_FILE_LE;

	if (fp->f_ci->m_fattr != old_fattr &&
	    test_share_config_flag(work->tcon->share_conf,
				   KSMBD_SHARE_FLAG_STORE_DOS_ATTRS)) {
		struct xattr_dos_attrib da;

		ret = ksmbd_vfs_get_dos_attrib_xattr(user_ns,
						     fp->filp->f_path.dentry, &da);
		if (ret <= 0)
			goto out;

		da.attr = le32_to_cpu(fp->f_ci->m_fattr);
		ret = ksmbd_vfs_set_dos_attrib_xattr(user_ns,
						     fp->filp->f_path.dentry, &da);
		if (ret)
			fp->f_ci->m_fattr = old_fattr;
	}

out:
	ksmbd_fd_put(work, fp);
	return ret;
}

static int fsctl_request_resume_key(struct ksmbd_work *work,
				    struct smb2_ioctl_req *req,
				    struct resume_key_ioctl_rsp *key_rsp)
{
	struct ksmbd_file *fp;

	fp = ksmbd_lookup_fd_slow(work, req->VolatileFileId, req->PersistentFileId);
	if (!fp)
		return -ENOENT;

	memset(key_rsp, 0, sizeof(*key_rsp));
	key_rsp->ResumeKey[0] = req->VolatileFileId;
	key_rsp->ResumeKey[1] = req->PersistentFileId;
	ksmbd_fd_put(work, fp);

	return 0;
}

/**
 * smb2_ioctl() - handler for smb2 ioctl command
 * @work:	smb work containing ioctl command buffer
 *
 * Return:	0 on success, otherwise error
 */
int smb2_ioctl(struct ksmbd_work *work)
{
	struct smb2_ioctl_req *req;
	struct smb2_ioctl_rsp *rsp;
	unsigned int cnt_code, nbytes = 0, out_buf_len, in_buf_len;
	u64 id = KSMBD_NO_FID;
	struct ksmbd_conn *conn = work->conn;
	int ret = 0;

	if (work->next_smb2_rcv_hdr_off) {
		req = ksmbd_req_buf_next(work);
		rsp = ksmbd_resp_buf_next(work);
		if (!has_file_id(req->VolatileFileId)) {
			ksmbd_debug(SMB, "Compound request set FID = %llu\n",
				    work->compound_fid);
			id = work->compound_fid;
		}
	} else {
		req = smb2_get_msg(work->request_buf);
		rsp = smb2_get_msg(work->response_buf);
	}

	if (!has_file_id(id))
		id = req->VolatileFileId;

	if (req->Flags != cpu_to_le32(SMB2_0_IOCTL_IS_FSCTL)) {
		rsp->hdr.Status = STATUS_NOT_SUPPORTED;
		goto out;
	}

	cnt_code = le32_to_cpu(req->CtlCode);
	ret = smb2_calc_max_out_buf_len(work, 48,
					le32_to_cpu(req->MaxOutputResponse));
	if (ret < 0) {
		rsp->hdr.Status = STATUS_INVALID_PARAMETER;
		goto out;
	}
	out_buf_len = (unsigned int)ret;
	in_buf_len = le32_to_cpu(req->InputCount);

	switch (cnt_code) {
	case FSCTL_DFS_GET_REFERRALS:
	case FSCTL_DFS_GET_REFERRALS_EX:
		/* Not support DFS yet */
		rsp->hdr.Status = STATUS_FS_DRIVER_REQUIRED;
		goto out;
	case FSCTL_CREATE_OR_GET_OBJECT_ID:
	{
		struct file_object_buf_type1_ioctl_rsp *obj_buf;

		nbytes = sizeof(struct file_object_buf_type1_ioctl_rsp);
		obj_buf = (struct file_object_buf_type1_ioctl_rsp *)
			&rsp->Buffer[0];

		/*
		 * TODO: This is dummy implementation to pass smbtorture
		 * Need to check correct response later
		 */
		memset(obj_buf->ObjectId, 0x0, 16);
		memset(obj_buf->BirthVolumeId, 0x0, 16);
		memset(obj_buf->BirthObjectId, 0x0, 16);
		memset(obj_buf->DomainId, 0x0, 16);

		break;
	}
	case FSCTL_PIPE_TRANSCEIVE:
		out_buf_len = min_t(u32, KSMBD_IPC_MAX_PAYLOAD, out_buf_len);
		nbytes = fsctl_pipe_transceive(work, id, out_buf_len, req, rsp);
		break;
	case FSCTL_VALIDATE_NEGOTIATE_INFO:
		if (conn->dialect < SMB30_PROT_ID) {
			ret = -EOPNOTSUPP;
			goto out;
		}

		if (in_buf_len < offsetof(struct validate_negotiate_info_req,
					  Dialects)) {
			ret = -EINVAL;
			goto out;
		}

		if (out_buf_len < sizeof(struct validate_negotiate_info_rsp)) {
			ret = -EINVAL;
			goto out;
		}

		ret = fsctl_validate_negotiate_info(conn,
			(struct validate_negotiate_info_req *)&req->Buffer[0],
			(struct validate_negotiate_info_rsp *)&rsp->Buffer[0],
			in_buf_len);
		if (ret < 0)
			goto out;

		nbytes = sizeof(struct validate_negotiate_info_rsp);
		rsp->PersistentFileId = SMB2_NO_FID;
		rsp->VolatileFileId = SMB2_NO_FID;
		break;
	case FSCTL_QUERY_NETWORK_INTERFACE_INFO:
		ret = fsctl_query_iface_info_ioctl(conn, rsp, out_buf_len);
		if (ret < 0)
			goto out;
		nbytes = ret;
		break;
	case FSCTL_REQUEST_RESUME_KEY:
		if (out_buf_len < sizeof(struct resume_key_ioctl_rsp)) {
			ret = -EINVAL;
			goto out;
		}

		ret = fsctl_request_resume_key(work, req,
					       (struct resume_key_ioctl_rsp *)&rsp->Buffer[0]);
		if (ret < 0)
			goto out;
		rsp->PersistentFileId = req->PersistentFileId;
		rsp->VolatileFileId = req->VolatileFileId;
		nbytes = sizeof(struct resume_key_ioctl_rsp);
		break;
	case FSCTL_COPYCHUNK:
	case FSCTL_COPYCHUNK_WRITE:
		if (!test_tree_conn_flag(work->tcon, KSMBD_TREE_CONN_FLAG_WRITABLE)) {
			ksmbd_debug(SMB,
				    "User does not have write permission\n");
			ret = -EACCES;
			goto out;
		}

		if (in_buf_len < sizeof(struct copychunk_ioctl_req)) {
			ret = -EINVAL;
			goto out;
		}

		if (out_buf_len < sizeof(struct copychunk_ioctl_rsp)) {
			ret = -EINVAL;
			goto out;
		}

		nbytes = sizeof(struct copychunk_ioctl_rsp);
		rsp->VolatileFileId = req->VolatileFileId;
		rsp->PersistentFileId = req->PersistentFileId;
		fsctl_copychunk(work,
				(struct copychunk_ioctl_req *)&req->Buffer[0],
				le32_to_cpu(req->CtlCode),
				le32_to_cpu(req->InputCount),
				req->VolatileFileId,
				req->PersistentFileId,
				rsp);
		break;
	case FSCTL_SET_SPARSE:
		if (in_buf_len < sizeof(struct file_sparse)) {
			ret = -EINVAL;
			goto out;
		}

		ret = fsctl_set_sparse(work, id,
				       (struct file_sparse *)&req->Buffer[0]);
		if (ret < 0)
			goto out;
		break;
	case FSCTL_SET_ZERO_DATA:
	{
		struct file_zero_data_information *zero_data;
		struct ksmbd_file *fp;
		loff_t off, len, bfz;

		if (!test_tree_conn_flag(work->tcon, KSMBD_TREE_CONN_FLAG_WRITABLE)) {
			ksmbd_debug(SMB,
				    "User does not have write permission\n");
			ret = -EACCES;
			goto out;
		}

		if (in_buf_len < sizeof(struct file_zero_data_information)) {
			ret = -EINVAL;
			goto out;
		}

		zero_data =
			(struct file_zero_data_information *)&req->Buffer[0];

		off = le64_to_cpu(zero_data->FileOffset);
		bfz = le64_to_cpu(zero_data->BeyondFinalZero);
		if (off > bfz) {
			ret = -EINVAL;
			goto out;
		}

		len = bfz - off;
		if (len) {
			fp = ksmbd_lookup_fd_fast(work, id);
			if (!fp) {
				ret = -ENOENT;
				goto out;
			}

			ret = ksmbd_vfs_zero_data(work, fp, off, len);
			ksmbd_fd_put(work, fp);
			if (ret < 0)
				goto out;
		}
		break;
	}
	case FSCTL_QUERY_ALLOCATED_RANGES:
		if (in_buf_len < sizeof(struct file_allocated_range_buffer)) {
			ret = -EINVAL;
			goto out;
		}

		ret = fsctl_query_allocated_ranges(work, id,
			(struct file_allocated_range_buffer *)&req->Buffer[0],
			(struct file_allocated_range_buffer *)&rsp->Buffer[0],
			out_buf_len /
			sizeof(struct file_allocated_range_buffer), &nbytes);
		if (ret == -E2BIG) {
			rsp->hdr.Status = STATUS_BUFFER_OVERFLOW;
		} else if (ret < 0) {
			nbytes = 0;
			goto out;
		}

		nbytes *= sizeof(struct file_allocated_range_buffer);
		break;
	case FSCTL_GET_REPARSE_POINT:
	{
		struct reparse_data_buffer *reparse_ptr;
		struct ksmbd_file *fp;

		reparse_ptr = (struct reparse_data_buffer *)&rsp->Buffer[0];
		fp = ksmbd_lookup_fd_fast(work, id);
		if (!fp) {
			pr_err("not found fp!!\n");
			ret = -ENOENT;
			goto out;
		}

		reparse_ptr->ReparseTag =
			smb2_get_reparse_tag_special_file(file_inode(fp->filp)->i_mode);
		reparse_ptr->ReparseDataLength = 0;
		ksmbd_fd_put(work, fp);
		nbytes = sizeof(struct reparse_data_buffer);
		break;
	}
	case FSCTL_DUPLICATE_EXTENTS_TO_FILE:
	{
		struct ksmbd_file *fp_in, *fp_out = NULL;
		struct duplicate_extents_to_file *dup_ext;
		loff_t src_off, dst_off, length, cloned;

		if (in_buf_len < sizeof(struct duplicate_extents_to_file)) {
			ret = -EINVAL;
			goto out;
		}

		dup_ext = (struct duplicate_extents_to_file *)&req->Buffer[0];

		fp_in = ksmbd_lookup_fd_slow(work, dup_ext->VolatileFileHandle,
					     dup_ext->PersistentFileHandle);
		if (!fp_in) {
			pr_err("not found file handle in duplicate extent to file\n");
			ret = -ENOENT;
			goto out;
		}

		fp_out = ksmbd_lookup_fd_fast(work, id);
		if (!fp_out) {
			pr_err("not found fp\n");
			ret = -ENOENT;
			goto dup_ext_out;
		}

		src_off = le64_to_cpu(dup_ext->SourceFileOffset);
		dst_off = le64_to_cpu(dup_ext->TargetFileOffset);
		length = le64_to_cpu(dup_ext->ByteCount);
		/*
		 * XXX: It is not clear if FSCTL_DUPLICATE_EXTENTS_TO_FILE
		 * should fall back to vfs_copy_file_range().  This could be
		 * beneficial when re-exporting nfs/smb mount, but note that
		 * this can result in partial copy that returns an error status.
		 * If/when FSCTL_DUPLICATE_EXTENTS_TO_FILE_EX is implemented,
		 * fall back to vfs_copy_file_range(), should be avoided when
		 * the flag DUPLICATE_EXTENTS_DATA_EX_SOURCE_ATOMIC is set.
		 */
		cloned = vfs_clone_file_range(fp_in->filp, src_off,
					      fp_out->filp, dst_off, length, 0);
		if (cloned == -EXDEV || cloned == -EOPNOTSUPP) {
			ret = -EOPNOTSUPP;
			goto dup_ext_out;
		} else if (cloned != length) {
			cloned = vfs_copy_file_range(fp_in->filp, src_off,
						     fp_out->filp, dst_off,
						     length, 0);
			if (cloned != length) {
				if (cloned < 0)
					ret = cloned;
				else
					ret = -EINVAL;
			}
		}

dup_ext_out:
		ksmbd_fd_put(work, fp_in);
		ksmbd_fd_put(work, fp_out);
		if (ret < 0)
			goto out;
		break;
	}
	default:
		ksmbd_debug(SMB, "not implemented yet ioctl command 0x%x\n",
			    cnt_code);
		ret = -EOPNOTSUPP;
		goto out;
	}

	rsp->CtlCode = cpu_to_le32(cnt_code);
	rsp->InputCount = cpu_to_le32(0);
	rsp->InputOffset = cpu_to_le32(112);
	rsp->OutputOffset = cpu_to_le32(112);
	rsp->OutputCount = cpu_to_le32(nbytes);
	rsp->StructureSize = cpu_to_le16(49);
	rsp->Reserved = cpu_to_le16(0);
	rsp->Flags = cpu_to_le32(0);
	rsp->Reserved2 = cpu_to_le32(0);
	inc_rfc1001_len(work->response_buf, 48 + nbytes);

	return 0;

out:
	if (ret == -EACCES)
		rsp->hdr.Status = STATUS_ACCESS_DENIED;
	else if (ret == -ENOENT)
		rsp->hdr.Status = STATUS_OBJECT_NAME_NOT_FOUND;
	else if (ret == -EOPNOTSUPP)
		rsp->hdr.Status = STATUS_NOT_SUPPORTED;
	else if (ret == -ENOSPC)
		rsp->hdr.Status = STATUS_BUFFER_TOO_SMALL;
	else if (ret < 0 || rsp->hdr.Status == 0)
		rsp->hdr.Status = STATUS_INVALID_PARAMETER;
	smb2_set_err_rsp(work);
	return 0;
}

/**
 * smb20_oplock_break_ack() - handler for smb2.0 oplock break command
 * @work:	smb work containing oplock break command buffer
 *
 * Return:	0
 */
static void smb20_oplock_break_ack(struct ksmbd_work *work)
{
	struct smb2_oplock_break *req = smb2_get_msg(work->request_buf);
	struct smb2_oplock_break *rsp = smb2_get_msg(work->response_buf);
	struct ksmbd_file *fp;
	struct oplock_info *opinfo = NULL;
	__le32 err = 0;
	int ret = 0;
	u64 volatile_id, persistent_id;
	char req_oplevel = 0, rsp_oplevel = 0;
	unsigned int oplock_change_type;

	volatile_id = req->VolatileFid;
	persistent_id = req->PersistentFid;
	req_oplevel = req->OplockLevel;
	ksmbd_debug(OPLOCK, "v_id %llu, p_id %llu request oplock level %d\n",
		    volatile_id, persistent_id, req_oplevel);

	fp = ksmbd_lookup_fd_slow(work, volatile_id, persistent_id);
	if (!fp) {
		rsp->hdr.Status = STATUS_FILE_CLOSED;
		smb2_set_err_rsp(work);
		return;
	}

	opinfo = opinfo_get(fp);
	if (!opinfo) {
		pr_err("unexpected null oplock_info\n");
		rsp->hdr.Status = STATUS_INVALID_OPLOCK_PROTOCOL;
		smb2_set_err_rsp(work);
		ksmbd_fd_put(work, fp);
		return;
	}

	if (opinfo->level == SMB2_OPLOCK_LEVEL_NONE) {
		rsp->hdr.Status = STATUS_INVALID_OPLOCK_PROTOCOL;
		goto err_out;
	}

	if (opinfo->op_state == OPLOCK_STATE_NONE) {
		ksmbd_debug(SMB, "unexpected oplock state 0x%x\n", opinfo->op_state);
		rsp->hdr.Status = STATUS_UNSUCCESSFUL;
		goto err_out;
	}

	if ((opinfo->level == SMB2_OPLOCK_LEVEL_EXCLUSIVE ||
	     opinfo->level == SMB2_OPLOCK_LEVEL_BATCH) &&
	    (req_oplevel != SMB2_OPLOCK_LEVEL_II &&
	     req_oplevel != SMB2_OPLOCK_LEVEL_NONE)) {
		err = STATUS_INVALID_OPLOCK_PROTOCOL;
		oplock_change_type = OPLOCK_WRITE_TO_NONE;
	} else if (opinfo->level == SMB2_OPLOCK_LEVEL_II &&
		   req_oplevel != SMB2_OPLOCK_LEVEL_NONE) {
		err = STATUS_INVALID_OPLOCK_PROTOCOL;
		oplock_change_type = OPLOCK_READ_TO_NONE;
	} else if (req_oplevel == SMB2_OPLOCK_LEVEL_II ||
		   req_oplevel == SMB2_OPLOCK_LEVEL_NONE) {
		err = STATUS_INVALID_DEVICE_STATE;
		if ((opinfo->level == SMB2_OPLOCK_LEVEL_EXCLUSIVE ||
		     opinfo->level == SMB2_OPLOCK_LEVEL_BATCH) &&
		    req_oplevel == SMB2_OPLOCK_LEVEL_II) {
			oplock_change_type = OPLOCK_WRITE_TO_READ;
		} else if ((opinfo->level == SMB2_OPLOCK_LEVEL_EXCLUSIVE ||
			    opinfo->level == SMB2_OPLOCK_LEVEL_BATCH) &&
			   req_oplevel == SMB2_OPLOCK_LEVEL_NONE) {
			oplock_change_type = OPLOCK_WRITE_TO_NONE;
		} else if (opinfo->level == SMB2_OPLOCK_LEVEL_II &&
			   req_oplevel == SMB2_OPLOCK_LEVEL_NONE) {
			oplock_change_type = OPLOCK_READ_TO_NONE;
		} else {
			oplock_change_type = 0;
		}
	} else {
		oplock_change_type = 0;
	}

	switch (oplock_change_type) {
	case OPLOCK_WRITE_TO_READ:
		ret = opinfo_write_to_read(opinfo);
		rsp_oplevel = SMB2_OPLOCK_LEVEL_II;
		break;
	case OPLOCK_WRITE_TO_NONE:
		ret = opinfo_write_to_none(opinfo);
		rsp_oplevel = SMB2_OPLOCK_LEVEL_NONE;
		break;
	case OPLOCK_READ_TO_NONE:
		ret = opinfo_read_to_none(opinfo);
		rsp_oplevel = SMB2_OPLOCK_LEVEL_NONE;
		break;
	default:
		pr_err("unknown oplock change 0x%x -> 0x%x\n",
		       opinfo->level, rsp_oplevel);
	}

	if (ret < 0) {
		rsp->hdr.Status = err;
		goto err_out;
	}

	opinfo_put(opinfo);
	ksmbd_fd_put(work, fp);
	opinfo->op_state = OPLOCK_STATE_NONE;
	wake_up_interruptible_all(&opinfo->oplock_q);

	rsp->StructureSize = cpu_to_le16(24);
	rsp->OplockLevel = rsp_oplevel;
	rsp->Reserved = 0;
	rsp->Reserved2 = 0;
	rsp->VolatileFid = volatile_id;
	rsp->PersistentFid = persistent_id;
	inc_rfc1001_len(work->response_buf, 24);
	return;

err_out:
	opinfo->op_state = OPLOCK_STATE_NONE;
	wake_up_interruptible_all(&opinfo->oplock_q);

	opinfo_put(opinfo);
	ksmbd_fd_put(work, fp);
	smb2_set_err_rsp(work);
}

static int check_lease_state(struct lease *lease, __le32 req_state)
{
	if ((lease->new_state ==
	     (SMB2_LEASE_READ_CACHING_LE | SMB2_LEASE_HANDLE_CACHING_LE)) &&
	    !(req_state & SMB2_LEASE_WRITE_CACHING_LE)) {
		lease->new_state = req_state;
		return 0;
	}

	if (lease->new_state == req_state)
		return 0;

	return 1;
}

/**
 * smb21_lease_break_ack() - handler for smb2.1 lease break command
 * @work:	smb work containing lease break command buffer
 *
 * Return:	0
 */
static void smb21_lease_break_ack(struct ksmbd_work *work)
{
	struct ksmbd_conn *conn = work->conn;
	struct smb2_lease_ack *req = smb2_get_msg(work->request_buf);
	struct smb2_lease_ack *rsp = smb2_get_msg(work->response_buf);
	struct oplock_info *opinfo;
	__le32 err = 0;
	int ret = 0;
	unsigned int lease_change_type;
	__le32 lease_state;
	struct lease *lease;

	ksmbd_debug(OPLOCK, "smb21 lease break, lease state(0x%x)\n",
		    le32_to_cpu(req->LeaseState));
	opinfo = lookup_lease_in_table(conn, req->LeaseKey);
	if (!opinfo) {
		ksmbd_debug(OPLOCK, "file not opened\n");
		smb2_set_err_rsp(work);
		rsp->hdr.Status = STATUS_UNSUCCESSFUL;
		return;
	}
	lease = opinfo->o_lease;

	if (opinfo->op_state == OPLOCK_STATE_NONE) {
		pr_err("unexpected lease break state 0x%x\n",
		       opinfo->op_state);
		rsp->hdr.Status = STATUS_UNSUCCESSFUL;
		goto err_out;
	}

	if (check_lease_state(lease, req->LeaseState)) {
		rsp->hdr.Status = STATUS_REQUEST_NOT_ACCEPTED;
		ksmbd_debug(OPLOCK,
			    "req lease state: 0x%x, expected state: 0x%x\n",
			    req->LeaseState, lease->new_state);
		goto err_out;
	}

	if (!atomic_read(&opinfo->breaking_cnt)) {
		rsp->hdr.Status = STATUS_UNSUCCESSFUL;
		goto err_out;
	}

	/* check for bad lease state */
	if (req->LeaseState &
	    (~(SMB2_LEASE_READ_CACHING_LE | SMB2_LEASE_HANDLE_CACHING_LE))) {
		err = STATUS_INVALID_OPLOCK_PROTOCOL;
		if (lease->state & SMB2_LEASE_WRITE_CACHING_LE)
			lease_change_type = OPLOCK_WRITE_TO_NONE;
		else
			lease_change_type = OPLOCK_READ_TO_NONE;
		ksmbd_debug(OPLOCK, "handle bad lease state 0x%x -> 0x%x\n",
			    le32_to_cpu(lease->state),
			    le32_to_cpu(req->LeaseState));
	} else if (lease->state == SMB2_LEASE_READ_CACHING_LE &&
		   req->LeaseState != SMB2_LEASE_NONE_LE) {
		err = STATUS_INVALID_OPLOCK_PROTOCOL;
		lease_change_type = OPLOCK_READ_TO_NONE;
		ksmbd_debug(OPLOCK, "handle bad lease state 0x%x -> 0x%x\n",
			    le32_to_cpu(lease->state),
			    le32_to_cpu(req->LeaseState));
	} else {
		/* valid lease state changes */
		err = STATUS_INVALID_DEVICE_STATE;
		if (req->LeaseState == SMB2_LEASE_NONE_LE) {
			if (lease->state & SMB2_LEASE_WRITE_CACHING_LE)
				lease_change_type = OPLOCK_WRITE_TO_NONE;
			else
				lease_change_type = OPLOCK_READ_TO_NONE;
		} else if (req->LeaseState & SMB2_LEASE_READ_CACHING_LE) {
			if (lease->state & SMB2_LEASE_WRITE_CACHING_LE)
				lease_change_type = OPLOCK_WRITE_TO_READ;
			else
				lease_change_type = OPLOCK_READ_HANDLE_TO_READ;
		} else {
			lease_change_type = 0;
		}
	}

	switch (lease_change_type) {
	case OPLOCK_WRITE_TO_READ:
		ret = opinfo_write_to_read(opinfo);
		break;
	case OPLOCK_READ_HANDLE_TO_READ:
		ret = opinfo_read_handle_to_read(opinfo);
		break;
	case OPLOCK_WRITE_TO_NONE:
		ret = opinfo_write_to_none(opinfo);
		break;
	case OPLOCK_READ_TO_NONE:
		ret = opinfo_read_to_none(opinfo);
		break;
	default:
		ksmbd_debug(OPLOCK, "unknown lease change 0x%x -> 0x%x\n",
			    le32_to_cpu(lease->state),
			    le32_to_cpu(req->LeaseState));
	}

	lease_state = lease->state;
	opinfo->op_state = OPLOCK_STATE_NONE;
	wake_up_interruptible_all(&opinfo->oplock_q);
	atomic_dec(&opinfo->breaking_cnt);
	wake_up_interruptible_all(&opinfo->oplock_brk);
	opinfo_put(opinfo);

	if (ret < 0) {
		rsp->hdr.Status = err;
		goto err_out;
	}

	rsp->StructureSize = cpu_to_le16(36);
	rsp->Reserved = 0;
	rsp->Flags = 0;
	memcpy(rsp->LeaseKey, req->LeaseKey, 16);
	rsp->LeaseState = lease_state;
	rsp->LeaseDuration = 0;
	inc_rfc1001_len(work->response_buf, 36);
	return;

err_out:
	opinfo->op_state = OPLOCK_STATE_NONE;
	wake_up_interruptible_all(&opinfo->oplock_q);
	atomic_dec(&opinfo->breaking_cnt);
	wake_up_interruptible_all(&opinfo->oplock_brk);

	opinfo_put(opinfo);
	smb2_set_err_rsp(work);
}

/**
 * smb2_oplock_break() - dispatcher for smb2.0 and 2.1 oplock/lease break
 * @work:	smb work containing oplock/lease break command buffer
 *
 * Return:	0
 */
int smb2_oplock_break(struct ksmbd_work *work)
{
	struct smb2_oplock_break *req = smb2_get_msg(work->request_buf);
	struct smb2_oplock_break *rsp = smb2_get_msg(work->response_buf);

	switch (le16_to_cpu(req->StructureSize)) {
	case OP_BREAK_STRUCT_SIZE_20:
		smb20_oplock_break_ack(work);
		break;
	case OP_BREAK_STRUCT_SIZE_21:
		smb21_lease_break_ack(work);
		break;
	default:
		ksmbd_debug(OPLOCK, "invalid break cmd %d\n",
			    le16_to_cpu(req->StructureSize));
		rsp->hdr.Status = STATUS_INVALID_PARAMETER;
		smb2_set_err_rsp(work);
	}

	return 0;
}

/**
 * smb2_notify() - handler for smb2 notify request
 * @work:   smb work containing notify command buffer
 *
 * Return:      0
 */
int smb2_notify(struct ksmbd_work *work)
{
	struct smb2_change_notify_req *req;
	struct smb2_change_notify_rsp *rsp;

	WORK_BUFFERS(work, req, rsp);

	if (work->next_smb2_rcv_hdr_off && req->hdr.NextCommand) {
		rsp->hdr.Status = STATUS_INTERNAL_ERROR;
		smb2_set_err_rsp(work);
		return 0;
	}

	smb2_set_err_rsp(work);
	rsp->hdr.Status = STATUS_NOT_IMPLEMENTED;
	return 0;
}

/**
 * smb2_is_sign_req() - handler for checking packet signing status
 * @work:	smb work containing notify command buffer
 * @command:	SMB2 command id
 *
 * Return:	true if packed is signed, false otherwise
 */
bool smb2_is_sign_req(struct ksmbd_work *work, unsigned int command)
{
	struct smb2_hdr *rcv_hdr2 = smb2_get_msg(work->request_buf);

	if ((rcv_hdr2->Flags & SMB2_FLAGS_SIGNED) &&
	    command != SMB2_NEGOTIATE_HE &&
	    command != SMB2_SESSION_SETUP_HE &&
	    command != SMB2_OPLOCK_BREAK_HE)
		return true;

	return false;
}

/**
 * smb2_check_sign_req() - handler for req packet sign processing
 * @work:   smb work containing notify command buffer
 *
 * Return:	1 on success, 0 otherwise
 */
int smb2_check_sign_req(struct ksmbd_work *work)
{
	struct smb2_hdr *hdr;
	char signature_req[SMB2_SIGNATURE_SIZE];
	char signature[SMB2_HMACSHA256_SIZE];
	struct kvec iov[1];
	size_t len;

	hdr = smb2_get_msg(work->request_buf);
	if (work->next_smb2_rcv_hdr_off)
		hdr = ksmbd_req_buf_next(work);

	if (!hdr->NextCommand && !work->next_smb2_rcv_hdr_off)
		len = get_rfc1002_len(work->request_buf);
	else if (hdr->NextCommand)
		len = le32_to_cpu(hdr->NextCommand);
	else
		len = get_rfc1002_len(work->request_buf) -
			work->next_smb2_rcv_hdr_off;

	memcpy(signature_req, hdr->Signature, SMB2_SIGNATURE_SIZE);
	memset(hdr->Signature, 0, SMB2_SIGNATURE_SIZE);

	iov[0].iov_base = (char *)&hdr->ProtocolId;
	iov[0].iov_len = len;

	if (ksmbd_sign_smb2_pdu(work->conn, work->sess->sess_key, iov, 1,
				signature))
		return 0;

	if (memcmp(signature, signature_req, SMB2_SIGNATURE_SIZE)) {
		pr_err("bad smb2 signature\n");
		return 0;
	}

	return 1;
}

/**
 * smb2_set_sign_rsp() - handler for rsp packet sign processing
 * @work:   smb work containing notify command buffer
 *
 */
void smb2_set_sign_rsp(struct ksmbd_work *work)
{
	struct smb2_hdr *hdr;
	struct smb2_hdr *req_hdr;
	char signature[SMB2_HMACSHA256_SIZE];
	struct kvec iov[2];
	size_t len;
	int n_vec = 1;

	hdr = smb2_get_msg(work->response_buf);
	if (work->next_smb2_rsp_hdr_off)
		hdr = ksmbd_resp_buf_next(work);

	req_hdr = ksmbd_req_buf_next(work);

	if (!work->next_smb2_rsp_hdr_off) {
		len = get_rfc1002_len(work->response_buf);
		if (req_hdr->NextCommand)
			len = ALIGN(len, 8);
	} else {
		len = get_rfc1002_len(work->response_buf) -
			work->next_smb2_rsp_hdr_off;
		len = ALIGN(len, 8);
	}

	if (req_hdr->NextCommand)
		hdr->NextCommand = cpu_to_le32(len);

	hdr->Flags |= SMB2_FLAGS_SIGNED;
	memset(hdr->Signature, 0, SMB2_SIGNATURE_SIZE);

	iov[0].iov_base = (char *)&hdr->ProtocolId;
	iov[0].iov_len = len;

	if (work->aux_payload_sz) {
		iov[0].iov_len -= work->aux_payload_sz;

		iov[1].iov_base = work->aux_payload_buf;
		iov[1].iov_len = work->aux_payload_sz;
		n_vec++;
	}

	if (!ksmbd_sign_smb2_pdu(work->conn, work->sess->sess_key, iov, n_vec,
				 signature))
		memcpy(hdr->Signature, signature, SMB2_SIGNATURE_SIZE);
}

/**
 * smb3_check_sign_req() - handler for req packet sign processing
 * @work:   smb work containing notify command buffer
 *
 * Return:	1 on success, 0 otherwise
 */
int smb3_check_sign_req(struct ksmbd_work *work)
{
	struct ksmbd_conn *conn = work->conn;
	char *signing_key;
	struct smb2_hdr *hdr;
	struct channel *chann;
	char signature_req[SMB2_SIGNATURE_SIZE];
	char signature[SMB2_CMACAES_SIZE];
	struct kvec iov[1];
	size_t len;

	hdr = smb2_get_msg(work->request_buf);
	if (work->next_smb2_rcv_hdr_off)
		hdr = ksmbd_req_buf_next(work);

	if (!hdr->NextCommand && !work->next_smb2_rcv_hdr_off)
		len = get_rfc1002_len(work->request_buf);
	else if (hdr->NextCommand)
		len = le32_to_cpu(hdr->NextCommand);
	else
		len = get_rfc1002_len(work->request_buf) -
			work->next_smb2_rcv_hdr_off;

	if (le16_to_cpu(hdr->Command) == SMB2_SESSION_SETUP_HE) {
		signing_key = work->sess->smb3signingkey;
	} else {
		read_lock(&work->sess->chann_lock);
		chann = lookup_chann_list(work->sess, conn);
		if (!chann) {
			read_unlock(&work->sess->chann_lock);
			return 0;
		}
		signing_key = chann->smb3signingkey;
		read_unlock(&work->sess->chann_lock);
	}

	if (!signing_key) {
		pr_err("SMB3 signing key is not generated\n");
		return 0;
	}

	memcpy(signature_req, hdr->Signature, SMB2_SIGNATURE_SIZE);
	memset(hdr->Signature, 0, SMB2_SIGNATURE_SIZE);
	iov[0].iov_base = (char *)&hdr->ProtocolId;
	iov[0].iov_len = len;

	if (ksmbd_sign_smb3_pdu(conn, signing_key, iov, 1, signature))
		return 0;

	if (memcmp(signature, signature_req, SMB2_SIGNATURE_SIZE)) {
		pr_err("bad smb2 signature\n");
		return 0;
	}

	return 1;
}

/**
 * smb3_set_sign_rsp() - handler for rsp packet sign processing
 * @work:   smb work containing notify command buffer
 *
 */
void smb3_set_sign_rsp(struct ksmbd_work *work)
{
	struct ksmbd_conn *conn = work->conn;
	struct smb2_hdr *req_hdr, *hdr;
	struct channel *chann;
	char signature[SMB2_CMACAES_SIZE];
	struct kvec iov[2];
	int n_vec = 1;
	size_t len;
	char *signing_key;

	hdr = smb2_get_msg(work->response_buf);
	if (work->next_smb2_rsp_hdr_off)
		hdr = ksmbd_resp_buf_next(work);

	req_hdr = ksmbd_req_buf_next(work);

	if (!work->next_smb2_rsp_hdr_off) {
		len = get_rfc1002_len(work->response_buf);
		if (req_hdr->NextCommand)
			len = ALIGN(len, 8);
	} else {
		len = get_rfc1002_len(work->response_buf) -
			work->next_smb2_rsp_hdr_off;
		len = ALIGN(len, 8);
	}

	if (conn->binding == false &&
	    le16_to_cpu(hdr->Command) == SMB2_SESSION_SETUP_HE) {
		signing_key = work->sess->smb3signingkey;
	} else {
		read_lock(&work->sess->chann_lock);
		chann = lookup_chann_list(work->sess, work->conn);
		if (!chann) {
			read_unlock(&work->sess->chann_lock);
			return;
		}
		signing_key = chann->smb3signingkey;
		read_unlock(&work->sess->chann_lock);
	}

	if (!signing_key)
		return;

	if (req_hdr->NextCommand)
		hdr->NextCommand = cpu_to_le32(len);

	hdr->Flags |= SMB2_FLAGS_SIGNED;
	memset(hdr->Signature, 0, SMB2_SIGNATURE_SIZE);
	iov[0].iov_base = (char *)&hdr->ProtocolId;
	iov[0].iov_len = len;
	if (work->aux_payload_sz) {
		iov[0].iov_len -= work->aux_payload_sz;
		iov[1].iov_base = work->aux_payload_buf;
		iov[1].iov_len = work->aux_payload_sz;
		n_vec++;
	}

	if (!ksmbd_sign_smb3_pdu(conn, signing_key, iov, n_vec, signature))
		memcpy(hdr->Signature, signature, SMB2_SIGNATURE_SIZE);
}

/**
 * smb3_preauth_hash_rsp() - handler for computing preauth hash on response
 * @work:   smb work containing response buffer
 *
 */
void smb3_preauth_hash_rsp(struct ksmbd_work *work)
{
	struct ksmbd_conn *conn = work->conn;
	struct ksmbd_session *sess = work->sess;
	struct smb2_hdr *req, *rsp;

	if (conn->dialect != SMB311_PROT_ID)
		return;

	WORK_BUFFERS(work, req, rsp);

	if (le16_to_cpu(req->Command) == SMB2_NEGOTIATE_HE &&
	    conn->preauth_info)
		ksmbd_gen_preauth_integrity_hash(conn, work->response_buf,
						 conn->preauth_info->Preauth_HashValue);

	if (le16_to_cpu(rsp->Command) == SMB2_SESSION_SETUP_HE && sess) {
		__u8 *hash_value;

		if (conn->binding) {
			struct preauth_session *preauth_sess;

			preauth_sess = ksmbd_preauth_session_lookup(conn, sess->id);
			if (!preauth_sess)
				return;
			hash_value = preauth_sess->Preauth_HashValue;
		} else {
			hash_value = sess->Preauth_HashValue;
			if (!hash_value)
				return;
		}
		ksmbd_gen_preauth_integrity_hash(conn, work->response_buf,
						 hash_value);
	}
}

static void fill_transform_hdr(void *tr_buf, char *old_buf, __le16 cipher_type)
{
	struct smb2_transform_hdr *tr_hdr = tr_buf + 4;
	struct smb2_hdr *hdr = smb2_get_msg(old_buf);
	unsigned int orig_len = get_rfc1002_len(old_buf);

	/* tr_buf must be cleared by the caller */
	tr_hdr->ProtocolId = SMB2_TRANSFORM_PROTO_NUM;
	tr_hdr->OriginalMessageSize = cpu_to_le32(orig_len);
	tr_hdr->Flags = cpu_to_le16(TRANSFORM_FLAG_ENCRYPTED);
	if (cipher_type == SMB2_ENCRYPTION_AES128_GCM ||
	    cipher_type == SMB2_ENCRYPTION_AES256_GCM)
		get_random_bytes(&tr_hdr->Nonce, SMB3_AES_GCM_NONCE);
	else
		get_random_bytes(&tr_hdr->Nonce, SMB3_AES_CCM_NONCE);
	memcpy(&tr_hdr->SessionId, &hdr->SessionId, 8);
	inc_rfc1001_len(tr_buf, sizeof(struct smb2_transform_hdr));
	inc_rfc1001_len(tr_buf, orig_len);
}

int smb3_encrypt_resp(struct ksmbd_work *work)
{
	char *buf = work->response_buf;
	struct kvec iov[3];
	int rc = -ENOMEM;
	int buf_size = 0, rq_nvec = 2 + (work->aux_payload_sz ? 1 : 0);

	if (ARRAY_SIZE(iov) < rq_nvec)
		return -ENOMEM;

	work->tr_buf = kzalloc(sizeof(struct smb2_transform_hdr) + 4, GFP_KERNEL);
	if (!work->tr_buf)
		return rc;

	/* fill transform header */
	fill_transform_hdr(work->tr_buf, buf, work->conn->cipher_type);

	iov[0].iov_base = work->tr_buf;
	iov[0].iov_len = sizeof(struct smb2_transform_hdr) + 4;
	buf_size += iov[0].iov_len - 4;

	iov[1].iov_base = buf + 4;
	iov[1].iov_len = get_rfc1002_len(buf);
	if (work->aux_payload_sz) {
		iov[1].iov_len = work->resp_hdr_sz - 4;

		iov[2].iov_base = work->aux_payload_buf;
		iov[2].iov_len = work->aux_payload_sz;
		buf_size += iov[2].iov_len;
	}
	buf_size += iov[1].iov_len;
	work->resp_hdr_sz = iov[1].iov_len;

	rc = ksmbd_crypt_message(work->conn, iov, rq_nvec, 1);
	if (rc)
		return rc;

	memmove(buf, iov[1].iov_base, iov[1].iov_len);
	*(__be32 *)work->tr_buf = cpu_to_be32(buf_size);

	return rc;
}

bool smb3_is_transform_hdr(void *buf)
{
	struct smb2_transform_hdr *trhdr = smb2_get_msg(buf);

	return trhdr->ProtocolId == SMB2_TRANSFORM_PROTO_NUM;
}

int smb3_decrypt_req(struct ksmbd_work *work)
{
	struct ksmbd_conn *conn = work->conn;
	struct ksmbd_session *sess;
	char *buf = work->request_buf;
	unsigned int pdu_length = get_rfc1002_len(buf);
	struct kvec iov[2];
	int buf_data_size = pdu_length - sizeof(struct smb2_transform_hdr);
	struct smb2_transform_hdr *tr_hdr = smb2_get_msg(buf);
	int rc = 0;

	if (buf_data_size < sizeof(struct smb2_hdr)) {
		pr_err("Transform message is too small (%u)\n",
		       pdu_length);
		return -ECONNABORTED;
	}

	if (buf_data_size < le32_to_cpu(tr_hdr->OriginalMessageSize)) {
		pr_err("Transform message is broken\n");
		return -ECONNABORTED;
	}

	sess = ksmbd_session_lookup_all(conn, le64_to_cpu(tr_hdr->SessionId));
	if (!sess) {
		pr_err("invalid session id(%llx) in transform header\n",
		       le64_to_cpu(tr_hdr->SessionId));
		return -ECONNABORTED;
	}

	iov[0].iov_base = buf;
	iov[0].iov_len = sizeof(struct smb2_transform_hdr) + 4;
	iov[1].iov_base = buf + sizeof(struct smb2_transform_hdr) + 4;
	iov[1].iov_len = buf_data_size;
	rc = ksmbd_crypt_message(conn, iov, 2, 0);
	if (rc)
		return rc;

	memmove(buf + 4, iov[1].iov_base, buf_data_size);
	*(__be32 *)buf = cpu_to_be32(buf_data_size);

	return rc;
}

bool smb3_11_final_sess_setup_resp(struct ksmbd_work *work)
{
	struct ksmbd_conn *conn = work->conn;
	struct smb2_hdr *rsp = smb2_get_msg(work->response_buf);

	if (conn->dialect < SMB30_PROT_ID)
		return false;

	if (work->next_smb2_rcv_hdr_off)
		rsp = ksmbd_resp_buf_next(work);

	if (le16_to_cpu(rsp->Command) == SMB2_SESSION_SETUP_HE &&
	    rsp->Status == STATUS_SUCCESS)
		return true;
	return false;
}<|MERGE_RESOLUTION|>--- conflicted
+++ resolved
@@ -1944,10 +1944,7 @@
 		rsp->hdr.Status = STATUS_SUCCESS;
 		rc = 0;
 		break;
-<<<<<<< HEAD
-=======
 	case -ESTALE:
->>>>>>> e6f4ff3f
 	case -ENOENT:
 	case KSMBD_TREE_CONN_STATUS_NO_SHARE:
 		rsp->hdr.Status = STATUS_BAD_NETWORK_NAME;
