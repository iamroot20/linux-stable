// SPDX-License-Identifier: GPL-2.0-or-later
/*
 *   Copyright (C) 2016 Namjae Jeon <linkinjeon@kernel.org>
 *   Copyright (C) 2018 Samsung Electronics Co., Ltd.
 */

#include <linux/inetdevice.h>
#include <net/addrconf.h>
#include <linux/syscalls.h>
#include <linux/namei.h>
#include <linux/statfs.h>
#include <linux/ethtool.h>
#include <linux/falloc.h>
#include <linux/mount.h>

#include "glob.h"
#include "smbfsctl.h"
#include "oplock.h"
#include "smbacl.h"

#include "auth.h"
#include "asn1.h"
#include "connection.h"
#include "transport_ipc.h"
#include "transport_rdma.h"
#include "vfs.h"
#include "vfs_cache.h"
#include "misc.h"

#include "server.h"
#include "smb_common.h"
#include "smbstatus.h"
#include "ksmbd_work.h"
#include "mgmt/user_config.h"
#include "mgmt/share_config.h"
#include "mgmt/tree_connect.h"
#include "mgmt/user_session.h"
#include "mgmt/ksmbd_ida.h"
#include "ndr.h"

static void __wbuf(struct ksmbd_work *work, void **req, void **rsp)
{
	if (work->next_smb2_rcv_hdr_off) {
		*req = ksmbd_req_buf_next(work);
		*rsp = ksmbd_resp_buf_next(work);
	} else {
		*req = smb2_get_msg(work->request_buf);
		*rsp = smb2_get_msg(work->response_buf);
	}
}

#define WORK_BUFFERS(w, rq, rs)	__wbuf((w), (void **)&(rq), (void **)&(rs))

/**
 * check_session_id() - check for valid session id in smb header
 * @conn:	connection instance
 * @id:		session id from smb header
 *
 * Return:      1 if valid session id, otherwise 0
 */
static inline bool check_session_id(struct ksmbd_conn *conn, u64 id)
{
	struct ksmbd_session *sess;

	if (id == 0 || id == -1)
		return false;

	sess = ksmbd_session_lookup_all(conn, id);
	if (sess)
		return true;
	pr_err("Invalid user session id: %llu\n", id);
	return false;
}

struct channel *lookup_chann_list(struct ksmbd_session *sess, struct ksmbd_conn *conn)
{
	struct channel *chann;

	list_for_each_entry(chann, &sess->ksmbd_chann_list, chann_list) {
		if (chann->conn == conn)
			return chann;
	}

	return NULL;
}

/**
 * smb2_get_ksmbd_tcon() - get tree connection information using a tree id.
 * @work:	smb work
 *
 * Return:	0 if there is a tree connection matched or these are
 *		skipable commands, otherwise error
 */
int smb2_get_ksmbd_tcon(struct ksmbd_work *work)
{
	struct smb2_hdr *req_hdr = smb2_get_msg(work->request_buf);
	unsigned int cmd = le16_to_cpu(req_hdr->Command);
	int tree_id;

	work->tcon = NULL;
	if (cmd == SMB2_TREE_CONNECT_HE ||
	    cmd ==  SMB2_CANCEL_HE ||
	    cmd ==  SMB2_LOGOFF_HE) {
		ksmbd_debug(SMB, "skip to check tree connect request\n");
		return 0;
	}

	if (xa_empty(&work->sess->tree_conns)) {
		ksmbd_debug(SMB, "NO tree connected\n");
		return -ENOENT;
	}

	tree_id = le32_to_cpu(req_hdr->Id.SyncId.TreeId);
	work->tcon = ksmbd_tree_conn_lookup(work->sess, tree_id);
	if (!work->tcon) {
		pr_err("Invalid tid %d\n", tree_id);
		return -EINVAL;
	}

	return 1;
}

/**
 * smb2_set_err_rsp() - set error response code on smb response
 * @work:	smb work containing response buffer
 */
void smb2_set_err_rsp(struct ksmbd_work *work)
{
	struct smb2_err_rsp *err_rsp;

	if (work->next_smb2_rcv_hdr_off)
		err_rsp = ksmbd_resp_buf_next(work);
	else
		err_rsp = smb2_get_msg(work->response_buf);

	if (err_rsp->hdr.Status != STATUS_STOPPED_ON_SYMLINK) {
		err_rsp->StructureSize = SMB2_ERROR_STRUCTURE_SIZE2_LE;
		err_rsp->ErrorContextCount = 0;
		err_rsp->Reserved = 0;
		err_rsp->ByteCount = 0;
		err_rsp->ErrorData[0] = 0;
		inc_rfc1001_len(work->response_buf, SMB2_ERROR_STRUCTURE_SIZE2);
	}
}

/**
 * is_smb2_neg_cmd() - is it smb2 negotiation command
 * @work:	smb work containing smb header
 *
 * Return:      true if smb2 negotiation command, otherwise false
 */
bool is_smb2_neg_cmd(struct ksmbd_work *work)
{
	struct smb2_hdr *hdr = smb2_get_msg(work->request_buf);

	/* is it SMB2 header ? */
	if (hdr->ProtocolId != SMB2_PROTO_NUMBER)
		return false;

	/* make sure it is request not response message */
	if (hdr->Flags & SMB2_FLAGS_SERVER_TO_REDIR)
		return false;

	if (hdr->Command != SMB2_NEGOTIATE)
		return false;

	return true;
}

/**
 * is_smb2_rsp() - is it smb2 response
 * @work:	smb work containing smb response buffer
 *
 * Return:      true if smb2 response, otherwise false
 */
bool is_smb2_rsp(struct ksmbd_work *work)
{
	struct smb2_hdr *hdr = smb2_get_msg(work->response_buf);

	/* is it SMB2 header ? */
	if (hdr->ProtocolId != SMB2_PROTO_NUMBER)
		return false;

	/* make sure it is response not request message */
	if (!(hdr->Flags & SMB2_FLAGS_SERVER_TO_REDIR))
		return false;

	return true;
}

/**
 * get_smb2_cmd_val() - get smb command code from smb header
 * @work:	smb work containing smb request buffer
 *
 * Return:      smb2 request command value
 */
u16 get_smb2_cmd_val(struct ksmbd_work *work)
{
	struct smb2_hdr *rcv_hdr;

	if (work->next_smb2_rcv_hdr_off)
		rcv_hdr = ksmbd_req_buf_next(work);
	else
		rcv_hdr = smb2_get_msg(work->request_buf);
	return le16_to_cpu(rcv_hdr->Command);
}

/**
 * set_smb2_rsp_status() - set error response code on smb2 header
 * @work:	smb work containing response buffer
 * @err:	error response code
 */
void set_smb2_rsp_status(struct ksmbd_work *work, __le32 err)
{
	struct smb2_hdr *rsp_hdr;

	if (work->next_smb2_rcv_hdr_off)
		rsp_hdr = ksmbd_resp_buf_next(work);
	else
		rsp_hdr = smb2_get_msg(work->response_buf);
	rsp_hdr->Status = err;
	smb2_set_err_rsp(work);
}

/**
 * init_smb2_neg_rsp() - initialize smb2 response for negotiate command
 * @work:	smb work containing smb request buffer
 *
 * smb2 negotiate response is sent in reply of smb1 negotiate command for
 * dialect auto-negotiation.
 */
int init_smb2_neg_rsp(struct ksmbd_work *work)
{
	struct smb2_hdr *rsp_hdr;
	struct smb2_negotiate_rsp *rsp;
	struct ksmbd_conn *conn = work->conn;

	if (conn->need_neg == false)
		return -EINVAL;

	*(__be32 *)work->response_buf =
		cpu_to_be32(conn->vals->header_size);

	rsp_hdr = smb2_get_msg(work->response_buf);
	memset(rsp_hdr, 0, sizeof(struct smb2_hdr) + 2);
	rsp_hdr->ProtocolId = SMB2_PROTO_NUMBER;
	rsp_hdr->StructureSize = SMB2_HEADER_STRUCTURE_SIZE;
	rsp_hdr->CreditRequest = cpu_to_le16(2);
	rsp_hdr->Command = SMB2_NEGOTIATE;
	rsp_hdr->Flags = (SMB2_FLAGS_SERVER_TO_REDIR);
	rsp_hdr->NextCommand = 0;
	rsp_hdr->MessageId = 0;
	rsp_hdr->Id.SyncId.ProcessId = 0;
	rsp_hdr->Id.SyncId.TreeId = 0;
	rsp_hdr->SessionId = 0;
	memset(rsp_hdr->Signature, 0, 16);

	rsp = smb2_get_msg(work->response_buf);

	WARN_ON(ksmbd_conn_good(work));

	rsp->StructureSize = cpu_to_le16(65);
	ksmbd_debug(SMB, "conn->dialect 0x%x\n", conn->dialect);
	rsp->DialectRevision = cpu_to_le16(conn->dialect);
	/* Not setting conn guid rsp->ServerGUID, as it
	 * not used by client for identifying connection
	 */
	rsp->Capabilities = cpu_to_le32(conn->vals->capabilities);
	/* Default Max Message Size till SMB2.0, 64K*/
	rsp->MaxTransactSize = cpu_to_le32(conn->vals->max_trans_size);
	rsp->MaxReadSize = cpu_to_le32(conn->vals->max_read_size);
	rsp->MaxWriteSize = cpu_to_le32(conn->vals->max_write_size);

	rsp->SystemTime = cpu_to_le64(ksmbd_systime());
	rsp->ServerStartTime = 0;

	rsp->SecurityBufferOffset = cpu_to_le16(128);
	rsp->SecurityBufferLength = cpu_to_le16(AUTH_GSS_LENGTH);
	ksmbd_copy_gss_neg_header((char *)(&rsp->hdr) +
		le16_to_cpu(rsp->SecurityBufferOffset));
	inc_rfc1001_len(work->response_buf,
			sizeof(struct smb2_negotiate_rsp) -
			sizeof(struct smb2_hdr) - sizeof(rsp->Buffer) +
			AUTH_GSS_LENGTH);
	rsp->SecurityMode = SMB2_NEGOTIATE_SIGNING_ENABLED_LE;
	if (server_conf.signing == KSMBD_CONFIG_OPT_MANDATORY)
		rsp->SecurityMode |= SMB2_NEGOTIATE_SIGNING_REQUIRED_LE;
	conn->use_spnego = true;

	ksmbd_conn_set_need_negotiate(work);
	return 0;
}

/**
 * smb2_set_rsp_credits() - set number of credits in response buffer
 * @work:	smb work containing smb response buffer
 */
int smb2_set_rsp_credits(struct ksmbd_work *work)
{
	struct smb2_hdr *req_hdr = ksmbd_req_buf_next(work);
	struct smb2_hdr *hdr = ksmbd_resp_buf_next(work);
	struct ksmbd_conn *conn = work->conn;
	unsigned short credits_requested, aux_max;
	unsigned short credit_charge, credits_granted = 0;

	if (work->send_no_response)
		return 0;

	hdr->CreditCharge = req_hdr->CreditCharge;

	if (conn->total_credits > conn->vals->max_credits) {
		hdr->CreditRequest = 0;
		pr_err("Total credits overflow: %d\n", conn->total_credits);
		return -EINVAL;
	}

	credit_charge = max_t(unsigned short,
			      le16_to_cpu(req_hdr->CreditCharge), 1);
	if (credit_charge > conn->total_credits) {
		ksmbd_debug(SMB, "Insufficient credits granted, given: %u, granted: %u\n",
			    credit_charge, conn->total_credits);
		return -EINVAL;
	}

	conn->total_credits -= credit_charge;
	conn->outstanding_credits -= credit_charge;
	credits_requested = max_t(unsigned short,
				  le16_to_cpu(req_hdr->CreditRequest), 1);

	/* according to smb2.credits smbtorture, Windows server
	 * 2016 or later grant up to 8192 credits at once.
	 *
	 * TODO: Need to adjuct CreditRequest value according to
	 * current cpu load
	 */
	if (hdr->Command == SMB2_NEGOTIATE)
		aux_max = 1;
	else
		aux_max = conn->vals->max_credits - credit_charge;
	credits_granted = min_t(unsigned short, credits_requested, aux_max);

	if (conn->vals->max_credits - conn->total_credits < credits_granted)
		credits_granted = conn->vals->max_credits -
			conn->total_credits;

	conn->total_credits += credits_granted;
	work->credits_granted += credits_granted;

	if (!req_hdr->NextCommand) {
		/* Update CreditRequest in last request */
		hdr->CreditRequest = cpu_to_le16(work->credits_granted);
	}
	ksmbd_debug(SMB,
		    "credits: requested[%d] granted[%d] total_granted[%d]\n",
		    credits_requested, credits_granted,
		    conn->total_credits);
	return 0;
}

/**
 * init_chained_smb2_rsp() - initialize smb2 chained response
 * @work:	smb work containing smb response buffer
 */
static void init_chained_smb2_rsp(struct ksmbd_work *work)
{
	struct smb2_hdr *req = ksmbd_req_buf_next(work);
	struct smb2_hdr *rsp = ksmbd_resp_buf_next(work);
	struct smb2_hdr *rsp_hdr;
	struct smb2_hdr *rcv_hdr;
	int next_hdr_offset = 0;
	int len, new_len;

	/* Len of this response = updated RFC len - offset of previous cmd
	 * in the compound rsp
	 */

	/* Storing the current local FID which may be needed by subsequent
	 * command in the compound request
	 */
	if (req->Command == SMB2_CREATE && rsp->Status == STATUS_SUCCESS) {
		work->compound_fid = ((struct smb2_create_rsp *)rsp)->VolatileFileId;
		work->compound_pfid = ((struct smb2_create_rsp *)rsp)->PersistentFileId;
		work->compound_sid = le64_to_cpu(rsp->SessionId);
	}

	len = get_rfc1002_len(work->response_buf) - work->next_smb2_rsp_hdr_off;
	next_hdr_offset = le32_to_cpu(req->NextCommand);

	new_len = ALIGN(len, 8);
	inc_rfc1001_len(work->response_buf,
			sizeof(struct smb2_hdr) + new_len - len);
	rsp->NextCommand = cpu_to_le32(new_len);

	work->next_smb2_rcv_hdr_off += next_hdr_offset;
	work->next_smb2_rsp_hdr_off += new_len;
	ksmbd_debug(SMB,
		    "Compound req new_len = %d rcv off = %d rsp off = %d\n",
		    new_len, work->next_smb2_rcv_hdr_off,
		    work->next_smb2_rsp_hdr_off);

	rsp_hdr = ksmbd_resp_buf_next(work);
	rcv_hdr = ksmbd_req_buf_next(work);

	if (!(rcv_hdr->Flags & SMB2_FLAGS_RELATED_OPERATIONS)) {
		ksmbd_debug(SMB, "related flag should be set\n");
		work->compound_fid = KSMBD_NO_FID;
		work->compound_pfid = KSMBD_NO_FID;
	}
	memset((char *)rsp_hdr, 0, sizeof(struct smb2_hdr) + 2);
	rsp_hdr->ProtocolId = SMB2_PROTO_NUMBER;
	rsp_hdr->StructureSize = SMB2_HEADER_STRUCTURE_SIZE;
	rsp_hdr->Command = rcv_hdr->Command;

	/*
	 * Message is response. We don't grant oplock yet.
	 */
	rsp_hdr->Flags = (SMB2_FLAGS_SERVER_TO_REDIR |
				SMB2_FLAGS_RELATED_OPERATIONS);
	rsp_hdr->NextCommand = 0;
	rsp_hdr->MessageId = rcv_hdr->MessageId;
	rsp_hdr->Id.SyncId.ProcessId = rcv_hdr->Id.SyncId.ProcessId;
	rsp_hdr->Id.SyncId.TreeId = rcv_hdr->Id.SyncId.TreeId;
	rsp_hdr->SessionId = rcv_hdr->SessionId;
	memcpy(rsp_hdr->Signature, rcv_hdr->Signature, 16);
}

/**
 * is_chained_smb2_message() - check for chained command
 * @work:	smb work containing smb request buffer
 *
 * Return:      true if chained request, otherwise false
 */
bool is_chained_smb2_message(struct ksmbd_work *work)
{
	struct smb2_hdr *hdr = smb2_get_msg(work->request_buf);
	unsigned int len, next_cmd;

	if (hdr->ProtocolId != SMB2_PROTO_NUMBER)
		return false;

	hdr = ksmbd_req_buf_next(work);
	next_cmd = le32_to_cpu(hdr->NextCommand);
	if (next_cmd > 0) {
		if ((u64)work->next_smb2_rcv_hdr_off + next_cmd +
			__SMB2_HEADER_STRUCTURE_SIZE >
		    get_rfc1002_len(work->request_buf)) {
			pr_err("next command(%u) offset exceeds smb msg size\n",
			       next_cmd);
			return false;
		}

		if ((u64)get_rfc1002_len(work->response_buf) + MAX_CIFS_SMALL_BUFFER_SIZE >
		    work->response_sz) {
			pr_err("next response offset exceeds response buffer size\n");
			return false;
		}

		ksmbd_debug(SMB, "got SMB2 chained command\n");
		init_chained_smb2_rsp(work);
		return true;
	} else if (work->next_smb2_rcv_hdr_off) {
		/*
		 * This is last request in chained command,
		 * align response to 8 byte
		 */
		len = ALIGN(get_rfc1002_len(work->response_buf), 8);
		len = len - get_rfc1002_len(work->response_buf);
		if (len) {
			ksmbd_debug(SMB, "padding len %u\n", len);
			inc_rfc1001_len(work->response_buf, len);
			if (work->aux_payload_sz)
				work->aux_payload_sz += len;
		}
	}
	return false;
}

/**
 * init_smb2_rsp_hdr() - initialize smb2 response
 * @work:	smb work containing smb request buffer
 *
 * Return:      0
 */
int init_smb2_rsp_hdr(struct ksmbd_work *work)
{
	struct smb2_hdr *rsp_hdr = smb2_get_msg(work->response_buf);
	struct smb2_hdr *rcv_hdr = smb2_get_msg(work->request_buf);
	struct ksmbd_conn *conn = work->conn;

	memset(rsp_hdr, 0, sizeof(struct smb2_hdr) + 2);
	*(__be32 *)work->response_buf =
		cpu_to_be32(conn->vals->header_size);
	rsp_hdr->ProtocolId = rcv_hdr->ProtocolId;
	rsp_hdr->StructureSize = SMB2_HEADER_STRUCTURE_SIZE;
	rsp_hdr->Command = rcv_hdr->Command;

	/*
	 * Message is response. We don't grant oplock yet.
	 */
	rsp_hdr->Flags = (SMB2_FLAGS_SERVER_TO_REDIR);
	rsp_hdr->NextCommand = 0;
	rsp_hdr->MessageId = rcv_hdr->MessageId;
	rsp_hdr->Id.SyncId.ProcessId = rcv_hdr->Id.SyncId.ProcessId;
	rsp_hdr->Id.SyncId.TreeId = rcv_hdr->Id.SyncId.TreeId;
	rsp_hdr->SessionId = rcv_hdr->SessionId;
	memcpy(rsp_hdr->Signature, rcv_hdr->Signature, 16);

	work->syncronous = true;
	if (work->async_id) {
		ksmbd_release_id(&conn->async_ida, work->async_id);
		work->async_id = 0;
	}

	return 0;
}

/**
 * smb2_allocate_rsp_buf() - allocate smb2 response buffer
 * @work:	smb work containing smb request buffer
 *
 * Return:      0 on success, otherwise -ENOMEM
 */
int smb2_allocate_rsp_buf(struct ksmbd_work *work)
{
	struct smb2_hdr *hdr = smb2_get_msg(work->request_buf);
	size_t small_sz = MAX_CIFS_SMALL_BUFFER_SIZE;
	size_t large_sz = small_sz + work->conn->vals->max_trans_size;
	size_t sz = small_sz;
	int cmd = le16_to_cpu(hdr->Command);

	if (cmd == SMB2_IOCTL_HE || cmd == SMB2_QUERY_DIRECTORY_HE)
		sz = large_sz;

	if (cmd == SMB2_QUERY_INFO_HE) {
		struct smb2_query_info_req *req;

		req = smb2_get_msg(work->request_buf);
		if ((req->InfoType == SMB2_O_INFO_FILE &&
		     (req->FileInfoClass == FILE_FULL_EA_INFORMATION ||
		     req->FileInfoClass == FILE_ALL_INFORMATION)) ||
		    req->InfoType == SMB2_O_INFO_SECURITY)
			sz = large_sz;
	}

	/* allocate large response buf for chained commands */
	if (le32_to_cpu(hdr->NextCommand) > 0)
		sz = large_sz;

	work->response_buf = kvmalloc(sz, GFP_KERNEL | __GFP_ZERO);
	if (!work->response_buf)
		return -ENOMEM;

	work->response_sz = sz;
	return 0;
}

/**
 * smb2_check_user_session() - check for valid session for a user
 * @work:	smb work containing smb request buffer
 *
 * Return:      0 on success, otherwise error
 */
int smb2_check_user_session(struct ksmbd_work *work)
{
	struct smb2_hdr *req_hdr = smb2_get_msg(work->request_buf);
	struct ksmbd_conn *conn = work->conn;
	unsigned int cmd = conn->ops->get_cmd_val(work);
	unsigned long long sess_id;

	work->sess = NULL;
	/*
	 * SMB2_ECHO, SMB2_NEGOTIATE, SMB2_SESSION_SETUP command do not
	 * require a session id, so no need to validate user session's for
	 * these commands.
	 */
	if (cmd == SMB2_ECHO_HE || cmd == SMB2_NEGOTIATE_HE ||
	    cmd == SMB2_SESSION_SETUP_HE)
		return 0;

	if (!ksmbd_conn_good(work))
		return -EINVAL;

	sess_id = le64_to_cpu(req_hdr->SessionId);
	/* Check for validity of user session */
	work->sess = ksmbd_session_lookup_all(conn, sess_id);
	if (work->sess)
		return 1;
	ksmbd_debug(SMB, "Invalid user session, Uid %llu\n", sess_id);
	return -EINVAL;
}

static void destroy_previous_session(struct ksmbd_user *user, u64 id)
{
	struct ksmbd_session *prev_sess = ksmbd_session_lookup_slowpath(id);
	struct ksmbd_user *prev_user;

	if (!prev_sess)
		return;

	prev_user = prev_sess->user;

	if (!prev_user ||
	    strcmp(user->name, prev_user->name) ||
	    user->passkey_sz != prev_user->passkey_sz ||
	    memcmp(user->passkey, prev_user->passkey, user->passkey_sz)) {
		put_session(prev_sess);
		return;
	}

	put_session(prev_sess);
	ksmbd_session_destroy(prev_sess);
}

/**
 * smb2_get_name() - get filename string from on the wire smb format
 * @src:	source buffer
 * @maxlen:	maxlen of source string
 * @local_nls:	nls_table pointer
 *
 * Return:      matching converted filename on success, otherwise error ptr
 */
static char *
smb2_get_name(const char *src, const int maxlen, struct nls_table *local_nls)
{
	char *name;

	name = smb_strndup_from_utf16(src, maxlen, 1, local_nls);
	if (IS_ERR(name)) {
		pr_err("failed to get name %ld\n", PTR_ERR(name));
		return name;
	}

	ksmbd_conv_path_to_unix(name);
	ksmbd_strip_last_slash(name);
	return name;
}

int setup_async_work(struct ksmbd_work *work, void (*fn)(void **), void **arg)
{
	struct smb2_hdr *rsp_hdr;
	struct ksmbd_conn *conn = work->conn;
	int id;

	rsp_hdr = smb2_get_msg(work->response_buf);
	rsp_hdr->Flags |= SMB2_FLAGS_ASYNC_COMMAND;

	id = ksmbd_acquire_async_msg_id(&conn->async_ida);
	if (id < 0) {
		pr_err("Failed to alloc async message id\n");
		return id;
	}
	work->syncronous = false;
	work->async_id = id;
	rsp_hdr->Id.AsyncId = cpu_to_le64(id);

	ksmbd_debug(SMB,
		    "Send interim Response to inform async request id : %d\n",
		    work->async_id);

	work->cancel_fn = fn;
	work->cancel_argv = arg;

	if (list_empty(&work->async_request_entry)) {
		spin_lock(&conn->request_lock);
		list_add_tail(&work->async_request_entry, &conn->async_requests);
		spin_unlock(&conn->request_lock);
	}

	return 0;
}

void smb2_send_interim_resp(struct ksmbd_work *work, __le32 status)
{
	struct smb2_hdr *rsp_hdr;

	rsp_hdr = smb2_get_msg(work->response_buf);
	smb2_set_err_rsp(work);
	rsp_hdr->Status = status;

	work->multiRsp = 1;
	ksmbd_conn_write(work);
	rsp_hdr->Status = 0;
	work->multiRsp = 0;
}

static __le32 smb2_get_reparse_tag_special_file(umode_t mode)
{
	if (S_ISDIR(mode) || S_ISREG(mode))
		return 0;

	if (S_ISLNK(mode))
		return IO_REPARSE_TAG_LX_SYMLINK_LE;
	else if (S_ISFIFO(mode))
		return IO_REPARSE_TAG_LX_FIFO_LE;
	else if (S_ISSOCK(mode))
		return IO_REPARSE_TAG_AF_UNIX_LE;
	else if (S_ISCHR(mode))
		return IO_REPARSE_TAG_LX_CHR_LE;
	else if (S_ISBLK(mode))
		return IO_REPARSE_TAG_LX_BLK_LE;

	return 0;
}

/**
 * smb2_get_dos_mode() - get file mode in dos format from unix mode
 * @stat:	kstat containing file mode
 * @attribute:	attribute flags
 *
 * Return:      converted dos mode
 */
static int smb2_get_dos_mode(struct kstat *stat, int attribute)
{
	int attr = 0;

	if (S_ISDIR(stat->mode)) {
		attr = FILE_ATTRIBUTE_DIRECTORY |
			(attribute & (FILE_ATTRIBUTE_HIDDEN | FILE_ATTRIBUTE_SYSTEM));
	} else {
		attr = (attribute & 0x00005137) | FILE_ATTRIBUTE_ARCHIVE;
		attr &= ~(FILE_ATTRIBUTE_DIRECTORY);
		if (S_ISREG(stat->mode) && (server_conf.share_fake_fscaps &
				FILE_SUPPORTS_SPARSE_FILES))
			attr |= FILE_ATTRIBUTE_SPARSE_FILE;

		if (smb2_get_reparse_tag_special_file(stat->mode))
			attr |= FILE_ATTRIBUTE_REPARSE_POINT;
	}

	return attr;
}

static void build_preauth_ctxt(struct smb2_preauth_neg_context *pneg_ctxt,
			       __le16 hash_id)
{
	pneg_ctxt->ContextType = SMB2_PREAUTH_INTEGRITY_CAPABILITIES;
	pneg_ctxt->DataLength = cpu_to_le16(38);
	pneg_ctxt->HashAlgorithmCount = cpu_to_le16(1);
	pneg_ctxt->Reserved = cpu_to_le32(0);
	pneg_ctxt->SaltLength = cpu_to_le16(SMB311_SALT_SIZE);
	get_random_bytes(pneg_ctxt->Salt, SMB311_SALT_SIZE);
	pneg_ctxt->HashAlgorithms = hash_id;
}

static void build_encrypt_ctxt(struct smb2_encryption_neg_context *pneg_ctxt,
			       __le16 cipher_type)
{
	pneg_ctxt->ContextType = SMB2_ENCRYPTION_CAPABILITIES;
	pneg_ctxt->DataLength = cpu_to_le16(4);
	pneg_ctxt->Reserved = cpu_to_le32(0);
	pneg_ctxt->CipherCount = cpu_to_le16(1);
	pneg_ctxt->Ciphers[0] = cipher_type;
}

static void build_compression_ctxt(struct smb2_compression_capabilities_context *pneg_ctxt,
				   __le16 comp_algo)
{
	pneg_ctxt->ContextType = SMB2_COMPRESSION_CAPABILITIES;
	pneg_ctxt->DataLength =
		cpu_to_le16(sizeof(struct smb2_compression_capabilities_context)
			- sizeof(struct smb2_neg_context));
	pneg_ctxt->Reserved = cpu_to_le32(0);
	pneg_ctxt->CompressionAlgorithmCount = cpu_to_le16(1);
	pneg_ctxt->Flags = cpu_to_le32(0);
	pneg_ctxt->CompressionAlgorithms[0] = comp_algo;
}

static void build_sign_cap_ctxt(struct smb2_signing_capabilities *pneg_ctxt,
				__le16 sign_algo)
{
	pneg_ctxt->ContextType = SMB2_SIGNING_CAPABILITIES;
	pneg_ctxt->DataLength =
		cpu_to_le16((sizeof(struct smb2_signing_capabilities) + 2)
			- sizeof(struct smb2_neg_context));
	pneg_ctxt->Reserved = cpu_to_le32(0);
	pneg_ctxt->SigningAlgorithmCount = cpu_to_le16(1);
	pneg_ctxt->SigningAlgorithms[0] = sign_algo;
}

static void build_posix_ctxt(struct smb2_posix_neg_context *pneg_ctxt)
{
	pneg_ctxt->ContextType = SMB2_POSIX_EXTENSIONS_AVAILABLE;
	pneg_ctxt->DataLength = cpu_to_le16(POSIX_CTXT_DATA_LEN);
	/* SMB2_CREATE_TAG_POSIX is "0x93AD25509CB411E7B42383DE968BCD7C" */
	pneg_ctxt->Name[0] = 0x93;
	pneg_ctxt->Name[1] = 0xAD;
	pneg_ctxt->Name[2] = 0x25;
	pneg_ctxt->Name[3] = 0x50;
	pneg_ctxt->Name[4] = 0x9C;
	pneg_ctxt->Name[5] = 0xB4;
	pneg_ctxt->Name[6] = 0x11;
	pneg_ctxt->Name[7] = 0xE7;
	pneg_ctxt->Name[8] = 0xB4;
	pneg_ctxt->Name[9] = 0x23;
	pneg_ctxt->Name[10] = 0x83;
	pneg_ctxt->Name[11] = 0xDE;
	pneg_ctxt->Name[12] = 0x96;
	pneg_ctxt->Name[13] = 0x8B;
	pneg_ctxt->Name[14] = 0xCD;
	pneg_ctxt->Name[15] = 0x7C;
}

static void assemble_neg_contexts(struct ksmbd_conn *conn,
				  struct smb2_negotiate_rsp *rsp,
				  void *smb2_buf_len)
{
	char *pneg_ctxt = (char *)rsp +
			le32_to_cpu(rsp->NegotiateContextOffset);
	int neg_ctxt_cnt = 1;
	int ctxt_size;

	ksmbd_debug(SMB,
		    "assemble SMB2_PREAUTH_INTEGRITY_CAPABILITIES context\n");
	build_preauth_ctxt((struct smb2_preauth_neg_context *)pneg_ctxt,
			   conn->preauth_info->Preauth_HashId);
	rsp->NegotiateContextCount = cpu_to_le16(neg_ctxt_cnt);
	inc_rfc1001_len(smb2_buf_len, AUTH_GSS_PADDING);
	ctxt_size = sizeof(struct smb2_preauth_neg_context);
	/* Round to 8 byte boundary */
	pneg_ctxt += round_up(sizeof(struct smb2_preauth_neg_context), 8);

	if (conn->cipher_type) {
		ctxt_size = round_up(ctxt_size, 8);
		ksmbd_debug(SMB,
			    "assemble SMB2_ENCRYPTION_CAPABILITIES context\n");
		build_encrypt_ctxt((struct smb2_encryption_neg_context *)pneg_ctxt,
				   conn->cipher_type);
		rsp->NegotiateContextCount = cpu_to_le16(++neg_ctxt_cnt);
		ctxt_size += sizeof(struct smb2_encryption_neg_context) + 2;
		/* Round to 8 byte boundary */
		pneg_ctxt +=
			round_up(sizeof(struct smb2_encryption_neg_context) + 2,
				 8);
	}

	if (conn->compress_algorithm) {
		ctxt_size = round_up(ctxt_size, 8);
		ksmbd_debug(SMB,
			    "assemble SMB2_COMPRESSION_CAPABILITIES context\n");
		/* Temporarily set to SMB3_COMPRESS_NONE */
		build_compression_ctxt((struct smb2_compression_capabilities_context *)pneg_ctxt,
				       conn->compress_algorithm);
		rsp->NegotiateContextCount = cpu_to_le16(++neg_ctxt_cnt);
		ctxt_size += sizeof(struct smb2_compression_capabilities_context) + 2;
		/* Round to 8 byte boundary */
		pneg_ctxt += round_up(sizeof(struct smb2_compression_capabilities_context) + 2,
				      8);
	}

	if (conn->posix_ext_supported) {
		ctxt_size = round_up(ctxt_size, 8);
		ksmbd_debug(SMB,
			    "assemble SMB2_POSIX_EXTENSIONS_AVAILABLE context\n");
		build_posix_ctxt((struct smb2_posix_neg_context *)pneg_ctxt);
		rsp->NegotiateContextCount = cpu_to_le16(++neg_ctxt_cnt);
		ctxt_size += sizeof(struct smb2_posix_neg_context);
		/* Round to 8 byte boundary */
		pneg_ctxt += round_up(sizeof(struct smb2_posix_neg_context), 8);
	}

	if (conn->signing_negotiated) {
		ctxt_size = round_up(ctxt_size, 8);
		ksmbd_debug(SMB,
			    "assemble SMB2_SIGNING_CAPABILITIES context\n");
		build_sign_cap_ctxt((struct smb2_signing_capabilities *)pneg_ctxt,
				    conn->signing_algorithm);
		rsp->NegotiateContextCount = cpu_to_le16(++neg_ctxt_cnt);
		ctxt_size += sizeof(struct smb2_signing_capabilities) + 2;
	}

	inc_rfc1001_len(smb2_buf_len, ctxt_size);
}

static __le32 decode_preauth_ctxt(struct ksmbd_conn *conn,
				  struct smb2_preauth_neg_context *pneg_ctxt)
{
	__le32 err = STATUS_NO_PREAUTH_INTEGRITY_HASH_OVERLAP;

	if (pneg_ctxt->HashAlgorithms == SMB2_PREAUTH_INTEGRITY_SHA512) {
		conn->preauth_info->Preauth_HashId =
			SMB2_PREAUTH_INTEGRITY_SHA512;
		err = STATUS_SUCCESS;
	}

	return err;
}

static void decode_encrypt_ctxt(struct ksmbd_conn *conn,
				struct smb2_encryption_neg_context *pneg_ctxt,
				int len_of_ctxts)
{
	int cph_cnt = le16_to_cpu(pneg_ctxt->CipherCount);
	int i, cphs_size = cph_cnt * sizeof(__le16);

	conn->cipher_type = 0;

	if (sizeof(struct smb2_encryption_neg_context) + cphs_size >
	    len_of_ctxts) {
		pr_err("Invalid cipher count(%d)\n", cph_cnt);
		return;
	}

	if (!(server_conf.flags & KSMBD_GLOBAL_FLAG_SMB2_ENCRYPTION))
		return;

	for (i = 0; i < cph_cnt; i++) {
		if (pneg_ctxt->Ciphers[i] == SMB2_ENCRYPTION_AES128_GCM ||
		    pneg_ctxt->Ciphers[i] == SMB2_ENCRYPTION_AES128_CCM ||
		    pneg_ctxt->Ciphers[i] == SMB2_ENCRYPTION_AES256_CCM ||
		    pneg_ctxt->Ciphers[i] == SMB2_ENCRYPTION_AES256_GCM) {
			ksmbd_debug(SMB, "Cipher ID = 0x%x\n",
				    pneg_ctxt->Ciphers[i]);
			conn->cipher_type = pneg_ctxt->Ciphers[i];
			break;
		}
	}
}

/**
 * smb3_encryption_negotiated() - checks if server and client agreed on enabling encryption
 * @conn:	smb connection
 *
 * Return:	true if connection should be encrypted, else false
 */
static bool smb3_encryption_negotiated(struct ksmbd_conn *conn)
{
	if (!conn->ops->generate_encryptionkey)
		return false;

	/*
	 * SMB 3.0 and 3.0.2 dialects use the SMB2_GLOBAL_CAP_ENCRYPTION flag.
	 * SMB 3.1.1 uses the cipher_type field.
	 */
	return (conn->vals->capabilities & SMB2_GLOBAL_CAP_ENCRYPTION) ||
	    conn->cipher_type;
}

static void decode_compress_ctxt(struct ksmbd_conn *conn,
				 struct smb2_compression_capabilities_context *pneg_ctxt)
{
	conn->compress_algorithm = SMB3_COMPRESS_NONE;
}

static void decode_sign_cap_ctxt(struct ksmbd_conn *conn,
				 struct smb2_signing_capabilities *pneg_ctxt,
				 int len_of_ctxts)
{
	int sign_algo_cnt = le16_to_cpu(pneg_ctxt->SigningAlgorithmCount);
	int i, sign_alos_size = sign_algo_cnt * sizeof(__le16);

	conn->signing_negotiated = false;

	if (sizeof(struct smb2_signing_capabilities) + sign_alos_size >
	    len_of_ctxts) {
		pr_err("Invalid signing algorithm count(%d)\n", sign_algo_cnt);
		return;
	}

	for (i = 0; i < sign_algo_cnt; i++) {
		if (pneg_ctxt->SigningAlgorithms[i] == SIGNING_ALG_HMAC_SHA256_LE ||
		    pneg_ctxt->SigningAlgorithms[i] == SIGNING_ALG_AES_CMAC_LE) {
			ksmbd_debug(SMB, "Signing Algorithm ID = 0x%x\n",
				    pneg_ctxt->SigningAlgorithms[i]);
			conn->signing_negotiated = true;
			conn->signing_algorithm =
				pneg_ctxt->SigningAlgorithms[i];
			break;
		}
	}
}

static __le32 deassemble_neg_contexts(struct ksmbd_conn *conn,
				      struct smb2_negotiate_req *req,
				      int len_of_smb)
{
	/* +4 is to account for the RFC1001 len field */
	struct smb2_neg_context *pctx = (struct smb2_neg_context *)req;
	int i = 0, len_of_ctxts;
	int offset = le32_to_cpu(req->NegotiateContextOffset);
	int neg_ctxt_cnt = le16_to_cpu(req->NegotiateContextCount);
	__le32 status = STATUS_INVALID_PARAMETER;

	ksmbd_debug(SMB, "decoding %d negotiate contexts\n", neg_ctxt_cnt);
	if (len_of_smb <= offset) {
		ksmbd_debug(SMB, "Invalid response: negotiate context offset\n");
		return status;
	}

	len_of_ctxts = len_of_smb - offset;

	while (i++ < neg_ctxt_cnt) {
		int clen;

		/* check that offset is not beyond end of SMB */
		if (len_of_ctxts == 0)
			break;

		if (len_of_ctxts < sizeof(struct smb2_neg_context))
			break;

		pctx = (struct smb2_neg_context *)((char *)pctx + offset);
		clen = le16_to_cpu(pctx->DataLength);
		if (clen + sizeof(struct smb2_neg_context) > len_of_ctxts)
			break;

		if (pctx->ContextType == SMB2_PREAUTH_INTEGRITY_CAPABILITIES) {
			ksmbd_debug(SMB,
				    "deassemble SMB2_PREAUTH_INTEGRITY_CAPABILITIES context\n");
			if (conn->preauth_info->Preauth_HashId)
				break;

			status = decode_preauth_ctxt(conn,
						     (struct smb2_preauth_neg_context *)pctx);
			if (status != STATUS_SUCCESS)
				break;
		} else if (pctx->ContextType == SMB2_ENCRYPTION_CAPABILITIES) {
			ksmbd_debug(SMB,
				    "deassemble SMB2_ENCRYPTION_CAPABILITIES context\n");
			if (conn->cipher_type)
				break;

			decode_encrypt_ctxt(conn,
					    (struct smb2_encryption_neg_context *)pctx,
					    len_of_ctxts);
		} else if (pctx->ContextType == SMB2_COMPRESSION_CAPABILITIES) {
			ksmbd_debug(SMB,
				    "deassemble SMB2_COMPRESSION_CAPABILITIES context\n");
			if (conn->compress_algorithm)
				break;

			decode_compress_ctxt(conn,
					     (struct smb2_compression_capabilities_context *)pctx);
		} else if (pctx->ContextType == SMB2_NETNAME_NEGOTIATE_CONTEXT_ID) {
			ksmbd_debug(SMB,
				    "deassemble SMB2_NETNAME_NEGOTIATE_CONTEXT_ID context\n");
		} else if (pctx->ContextType == SMB2_POSIX_EXTENSIONS_AVAILABLE) {
			ksmbd_debug(SMB,
				    "deassemble SMB2_POSIX_EXTENSIONS_AVAILABLE context\n");
			conn->posix_ext_supported = true;
		} else if (pctx->ContextType == SMB2_SIGNING_CAPABILITIES) {
			ksmbd_debug(SMB,
				    "deassemble SMB2_SIGNING_CAPABILITIES context\n");
			decode_sign_cap_ctxt(conn,
					     (struct smb2_signing_capabilities *)pctx,
					     len_of_ctxts);
		}

		/* offsets must be 8 byte aligned */
		clen = (clen + 7) & ~0x7;
		offset = clen + sizeof(struct smb2_neg_context);
		len_of_ctxts -= clen + sizeof(struct smb2_neg_context);
	}
	return status;
}

/**
 * smb2_handle_negotiate() - handler for smb2 negotiate command
 * @work:	smb work containing smb request buffer
 *
 * Return:      0
 */
int smb2_handle_negotiate(struct ksmbd_work *work)
{
	struct ksmbd_conn *conn = work->conn;
	struct smb2_negotiate_req *req = smb2_get_msg(work->request_buf);
	struct smb2_negotiate_rsp *rsp = smb2_get_msg(work->response_buf);
	int rc = 0;
	unsigned int smb2_buf_len, smb2_neg_size;
	__le32 status;

	ksmbd_debug(SMB, "Received negotiate request\n");
	conn->need_neg = false;
	if (ksmbd_conn_good(work)) {
		pr_err("conn->tcp_status is already in CifsGood State\n");
		work->send_no_response = 1;
		return rc;
	}

	if (req->DialectCount == 0) {
		pr_err("malformed packet\n");
		rsp->hdr.Status = STATUS_INVALID_PARAMETER;
		rc = -EINVAL;
		goto err_out;
	}

	smb2_buf_len = get_rfc1002_len(work->request_buf);
	smb2_neg_size = offsetof(struct smb2_negotiate_req, Dialects);
	if (smb2_neg_size > smb2_buf_len) {
		rsp->hdr.Status = STATUS_INVALID_PARAMETER;
		rc = -EINVAL;
		goto err_out;
	}

	if (conn->dialect == SMB311_PROT_ID) {
		unsigned int nego_ctxt_off = le32_to_cpu(req->NegotiateContextOffset);

		if (smb2_buf_len < nego_ctxt_off) {
			rsp->hdr.Status = STATUS_INVALID_PARAMETER;
			rc = -EINVAL;
			goto err_out;
		}

		if (smb2_neg_size > nego_ctxt_off) {
			rsp->hdr.Status = STATUS_INVALID_PARAMETER;
			rc = -EINVAL;
			goto err_out;
		}

		if (smb2_neg_size + le16_to_cpu(req->DialectCount) * sizeof(__le16) >
		    nego_ctxt_off) {
			rsp->hdr.Status = STATUS_INVALID_PARAMETER;
			rc = -EINVAL;
			goto err_out;
		}
	} else {
		if (smb2_neg_size + le16_to_cpu(req->DialectCount) * sizeof(__le16) >
		    smb2_buf_len) {
			rsp->hdr.Status = STATUS_INVALID_PARAMETER;
			rc = -EINVAL;
			goto err_out;
		}
	}

	conn->cli_cap = le32_to_cpu(req->Capabilities);
	switch (conn->dialect) {
	case SMB311_PROT_ID:
		conn->preauth_info =
			kzalloc(sizeof(struct preauth_integrity_info),
				GFP_KERNEL);
		if (!conn->preauth_info) {
			rc = -ENOMEM;
			rsp->hdr.Status = STATUS_INVALID_PARAMETER;
			goto err_out;
		}

		status = deassemble_neg_contexts(conn, req,
						 get_rfc1002_len(work->request_buf));
		if (status != STATUS_SUCCESS) {
			pr_err("deassemble_neg_contexts error(0x%x)\n",
			       status);
			rsp->hdr.Status = status;
			rc = -EINVAL;
			kfree(conn->preauth_info);
			conn->preauth_info = NULL;
			goto err_out;
		}

		rc = init_smb3_11_server(conn);
		if (rc < 0) {
			rsp->hdr.Status = STATUS_INVALID_PARAMETER;
			kfree(conn->preauth_info);
			conn->preauth_info = NULL;
			goto err_out;
		}

		ksmbd_gen_preauth_integrity_hash(conn,
						 work->request_buf,
						 conn->preauth_info->Preauth_HashValue);
		rsp->NegotiateContextOffset =
				cpu_to_le32(OFFSET_OF_NEG_CONTEXT);
		assemble_neg_contexts(conn, rsp, work->response_buf);
		break;
	case SMB302_PROT_ID:
		init_smb3_02_server(conn);
		break;
	case SMB30_PROT_ID:
		init_smb3_0_server(conn);
		break;
	case SMB21_PROT_ID:
		init_smb2_1_server(conn);
		break;
	case SMB2X_PROT_ID:
	case BAD_PROT_ID:
	default:
		ksmbd_debug(SMB, "Server dialect :0x%x not supported\n",
			    conn->dialect);
		rsp->hdr.Status = STATUS_NOT_SUPPORTED;
		rc = -EINVAL;
		goto err_out;
	}
	rsp->Capabilities = cpu_to_le32(conn->vals->capabilities);

	/* For stats */
	conn->connection_type = conn->dialect;

	rsp->MaxTransactSize = cpu_to_le32(conn->vals->max_trans_size);
	rsp->MaxReadSize = cpu_to_le32(conn->vals->max_read_size);
	rsp->MaxWriteSize = cpu_to_le32(conn->vals->max_write_size);

	memcpy(conn->ClientGUID, req->ClientGUID,
			SMB2_CLIENT_GUID_SIZE);
	conn->cli_sec_mode = le16_to_cpu(req->SecurityMode);

	rsp->StructureSize = cpu_to_le16(65);
	rsp->DialectRevision = cpu_to_le16(conn->dialect);
	/* Not setting conn guid rsp->ServerGUID, as it
	 * not used by client for identifying server
	 */
	memset(rsp->ServerGUID, 0, SMB2_CLIENT_GUID_SIZE);

	rsp->SystemTime = cpu_to_le64(ksmbd_systime());
	rsp->ServerStartTime = 0;
	ksmbd_debug(SMB, "negotiate context offset %d, count %d\n",
		    le32_to_cpu(rsp->NegotiateContextOffset),
		    le16_to_cpu(rsp->NegotiateContextCount));

	rsp->SecurityBufferOffset = cpu_to_le16(128);
	rsp->SecurityBufferLength = cpu_to_le16(AUTH_GSS_LENGTH);
	ksmbd_copy_gss_neg_header((char *)(&rsp->hdr) +
				  le16_to_cpu(rsp->SecurityBufferOffset));
	inc_rfc1001_len(work->response_buf, sizeof(struct smb2_negotiate_rsp) -
			sizeof(struct smb2_hdr) - sizeof(rsp->Buffer) +
			 AUTH_GSS_LENGTH);
	rsp->SecurityMode = SMB2_NEGOTIATE_SIGNING_ENABLED_LE;
	conn->use_spnego = true;

	if ((server_conf.signing == KSMBD_CONFIG_OPT_AUTO ||
	     server_conf.signing == KSMBD_CONFIG_OPT_DISABLED) &&
	    req->SecurityMode & SMB2_NEGOTIATE_SIGNING_REQUIRED_LE)
		conn->sign = true;
	else if (server_conf.signing == KSMBD_CONFIG_OPT_MANDATORY) {
		server_conf.enforced_signing = true;
		rsp->SecurityMode |= SMB2_NEGOTIATE_SIGNING_REQUIRED_LE;
		conn->sign = true;
	}

	conn->srv_sec_mode = le16_to_cpu(rsp->SecurityMode);
	ksmbd_conn_set_need_negotiate(work);

err_out:
	if (rc < 0)
		smb2_set_err_rsp(work);

	return rc;
}

static int alloc_preauth_hash(struct ksmbd_session *sess,
			      struct ksmbd_conn *conn)
{
	if (sess->Preauth_HashValue)
		return 0;

	sess->Preauth_HashValue = kmemdup(conn->preauth_info->Preauth_HashValue,
					  PREAUTH_HASHVALUE_SIZE, GFP_KERNEL);
	if (!sess->Preauth_HashValue)
		return -ENOMEM;

	return 0;
}

static int generate_preauth_hash(struct ksmbd_work *work)
{
	struct ksmbd_conn *conn = work->conn;
	struct ksmbd_session *sess = work->sess;
	u8 *preauth_hash;

	if (conn->dialect != SMB311_PROT_ID)
		return 0;

	if (conn->binding) {
		struct preauth_session *preauth_sess;

		preauth_sess = ksmbd_preauth_session_lookup(conn, sess->id);
		if (!preauth_sess) {
			preauth_sess = ksmbd_preauth_session_alloc(conn, sess->id);
			if (!preauth_sess)
				return -ENOMEM;
		}

		preauth_hash = preauth_sess->Preauth_HashValue;
	} else {
		if (!sess->Preauth_HashValue)
			if (alloc_preauth_hash(sess, conn))
				return -ENOMEM;
		preauth_hash = sess->Preauth_HashValue;
	}

	ksmbd_gen_preauth_integrity_hash(conn, work->request_buf, preauth_hash);
	return 0;
}

static int decode_negotiation_token(struct ksmbd_conn *conn,
				    struct negotiate_message *negblob,
				    size_t sz)
{
	if (!conn->use_spnego)
		return -EINVAL;

	if (ksmbd_decode_negTokenInit((char *)negblob, sz, conn)) {
		if (ksmbd_decode_negTokenTarg((char *)negblob, sz, conn)) {
			conn->auth_mechs |= KSMBD_AUTH_NTLMSSP;
			conn->preferred_auth_mech = KSMBD_AUTH_NTLMSSP;
			conn->use_spnego = false;
		}
	}
	return 0;
}

static int ntlm_negotiate(struct ksmbd_work *work,
			  struct negotiate_message *negblob,
			  size_t negblob_len)
{
	struct smb2_sess_setup_rsp *rsp = smb2_get_msg(work->response_buf);
	struct challenge_message *chgblob;
	unsigned char *spnego_blob = NULL;
	u16 spnego_blob_len;
	char *neg_blob;
	int sz, rc;

	ksmbd_debug(SMB, "negotiate phase\n");
	rc = ksmbd_decode_ntlmssp_neg_blob(negblob, negblob_len, work->conn);
	if (rc)
		return rc;

	sz = le16_to_cpu(rsp->SecurityBufferOffset);
	chgblob =
		(struct challenge_message *)((char *)&rsp->hdr.ProtocolId + sz);
	memset(chgblob, 0, sizeof(struct challenge_message));

	if (!work->conn->use_spnego) {
		sz = ksmbd_build_ntlmssp_challenge_blob(chgblob, work->conn);
		if (sz < 0)
			return -ENOMEM;

		rsp->SecurityBufferLength = cpu_to_le16(sz);
		return 0;
	}

	sz = sizeof(struct challenge_message);
	sz += (strlen(ksmbd_netbios_name()) * 2 + 1 + 4) * 6;

	neg_blob = kzalloc(sz, GFP_KERNEL);
	if (!neg_blob)
		return -ENOMEM;

	chgblob = (struct challenge_message *)neg_blob;
	sz = ksmbd_build_ntlmssp_challenge_blob(chgblob, work->conn);
	if (sz < 0) {
		rc = -ENOMEM;
		goto out;
	}

	rc = build_spnego_ntlmssp_neg_blob(&spnego_blob, &spnego_blob_len,
					   neg_blob, sz);
	if (rc) {
		rc = -ENOMEM;
		goto out;
	}

	sz = le16_to_cpu(rsp->SecurityBufferOffset);
	memcpy((char *)&rsp->hdr.ProtocolId + sz, spnego_blob, spnego_blob_len);
	rsp->SecurityBufferLength = cpu_to_le16(spnego_blob_len);

out:
	kfree(spnego_blob);
	kfree(neg_blob);
	return rc;
}

static struct authenticate_message *user_authblob(struct ksmbd_conn *conn,
						  struct smb2_sess_setup_req *req)
{
	int sz;

	if (conn->use_spnego && conn->mechToken)
		return (struct authenticate_message *)conn->mechToken;

	sz = le16_to_cpu(req->SecurityBufferOffset);
	return (struct authenticate_message *)((char *)&req->hdr.ProtocolId
					       + sz);
}

static struct ksmbd_user *session_user(struct ksmbd_conn *conn,
				       struct smb2_sess_setup_req *req)
{
	struct authenticate_message *authblob;
	struct ksmbd_user *user;
	char *name;
	unsigned int auth_msg_len, name_off, name_len, secbuf_len;

	secbuf_len = le16_to_cpu(req->SecurityBufferLength);
	if (secbuf_len < sizeof(struct authenticate_message)) {
		ksmbd_debug(SMB, "blob len %d too small\n", secbuf_len);
		return NULL;
	}
	authblob = user_authblob(conn, req);
	name_off = le32_to_cpu(authblob->UserName.BufferOffset);
	name_len = le16_to_cpu(authblob->UserName.Length);
	auth_msg_len = le16_to_cpu(req->SecurityBufferOffset) + secbuf_len;

	if (auth_msg_len < (u64)name_off + name_len)
		return NULL;

	name = smb_strndup_from_utf16((const char *)authblob + name_off,
				      name_len,
				      true,
				      conn->local_nls);
	if (IS_ERR(name)) {
		pr_err("cannot allocate memory\n");
		return NULL;
	}

	ksmbd_debug(SMB, "session setup request for user %s\n", name);
	user = ksmbd_login_user(name);
	kfree(name);
	return user;
}

static int ntlm_authenticate(struct ksmbd_work *work)
{
	struct smb2_sess_setup_req *req = smb2_get_msg(work->request_buf);
	struct smb2_sess_setup_rsp *rsp = smb2_get_msg(work->response_buf);
	struct ksmbd_conn *conn = work->conn;
	struct ksmbd_session *sess = work->sess;
	struct channel *chann = NULL;
	struct ksmbd_user *user;
	u64 prev_id;
	int sz, rc;

	ksmbd_debug(SMB, "authenticate phase\n");
	if (conn->use_spnego) {
		unsigned char *spnego_blob;
		u16 spnego_blob_len;

		rc = build_spnego_ntlmssp_auth_blob(&spnego_blob,
						    &spnego_blob_len,
						    0);
		if (rc)
			return -ENOMEM;

		sz = le16_to_cpu(rsp->SecurityBufferOffset);
		memcpy((char *)&rsp->hdr.ProtocolId + sz, spnego_blob, spnego_blob_len);
		rsp->SecurityBufferLength = cpu_to_le16(spnego_blob_len);
		kfree(spnego_blob);
		inc_rfc1001_len(work->response_buf, spnego_blob_len - 1);
	}

	user = session_user(conn, req);
	if (!user) {
		ksmbd_debug(SMB, "Unknown user name or an error\n");
		return -EPERM;
	}

	/* Check for previous session */
	prev_id = le64_to_cpu(req->PreviousSessionId);
	if (prev_id && prev_id != sess->id)
		destroy_previous_session(user, prev_id);

	if (sess->state == SMB2_SESSION_VALID) {
		/*
		 * Reuse session if anonymous try to connect
		 * on reauthetication.
		 */
		if (ksmbd_anonymous_user(user)) {
			ksmbd_free_user(user);
			return 0;
		}

		if (!ksmbd_compare_user(sess->user, user)) {
			ksmbd_free_user(user);
			return -EPERM;
		}
		ksmbd_free_user(user);
	} else {
		sess->user = user;
	}

	if (user_guest(sess->user)) {
		rsp->SessionFlags = SMB2_SESSION_FLAG_IS_GUEST_LE;
	} else {
		struct authenticate_message *authblob;

		authblob = user_authblob(conn, req);
		sz = le16_to_cpu(req->SecurityBufferLength);
		rc = ksmbd_decode_ntlmssp_auth_blob(authblob, sz, conn, sess);
		if (rc) {
			set_user_flag(sess->user, KSMBD_USER_FLAG_BAD_PASSWORD);
			ksmbd_debug(SMB, "authentication failed\n");
			return -EPERM;
		}
	}

	/*
	 * If session state is SMB2_SESSION_VALID, We can assume
	 * that it is reauthentication. And the user/password
	 * has been verified, so return it here.
	 */
	if (sess->state == SMB2_SESSION_VALID) {
		if (conn->binding)
			goto binding_session;
		return 0;
	}

	if ((rsp->SessionFlags != SMB2_SESSION_FLAG_IS_GUEST_LE &&
	     (conn->sign || server_conf.enforced_signing)) ||
	    (req->SecurityMode & SMB2_NEGOTIATE_SIGNING_REQUIRED))
		sess->sign = true;

	if (smb3_encryption_negotiated(conn) &&
			!(req->Flags & SMB2_SESSION_REQ_FLAG_BINDING)) {
		rc = conn->ops->generate_encryptionkey(sess);
		if (rc) {
			ksmbd_debug(SMB,
					"SMB3 encryption key generation failed\n");
			return -EINVAL;
		}
		sess->enc = true;
		rsp->SessionFlags = SMB2_SESSION_FLAG_ENCRYPT_DATA_LE;
		/*
		 * signing is disable if encryption is enable
		 * on this session
		 */
		sess->sign = false;
	}

binding_session:
	if (conn->dialect >= SMB30_PROT_ID) {
		chann = lookup_chann_list(sess, conn);
		if (!chann) {
			chann = kmalloc(sizeof(struct channel), GFP_KERNEL);
			if (!chann)
				return -ENOMEM;

			chann->conn = conn;
			INIT_LIST_HEAD(&chann->chann_list);
			list_add(&chann->chann_list, &sess->ksmbd_chann_list);
		}
	}

	if (conn->ops->generate_signingkey) {
		rc = conn->ops->generate_signingkey(sess, conn);
		if (rc) {
			ksmbd_debug(SMB, "SMB3 signing key generation failed\n");
			return -EINVAL;
		}
	}

	if (!ksmbd_conn_lookup_dialect(conn)) {
		pr_err("fail to verify the dialect\n");
		return -ENOENT;
	}
	return 0;
}

#ifdef CONFIG_SMB_SERVER_KERBEROS5
static int krb5_authenticate(struct ksmbd_work *work)
{
	struct smb2_sess_setup_req *req = smb2_get_msg(work->request_buf);
	struct smb2_sess_setup_rsp *rsp = smb2_get_msg(work->response_buf);
	struct ksmbd_conn *conn = work->conn;
	struct ksmbd_session *sess = work->sess;
	char *in_blob, *out_blob;
	struct channel *chann = NULL;
	u64 prev_sess_id;
	int in_len, out_len;
	int retval;

	in_blob = (char *)&req->hdr.ProtocolId +
		le16_to_cpu(req->SecurityBufferOffset);
	in_len = le16_to_cpu(req->SecurityBufferLength);
	out_blob = (char *)&rsp->hdr.ProtocolId +
		le16_to_cpu(rsp->SecurityBufferOffset);
	out_len = work->response_sz -
		(le16_to_cpu(rsp->SecurityBufferOffset) + 4);

	/* Check previous session */
	prev_sess_id = le64_to_cpu(req->PreviousSessionId);
	if (prev_sess_id && prev_sess_id != sess->id)
		destroy_previous_session(sess->user, prev_sess_id);

	if (sess->state == SMB2_SESSION_VALID)
		ksmbd_free_user(sess->user);

	retval = ksmbd_krb5_authenticate(sess, in_blob, in_len,
					 out_blob, &out_len);
	if (retval) {
		ksmbd_debug(SMB, "krb5 authentication failed\n");
		return -EINVAL;
	}
	rsp->SecurityBufferLength = cpu_to_le16(out_len);
	inc_rfc1001_len(work->response_buf, out_len - 1);

	if ((conn->sign || server_conf.enforced_signing) ||
	    (req->SecurityMode & SMB2_NEGOTIATE_SIGNING_REQUIRED))
		sess->sign = true;

	if (smb3_encryption_negotiated(conn)) {
		retval = conn->ops->generate_encryptionkey(sess);
		if (retval) {
			ksmbd_debug(SMB,
				    "SMB3 encryption key generation failed\n");
			return -EINVAL;
		}
		sess->enc = true;
		rsp->SessionFlags = SMB2_SESSION_FLAG_ENCRYPT_DATA_LE;
		sess->sign = false;
	}

	if (conn->dialect >= SMB30_PROT_ID) {
		chann = lookup_chann_list(sess, conn);
		if (!chann) {
			chann = kmalloc(sizeof(struct channel), GFP_KERNEL);
			if (!chann)
				return -ENOMEM;

			chann->conn = conn;
			INIT_LIST_HEAD(&chann->chann_list);
			list_add(&chann->chann_list, &sess->ksmbd_chann_list);
		}
	}

	if (conn->ops->generate_signingkey) {
		retval = conn->ops->generate_signingkey(sess, conn);
		if (retval) {
			ksmbd_debug(SMB, "SMB3 signing key generation failed\n");
			return -EINVAL;
		}
	}

	if (!ksmbd_conn_lookup_dialect(conn)) {
		pr_err("fail to verify the dialect\n");
		return -ENOENT;
	}
	return 0;
}
#else
static int krb5_authenticate(struct ksmbd_work *work)
{
	return -EOPNOTSUPP;
}
#endif

int smb2_sess_setup(struct ksmbd_work *work)
{
	struct ksmbd_conn *conn = work->conn;
	struct smb2_sess_setup_req *req = smb2_get_msg(work->request_buf);
	struct smb2_sess_setup_rsp *rsp = smb2_get_msg(work->response_buf);
	struct ksmbd_session *sess;
	struct negotiate_message *negblob;
	unsigned int negblob_len, negblob_off;
	int rc = 0;

	ksmbd_debug(SMB, "Received request for session setup\n");

	rsp->StructureSize = cpu_to_le16(9);
	rsp->SessionFlags = 0;
	rsp->SecurityBufferOffset = cpu_to_le16(72);
	rsp->SecurityBufferLength = 0;
	inc_rfc1001_len(work->response_buf, 9);

	if (!req->hdr.SessionId) {
		sess = ksmbd_smb2_session_create();
		if (!sess) {
			rc = -ENOMEM;
			goto out_err;
		}
		rsp->hdr.SessionId = cpu_to_le64(sess->id);
		ksmbd_session_register(conn, sess);
	} else if (conn->dialect >= SMB30_PROT_ID &&
		   (server_conf.flags & KSMBD_GLOBAL_FLAG_SMB3_MULTICHANNEL) &&
		   req->Flags & SMB2_SESSION_REQ_FLAG_BINDING) {
		u64 sess_id = le64_to_cpu(req->hdr.SessionId);

		sess = ksmbd_session_lookup_slowpath(sess_id);
		if (!sess) {
			rc = -ENOENT;
			goto out_err;
		}

		if (conn->dialect != sess->conn->dialect) {
			rc = -EINVAL;
			goto out_err;
		}

		if (!(req->hdr.Flags & SMB2_FLAGS_SIGNED)) {
			rc = -EINVAL;
			goto out_err;
		}

		if (strncmp(conn->ClientGUID, sess->conn->ClientGUID,
			    SMB2_CLIENT_GUID_SIZE)) {
			rc = -ENOENT;
			goto out_err;
		}

		if (sess->state == SMB2_SESSION_IN_PROGRESS) {
			rc = -EACCES;
			goto out_err;
		}

		if (sess->state == SMB2_SESSION_EXPIRED) {
			rc = -EFAULT;
			goto out_err;
		}

		if (ksmbd_session_lookup(conn, sess_id)) {
			rc = -EACCES;
			goto out_err;
		}

		conn->binding = true;
	} else if ((conn->dialect < SMB30_PROT_ID ||
		    server_conf.flags & KSMBD_GLOBAL_FLAG_SMB3_MULTICHANNEL) &&
		   (req->Flags & SMB2_SESSION_REQ_FLAG_BINDING)) {
		sess = NULL;
		rc = -EACCES;
		goto out_err;
	} else {
		sess = ksmbd_session_lookup(conn,
					    le64_to_cpu(req->hdr.SessionId));
		if (!sess) {
			rc = -ENOENT;
			goto out_err;
		}
	}
	work->sess = sess;

	if (sess->state == SMB2_SESSION_EXPIRED)
		sess->state = SMB2_SESSION_IN_PROGRESS;

	negblob_off = le16_to_cpu(req->SecurityBufferOffset);
	negblob_len = le16_to_cpu(req->SecurityBufferLength);
	if (negblob_off < offsetof(struct smb2_sess_setup_req, Buffer) ||
	    negblob_len < offsetof(struct negotiate_message, NegotiateFlags)) {
		rc = -EINVAL;
		goto out_err;
	}

	negblob = (struct negotiate_message *)((char *)&req->hdr.ProtocolId +
			negblob_off);

	if (decode_negotiation_token(conn, negblob, negblob_len) == 0) {
		if (conn->mechToken)
			negblob = (struct negotiate_message *)conn->mechToken;
	}

	if (server_conf.auth_mechs & conn->auth_mechs) {
		rc = generate_preauth_hash(work);
		if (rc)
			goto out_err;

		if (conn->preferred_auth_mech &
				(KSMBD_AUTH_KRB5 | KSMBD_AUTH_MSKRB5)) {
			rc = krb5_authenticate(work);
			if (rc) {
				rc = -EINVAL;
				goto out_err;
			}

			ksmbd_conn_set_good(work);
			sess->state = SMB2_SESSION_VALID;
			kfree(sess->Preauth_HashValue);
			sess->Preauth_HashValue = NULL;
		} else if (conn->preferred_auth_mech == KSMBD_AUTH_NTLMSSP) {
			if (negblob->MessageType == NtLmNegotiate) {
				rc = ntlm_negotiate(work, negblob, negblob_len);
				if (rc)
					goto out_err;
				rsp->hdr.Status =
					STATUS_MORE_PROCESSING_REQUIRED;
				/*
				 * Note: here total size -1 is done as an
				 * adjustment for 0 size blob
				 */
				inc_rfc1001_len(work->response_buf,
						le16_to_cpu(rsp->SecurityBufferLength) - 1);

			} else if (negblob->MessageType == NtLmAuthenticate) {
				rc = ntlm_authenticate(work);
				if (rc)
					goto out_err;

				ksmbd_conn_set_good(work);
				sess->state = SMB2_SESSION_VALID;
				if (conn->binding) {
					struct preauth_session *preauth_sess;

					preauth_sess =
						ksmbd_preauth_session_lookup(conn, sess->id);
					if (preauth_sess) {
						list_del(&preauth_sess->preauth_entry);
						kfree(preauth_sess);
					}
				}
				kfree(sess->Preauth_HashValue);
				sess->Preauth_HashValue = NULL;
			}
		} else {
			/* TODO: need one more negotiation */
			pr_err("Not support the preferred authentication\n");
			rc = -EINVAL;
		}
	} else {
		pr_err("Not support authentication\n");
		rc = -EINVAL;
	}

out_err:
	if (rc == -EINVAL)
		rsp->hdr.Status = STATUS_INVALID_PARAMETER;
	else if (rc == -ENOENT)
		rsp->hdr.Status = STATUS_USER_SESSION_DELETED;
	else if (rc == -EACCES)
		rsp->hdr.Status = STATUS_REQUEST_NOT_ACCEPTED;
	else if (rc == -EFAULT)
		rsp->hdr.Status = STATUS_NETWORK_SESSION_EXPIRED;
	else if (rc == -ENOMEM)
		rsp->hdr.Status = STATUS_INSUFFICIENT_RESOURCES;
	else if (rc)
		rsp->hdr.Status = STATUS_LOGON_FAILURE;

	if (conn->use_spnego && conn->mechToken) {
		kfree(conn->mechToken);
		conn->mechToken = NULL;
	}

	if (rc < 0) {
		/*
		 * SecurityBufferOffset should be set to zero
		 * in session setup error response.
		 */
		rsp->SecurityBufferOffset = 0;

		if (sess) {
			bool try_delay = false;

			/*
			 * To avoid dictionary attacks (repeated session setups rapidly sent) to
			 * connect to server, ksmbd make a delay of a 5 seconds on session setup
			 * failure to make it harder to send enough random connection requests
			 * to break into a server.
			 */
			if (sess->user && sess->user->flags & KSMBD_USER_FLAG_DELAY_SESSION)
				try_delay = true;

			ksmbd_session_destroy(sess);
			work->sess = NULL;
			if (try_delay)
				ssleep(5);
		}
	}

	return rc;
}

/**
 * smb2_tree_connect() - handler for smb2 tree connect command
 * @work:	smb work containing smb request buffer
 *
 * Return:      0 on success, otherwise error
 */
int smb2_tree_connect(struct ksmbd_work *work)
{
	struct ksmbd_conn *conn = work->conn;
	struct smb2_tree_connect_req *req = smb2_get_msg(work->request_buf);
	struct smb2_tree_connect_rsp *rsp = smb2_get_msg(work->response_buf);
	struct ksmbd_session *sess = work->sess;
	char *treename = NULL, *name = NULL;
	struct ksmbd_tree_conn_status status;
	struct ksmbd_share_config *share;
	int rc = -EINVAL;

	treename = smb_strndup_from_utf16(req->Buffer,
					  le16_to_cpu(req->PathLength), true,
					  conn->local_nls);
	if (IS_ERR(treename)) {
		pr_err("treename is NULL\n");
		status.ret = KSMBD_TREE_CONN_STATUS_ERROR;
		goto out_err1;
	}

	name = ksmbd_extract_sharename(treename);
	if (IS_ERR(name)) {
		status.ret = KSMBD_TREE_CONN_STATUS_ERROR;
		goto out_err1;
	}

	ksmbd_debug(SMB, "tree connect request for tree %s treename %s\n",
		    name, treename);

	status = ksmbd_tree_conn_connect(sess, name);
	if (status.ret == KSMBD_TREE_CONN_STATUS_OK)
		rsp->hdr.Id.SyncId.TreeId = cpu_to_le32(status.tree_conn->id);
	else
		goto out_err1;

	share = status.tree_conn->share_conf;
	if (test_share_config_flag(share, KSMBD_SHARE_FLAG_PIPE)) {
		ksmbd_debug(SMB, "IPC share path request\n");
		rsp->ShareType = SMB2_SHARE_TYPE_PIPE;
		rsp->MaximalAccess = FILE_READ_DATA_LE | FILE_READ_EA_LE |
			FILE_EXECUTE_LE | FILE_READ_ATTRIBUTES_LE |
			FILE_DELETE_LE | FILE_READ_CONTROL_LE |
			FILE_WRITE_DAC_LE | FILE_WRITE_OWNER_LE |
			FILE_SYNCHRONIZE_LE;
	} else {
		rsp->ShareType = SMB2_SHARE_TYPE_DISK;
		rsp->MaximalAccess = FILE_READ_DATA_LE | FILE_READ_EA_LE |
			FILE_EXECUTE_LE | FILE_READ_ATTRIBUTES_LE;
		if (test_tree_conn_flag(status.tree_conn,
					KSMBD_TREE_CONN_FLAG_WRITABLE)) {
			rsp->MaximalAccess |= FILE_WRITE_DATA_LE |
				FILE_APPEND_DATA_LE | FILE_WRITE_EA_LE |
				FILE_DELETE_LE | FILE_WRITE_ATTRIBUTES_LE |
				FILE_DELETE_CHILD_LE | FILE_READ_CONTROL_LE |
				FILE_WRITE_DAC_LE | FILE_WRITE_OWNER_LE |
				FILE_SYNCHRONIZE_LE;
		}
	}

	status.tree_conn->maximal_access = le32_to_cpu(rsp->MaximalAccess);
	if (conn->posix_ext_supported)
		status.tree_conn->posix_extensions = true;

out_err1:
	rsp->StructureSize = cpu_to_le16(16);
	rsp->Capabilities = 0;
	rsp->Reserved = 0;
	/* default manual caching */
	rsp->ShareFlags = SMB2_SHAREFLAG_MANUAL_CACHING;
	inc_rfc1001_len(work->response_buf, 16);

	if (!IS_ERR(treename))
		kfree(treename);
	if (!IS_ERR(name))
		kfree(name);

	switch (status.ret) {
	case KSMBD_TREE_CONN_STATUS_OK:
		rsp->hdr.Status = STATUS_SUCCESS;
		rc = 0;
		break;
	case KSMBD_TREE_CONN_STATUS_NO_SHARE:
		rsp->hdr.Status = STATUS_BAD_NETWORK_PATH;
		break;
	case -ENOMEM:
	case KSMBD_TREE_CONN_STATUS_NOMEM:
		rsp->hdr.Status = STATUS_NO_MEMORY;
		break;
	case KSMBD_TREE_CONN_STATUS_ERROR:
	case KSMBD_TREE_CONN_STATUS_TOO_MANY_CONNS:
	case KSMBD_TREE_CONN_STATUS_TOO_MANY_SESSIONS:
		rsp->hdr.Status = STATUS_ACCESS_DENIED;
		break;
	case -EINVAL:
		rsp->hdr.Status = STATUS_INVALID_PARAMETER;
		break;
	default:
		rsp->hdr.Status = STATUS_ACCESS_DENIED;
	}

	return rc;
}

/**
 * smb2_create_open_flags() - convert smb open flags to unix open flags
 * @file_present:	is file already present
 * @access:		file access flags
 * @disposition:	file disposition flags
 * @may_flags:		set with MAY_ flags
 *
 * Return:      file open flags
 */
static int smb2_create_open_flags(bool file_present, __le32 access,
				  __le32 disposition,
				  int *may_flags)
{
	int oflags = O_NONBLOCK | O_LARGEFILE;

	if (access & FILE_READ_DESIRED_ACCESS_LE &&
	    access & FILE_WRITE_DESIRE_ACCESS_LE) {
		oflags |= O_RDWR;
		*may_flags = MAY_OPEN | MAY_READ | MAY_WRITE;
	} else if (access & FILE_WRITE_DESIRE_ACCESS_LE) {
		oflags |= O_WRONLY;
		*may_flags = MAY_OPEN | MAY_WRITE;
	} else {
		oflags |= O_RDONLY;
		*may_flags = MAY_OPEN | MAY_READ;
	}

	if (access == FILE_READ_ATTRIBUTES_LE)
		oflags |= O_PATH;

	if (file_present) {
		switch (disposition & FILE_CREATE_MASK_LE) {
		case FILE_OPEN_LE:
		case FILE_CREATE_LE:
			break;
		case FILE_SUPERSEDE_LE:
		case FILE_OVERWRITE_LE:
		case FILE_OVERWRITE_IF_LE:
			oflags |= O_TRUNC;
			break;
		default:
			break;
		}
	} else {
		switch (disposition & FILE_CREATE_MASK_LE) {
		case FILE_SUPERSEDE_LE:
		case FILE_CREATE_LE:
		case FILE_OPEN_IF_LE:
		case FILE_OVERWRITE_IF_LE:
			oflags |= O_CREAT;
			break;
		case FILE_OPEN_LE:
		case FILE_OVERWRITE_LE:
			oflags &= ~O_CREAT;
			break;
		default:
			break;
		}
	}

	return oflags;
}

/**
 * smb2_tree_disconnect() - handler for smb tree connect request
 * @work:	smb work containing request buffer
 *
 * Return:      0
 */
int smb2_tree_disconnect(struct ksmbd_work *work)
{
	struct smb2_tree_disconnect_rsp *rsp = smb2_get_msg(work->response_buf);
	struct ksmbd_session *sess = work->sess;
	struct ksmbd_tree_connect *tcon = work->tcon;

	rsp->StructureSize = cpu_to_le16(4);
	inc_rfc1001_len(work->response_buf, 4);

	ksmbd_debug(SMB, "request\n");

	if (!tcon) {
		struct smb2_tree_disconnect_req *req =
			smb2_get_msg(work->request_buf);

		ksmbd_debug(SMB, "Invalid tid %d\n", req->hdr.Id.SyncId.TreeId);
		rsp->hdr.Status = STATUS_NETWORK_NAME_DELETED;
		smb2_set_err_rsp(work);
		return 0;
	}

	ksmbd_close_tree_conn_fds(work);
	ksmbd_tree_conn_disconnect(sess, tcon);
	work->tcon = NULL;
	return 0;
}

/**
 * smb2_session_logoff() - handler for session log off request
 * @work:	smb work containing request buffer
 *
 * Return:      0
 */
int smb2_session_logoff(struct ksmbd_work *work)
{
	struct ksmbd_conn *conn = work->conn;
	struct smb2_logoff_rsp *rsp = smb2_get_msg(work->response_buf);
	struct ksmbd_session *sess = work->sess;

	rsp->StructureSize = cpu_to_le16(4);
	inc_rfc1001_len(work->response_buf, 4);

	ksmbd_debug(SMB, "request\n");

	/* setting CifsExiting here may race with start_tcp_sess */
	ksmbd_conn_set_need_reconnect(work);
	ksmbd_close_session_fds(work);
	ksmbd_conn_wait_idle(conn);

	if (ksmbd_tree_conn_session_logoff(sess)) {
		struct smb2_logoff_req *req = smb2_get_msg(work->request_buf);

		ksmbd_debug(SMB, "Invalid tid %d\n", req->hdr.Id.SyncId.TreeId);
		rsp->hdr.Status = STATUS_NETWORK_NAME_DELETED;
		smb2_set_err_rsp(work);
		return 0;
	}

	ksmbd_destroy_file_table(&sess->file_table);
	sess->state = SMB2_SESSION_EXPIRED;

	ksmbd_free_user(sess->user);
	sess->user = NULL;

	/* let start_tcp_sess free connection info now */
	ksmbd_conn_set_need_negotiate(work);
	return 0;
}

/**
 * create_smb2_pipe() - create IPC pipe
 * @work:	smb work containing request buffer
 *
 * Return:      0 on success, otherwise error
 */
static noinline int create_smb2_pipe(struct ksmbd_work *work)
{
	struct smb2_create_rsp *rsp = smb2_get_msg(work->response_buf);
	struct smb2_create_req *req = smb2_get_msg(work->request_buf);
	int id;
	int err;
	char *name;

	name = smb_strndup_from_utf16(req->Buffer, le16_to_cpu(req->NameLength),
				      1, work->conn->local_nls);
	if (IS_ERR(name)) {
		rsp->hdr.Status = STATUS_NO_MEMORY;
		err = PTR_ERR(name);
		goto out;
	}

	id = ksmbd_session_rpc_open(work->sess, name);
	if (id < 0) {
		pr_err("Unable to open RPC pipe: %d\n", id);
		err = id;
		goto out;
	}

	rsp->hdr.Status = STATUS_SUCCESS;
	rsp->StructureSize = cpu_to_le16(89);
	rsp->OplockLevel = SMB2_OPLOCK_LEVEL_NONE;
	rsp->Flags = 0;
	rsp->CreateAction = cpu_to_le32(FILE_OPENED);

	rsp->CreationTime = cpu_to_le64(0);
	rsp->LastAccessTime = cpu_to_le64(0);
	rsp->ChangeTime = cpu_to_le64(0);
	rsp->AllocationSize = cpu_to_le64(0);
	rsp->EndofFile = cpu_to_le64(0);
	rsp->FileAttributes = FILE_ATTRIBUTE_NORMAL_LE;
	rsp->Reserved2 = 0;
	rsp->VolatileFileId = id;
	rsp->PersistentFileId = 0;
	rsp->CreateContextsOffset = 0;
	rsp->CreateContextsLength = 0;

	inc_rfc1001_len(work->response_buf, 88); /* StructureSize - 1*/
	kfree(name);
	return 0;

out:
	switch (err) {
	case -EINVAL:
		rsp->hdr.Status = STATUS_INVALID_PARAMETER;
		break;
	case -ENOSPC:
	case -ENOMEM:
		rsp->hdr.Status = STATUS_NO_MEMORY;
		break;
	}

	if (!IS_ERR(name))
		kfree(name);

	smb2_set_err_rsp(work);
	return err;
}

/**
 * smb2_set_ea() - handler for setting extended attributes using set
 *		info command
 * @eabuf:	set info command buffer
 * @buf_len:	set info command buffer length
 * @path:	dentry path for get ea
 *
 * Return:	0 on success, otherwise error
 */
static int smb2_set_ea(struct smb2_ea_info *eabuf, unsigned int buf_len,
		       struct path *path)
{
	struct user_namespace *user_ns = mnt_user_ns(path->mnt);
	char *attr_name = NULL, *value;
	int rc = 0;
	unsigned int next = 0;

	if (buf_len < sizeof(struct smb2_ea_info) + eabuf->EaNameLength +
			le16_to_cpu(eabuf->EaValueLength))
		return -EINVAL;

	attr_name = kmalloc(XATTR_NAME_MAX + 1, GFP_KERNEL);
	if (!attr_name)
		return -ENOMEM;

	do {
		if (!eabuf->EaNameLength)
			goto next;

		ksmbd_debug(SMB,
			    "name : <%s>, name_len : %u, value_len : %u, next : %u\n",
			    eabuf->name, eabuf->EaNameLength,
			    le16_to_cpu(eabuf->EaValueLength),
			    le32_to_cpu(eabuf->NextEntryOffset));

		if (eabuf->EaNameLength >
		    (XATTR_NAME_MAX - XATTR_USER_PREFIX_LEN)) {
			rc = -EINVAL;
			break;
		}

		memcpy(attr_name, XATTR_USER_PREFIX, XATTR_USER_PREFIX_LEN);
		memcpy(&attr_name[XATTR_USER_PREFIX_LEN], eabuf->name,
		       eabuf->EaNameLength);
		attr_name[XATTR_USER_PREFIX_LEN + eabuf->EaNameLength] = '\0';
		value = (char *)&eabuf->name + eabuf->EaNameLength + 1;

		if (!eabuf->EaValueLength) {
			rc = ksmbd_vfs_casexattr_len(user_ns,
						     path->dentry,
						     attr_name,
						     XATTR_USER_PREFIX_LEN +
						     eabuf->EaNameLength);

			/* delete the EA only when it exits */
			if (rc > 0) {
				rc = ksmbd_vfs_remove_xattr(user_ns,
							    path->dentry,
							    attr_name);

				if (rc < 0) {
					ksmbd_debug(SMB,
						    "remove xattr failed(%d)\n",
						    rc);
					break;
				}
			}

			/* if the EA doesn't exist, just do nothing. */
			rc = 0;
		} else {
			rc = ksmbd_vfs_setxattr(user_ns,
						path->dentry, attr_name, value,
						le16_to_cpu(eabuf->EaValueLength), 0);
			if (rc < 0) {
				ksmbd_debug(SMB,
					    "ksmbd_vfs_setxattr is failed(%d)\n",
					    rc);
				break;
			}
		}

next:
		next = le32_to_cpu(eabuf->NextEntryOffset);
		if (next == 0 || buf_len < next)
			break;
		buf_len -= next;
		eabuf = (struct smb2_ea_info *)((char *)eabuf + next);
		if (next < (u32)eabuf->EaNameLength + le16_to_cpu(eabuf->EaValueLength))
			break;

	} while (next != 0);

	kfree(attr_name);
	return rc;
}

static noinline int smb2_set_stream_name_xattr(struct path *path,
					       struct ksmbd_file *fp,
					       char *stream_name, int s_type)
{
	struct user_namespace *user_ns = mnt_user_ns(path->mnt);
	size_t xattr_stream_size;
	char *xattr_stream_name;
	int rc;

	rc = ksmbd_vfs_xattr_stream_name(stream_name,
					 &xattr_stream_name,
					 &xattr_stream_size,
					 s_type);
	if (rc)
		return rc;

	fp->stream.name = xattr_stream_name;
	fp->stream.size = xattr_stream_size;

	/* Check if there is stream prefix in xattr space */
	rc = ksmbd_vfs_casexattr_len(user_ns,
				     path->dentry,
				     xattr_stream_name,
				     xattr_stream_size);
	if (rc >= 0)
		return 0;

	if (fp->cdoption == FILE_OPEN_LE) {
		ksmbd_debug(SMB, "XATTR stream name lookup failed: %d\n", rc);
		return -EBADF;
	}

	rc = ksmbd_vfs_setxattr(user_ns, path->dentry,
				xattr_stream_name, NULL, 0, 0);
	if (rc < 0)
		pr_err("Failed to store XATTR stream name :%d\n", rc);
	return 0;
}

static int smb2_remove_smb_xattrs(struct path *path)
{
	struct user_namespace *user_ns = mnt_user_ns(path->mnt);
	char *name, *xattr_list = NULL;
	ssize_t xattr_list_len;
	int err = 0;

	xattr_list_len = ksmbd_vfs_listxattr(path->dentry, &xattr_list);
	if (xattr_list_len < 0) {
		goto out;
	} else if (!xattr_list_len) {
		ksmbd_debug(SMB, "empty xattr in the file\n");
		goto out;
	}

	for (name = xattr_list; name - xattr_list < xattr_list_len;
			name += strlen(name) + 1) {
		ksmbd_debug(SMB, "%s, len %zd\n", name, strlen(name));

		if (strncmp(name, XATTR_USER_PREFIX, XATTR_USER_PREFIX_LEN) &&
		    strncmp(&name[XATTR_USER_PREFIX_LEN], DOS_ATTRIBUTE_PREFIX,
			    DOS_ATTRIBUTE_PREFIX_LEN) &&
		    strncmp(&name[XATTR_USER_PREFIX_LEN], STREAM_PREFIX, STREAM_PREFIX_LEN))
			continue;

		err = ksmbd_vfs_remove_xattr(user_ns, path->dentry, name);
		if (err)
			ksmbd_debug(SMB, "remove xattr failed : %s\n", name);
	}
out:
	kvfree(xattr_list);
	return err;
}

static int smb2_create_truncate(struct path *path)
{
	int rc = vfs_truncate(path, 0);

	if (rc) {
		pr_err("vfs_truncate failed, rc %d\n", rc);
		return rc;
	}

	rc = smb2_remove_smb_xattrs(path);
	if (rc == -EOPNOTSUPP)
		rc = 0;
	if (rc)
		ksmbd_debug(SMB,
			    "ksmbd_truncate_stream_name_xattr failed, rc %d\n",
			    rc);
	return rc;
}

static void smb2_new_xattrs(struct ksmbd_tree_connect *tcon, struct path *path,
			    struct ksmbd_file *fp)
{
	struct xattr_dos_attrib da = {0};
	int rc;

	if (!test_share_config_flag(tcon->share_conf,
				    KSMBD_SHARE_FLAG_STORE_DOS_ATTRS))
		return;

	da.version = 4;
	da.attr = le32_to_cpu(fp->f_ci->m_fattr);
	da.itime = da.create_time = fp->create_time;
	da.flags = XATTR_DOSINFO_ATTRIB | XATTR_DOSINFO_CREATE_TIME |
		XATTR_DOSINFO_ITIME;

	rc = ksmbd_vfs_set_dos_attrib_xattr(mnt_user_ns(path->mnt),
					    path->dentry, &da);
	if (rc)
		ksmbd_debug(SMB, "failed to store file attribute into xattr\n");
}

static void smb2_update_xattrs(struct ksmbd_tree_connect *tcon,
			       struct path *path, struct ksmbd_file *fp)
{
	struct xattr_dos_attrib da;
	int rc;

	fp->f_ci->m_fattr &= ~(FILE_ATTRIBUTE_HIDDEN_LE | FILE_ATTRIBUTE_SYSTEM_LE);

	/* get FileAttributes from XATTR_NAME_DOS_ATTRIBUTE */
	if (!test_share_config_flag(tcon->share_conf,
				    KSMBD_SHARE_FLAG_STORE_DOS_ATTRS))
		return;

	rc = ksmbd_vfs_get_dos_attrib_xattr(mnt_user_ns(path->mnt),
					    path->dentry, &da);
	if (rc > 0) {
		fp->f_ci->m_fattr = cpu_to_le32(da.attr);
		fp->create_time = da.create_time;
		fp->itime = da.itime;
	}
}

static int smb2_creat(struct ksmbd_work *work, struct path *path, char *name,
		      int open_flags, umode_t posix_mode, bool is_dir)
{
	struct ksmbd_tree_connect *tcon = work->tcon;
	struct ksmbd_share_config *share = tcon->share_conf;
	umode_t mode;
	int rc;

	if (!(open_flags & O_CREAT))
		return -EBADF;

	ksmbd_debug(SMB, "file does not exist, so creating\n");
	if (is_dir == true) {
		ksmbd_debug(SMB, "creating directory\n");

		mode = share_config_directory_mode(share, posix_mode);
		rc = ksmbd_vfs_mkdir(work, name, mode);
		if (rc)
			return rc;
	} else {
		ksmbd_debug(SMB, "creating regular file\n");

		mode = share_config_create_mode(share, posix_mode);
		rc = ksmbd_vfs_create(work, name, mode);
		if (rc)
			return rc;
	}

	rc = ksmbd_vfs_kern_path(work, name, 0, path, 0);
	if (rc) {
		pr_err("cannot get linux path (%s), err = %d\n",
		       name, rc);
		return rc;
	}
	return 0;
}

static int smb2_create_sd_buffer(struct ksmbd_work *work,
				 struct smb2_create_req *req,
				 struct path *path)
{
	struct create_context *context;
	struct create_sd_buf_req *sd_buf;

	if (!req->CreateContextsOffset)
		return -ENOENT;

	/* Parse SD BUFFER create contexts */
	context = smb2_find_context_vals(req, SMB2_CREATE_SD_BUFFER);
	if (!context)
		return -ENOENT;
	else if (IS_ERR(context))
		return PTR_ERR(context);

	ksmbd_debug(SMB,
		    "Set ACLs using SMB2_CREATE_SD_BUFFER context\n");
	sd_buf = (struct create_sd_buf_req *)context;
	if (le16_to_cpu(context->DataOffset) +
	    le32_to_cpu(context->DataLength) <
	    sizeof(struct create_sd_buf_req))
		return -EINVAL;
	return set_info_sec(work->conn, work->tcon, path, &sd_buf->ntsd,
			    le32_to_cpu(sd_buf->ccontext.DataLength), true);
}

static void ksmbd_acls_fattr(struct smb_fattr *fattr,
			     struct user_namespace *mnt_userns,
			     struct inode *inode)
{
	fattr->cf_uid = i_uid_into_mnt(mnt_userns, inode);
	fattr->cf_gid = i_gid_into_mnt(mnt_userns, inode);
	fattr->cf_mode = inode->i_mode;
	fattr->cf_acls = NULL;
	fattr->cf_dacls = NULL;

	if (IS_ENABLED(CONFIG_FS_POSIX_ACL)) {
		fattr->cf_acls = get_acl(inode, ACL_TYPE_ACCESS);
		if (S_ISDIR(inode->i_mode))
			fattr->cf_dacls = get_acl(inode, ACL_TYPE_DEFAULT);
	}
}

/**
 * smb2_open() - handler for smb file open request
 * @work:	smb work containing request buffer
 *
 * Return:      0 on success, otherwise error
 */
int smb2_open(struct ksmbd_work *work)
{
	struct ksmbd_conn *conn = work->conn;
	struct ksmbd_session *sess = work->sess;
	struct ksmbd_tree_connect *tcon = work->tcon;
	struct smb2_create_req *req;
	struct smb2_create_rsp *rsp;
	struct path path;
	struct ksmbd_share_config *share = tcon->share_conf;
	struct ksmbd_file *fp = NULL;
	struct file *filp = NULL;
	struct user_namespace *user_ns = NULL;
	struct kstat stat;
	struct create_context *context;
	struct lease_ctx_info *lc = NULL;
	struct create_ea_buf_req *ea_buf = NULL;
	struct oplock_info *opinfo;
	__le32 *next_ptr = NULL;
	int req_op_level = 0, open_flags = 0, may_flags = 0, file_info = 0;
	int rc = 0;
	int contxt_cnt = 0, query_disk_id = 0;
	int maximal_access_ctxt = 0, posix_ctxt = 0;
	int s_type = 0;
	int next_off = 0;
	char *name = NULL;
	char *stream_name = NULL;
	bool file_present = false, created = false, already_permitted = false;
	int share_ret, need_truncate = 0;
	u64 time;
	umode_t posix_mode = 0;
	__le32 daccess, maximal_access = 0;

	WORK_BUFFERS(work, req, rsp);

	if (req->hdr.NextCommand && !work->next_smb2_rcv_hdr_off &&
	    (req->hdr.Flags & SMB2_FLAGS_RELATED_OPERATIONS)) {
		ksmbd_debug(SMB, "invalid flag in chained command\n");
		rsp->hdr.Status = STATUS_INVALID_PARAMETER;
		smb2_set_err_rsp(work);
		return -EINVAL;
	}

	if (test_share_config_flag(share, KSMBD_SHARE_FLAG_PIPE)) {
		ksmbd_debug(SMB, "IPC pipe create request\n");
		return create_smb2_pipe(work);
	}

	if (req->NameLength) {
		if ((req->CreateOptions & FILE_DIRECTORY_FILE_LE) &&
		    *(char *)req->Buffer == '\\') {
			pr_err("not allow directory name included leading slash\n");
			rc = -EINVAL;
			goto err_out1;
		}

		name = smb2_get_name(req->Buffer,
				     le16_to_cpu(req->NameLength),
				     work->conn->local_nls);
		if (IS_ERR(name)) {
			rc = PTR_ERR(name);
			if (rc != -ENOMEM)
				rc = -ENOENT;
			name = NULL;
			goto err_out1;
		}

		ksmbd_debug(SMB, "converted name = %s\n", name);
		if (strchr(name, ':')) {
			if (!test_share_config_flag(work->tcon->share_conf,
						    KSMBD_SHARE_FLAG_STREAMS)) {
				rc = -EBADF;
				goto err_out1;
			}
			rc = parse_stream_name(name, &stream_name, &s_type);
			if (rc < 0)
				goto err_out1;
		}

		rc = ksmbd_validate_filename(name);
		if (rc < 0)
			goto err_out1;

		if (ksmbd_share_veto_filename(share, name)) {
			rc = -ENOENT;
			ksmbd_debug(SMB, "Reject open(), vetoed file: %s\n",
				    name);
			goto err_out1;
		}
	} else {
		name = kstrdup("", GFP_KERNEL);
		if (!name) {
			rc = -ENOMEM;
			goto err_out1;
		}
	}

	req_op_level = req->RequestedOplockLevel;
	if (req_op_level == SMB2_OPLOCK_LEVEL_LEASE)
		lc = parse_lease_state(req);

	if (le32_to_cpu(req->ImpersonationLevel) > le32_to_cpu(IL_DELEGATE)) {
		pr_err("Invalid impersonationlevel : 0x%x\n",
		       le32_to_cpu(req->ImpersonationLevel));
		rc = -EIO;
		rsp->hdr.Status = STATUS_BAD_IMPERSONATION_LEVEL;
		goto err_out1;
	}

	if (req->CreateOptions && !(req->CreateOptions & CREATE_OPTIONS_MASK_LE)) {
		pr_err("Invalid create options : 0x%x\n",
		       le32_to_cpu(req->CreateOptions));
		rc = -EINVAL;
		goto err_out1;
	} else {
		if (req->CreateOptions & FILE_SEQUENTIAL_ONLY_LE &&
		    req->CreateOptions & FILE_RANDOM_ACCESS_LE)
			req->CreateOptions = ~(FILE_SEQUENTIAL_ONLY_LE);

		if (req->CreateOptions &
		    (FILE_OPEN_BY_FILE_ID_LE | CREATE_TREE_CONNECTION |
		     FILE_RESERVE_OPFILTER_LE)) {
			rc = -EOPNOTSUPP;
			goto err_out1;
		}

		if (req->CreateOptions & FILE_DIRECTORY_FILE_LE) {
			if (req->CreateOptions & FILE_NON_DIRECTORY_FILE_LE) {
				rc = -EINVAL;
				goto err_out1;
			} else if (req->CreateOptions & FILE_NO_COMPRESSION_LE) {
				req->CreateOptions = ~(FILE_NO_COMPRESSION_LE);
			}
		}
	}

	if (le32_to_cpu(req->CreateDisposition) >
	    le32_to_cpu(FILE_OVERWRITE_IF_LE)) {
		pr_err("Invalid create disposition : 0x%x\n",
		       le32_to_cpu(req->CreateDisposition));
		rc = -EINVAL;
		goto err_out1;
	}

	if (!(req->DesiredAccess & DESIRED_ACCESS_MASK)) {
		pr_err("Invalid desired access : 0x%x\n",
		       le32_to_cpu(req->DesiredAccess));
		rc = -EACCES;
		goto err_out1;
	}

	if (req->FileAttributes && !(req->FileAttributes & FILE_ATTRIBUTE_MASK_LE)) {
		pr_err("Invalid file attribute : 0x%x\n",
		       le32_to_cpu(req->FileAttributes));
		rc = -EINVAL;
		goto err_out1;
	}

	if (req->CreateContextsOffset) {
		/* Parse non-durable handle create contexts */
		context = smb2_find_context_vals(req, SMB2_CREATE_EA_BUFFER);
		if (IS_ERR(context)) {
			rc = PTR_ERR(context);
			goto err_out1;
		} else if (context) {
			ea_buf = (struct create_ea_buf_req *)context;
			if (le16_to_cpu(context->DataOffset) +
			    le32_to_cpu(context->DataLength) <
			    sizeof(struct create_ea_buf_req)) {
				rc = -EINVAL;
				goto err_out1;
			}
			if (req->CreateOptions & FILE_NO_EA_KNOWLEDGE_LE) {
				rsp->hdr.Status = STATUS_ACCESS_DENIED;
				rc = -EACCES;
				goto err_out1;
			}
		}

		context = smb2_find_context_vals(req,
						 SMB2_CREATE_QUERY_MAXIMAL_ACCESS_REQUEST);
		if (IS_ERR(context)) {
			rc = PTR_ERR(context);
			goto err_out1;
		} else if (context) {
			ksmbd_debug(SMB,
				    "get query maximal access context\n");
			maximal_access_ctxt = 1;
		}

		context = smb2_find_context_vals(req,
						 SMB2_CREATE_TIMEWARP_REQUEST);
		if (IS_ERR(context)) {
			rc = PTR_ERR(context);
			goto err_out1;
		} else if (context) {
			ksmbd_debug(SMB, "get timewarp context\n");
			rc = -EBADF;
			goto err_out1;
		}

		if (tcon->posix_extensions) {
			context = smb2_find_context_vals(req,
							 SMB2_CREATE_TAG_POSIX);
			if (IS_ERR(context)) {
				rc = PTR_ERR(context);
				goto err_out1;
			} else if (context) {
				struct create_posix *posix =
					(struct create_posix *)context;
				if (le16_to_cpu(context->DataOffset) +
				    le32_to_cpu(context->DataLength) <
				    sizeof(struct create_posix) - 4) {
					rc = -EINVAL;
					goto err_out1;
				}
				ksmbd_debug(SMB, "get posix context\n");

				posix_mode = le32_to_cpu(posix->Mode);
				posix_ctxt = 1;
			}
		}
	}

	if (ksmbd_override_fsids(work)) {
		rc = -ENOMEM;
		goto err_out1;
	}

	rc = ksmbd_vfs_kern_path(work, name, LOOKUP_NO_SYMLINKS, &path, 1);
	if (!rc) {
		if (req->CreateOptions & FILE_DELETE_ON_CLOSE_LE) {
			/*
			 * If file exists with under flags, return access
			 * denied error.
			 */
			if (req->CreateDisposition == FILE_OVERWRITE_IF_LE ||
			    req->CreateDisposition == FILE_OPEN_IF_LE) {
				rc = -EACCES;
				path_put(&path);
				goto err_out;
			}

			if (!test_tree_conn_flag(tcon, KSMBD_TREE_CONN_FLAG_WRITABLE)) {
				ksmbd_debug(SMB,
					    "User does not have write permission\n");
				rc = -EACCES;
				path_put(&path);
				goto err_out;
			}
		} else if (d_is_symlink(path.dentry)) {
			rc = -EACCES;
			path_put(&path);
			goto err_out;
		}
	}

	if (rc) {
		if (rc != -ENOENT)
			goto err_out;
		ksmbd_debug(SMB, "can not get linux path for %s, rc = %d\n",
			    name, rc);
		rc = 0;
	} else {
		file_present = true;
		user_ns = mnt_user_ns(path.mnt);
		generic_fillattr(user_ns, d_inode(path.dentry), &stat);
	}
	if (stream_name) {
		if (req->CreateOptions & FILE_DIRECTORY_FILE_LE) {
			if (s_type == DATA_STREAM) {
				rc = -EIO;
				rsp->hdr.Status = STATUS_NOT_A_DIRECTORY;
			}
		} else {
			if (S_ISDIR(stat.mode) && s_type == DATA_STREAM) {
				rc = -EIO;
				rsp->hdr.Status = STATUS_FILE_IS_A_DIRECTORY;
			}
		}

		if (req->CreateOptions & FILE_DIRECTORY_FILE_LE &&
		    req->FileAttributes & FILE_ATTRIBUTE_NORMAL_LE) {
			rsp->hdr.Status = STATUS_NOT_A_DIRECTORY;
			rc = -EIO;
		}

		if (rc < 0)
			goto err_out;
	}

	if (file_present && req->CreateOptions & FILE_NON_DIRECTORY_FILE_LE &&
	    S_ISDIR(stat.mode) && !(req->CreateOptions & FILE_DELETE_ON_CLOSE_LE)) {
		ksmbd_debug(SMB, "open() argument is a directory: %s, %x\n",
			    name, req->CreateOptions);
		rsp->hdr.Status = STATUS_FILE_IS_A_DIRECTORY;
		rc = -EIO;
		goto err_out;
	}

	if (file_present && (req->CreateOptions & FILE_DIRECTORY_FILE_LE) &&
	    !(req->CreateDisposition == FILE_CREATE_LE) &&
	    !S_ISDIR(stat.mode)) {
		rsp->hdr.Status = STATUS_NOT_A_DIRECTORY;
		rc = -EIO;
		goto err_out;
	}

	if (!stream_name && file_present &&
	    req->CreateDisposition == FILE_CREATE_LE) {
		rc = -EEXIST;
		goto err_out;
	}

	daccess = smb_map_generic_desired_access(req->DesiredAccess);

	if (file_present && !(req->CreateOptions & FILE_DELETE_ON_CLOSE_LE)) {
		rc = smb_check_perm_dacl(conn, &path, &daccess,
					 sess->user->uid);
		if (rc)
			goto err_out;
	}

	if (daccess & FILE_MAXIMAL_ACCESS_LE) {
		if (!file_present) {
			daccess = cpu_to_le32(GENERIC_ALL_FLAGS);
		} else {
			rc = ksmbd_vfs_query_maximal_access(user_ns,
							    path.dentry,
							    &daccess);
			if (rc)
				goto err_out;
			already_permitted = true;
		}
		maximal_access = daccess;
	}

	open_flags = smb2_create_open_flags(file_present, daccess,
					    req->CreateDisposition,
					    &may_flags);

	if (!test_tree_conn_flag(tcon, KSMBD_TREE_CONN_FLAG_WRITABLE)) {
		if (open_flags & O_CREAT) {
			ksmbd_debug(SMB,
				    "User does not have write permission\n");
			rc = -EACCES;
			goto err_out;
		}
	}

	/*create file if not present */
	if (!file_present) {
		rc = smb2_creat(work, &path, name, open_flags, posix_mode,
				req->CreateOptions & FILE_DIRECTORY_FILE_LE);
		if (rc) {
			if (rc == -ENOENT) {
				rc = -EIO;
				rsp->hdr.Status = STATUS_OBJECT_PATH_NOT_FOUND;
			}
			goto err_out;
		}

		created = true;
		user_ns = mnt_user_ns(path.mnt);
		if (ea_buf) {
			if (le32_to_cpu(ea_buf->ccontext.DataLength) <
			    sizeof(struct smb2_ea_info)) {
				rc = -EINVAL;
				goto err_out;
			}

			rc = smb2_set_ea(&ea_buf->ea,
					 le32_to_cpu(ea_buf->ccontext.DataLength),
					 &path);
			if (rc == -EOPNOTSUPP)
				rc = 0;
			else if (rc)
				goto err_out;
		}
	} else if (!already_permitted) {
		/* FILE_READ_ATTRIBUTE is allowed without inode_permission,
		 * because execute(search) permission on a parent directory,
		 * is already granted.
		 */
		if (daccess & ~(FILE_READ_ATTRIBUTES_LE | FILE_READ_CONTROL_LE)) {
			rc = inode_permission(user_ns,
					      d_inode(path.dentry),
					      may_flags);
			if (rc)
				goto err_out;

			if ((daccess & FILE_DELETE_LE) ||
			    (req->CreateOptions & FILE_DELETE_ON_CLOSE_LE)) {
				rc = ksmbd_vfs_may_delete(user_ns,
							  path.dentry);
				if (rc)
					goto err_out;
			}
		}
	}

	rc = ksmbd_query_inode_status(d_inode(path.dentry->d_parent));
	if (rc == KSMBD_INODE_STATUS_PENDING_DELETE) {
		rc = -EBUSY;
		goto err_out;
	}

	rc = 0;
	filp = dentry_open(&path, open_flags, current_cred());
	if (IS_ERR(filp)) {
		rc = PTR_ERR(filp);
		pr_err("dentry open for dir failed, rc %d\n", rc);
		goto err_out;
	}

	if (file_present) {
		if (!(open_flags & O_TRUNC))
			file_info = FILE_OPENED;
		else
			file_info = FILE_OVERWRITTEN;

		if ((req->CreateDisposition & FILE_CREATE_MASK_LE) ==
		    FILE_SUPERSEDE_LE)
			file_info = FILE_SUPERSEDED;
	} else if (open_flags & O_CREAT) {
		file_info = FILE_CREATED;
	}

	ksmbd_vfs_set_fadvise(filp, req->CreateOptions);

	/* Obtain Volatile-ID */
	fp = ksmbd_open_fd(work, filp);
	if (IS_ERR(fp)) {
		fput(filp);
		rc = PTR_ERR(fp);
		fp = NULL;
		goto err_out;
	}

	/* Get Persistent-ID */
	ksmbd_open_durable_fd(fp);
	if (!has_file_id(fp->persistent_id)) {
		rc = -ENOMEM;
		goto err_out;
	}

	fp->cdoption = req->CreateDisposition;
	fp->daccess = daccess;
	fp->saccess = req->ShareAccess;
	fp->coption = req->CreateOptions;

	/* Set default windows and posix acls if creating new file */
	if (created) {
		int posix_acl_rc;
		struct inode *inode = d_inode(path.dentry);

		posix_acl_rc = ksmbd_vfs_inherit_posix_acl(user_ns,
							   inode,
							   d_inode(path.dentry->d_parent));
		if (posix_acl_rc)
			ksmbd_debug(SMB, "inherit posix acl failed : %d\n", posix_acl_rc);

		if (test_share_config_flag(work->tcon->share_conf,
					   KSMBD_SHARE_FLAG_ACL_XATTR)) {
			rc = smb_inherit_dacl(conn, &path, sess->user->uid,
					      sess->user->gid);
		}

		if (rc) {
			rc = smb2_create_sd_buffer(work, req, &path);
			if (rc) {
				if (posix_acl_rc)
					ksmbd_vfs_set_init_posix_acl(user_ns,
								     inode);

				if (test_share_config_flag(work->tcon->share_conf,
							   KSMBD_SHARE_FLAG_ACL_XATTR)) {
					struct smb_fattr fattr;
					struct smb_ntsd *pntsd;
					int pntsd_size, ace_num = 0;

					ksmbd_acls_fattr(&fattr, user_ns, inode);
					if (fattr.cf_acls)
						ace_num = fattr.cf_acls->a_count;
					if (fattr.cf_dacls)
						ace_num += fattr.cf_dacls->a_count;

					pntsd = kmalloc(sizeof(struct smb_ntsd) +
							sizeof(struct smb_sid) * 3 +
							sizeof(struct smb_acl) +
							sizeof(struct smb_ace) * ace_num * 2,
							GFP_KERNEL);
					if (!pntsd)
						goto err_out;

					rc = build_sec_desc(user_ns,
							    pntsd, NULL, 0,
							    OWNER_SECINFO |
							    GROUP_SECINFO |
							    DACL_SECINFO,
							    &pntsd_size, &fattr);
					posix_acl_release(fattr.cf_acls);
					posix_acl_release(fattr.cf_dacls);
					if (rc) {
						kfree(pntsd);
						goto err_out;
					}

					rc = ksmbd_vfs_set_sd_xattr(conn,
								    user_ns,
								    path.dentry,
								    pntsd,
								    pntsd_size);
					kfree(pntsd);
					if (rc)
						pr_err("failed to store ntacl in xattr : %d\n",
						       rc);
				}
			}
		}
		rc = 0;
	}

	if (stream_name) {
		rc = smb2_set_stream_name_xattr(&path,
						fp,
						stream_name,
						s_type);
		if (rc)
			goto err_out;
		file_info = FILE_CREATED;
	}

	fp->attrib_only = !(req->DesiredAccess & ~(FILE_READ_ATTRIBUTES_LE |
			FILE_WRITE_ATTRIBUTES_LE | FILE_SYNCHRONIZE_LE));
	if (!S_ISDIR(file_inode(filp)->i_mode) && open_flags & O_TRUNC &&
	    !fp->attrib_only && !stream_name) {
		smb_break_all_oplock(work, fp);
		need_truncate = 1;
	}

	/* fp should be searchable through ksmbd_inode.m_fp_list
	 * after daccess, saccess, attrib_only, and stream are
	 * initialized.
	 */
	write_lock(&fp->f_ci->m_lock);
	list_add(&fp->node, &fp->f_ci->m_fp_list);
	write_unlock(&fp->f_ci->m_lock);

	rc = ksmbd_vfs_getattr(&path, &stat);
	if (rc) {
		generic_fillattr(user_ns, d_inode(path.dentry), &stat);
		rc = 0;
	}

	/* Check delete pending among previous fp before oplock break */
	if (ksmbd_inode_pending_delete(fp)) {
		rc = -EBUSY;
		goto err_out;
	}

	share_ret = ksmbd_smb_check_shared_mode(fp->filp, fp);
	if (!test_share_config_flag(work->tcon->share_conf, KSMBD_SHARE_FLAG_OPLOCKS) ||
	    (req_op_level == SMB2_OPLOCK_LEVEL_LEASE &&
	     !(conn->vals->capabilities & SMB2_GLOBAL_CAP_LEASING))) {
		if (share_ret < 0 && !S_ISDIR(file_inode(fp->filp)->i_mode)) {
			rc = share_ret;
			goto err_out;
		}
	} else {
		if (req_op_level == SMB2_OPLOCK_LEVEL_LEASE) {
			req_op_level = smb2_map_lease_to_oplock(lc->req_state);
			ksmbd_debug(SMB,
				    "lease req for(%s) req oplock state 0x%x, lease state 0x%x\n",
				    name, req_op_level, lc->req_state);
			rc = find_same_lease_key(sess, fp->f_ci, lc);
			if (rc)
				goto err_out;
		} else if (open_flags == O_RDONLY &&
			   (req_op_level == SMB2_OPLOCK_LEVEL_BATCH ||
			    req_op_level == SMB2_OPLOCK_LEVEL_EXCLUSIVE))
			req_op_level = SMB2_OPLOCK_LEVEL_II;

		rc = smb_grant_oplock(work, req_op_level,
				      fp->persistent_id, fp,
				      le32_to_cpu(req->hdr.Id.SyncId.TreeId),
				      lc, share_ret);
		if (rc < 0)
			goto err_out;
	}

	if (req->CreateOptions & FILE_DELETE_ON_CLOSE_LE)
		ksmbd_fd_set_delete_on_close(fp, file_info);

	if (need_truncate) {
		rc = smb2_create_truncate(&path);
		if (rc)
			goto err_out;
	}

	if (req->CreateContextsOffset) {
		struct create_alloc_size_req *az_req;

		az_req = (struct create_alloc_size_req *)smb2_find_context_vals(req,
					SMB2_CREATE_ALLOCATION_SIZE);
		if (IS_ERR(az_req)) {
			rc = PTR_ERR(az_req);
			goto err_out;
		} else if (az_req) {
			loff_t alloc_size;
			int err;

			if (le16_to_cpu(az_req->ccontext.DataOffset) +
			    le32_to_cpu(az_req->ccontext.DataLength) <
			    sizeof(struct create_alloc_size_req)) {
				rc = -EINVAL;
				goto err_out;
			}
			alloc_size = le64_to_cpu(az_req->AllocationSize);
			ksmbd_debug(SMB,
				    "request smb2 create allocate size : %llu\n",
				    alloc_size);
			smb_break_all_levII_oplock(work, fp, 1);
			err = vfs_fallocate(fp->filp, FALLOC_FL_KEEP_SIZE, 0,
					    alloc_size);
			if (err < 0)
				ksmbd_debug(SMB,
					    "vfs_fallocate is failed : %d\n",
					    err);
		}

		context = smb2_find_context_vals(req, SMB2_CREATE_QUERY_ON_DISK_ID);
		if (IS_ERR(context)) {
			rc = PTR_ERR(context);
			goto err_out;
		} else if (context) {
			ksmbd_debug(SMB, "get query on disk id context\n");
			query_disk_id = 1;
		}
	}

	if (stat.result_mask & STATX_BTIME)
		fp->create_time = ksmbd_UnixTimeToNT(stat.btime);
	else
		fp->create_time = ksmbd_UnixTimeToNT(stat.ctime);
	if (req->FileAttributes || fp->f_ci->m_fattr == 0)
		fp->f_ci->m_fattr =
			cpu_to_le32(smb2_get_dos_mode(&stat, le32_to_cpu(req->FileAttributes)));

	if (!created)
		smb2_update_xattrs(tcon, &path, fp);
	else
		smb2_new_xattrs(tcon, &path, fp);

	memcpy(fp->client_guid, conn->ClientGUID, SMB2_CLIENT_GUID_SIZE);

	generic_fillattr(user_ns, file_inode(fp->filp),
			 &stat);

	rsp->StructureSize = cpu_to_le16(89);
	rcu_read_lock();
	opinfo = rcu_dereference(fp->f_opinfo);
	rsp->OplockLevel = opinfo != NULL ? opinfo->level : 0;
	rcu_read_unlock();
	rsp->Flags = 0;
	rsp->CreateAction = cpu_to_le32(file_info);
	rsp->CreationTime = cpu_to_le64(fp->create_time);
	time = ksmbd_UnixTimeToNT(stat.atime);
	rsp->LastAccessTime = cpu_to_le64(time);
	time = ksmbd_UnixTimeToNT(stat.mtime);
	rsp->LastWriteTime = cpu_to_le64(time);
	time = ksmbd_UnixTimeToNT(stat.ctime);
	rsp->ChangeTime = cpu_to_le64(time);
	rsp->AllocationSize = S_ISDIR(stat.mode) ? 0 :
		cpu_to_le64(stat.blocks << 9);
	rsp->EndofFile = S_ISDIR(stat.mode) ? 0 : cpu_to_le64(stat.size);
	rsp->FileAttributes = fp->f_ci->m_fattr;

	rsp->Reserved2 = 0;

	rsp->PersistentFileId = fp->persistent_id;
	rsp->VolatileFileId = fp->volatile_id;

	rsp->CreateContextsOffset = 0;
	rsp->CreateContextsLength = 0;
	inc_rfc1001_len(work->response_buf, 88); /* StructureSize - 1*/

	/* If lease is request send lease context response */
	if (opinfo && opinfo->is_lease) {
		struct create_context *lease_ccontext;

		ksmbd_debug(SMB, "lease granted on(%s) lease state 0x%x\n",
			    name, opinfo->o_lease->state);
		rsp->OplockLevel = SMB2_OPLOCK_LEVEL_LEASE;

		lease_ccontext = (struct create_context *)rsp->Buffer;
		contxt_cnt++;
		create_lease_buf(rsp->Buffer, opinfo->o_lease);
		le32_add_cpu(&rsp->CreateContextsLength,
			     conn->vals->create_lease_size);
		inc_rfc1001_len(work->response_buf,
				conn->vals->create_lease_size);
		next_ptr = &lease_ccontext->Next;
		next_off = conn->vals->create_lease_size;
	}

	if (maximal_access_ctxt) {
		struct create_context *mxac_ccontext;

		if (maximal_access == 0)
			ksmbd_vfs_query_maximal_access(user_ns,
						       path.dentry,
						       &maximal_access);
		mxac_ccontext = (struct create_context *)(rsp->Buffer +
				le32_to_cpu(rsp->CreateContextsLength));
		contxt_cnt++;
		create_mxac_rsp_buf(rsp->Buffer +
				le32_to_cpu(rsp->CreateContextsLength),
				le32_to_cpu(maximal_access));
		le32_add_cpu(&rsp->CreateContextsLength,
			     conn->vals->create_mxac_size);
		inc_rfc1001_len(work->response_buf,
				conn->vals->create_mxac_size);
		if (next_ptr)
			*next_ptr = cpu_to_le32(next_off);
		next_ptr = &mxac_ccontext->Next;
		next_off = conn->vals->create_mxac_size;
	}

	if (query_disk_id) {
		struct create_context *disk_id_ccontext;

		disk_id_ccontext = (struct create_context *)(rsp->Buffer +
				le32_to_cpu(rsp->CreateContextsLength));
		contxt_cnt++;
		create_disk_id_rsp_buf(rsp->Buffer +
				le32_to_cpu(rsp->CreateContextsLength),
				stat.ino, tcon->id);
		le32_add_cpu(&rsp->CreateContextsLength,
			     conn->vals->create_disk_id_size);
		inc_rfc1001_len(work->response_buf,
				conn->vals->create_disk_id_size);
		if (next_ptr)
			*next_ptr = cpu_to_le32(next_off);
		next_ptr = &disk_id_ccontext->Next;
		next_off = conn->vals->create_disk_id_size;
	}

	if (posix_ctxt) {
		contxt_cnt++;
		create_posix_rsp_buf(rsp->Buffer +
				le32_to_cpu(rsp->CreateContextsLength),
				fp);
		le32_add_cpu(&rsp->CreateContextsLength,
			     conn->vals->create_posix_size);
		inc_rfc1001_len(work->response_buf,
				conn->vals->create_posix_size);
		if (next_ptr)
			*next_ptr = cpu_to_le32(next_off);
	}

	if (contxt_cnt > 0) {
		rsp->CreateContextsOffset =
			cpu_to_le32(offsetof(struct smb2_create_rsp, Buffer));
	}

err_out:
	if (file_present || created)
		path_put(&path);
	ksmbd_revert_fsids(work);
err_out1:
	if (rc) {
		if (rc == -EINVAL)
			rsp->hdr.Status = STATUS_INVALID_PARAMETER;
		else if (rc == -EOPNOTSUPP)
			rsp->hdr.Status = STATUS_NOT_SUPPORTED;
		else if (rc == -EACCES || rc == -ESTALE || rc == -EXDEV)
			rsp->hdr.Status = STATUS_ACCESS_DENIED;
		else if (rc == -ENOENT)
			rsp->hdr.Status = STATUS_OBJECT_NAME_INVALID;
		else if (rc == -EPERM)
			rsp->hdr.Status = STATUS_SHARING_VIOLATION;
		else if (rc == -EBUSY)
			rsp->hdr.Status = STATUS_DELETE_PENDING;
		else if (rc == -EBADF)
			rsp->hdr.Status = STATUS_OBJECT_NAME_NOT_FOUND;
		else if (rc == -ENOEXEC)
			rsp->hdr.Status = STATUS_DUPLICATE_OBJECTID;
		else if (rc == -ENXIO)
			rsp->hdr.Status = STATUS_NO_SUCH_DEVICE;
		else if (rc == -EEXIST)
			rsp->hdr.Status = STATUS_OBJECT_NAME_COLLISION;
		else if (rc == -EMFILE)
			rsp->hdr.Status = STATUS_INSUFFICIENT_RESOURCES;
		if (!rsp->hdr.Status)
			rsp->hdr.Status = STATUS_UNEXPECTED_IO_ERROR;

		if (fp)
			ksmbd_fd_put(work, fp);
		smb2_set_err_rsp(work);
		ksmbd_debug(SMB, "Error response: %x\n", rsp->hdr.Status);
	}

	kfree(name);
	kfree(lc);

	return 0;
}

static int readdir_info_level_struct_sz(int info_level)
{
	switch (info_level) {
	case FILE_FULL_DIRECTORY_INFORMATION:
		return sizeof(struct file_full_directory_info);
	case FILE_BOTH_DIRECTORY_INFORMATION:
		return sizeof(struct file_both_directory_info);
	case FILE_DIRECTORY_INFORMATION:
		return sizeof(struct file_directory_info);
	case FILE_NAMES_INFORMATION:
		return sizeof(struct file_names_info);
	case FILEID_FULL_DIRECTORY_INFORMATION:
		return sizeof(struct file_id_full_dir_info);
	case FILEID_BOTH_DIRECTORY_INFORMATION:
		return sizeof(struct file_id_both_directory_info);
	case SMB_FIND_FILE_POSIX_INFO:
		return sizeof(struct smb2_posix_info);
	default:
		return -EOPNOTSUPP;
	}
}

static int dentry_name(struct ksmbd_dir_info *d_info, int info_level)
{
	switch (info_level) {
	case FILE_FULL_DIRECTORY_INFORMATION:
	{
		struct file_full_directory_info *ffdinfo;

		ffdinfo = (struct file_full_directory_info *)d_info->rptr;
		d_info->rptr += le32_to_cpu(ffdinfo->NextEntryOffset);
		d_info->name = ffdinfo->FileName;
		d_info->name_len = le32_to_cpu(ffdinfo->FileNameLength);
		return 0;
	}
	case FILE_BOTH_DIRECTORY_INFORMATION:
	{
		struct file_both_directory_info *fbdinfo;

		fbdinfo = (struct file_both_directory_info *)d_info->rptr;
		d_info->rptr += le32_to_cpu(fbdinfo->NextEntryOffset);
		d_info->name = fbdinfo->FileName;
		d_info->name_len = le32_to_cpu(fbdinfo->FileNameLength);
		return 0;
	}
	case FILE_DIRECTORY_INFORMATION:
	{
		struct file_directory_info *fdinfo;

		fdinfo = (struct file_directory_info *)d_info->rptr;
		d_info->rptr += le32_to_cpu(fdinfo->NextEntryOffset);
		d_info->name = fdinfo->FileName;
		d_info->name_len = le32_to_cpu(fdinfo->FileNameLength);
		return 0;
	}
	case FILE_NAMES_INFORMATION:
	{
		struct file_names_info *fninfo;

		fninfo = (struct file_names_info *)d_info->rptr;
		d_info->rptr += le32_to_cpu(fninfo->NextEntryOffset);
		d_info->name = fninfo->FileName;
		d_info->name_len = le32_to_cpu(fninfo->FileNameLength);
		return 0;
	}
	case FILEID_FULL_DIRECTORY_INFORMATION:
	{
		struct file_id_full_dir_info *dinfo;

		dinfo = (struct file_id_full_dir_info *)d_info->rptr;
		d_info->rptr += le32_to_cpu(dinfo->NextEntryOffset);
		d_info->name = dinfo->FileName;
		d_info->name_len = le32_to_cpu(dinfo->FileNameLength);
		return 0;
	}
	case FILEID_BOTH_DIRECTORY_INFORMATION:
	{
		struct file_id_both_directory_info *fibdinfo;

		fibdinfo = (struct file_id_both_directory_info *)d_info->rptr;
		d_info->rptr += le32_to_cpu(fibdinfo->NextEntryOffset);
		d_info->name = fibdinfo->FileName;
		d_info->name_len = le32_to_cpu(fibdinfo->FileNameLength);
		return 0;
	}
	case SMB_FIND_FILE_POSIX_INFO:
	{
		struct smb2_posix_info *posix_info;

		posix_info = (struct smb2_posix_info *)d_info->rptr;
		d_info->rptr += le32_to_cpu(posix_info->NextEntryOffset);
		d_info->name = posix_info->name;
		d_info->name_len = le32_to_cpu(posix_info->name_len);
		return 0;
	}
	default:
		return -EINVAL;
	}
}

/**
 * smb2_populate_readdir_entry() - encode directory entry in smb2 response
 * buffer
 * @conn:	connection instance
 * @info_level:	smb information level
 * @d_info:	structure included variables for query dir
 * @ksmbd_kstat:	ksmbd wrapper of dirent stat information
 *
 * if directory has many entries, find first can't read it fully.
 * find next might be called multiple times to read remaining dir entries
 *
 * Return:	0 on success, otherwise error
 */
static int smb2_populate_readdir_entry(struct ksmbd_conn *conn, int info_level,
				       struct ksmbd_dir_info *d_info,
				       struct ksmbd_kstat *ksmbd_kstat)
{
	int next_entry_offset = 0;
	char *conv_name;
	int conv_len;
	void *kstat;
	int struct_sz, rc = 0;

	conv_name = ksmbd_convert_dir_info_name(d_info,
						conn->local_nls,
						&conv_len);
	if (!conv_name)
		return -ENOMEM;

	/* Somehow the name has only terminating NULL bytes */
	if (conv_len < 0) {
		rc = -EINVAL;
		goto free_conv_name;
	}

	struct_sz = readdir_info_level_struct_sz(info_level) - 1 + conv_len;
	next_entry_offset = ALIGN(struct_sz, KSMBD_DIR_INFO_ALIGNMENT);
	d_info->last_entry_off_align = next_entry_offset - struct_sz;

	if (next_entry_offset > d_info->out_buf_len) {
		d_info->out_buf_len = 0;
		rc = -ENOSPC;
		goto free_conv_name;
	}

	kstat = d_info->wptr;
	if (info_level != FILE_NAMES_INFORMATION)
		kstat = ksmbd_vfs_init_kstat(&d_info->wptr, ksmbd_kstat);

	switch (info_level) {
	case FILE_FULL_DIRECTORY_INFORMATION:
	{
		struct file_full_directory_info *ffdinfo;

		ffdinfo = (struct file_full_directory_info *)kstat;
		ffdinfo->FileNameLength = cpu_to_le32(conv_len);
		ffdinfo->EaSize =
			smb2_get_reparse_tag_special_file(ksmbd_kstat->kstat->mode);
		if (ffdinfo->EaSize)
			ffdinfo->ExtFileAttributes = FILE_ATTRIBUTE_REPARSE_POINT_LE;
		if (d_info->hide_dot_file && d_info->name[0] == '.')
			ffdinfo->ExtFileAttributes |= FILE_ATTRIBUTE_HIDDEN_LE;
		memcpy(ffdinfo->FileName, conv_name, conv_len);
		ffdinfo->NextEntryOffset = cpu_to_le32(next_entry_offset);
		break;
	}
	case FILE_BOTH_DIRECTORY_INFORMATION:
	{
		struct file_both_directory_info *fbdinfo;

		fbdinfo = (struct file_both_directory_info *)kstat;
		fbdinfo->FileNameLength = cpu_to_le32(conv_len);
		fbdinfo->EaSize =
			smb2_get_reparse_tag_special_file(ksmbd_kstat->kstat->mode);
		if (fbdinfo->EaSize)
			fbdinfo->ExtFileAttributes = FILE_ATTRIBUTE_REPARSE_POINT_LE;
		fbdinfo->ShortNameLength = 0;
		fbdinfo->Reserved = 0;
		if (d_info->hide_dot_file && d_info->name[0] == '.')
			fbdinfo->ExtFileAttributes |= FILE_ATTRIBUTE_HIDDEN_LE;
		memcpy(fbdinfo->FileName, conv_name, conv_len);
		fbdinfo->NextEntryOffset = cpu_to_le32(next_entry_offset);
		break;
	}
	case FILE_DIRECTORY_INFORMATION:
	{
		struct file_directory_info *fdinfo;

		fdinfo = (struct file_directory_info *)kstat;
		fdinfo->FileNameLength = cpu_to_le32(conv_len);
		if (d_info->hide_dot_file && d_info->name[0] == '.')
			fdinfo->ExtFileAttributes |= FILE_ATTRIBUTE_HIDDEN_LE;
		memcpy(fdinfo->FileName, conv_name, conv_len);
		fdinfo->NextEntryOffset = cpu_to_le32(next_entry_offset);
		break;
	}
	case FILE_NAMES_INFORMATION:
	{
		struct file_names_info *fninfo;

		fninfo = (struct file_names_info *)kstat;
		fninfo->FileNameLength = cpu_to_le32(conv_len);
		memcpy(fninfo->FileName, conv_name, conv_len);
		fninfo->NextEntryOffset = cpu_to_le32(next_entry_offset);
		break;
	}
	case FILEID_FULL_DIRECTORY_INFORMATION:
	{
		struct file_id_full_dir_info *dinfo;

		dinfo = (struct file_id_full_dir_info *)kstat;
		dinfo->FileNameLength = cpu_to_le32(conv_len);
		dinfo->EaSize =
			smb2_get_reparse_tag_special_file(ksmbd_kstat->kstat->mode);
		if (dinfo->EaSize)
			dinfo->ExtFileAttributes = FILE_ATTRIBUTE_REPARSE_POINT_LE;
		dinfo->Reserved = 0;
		dinfo->UniqueId = cpu_to_le64(ksmbd_kstat->kstat->ino);
		if (d_info->hide_dot_file && d_info->name[0] == '.')
			dinfo->ExtFileAttributes |= FILE_ATTRIBUTE_HIDDEN_LE;
		memcpy(dinfo->FileName, conv_name, conv_len);
		dinfo->NextEntryOffset = cpu_to_le32(next_entry_offset);
		break;
	}
	case FILEID_BOTH_DIRECTORY_INFORMATION:
	{
		struct file_id_both_directory_info *fibdinfo;

		fibdinfo = (struct file_id_both_directory_info *)kstat;
		fibdinfo->FileNameLength = cpu_to_le32(conv_len);
		fibdinfo->EaSize =
			smb2_get_reparse_tag_special_file(ksmbd_kstat->kstat->mode);
		if (fibdinfo->EaSize)
			fibdinfo->ExtFileAttributes = FILE_ATTRIBUTE_REPARSE_POINT_LE;
		fibdinfo->UniqueId = cpu_to_le64(ksmbd_kstat->kstat->ino);
		fibdinfo->ShortNameLength = 0;
		fibdinfo->Reserved = 0;
		fibdinfo->Reserved2 = cpu_to_le16(0);
		if (d_info->hide_dot_file && d_info->name[0] == '.')
			fibdinfo->ExtFileAttributes |= FILE_ATTRIBUTE_HIDDEN_LE;
		memcpy(fibdinfo->FileName, conv_name, conv_len);
		fibdinfo->NextEntryOffset = cpu_to_le32(next_entry_offset);
		break;
	}
	case SMB_FIND_FILE_POSIX_INFO:
	{
		struct smb2_posix_info *posix_info;
		u64 time;

		posix_info = (struct smb2_posix_info *)kstat;
		posix_info->Ignored = 0;
		posix_info->CreationTime = cpu_to_le64(ksmbd_kstat->create_time);
		time = ksmbd_UnixTimeToNT(ksmbd_kstat->kstat->ctime);
		posix_info->ChangeTime = cpu_to_le64(time);
		time = ksmbd_UnixTimeToNT(ksmbd_kstat->kstat->atime);
		posix_info->LastAccessTime = cpu_to_le64(time);
		time = ksmbd_UnixTimeToNT(ksmbd_kstat->kstat->mtime);
		posix_info->LastWriteTime = cpu_to_le64(time);
		posix_info->EndOfFile = cpu_to_le64(ksmbd_kstat->kstat->size);
		posix_info->AllocationSize = cpu_to_le64(ksmbd_kstat->kstat->blocks << 9);
		posix_info->DeviceId = cpu_to_le32(ksmbd_kstat->kstat->rdev);
		posix_info->HardLinks = cpu_to_le32(ksmbd_kstat->kstat->nlink);
		posix_info->Mode = cpu_to_le32(ksmbd_kstat->kstat->mode);
		posix_info->Inode = cpu_to_le64(ksmbd_kstat->kstat->ino);
		posix_info->DosAttributes =
			S_ISDIR(ksmbd_kstat->kstat->mode) ?
				FILE_ATTRIBUTE_DIRECTORY_LE : FILE_ATTRIBUTE_ARCHIVE_LE;
		if (d_info->hide_dot_file && d_info->name[0] == '.')
			posix_info->DosAttributes |= FILE_ATTRIBUTE_HIDDEN_LE;
		id_to_sid(from_kuid_munged(&init_user_ns, ksmbd_kstat->kstat->uid),
			  SIDNFS_USER, (struct smb_sid *)&posix_info->SidBuffer[0]);
		id_to_sid(from_kgid_munged(&init_user_ns, ksmbd_kstat->kstat->gid),
			  SIDNFS_GROUP, (struct smb_sid *)&posix_info->SidBuffer[20]);
		memcpy(posix_info->name, conv_name, conv_len);
		posix_info->name_len = cpu_to_le32(conv_len);
		posix_info->NextEntryOffset = cpu_to_le32(next_entry_offset);
		break;
	}

	} /* switch (info_level) */

	d_info->last_entry_offset = d_info->data_count;
	d_info->data_count += next_entry_offset;
	d_info->out_buf_len -= next_entry_offset;
	d_info->wptr += next_entry_offset;

	ksmbd_debug(SMB,
		    "info_level : %d, buf_len :%d, next_offset : %d, data_count : %d\n",
		    info_level, d_info->out_buf_len,
		    next_entry_offset, d_info->data_count);

free_conv_name:
	kfree(conv_name);
	return rc;
}

struct smb2_query_dir_private {
	struct ksmbd_work	*work;
	char			*search_pattern;
	struct ksmbd_file	*dir_fp;

	struct ksmbd_dir_info	*d_info;
	int			info_level;
};

static void lock_dir(struct ksmbd_file *dir_fp)
{
	struct dentry *dir = dir_fp->filp->f_path.dentry;

	inode_lock_nested(d_inode(dir), I_MUTEX_PARENT);
}

static void unlock_dir(struct ksmbd_file *dir_fp)
{
	struct dentry *dir = dir_fp->filp->f_path.dentry;

	inode_unlock(d_inode(dir));
}

static int process_query_dir_entries(struct smb2_query_dir_private *priv)
{
	struct user_namespace	*user_ns = file_mnt_user_ns(priv->dir_fp->filp);
	struct kstat		kstat;
	struct ksmbd_kstat	ksmbd_kstat;
	int			rc;
	int			i;

	for (i = 0; i < priv->d_info->num_entry; i++) {
		struct dentry *dent;

		if (dentry_name(priv->d_info, priv->info_level))
			return -EINVAL;

		lock_dir(priv->dir_fp);
		dent = lookup_one(user_ns, priv->d_info->name,
				  priv->dir_fp->filp->f_path.dentry,
				  priv->d_info->name_len);
		unlock_dir(priv->dir_fp);

		if (IS_ERR(dent)) {
			ksmbd_debug(SMB, "Cannot lookup `%s' [%ld]\n",
				    priv->d_info->name,
				    PTR_ERR(dent));
			continue;
		}
		if (unlikely(d_is_negative(dent))) {
			dput(dent);
			ksmbd_debug(SMB, "Negative dentry `%s'\n",
				    priv->d_info->name);
			continue;
		}

		ksmbd_kstat.kstat = &kstat;
		if (priv->info_level != FILE_NAMES_INFORMATION)
			ksmbd_vfs_fill_dentry_attrs(priv->work,
						    user_ns,
						    dent,
						    &ksmbd_kstat);

		rc = smb2_populate_readdir_entry(priv->work->conn,
						 priv->info_level,
						 priv->d_info,
						 &ksmbd_kstat);
		dput(dent);
		if (rc)
			return rc;
	}
	return 0;
}

static int reserve_populate_dentry(struct ksmbd_dir_info *d_info,
				   int info_level)
{
	int struct_sz;
	int conv_len;
	int next_entry_offset;

	struct_sz = readdir_info_level_struct_sz(info_level);
	if (struct_sz == -EOPNOTSUPP)
		return -EOPNOTSUPP;

	conv_len = (d_info->name_len + 1) * 2;
	next_entry_offset = ALIGN(struct_sz - 1 + conv_len,
				  KSMBD_DIR_INFO_ALIGNMENT);

	if (next_entry_offset > d_info->out_buf_len) {
		d_info->out_buf_len = 0;
		return -ENOSPC;
	}

	switch (info_level) {
	case FILE_FULL_DIRECTORY_INFORMATION:
	{
		struct file_full_directory_info *ffdinfo;

		ffdinfo = (struct file_full_directory_info *)d_info->wptr;
		memcpy(ffdinfo->FileName, d_info->name, d_info->name_len);
		ffdinfo->FileName[d_info->name_len] = 0x00;
		ffdinfo->FileNameLength = cpu_to_le32(d_info->name_len);
		ffdinfo->NextEntryOffset = cpu_to_le32(next_entry_offset);
		break;
	}
	case FILE_BOTH_DIRECTORY_INFORMATION:
	{
		struct file_both_directory_info *fbdinfo;

		fbdinfo = (struct file_both_directory_info *)d_info->wptr;
		memcpy(fbdinfo->FileName, d_info->name, d_info->name_len);
		fbdinfo->FileName[d_info->name_len] = 0x00;
		fbdinfo->FileNameLength = cpu_to_le32(d_info->name_len);
		fbdinfo->NextEntryOffset = cpu_to_le32(next_entry_offset);
		break;
	}
	case FILE_DIRECTORY_INFORMATION:
	{
		struct file_directory_info *fdinfo;

		fdinfo = (struct file_directory_info *)d_info->wptr;
		memcpy(fdinfo->FileName, d_info->name, d_info->name_len);
		fdinfo->FileName[d_info->name_len] = 0x00;
		fdinfo->FileNameLength = cpu_to_le32(d_info->name_len);
		fdinfo->NextEntryOffset = cpu_to_le32(next_entry_offset);
		break;
	}
	case FILE_NAMES_INFORMATION:
	{
		struct file_names_info *fninfo;

		fninfo = (struct file_names_info *)d_info->wptr;
		memcpy(fninfo->FileName, d_info->name, d_info->name_len);
		fninfo->FileName[d_info->name_len] = 0x00;
		fninfo->FileNameLength = cpu_to_le32(d_info->name_len);
		fninfo->NextEntryOffset = cpu_to_le32(next_entry_offset);
		break;
	}
	case FILEID_FULL_DIRECTORY_INFORMATION:
	{
		struct file_id_full_dir_info *dinfo;

		dinfo = (struct file_id_full_dir_info *)d_info->wptr;
		memcpy(dinfo->FileName, d_info->name, d_info->name_len);
		dinfo->FileName[d_info->name_len] = 0x00;
		dinfo->FileNameLength = cpu_to_le32(d_info->name_len);
		dinfo->NextEntryOffset = cpu_to_le32(next_entry_offset);
		break;
	}
	case FILEID_BOTH_DIRECTORY_INFORMATION:
	{
		struct file_id_both_directory_info *fibdinfo;

		fibdinfo = (struct file_id_both_directory_info *)d_info->wptr;
		memcpy(fibdinfo->FileName, d_info->name, d_info->name_len);
		fibdinfo->FileName[d_info->name_len] = 0x00;
		fibdinfo->FileNameLength = cpu_to_le32(d_info->name_len);
		fibdinfo->NextEntryOffset = cpu_to_le32(next_entry_offset);
		break;
	}
	case SMB_FIND_FILE_POSIX_INFO:
	{
		struct smb2_posix_info *posix_info;

		posix_info = (struct smb2_posix_info *)d_info->wptr;
		memcpy(posix_info->name, d_info->name, d_info->name_len);
		posix_info->name[d_info->name_len] = 0x00;
		posix_info->name_len = cpu_to_le32(d_info->name_len);
		posix_info->NextEntryOffset =
			cpu_to_le32(next_entry_offset);
		break;
	}
	} /* switch (info_level) */

	d_info->num_entry++;
	d_info->out_buf_len -= next_entry_offset;
	d_info->wptr += next_entry_offset;
	return 0;
}

static int __query_dir(struct dir_context *ctx, const char *name, int namlen,
		       loff_t offset, u64 ino, unsigned int d_type)
{
	struct ksmbd_readdir_data	*buf;
	struct smb2_query_dir_private	*priv;
	struct ksmbd_dir_info		*d_info;
	int				rc;

	buf	= container_of(ctx, struct ksmbd_readdir_data, ctx);
	priv	= buf->private;
	d_info	= priv->d_info;

	/* dot and dotdot entries are already reserved */
	if (!strcmp(".", name) || !strcmp("..", name))
		return 0;
	if (ksmbd_share_veto_filename(priv->work->tcon->share_conf, name))
		return 0;
	if (!match_pattern(name, namlen, priv->search_pattern))
		return 0;

	d_info->name		= name;
	d_info->name_len	= namlen;
	rc = reserve_populate_dentry(d_info, priv->info_level);
	if (rc)
		return rc;
	if (d_info->flags & SMB2_RETURN_SINGLE_ENTRY) {
		d_info->out_buf_len = 0;
		return 0;
	}
	return 0;
}

static void restart_ctx(struct dir_context *ctx)
{
	ctx->pos = 0;
}

static int verify_info_level(int info_level)
{
	switch (info_level) {
	case FILE_FULL_DIRECTORY_INFORMATION:
	case FILE_BOTH_DIRECTORY_INFORMATION:
	case FILE_DIRECTORY_INFORMATION:
	case FILE_NAMES_INFORMATION:
	case FILEID_FULL_DIRECTORY_INFORMATION:
	case FILEID_BOTH_DIRECTORY_INFORMATION:
	case SMB_FIND_FILE_POSIX_INFO:
		break;
	default:
		return -EOPNOTSUPP;
	}

	return 0;
}

static int smb2_resp_buf_len(struct ksmbd_work *work, unsigned short hdr2_len)
{
	int free_len;

	free_len = (int)(work->response_sz -
		(get_rfc1002_len(work->response_buf) + 4)) - hdr2_len;
	return free_len;
}

static int smb2_calc_max_out_buf_len(struct ksmbd_work *work,
				     unsigned short hdr2_len,
				     unsigned int out_buf_len)
{
	int free_len;

	if (out_buf_len > work->conn->vals->max_trans_size)
		return -EINVAL;

	free_len = smb2_resp_buf_len(work, hdr2_len);
	if (free_len < 0)
		return -EINVAL;

	return min_t(int, out_buf_len, free_len);
}

int smb2_query_dir(struct ksmbd_work *work)
{
	struct ksmbd_conn *conn = work->conn;
	struct smb2_query_directory_req *req;
	struct smb2_query_directory_rsp *rsp;
	struct ksmbd_share_config *share = work->tcon->share_conf;
	struct ksmbd_file *dir_fp = NULL;
	struct ksmbd_dir_info d_info;
	int rc = 0;
	char *srch_ptr = NULL;
	unsigned char srch_flag;
	int buffer_sz;
	struct smb2_query_dir_private query_dir_private = {NULL, };

	WORK_BUFFERS(work, req, rsp);

	if (ksmbd_override_fsids(work)) {
		rsp->hdr.Status = STATUS_NO_MEMORY;
		smb2_set_err_rsp(work);
		return -ENOMEM;
	}

	rc = verify_info_level(req->FileInformationClass);
	if (rc) {
		rc = -EFAULT;
		goto err_out2;
	}

	dir_fp = ksmbd_lookup_fd_slow(work, req->VolatileFileId, req->PersistentFileId);
	if (!dir_fp) {
		rc = -EBADF;
		goto err_out2;
	}

	if (!(dir_fp->daccess & FILE_LIST_DIRECTORY_LE) ||
	    inode_permission(file_mnt_user_ns(dir_fp->filp),
			     file_inode(dir_fp->filp),
			     MAY_READ | MAY_EXEC)) {
		pr_err("no right to enumerate directory (%pd)\n",
		       dir_fp->filp->f_path.dentry);
		rc = -EACCES;
		goto err_out2;
	}

	if (!S_ISDIR(file_inode(dir_fp->filp)->i_mode)) {
		pr_err("can't do query dir for a file\n");
		rc = -EINVAL;
		goto err_out2;
	}

	srch_flag = req->Flags;
	srch_ptr = smb_strndup_from_utf16(req->Buffer,
					  le16_to_cpu(req->FileNameLength), 1,
					  conn->local_nls);
	if (IS_ERR(srch_ptr)) {
		ksmbd_debug(SMB, "Search Pattern not found\n");
		rc = -EINVAL;
		goto err_out2;
	} else {
		ksmbd_debug(SMB, "Search pattern is %s\n", srch_ptr);
	}

	if (srch_flag & SMB2_REOPEN || srch_flag & SMB2_RESTART_SCANS) {
		ksmbd_debug(SMB, "Restart directory scan\n");
		generic_file_llseek(dir_fp->filp, 0, SEEK_SET);
		restart_ctx(&dir_fp->readdir_data.ctx);
	}

	memset(&d_info, 0, sizeof(struct ksmbd_dir_info));
	d_info.wptr = (char *)rsp->Buffer;
	d_info.rptr = (char *)rsp->Buffer;
	d_info.out_buf_len =
		smb2_calc_max_out_buf_len(work, 8,
					  le32_to_cpu(req->OutputBufferLength));
	if (d_info.out_buf_len < 0) {
		rc = -EINVAL;
		goto err_out;
	}
	d_info.flags = srch_flag;

	/*
	 * reserve dot and dotdot entries in head of buffer
	 * in first response
	 */
	rc = ksmbd_populate_dot_dotdot_entries(work, req->FileInformationClass,
					       dir_fp, &d_info, srch_ptr,
					       smb2_populate_readdir_entry);
	if (rc == -ENOSPC)
		rc = 0;
	else if (rc)
		goto err_out;

	if (test_share_config_flag(share, KSMBD_SHARE_FLAG_HIDE_DOT_FILES))
		d_info.hide_dot_file = true;

	buffer_sz				= d_info.out_buf_len;
	d_info.rptr				= d_info.wptr;
	query_dir_private.work			= work;
	query_dir_private.search_pattern	= srch_ptr;
	query_dir_private.dir_fp		= dir_fp;
	query_dir_private.d_info		= &d_info;
	query_dir_private.info_level		= req->FileInformationClass;
	dir_fp->readdir_data.private		= &query_dir_private;
	set_ctx_actor(&dir_fp->readdir_data.ctx, __query_dir);

	rc = iterate_dir(dir_fp->filp, &dir_fp->readdir_data.ctx);
	/*
	 * req->OutputBufferLength is too small to contain even one entry.
	 * In this case, it immediately returns OutputBufferLength 0 to client.
	 */
	if (!d_info.out_buf_len && !d_info.num_entry)
		goto no_buf_len;
	if (rc == 0)
		restart_ctx(&dir_fp->readdir_data.ctx);
	if (rc == -ENOSPC)
		rc = 0;
	if (rc)
		goto err_out;

	d_info.wptr = d_info.rptr;
	d_info.out_buf_len = buffer_sz;
	rc = process_query_dir_entries(&query_dir_private);
	if (rc)
		goto err_out;

	if (!d_info.data_count && d_info.out_buf_len >= 0) {
		if (srch_flag & SMB2_RETURN_SINGLE_ENTRY && !is_asterisk(srch_ptr)) {
			rsp->hdr.Status = STATUS_NO_SUCH_FILE;
		} else {
			dir_fp->dot_dotdot[0] = dir_fp->dot_dotdot[1] = 0;
			rsp->hdr.Status = STATUS_NO_MORE_FILES;
		}
		rsp->StructureSize = cpu_to_le16(9);
		rsp->OutputBufferOffset = cpu_to_le16(0);
		rsp->OutputBufferLength = cpu_to_le32(0);
		rsp->Buffer[0] = 0;
		inc_rfc1001_len(work->response_buf, 9);
	} else {
no_buf_len:
		((struct file_directory_info *)
		((char *)rsp->Buffer + d_info.last_entry_offset))
		->NextEntryOffset = 0;
		if (d_info.data_count >= d_info.last_entry_off_align)
			d_info.data_count -= d_info.last_entry_off_align;

		rsp->StructureSize = cpu_to_le16(9);
		rsp->OutputBufferOffset = cpu_to_le16(72);
		rsp->OutputBufferLength = cpu_to_le32(d_info.data_count);
		inc_rfc1001_len(work->response_buf, 8 + d_info.data_count);
	}

	kfree(srch_ptr);
	ksmbd_fd_put(work, dir_fp);
	ksmbd_revert_fsids(work);
	return 0;

err_out:
	pr_err("error while processing smb2 query dir rc = %d\n", rc);
	kfree(srch_ptr);

err_out2:
	if (rc == -EINVAL)
		rsp->hdr.Status = STATUS_INVALID_PARAMETER;
	else if (rc == -EACCES)
		rsp->hdr.Status = STATUS_ACCESS_DENIED;
	else if (rc == -ENOENT)
		rsp->hdr.Status = STATUS_NO_SUCH_FILE;
	else if (rc == -EBADF)
		rsp->hdr.Status = STATUS_FILE_CLOSED;
	else if (rc == -ENOMEM)
		rsp->hdr.Status = STATUS_NO_MEMORY;
	else if (rc == -EFAULT)
		rsp->hdr.Status = STATUS_INVALID_INFO_CLASS;
	if (!rsp->hdr.Status)
		rsp->hdr.Status = STATUS_UNEXPECTED_IO_ERROR;

	smb2_set_err_rsp(work);
	ksmbd_fd_put(work, dir_fp);
	ksmbd_revert_fsids(work);
	return 0;
}

/**
 * buffer_check_err() - helper function to check buffer errors
 * @reqOutputBufferLength:	max buffer length expected in command response
 * @rsp:		query info response buffer contains output buffer length
 * @rsp_org:		base response buffer pointer in case of chained response
 * @infoclass_size:	query info class response buffer size
 *
 * Return:	0 on success, otherwise error
 */
static int buffer_check_err(int reqOutputBufferLength,
			    struct smb2_query_info_rsp *rsp,
			    void *rsp_org, int infoclass_size)
{
	if (reqOutputBufferLength < le32_to_cpu(rsp->OutputBufferLength)) {
		if (reqOutputBufferLength < infoclass_size) {
			pr_err("Invalid Buffer Size Requested\n");
			rsp->hdr.Status = STATUS_INFO_LENGTH_MISMATCH;
			*(__be32 *)rsp_org = cpu_to_be32(sizeof(struct smb2_hdr));
			return -EINVAL;
		}

		ksmbd_debug(SMB, "Buffer Overflow\n");
		rsp->hdr.Status = STATUS_BUFFER_OVERFLOW;
		*(__be32 *)rsp_org = cpu_to_be32(sizeof(struct smb2_hdr) +
				reqOutputBufferLength);
		rsp->OutputBufferLength = cpu_to_le32(reqOutputBufferLength);
	}
	return 0;
}

static void get_standard_info_pipe(struct smb2_query_info_rsp *rsp,
				   void *rsp_org)
{
	struct smb2_file_standard_info *sinfo;

	sinfo = (struct smb2_file_standard_info *)rsp->Buffer;

	sinfo->AllocationSize = cpu_to_le64(4096);
	sinfo->EndOfFile = cpu_to_le64(0);
	sinfo->NumberOfLinks = cpu_to_le32(1);
	sinfo->DeletePending = 1;
	sinfo->Directory = 0;
	rsp->OutputBufferLength =
		cpu_to_le32(sizeof(struct smb2_file_standard_info));
	inc_rfc1001_len(rsp_org, sizeof(struct smb2_file_standard_info));
}

static void get_internal_info_pipe(struct smb2_query_info_rsp *rsp, u64 num,
				   void *rsp_org)
{
	struct smb2_file_internal_info *file_info;

	file_info = (struct smb2_file_internal_info *)rsp->Buffer;

	/* any unique number */
	file_info->IndexNumber = cpu_to_le64(num | (1ULL << 63));
	rsp->OutputBufferLength =
		cpu_to_le32(sizeof(struct smb2_file_internal_info));
	inc_rfc1001_len(rsp_org, sizeof(struct smb2_file_internal_info));
}

static int smb2_get_info_file_pipe(struct ksmbd_session *sess,
				   struct smb2_query_info_req *req,
				   struct smb2_query_info_rsp *rsp,
				   void *rsp_org)
{
	u64 id;
	int rc;

	/*
	 * Windows can sometime send query file info request on
	 * pipe without opening it, checking error condition here
	 */
	id = req->VolatileFileId;
	if (!ksmbd_session_rpc_method(sess, id))
		return -ENOENT;

	ksmbd_debug(SMB, "FileInfoClass %u, FileId 0x%llx\n",
		    req->FileInfoClass, req->VolatileFileId);

	switch (req->FileInfoClass) {
	case FILE_STANDARD_INFORMATION:
		get_standard_info_pipe(rsp, rsp_org);
		rc = buffer_check_err(le32_to_cpu(req->OutputBufferLength),
				      rsp, rsp_org,
				      FILE_STANDARD_INFORMATION_SIZE);
		break;
	case FILE_INTERNAL_INFORMATION:
		get_internal_info_pipe(rsp, id, rsp_org);
		rc = buffer_check_err(le32_to_cpu(req->OutputBufferLength),
				      rsp, rsp_org,
				      FILE_INTERNAL_INFORMATION_SIZE);
		break;
	default:
		ksmbd_debug(SMB, "smb2_info_file_pipe for %u not supported\n",
			    req->FileInfoClass);
		rc = -EOPNOTSUPP;
	}
	return rc;
}

/**
 * smb2_get_ea() - handler for smb2 get extended attribute command
 * @work:	smb work containing query info command buffer
 * @fp:		ksmbd_file pointer
 * @req:	get extended attribute request
 * @rsp:	response buffer pointer
 * @rsp_org:	base response buffer pointer in case of chained response
 *
 * Return:	0 on success, otherwise error
 */
static int smb2_get_ea(struct ksmbd_work *work, struct ksmbd_file *fp,
		       struct smb2_query_info_req *req,
		       struct smb2_query_info_rsp *rsp, void *rsp_org)
{
	struct smb2_ea_info *eainfo, *prev_eainfo;
	char *name, *ptr, *xattr_list = NULL, *buf;
	int rc, name_len, value_len, xattr_list_len, idx;
	ssize_t buf_free_len, alignment_bytes, next_offset, rsp_data_cnt = 0;
	struct smb2_ea_info_req *ea_req = NULL;
	struct path *path;
	struct user_namespace *user_ns = file_mnt_user_ns(fp->filp);

	if (!(fp->daccess & FILE_READ_EA_LE)) {
		pr_err("Not permitted to read ext attr : 0x%x\n",
		       fp->daccess);
		return -EACCES;
	}

	path = &fp->filp->f_path;
	/* single EA entry is requested with given user.* name */
	if (req->InputBufferLength) {
		if (le32_to_cpu(req->InputBufferLength) <
		    sizeof(struct smb2_ea_info_req))
			return -EINVAL;

		ea_req = (struct smb2_ea_info_req *)req->Buffer;
	} else {
		/* need to send all EAs, if no specific EA is requested*/
		if (le32_to_cpu(req->Flags) & SL_RETURN_SINGLE_ENTRY)
			ksmbd_debug(SMB,
				    "All EAs are requested but need to send single EA entry in rsp flags 0x%x\n",
				    le32_to_cpu(req->Flags));
	}

	buf_free_len =
		smb2_calc_max_out_buf_len(work, 8,
					  le32_to_cpu(req->OutputBufferLength));
	if (buf_free_len < 0)
		return -EINVAL;

	rc = ksmbd_vfs_listxattr(path->dentry, &xattr_list);
	if (rc < 0) {
		rsp->hdr.Status = STATUS_INVALID_HANDLE;
		goto out;
	} else if (!rc) { /* there is no EA in the file */
		ksmbd_debug(SMB, "no ea data in the file\n");
		goto done;
	}
	xattr_list_len = rc;

	ptr = (char *)rsp->Buffer;
	eainfo = (struct smb2_ea_info *)ptr;
	prev_eainfo = eainfo;
	idx = 0;

	while (idx < xattr_list_len) {
		name = xattr_list + idx;
		name_len = strlen(name);

		ksmbd_debug(SMB, "%s, len %d\n", name, name_len);
		idx += name_len + 1;

		/*
		 * CIFS does not support EA other than user.* namespace,
		 * still keep the framework generic, to list other attrs
		 * in future.
		 */
		if (strncmp(name, XATTR_USER_PREFIX, XATTR_USER_PREFIX_LEN))
			continue;

		if (!strncmp(&name[XATTR_USER_PREFIX_LEN], STREAM_PREFIX,
			     STREAM_PREFIX_LEN))
			continue;

		if (req->InputBufferLength &&
		    strncmp(&name[XATTR_USER_PREFIX_LEN], ea_req->name,
			    ea_req->EaNameLength))
			continue;

		if (!strncmp(&name[XATTR_USER_PREFIX_LEN],
			     DOS_ATTRIBUTE_PREFIX, DOS_ATTRIBUTE_PREFIX_LEN))
			continue;

		if (!strncmp(name, XATTR_USER_PREFIX, XATTR_USER_PREFIX_LEN))
			name_len -= XATTR_USER_PREFIX_LEN;

		ptr = (char *)(&eainfo->name + name_len + 1);
		buf_free_len -= (offsetof(struct smb2_ea_info, name) +
				name_len + 1);
		/* bailout if xattr can't fit in buf_free_len */
		value_len = ksmbd_vfs_getxattr(user_ns, path->dentry,
					       name, &buf);
		if (value_len <= 0) {
			rc = -ENOENT;
			rsp->hdr.Status = STATUS_INVALID_HANDLE;
			goto out;
		}

		buf_free_len -= value_len;
		if (buf_free_len < 0) {
			kfree(buf);
			break;
		}

		memcpy(ptr, buf, value_len);
		kfree(buf);

		ptr += value_len;
		eainfo->Flags = 0;
		eainfo->EaNameLength = name_len;

		if (!strncmp(name, XATTR_USER_PREFIX, XATTR_USER_PREFIX_LEN))
			memcpy(eainfo->name, &name[XATTR_USER_PREFIX_LEN],
			       name_len);
		else
			memcpy(eainfo->name, name, name_len);

		eainfo->name[name_len] = '\0';
		eainfo->EaValueLength = cpu_to_le16(value_len);
		next_offset = offsetof(struct smb2_ea_info, name) +
			name_len + 1 + value_len;

		/* align next xattr entry at 4 byte bundary */
		alignment_bytes = ((next_offset + 3) & ~3) - next_offset;
		if (alignment_bytes) {
			memset(ptr, '\0', alignment_bytes);
			ptr += alignment_bytes;
			next_offset += alignment_bytes;
			buf_free_len -= alignment_bytes;
		}
		eainfo->NextEntryOffset = cpu_to_le32(next_offset);
		prev_eainfo = eainfo;
		eainfo = (struct smb2_ea_info *)ptr;
		rsp_data_cnt += next_offset;

		if (req->InputBufferLength) {
			ksmbd_debug(SMB, "single entry requested\n");
			break;
		}
	}

	/* no more ea entries */
	prev_eainfo->NextEntryOffset = 0;
done:
	rc = 0;
	if (rsp_data_cnt == 0)
		rsp->hdr.Status = STATUS_NO_EAS_ON_FILE;
	rsp->OutputBufferLength = cpu_to_le32(rsp_data_cnt);
	inc_rfc1001_len(rsp_org, rsp_data_cnt);
out:
	kvfree(xattr_list);
	return rc;
}

static void get_file_access_info(struct smb2_query_info_rsp *rsp,
				 struct ksmbd_file *fp, void *rsp_org)
{
	struct smb2_file_access_info *file_info;

	file_info = (struct smb2_file_access_info *)rsp->Buffer;
	file_info->AccessFlags = fp->daccess;
	rsp->OutputBufferLength =
		cpu_to_le32(sizeof(struct smb2_file_access_info));
	inc_rfc1001_len(rsp_org, sizeof(struct smb2_file_access_info));
}

static int get_file_basic_info(struct smb2_query_info_rsp *rsp,
			       struct ksmbd_file *fp, void *rsp_org)
{
	struct smb2_file_basic_info *basic_info;
	struct kstat stat;
	u64 time;

	if (!(fp->daccess & FILE_READ_ATTRIBUTES_LE)) {
		pr_err("no right to read the attributes : 0x%x\n",
		       fp->daccess);
		return -EACCES;
	}

	basic_info = (struct smb2_file_basic_info *)rsp->Buffer;
	generic_fillattr(file_mnt_user_ns(fp->filp), file_inode(fp->filp),
			 &stat);
	basic_info->CreationTime = cpu_to_le64(fp->create_time);
	time = ksmbd_UnixTimeToNT(stat.atime);
	basic_info->LastAccessTime = cpu_to_le64(time);
	time = ksmbd_UnixTimeToNT(stat.mtime);
	basic_info->LastWriteTime = cpu_to_le64(time);
	time = ksmbd_UnixTimeToNT(stat.ctime);
	basic_info->ChangeTime = cpu_to_le64(time);
	basic_info->Attributes = fp->f_ci->m_fattr;
	basic_info->Pad1 = 0;
	rsp->OutputBufferLength =
		cpu_to_le32(sizeof(struct smb2_file_basic_info));
	inc_rfc1001_len(rsp_org, sizeof(struct smb2_file_basic_info));
	return 0;
}

static unsigned long long get_allocation_size(struct inode *inode,
					      struct kstat *stat)
{
	unsigned long long alloc_size = 0;

	if (!S_ISDIR(stat->mode)) {
		if ((inode->i_blocks << 9) <= stat->size)
			alloc_size = stat->size;
		else
			alloc_size = inode->i_blocks << 9;
	}

	return alloc_size;
}

static void get_file_standard_info(struct smb2_query_info_rsp *rsp,
				   struct ksmbd_file *fp, void *rsp_org)
{
	struct smb2_file_standard_info *sinfo;
	unsigned int delete_pending;
	struct inode *inode;
	struct kstat stat;

	inode = file_inode(fp->filp);
	generic_fillattr(file_mnt_user_ns(fp->filp), inode, &stat);

	sinfo = (struct smb2_file_standard_info *)rsp->Buffer;
	delete_pending = ksmbd_inode_pending_delete(fp);

	sinfo->AllocationSize = cpu_to_le64(get_allocation_size(inode, &stat));
	sinfo->EndOfFile = S_ISDIR(stat.mode) ? 0 : cpu_to_le64(stat.size);
	sinfo->NumberOfLinks = cpu_to_le32(get_nlink(&stat) - delete_pending);
	sinfo->DeletePending = delete_pending;
	sinfo->Directory = S_ISDIR(stat.mode) ? 1 : 0;
	rsp->OutputBufferLength =
		cpu_to_le32(sizeof(struct smb2_file_standard_info));
	inc_rfc1001_len(rsp_org,
			sizeof(struct smb2_file_standard_info));
}

static void get_file_alignment_info(struct smb2_query_info_rsp *rsp,
				    void *rsp_org)
{
	struct smb2_file_alignment_info *file_info;

	file_info = (struct smb2_file_alignment_info *)rsp->Buffer;
	file_info->AlignmentRequirement = 0;
	rsp->OutputBufferLength =
		cpu_to_le32(sizeof(struct smb2_file_alignment_info));
	inc_rfc1001_len(rsp_org,
			sizeof(struct smb2_file_alignment_info));
}

static int get_file_all_info(struct ksmbd_work *work,
			     struct smb2_query_info_rsp *rsp,
			     struct ksmbd_file *fp,
			     void *rsp_org)
{
	struct ksmbd_conn *conn = work->conn;
	struct smb2_file_all_info *file_info;
	unsigned int delete_pending;
	struct inode *inode;
	struct kstat stat;
	int conv_len;
	char *filename;
	u64 time;

	if (!(fp->daccess & FILE_READ_ATTRIBUTES_LE)) {
		ksmbd_debug(SMB, "no right to read the attributes : 0x%x\n",
			    fp->daccess);
		return -EACCES;
	}

	filename = convert_to_nt_pathname(work->tcon->share_conf, &fp->filp->f_path);
	if (IS_ERR(filename))
		return PTR_ERR(filename);

	inode = file_inode(fp->filp);
	generic_fillattr(file_mnt_user_ns(fp->filp), inode, &stat);

	ksmbd_debug(SMB, "filename = %s\n", filename);
	delete_pending = ksmbd_inode_pending_delete(fp);
	file_info = (struct smb2_file_all_info *)rsp->Buffer;

	file_info->CreationTime = cpu_to_le64(fp->create_time);
	time = ksmbd_UnixTimeToNT(stat.atime);
	file_info->LastAccessTime = cpu_to_le64(time);
	time = ksmbd_UnixTimeToNT(stat.mtime);
	file_info->LastWriteTime = cpu_to_le64(time);
	time = ksmbd_UnixTimeToNT(stat.ctime);
	file_info->ChangeTime = cpu_to_le64(time);
	file_info->Attributes = fp->f_ci->m_fattr;
	file_info->Pad1 = 0;
	file_info->AllocationSize =
		cpu_to_le64(get_allocation_size(inode, &stat));
	file_info->EndOfFile = S_ISDIR(stat.mode) ? 0 : cpu_to_le64(stat.size);
	file_info->NumberOfLinks =
			cpu_to_le32(get_nlink(&stat) - delete_pending);
	file_info->DeletePending = delete_pending;
	file_info->Directory = S_ISDIR(stat.mode) ? 1 : 0;
	file_info->Pad2 = 0;
	file_info->IndexNumber = cpu_to_le64(stat.ino);
	file_info->EASize = 0;
	file_info->AccessFlags = fp->daccess;
	file_info->CurrentByteOffset = cpu_to_le64(fp->filp->f_pos);
	file_info->Mode = fp->coption;
	file_info->AlignmentRequirement = 0;
	conv_len = smbConvertToUTF16((__le16 *)file_info->FileName, filename,
				     PATH_MAX, conn->local_nls, 0);
	conv_len *= 2;
	file_info->FileNameLength = cpu_to_le32(conv_len);
	rsp->OutputBufferLength =
		cpu_to_le32(sizeof(struct smb2_file_all_info) + conv_len - 1);
	kfree(filename);
	inc_rfc1001_len(rsp_org, le32_to_cpu(rsp->OutputBufferLength));
	return 0;
}

static void get_file_alternate_info(struct ksmbd_work *work,
				    struct smb2_query_info_rsp *rsp,
				    struct ksmbd_file *fp,
				    void *rsp_org)
{
	struct ksmbd_conn *conn = work->conn;
	struct smb2_file_alt_name_info *file_info;
	struct dentry *dentry = fp->filp->f_path.dentry;
	int conv_len;

	spin_lock(&dentry->d_lock);
	file_info = (struct smb2_file_alt_name_info *)rsp->Buffer;
	conv_len = ksmbd_extract_shortname(conn,
					   dentry->d_name.name,
					   file_info->FileName);
	spin_unlock(&dentry->d_lock);
	file_info->FileNameLength = cpu_to_le32(conv_len);
	rsp->OutputBufferLength =
		cpu_to_le32(sizeof(struct smb2_file_alt_name_info) + conv_len);
	inc_rfc1001_len(rsp_org, le32_to_cpu(rsp->OutputBufferLength));
}

static void get_file_stream_info(struct ksmbd_work *work,
				 struct smb2_query_info_rsp *rsp,
				 struct ksmbd_file *fp,
				 void *rsp_org)
{
	struct ksmbd_conn *conn = work->conn;
	struct smb2_file_stream_info *file_info;
	char *stream_name, *xattr_list = NULL, *stream_buf;
	struct kstat stat;
	struct path *path = &fp->filp->f_path;
	ssize_t xattr_list_len;
	int nbytes = 0, streamlen, stream_name_len, next, idx = 0;
	int buf_free_len;
	struct smb2_query_info_req *req = ksmbd_req_buf_next(work);

	generic_fillattr(file_mnt_user_ns(fp->filp), file_inode(fp->filp),
			 &stat);
	file_info = (struct smb2_file_stream_info *)rsp->Buffer;

	buf_free_len =
		smb2_calc_max_out_buf_len(work, 8,
					  le32_to_cpu(req->OutputBufferLength));
	if (buf_free_len < 0)
		goto out;

	xattr_list_len = ksmbd_vfs_listxattr(path->dentry, &xattr_list);
	if (xattr_list_len < 0) {
		goto out;
	} else if (!xattr_list_len) {
		ksmbd_debug(SMB, "empty xattr in the file\n");
		goto out;
	}

	while (idx < xattr_list_len) {
		stream_name = xattr_list + idx;
		streamlen = strlen(stream_name);
		idx += streamlen + 1;

		ksmbd_debug(SMB, "%s, len %d\n", stream_name, streamlen);

		if (strncmp(&stream_name[XATTR_USER_PREFIX_LEN],
			    STREAM_PREFIX, STREAM_PREFIX_LEN))
			continue;

		stream_name_len = streamlen - (XATTR_USER_PREFIX_LEN +
				STREAM_PREFIX_LEN);
		streamlen = stream_name_len;

		/* plus : size */
		streamlen += 1;
		stream_buf = kmalloc(streamlen + 1, GFP_KERNEL);
		if (!stream_buf)
			break;

		streamlen = snprintf(stream_buf, streamlen + 1,
				     ":%s", &stream_name[XATTR_NAME_STREAM_LEN]);

		next = sizeof(struct smb2_file_stream_info) + streamlen * 2;
		if (next > buf_free_len) {
			kfree(stream_buf);
			break;
		}

		file_info = (struct smb2_file_stream_info *)&rsp->Buffer[nbytes];
		streamlen  = smbConvertToUTF16((__le16 *)file_info->StreamName,
					       stream_buf, streamlen,
					       conn->local_nls, 0);
		streamlen *= 2;
		kfree(stream_buf);
		file_info->StreamNameLength = cpu_to_le32(streamlen);
		file_info->StreamSize = cpu_to_le64(stream_name_len);
		file_info->StreamAllocationSize = cpu_to_le64(stream_name_len);

		nbytes += next;
		buf_free_len -= next;
		file_info->NextEntryOffset = cpu_to_le32(next);
	}

out:
	if (!S_ISDIR(stat.mode) &&
	    buf_free_len >= sizeof(struct smb2_file_stream_info) + 7 * 2) {
		file_info = (struct smb2_file_stream_info *)
			&rsp->Buffer[nbytes];
		streamlen = smbConvertToUTF16((__le16 *)file_info->StreamName,
					      "::$DATA", 7, conn->local_nls, 0);
		streamlen *= 2;
		file_info->StreamNameLength = cpu_to_le32(streamlen);
		file_info->StreamSize = cpu_to_le64(stat.size);
		file_info->StreamAllocationSize = cpu_to_le64(stat.blocks << 9);
		nbytes += sizeof(struct smb2_file_stream_info) + streamlen;
	}

	/* last entry offset should be 0 */
	file_info->NextEntryOffset = 0;
	kvfree(xattr_list);

	rsp->OutputBufferLength = cpu_to_le32(nbytes);
	inc_rfc1001_len(rsp_org, nbytes);
}

static void get_file_internal_info(struct smb2_query_info_rsp *rsp,
				   struct ksmbd_file *fp, void *rsp_org)
{
	struct smb2_file_internal_info *file_info;
	struct kstat stat;

	generic_fillattr(file_mnt_user_ns(fp->filp), file_inode(fp->filp),
			 &stat);
	file_info = (struct smb2_file_internal_info *)rsp->Buffer;
	file_info->IndexNumber = cpu_to_le64(stat.ino);
	rsp->OutputBufferLength =
		cpu_to_le32(sizeof(struct smb2_file_internal_info));
	inc_rfc1001_len(rsp_org, sizeof(struct smb2_file_internal_info));
}

static int get_file_network_open_info(struct smb2_query_info_rsp *rsp,
				      struct ksmbd_file *fp, void *rsp_org)
{
	struct smb2_file_ntwrk_info *file_info;
	struct inode *inode;
	struct kstat stat;
	u64 time;

	if (!(fp->daccess & FILE_READ_ATTRIBUTES_LE)) {
		pr_err("no right to read the attributes : 0x%x\n",
		       fp->daccess);
		return -EACCES;
	}

	file_info = (struct smb2_file_ntwrk_info *)rsp->Buffer;

	inode = file_inode(fp->filp);
	generic_fillattr(file_mnt_user_ns(fp->filp), inode, &stat);

	file_info->CreationTime = cpu_to_le64(fp->create_time);
	time = ksmbd_UnixTimeToNT(stat.atime);
	file_info->LastAccessTime = cpu_to_le64(time);
	time = ksmbd_UnixTimeToNT(stat.mtime);
	file_info->LastWriteTime = cpu_to_le64(time);
	time = ksmbd_UnixTimeToNT(stat.ctime);
	file_info->ChangeTime = cpu_to_le64(time);
	file_info->Attributes = fp->f_ci->m_fattr;
	file_info->AllocationSize =
		cpu_to_le64(get_allocation_size(inode, &stat));
	file_info->EndOfFile = S_ISDIR(stat.mode) ? 0 : cpu_to_le64(stat.size);
	file_info->Reserved = cpu_to_le32(0);
	rsp->OutputBufferLength =
		cpu_to_le32(sizeof(struct smb2_file_ntwrk_info));
	inc_rfc1001_len(rsp_org, sizeof(struct smb2_file_ntwrk_info));
	return 0;
}

static void get_file_ea_info(struct smb2_query_info_rsp *rsp, void *rsp_org)
{
	struct smb2_file_ea_info *file_info;

	file_info = (struct smb2_file_ea_info *)rsp->Buffer;
	file_info->EASize = 0;
	rsp->OutputBufferLength =
		cpu_to_le32(sizeof(struct smb2_file_ea_info));
	inc_rfc1001_len(rsp_org, sizeof(struct smb2_file_ea_info));
}

static void get_file_position_info(struct smb2_query_info_rsp *rsp,
				   struct ksmbd_file *fp, void *rsp_org)
{
	struct smb2_file_pos_info *file_info;

	file_info = (struct smb2_file_pos_info *)rsp->Buffer;
	file_info->CurrentByteOffset = cpu_to_le64(fp->filp->f_pos);
	rsp->OutputBufferLength =
		cpu_to_le32(sizeof(struct smb2_file_pos_info));
	inc_rfc1001_len(rsp_org, sizeof(struct smb2_file_pos_info));
}

static void get_file_mode_info(struct smb2_query_info_rsp *rsp,
			       struct ksmbd_file *fp, void *rsp_org)
{
	struct smb2_file_mode_info *file_info;

	file_info = (struct smb2_file_mode_info *)rsp->Buffer;
	file_info->Mode = fp->coption & FILE_MODE_INFO_MASK;
	rsp->OutputBufferLength =
		cpu_to_le32(sizeof(struct smb2_file_mode_info));
	inc_rfc1001_len(rsp_org, sizeof(struct smb2_file_mode_info));
}

static void get_file_compression_info(struct smb2_query_info_rsp *rsp,
				      struct ksmbd_file *fp, void *rsp_org)
{
	struct smb2_file_comp_info *file_info;
	struct kstat stat;

	generic_fillattr(file_mnt_user_ns(fp->filp), file_inode(fp->filp),
			 &stat);

	file_info = (struct smb2_file_comp_info *)rsp->Buffer;
	file_info->CompressedFileSize = cpu_to_le64(stat.blocks << 9);
	file_info->CompressionFormat = COMPRESSION_FORMAT_NONE;
	file_info->CompressionUnitShift = 0;
	file_info->ChunkShift = 0;
	file_info->ClusterShift = 0;
	memset(&file_info->Reserved[0], 0, 3);

	rsp->OutputBufferLength =
		cpu_to_le32(sizeof(struct smb2_file_comp_info));
	inc_rfc1001_len(rsp_org, sizeof(struct smb2_file_comp_info));
}

static int get_file_attribute_tag_info(struct smb2_query_info_rsp *rsp,
				       struct ksmbd_file *fp, void *rsp_org)
{
	struct smb2_file_attr_tag_info *file_info;

	if (!(fp->daccess & FILE_READ_ATTRIBUTES_LE)) {
		pr_err("no right to read the attributes : 0x%x\n",
		       fp->daccess);
		return -EACCES;
	}

	file_info = (struct smb2_file_attr_tag_info *)rsp->Buffer;
	file_info->FileAttributes = fp->f_ci->m_fattr;
	file_info->ReparseTag = 0;
	rsp->OutputBufferLength =
		cpu_to_le32(sizeof(struct smb2_file_attr_tag_info));
	inc_rfc1001_len(rsp_org, sizeof(struct smb2_file_attr_tag_info));
	return 0;
}

static int find_file_posix_info(struct smb2_query_info_rsp *rsp,
				struct ksmbd_file *fp, void *rsp_org)
{
	struct smb311_posix_qinfo *file_info;
	struct inode *inode = file_inode(fp->filp);
	u64 time;

	file_info = (struct smb311_posix_qinfo *)rsp->Buffer;
	file_info->CreationTime = cpu_to_le64(fp->create_time);
	time = ksmbd_UnixTimeToNT(inode->i_atime);
	file_info->LastAccessTime = cpu_to_le64(time);
	time = ksmbd_UnixTimeToNT(inode->i_mtime);
	file_info->LastWriteTime = cpu_to_le64(time);
	time = ksmbd_UnixTimeToNT(inode->i_ctime);
	file_info->ChangeTime = cpu_to_le64(time);
	file_info->DosAttributes = fp->f_ci->m_fattr;
	file_info->Inode = cpu_to_le64(inode->i_ino);
	file_info->EndOfFile = cpu_to_le64(inode->i_size);
	file_info->AllocationSize = cpu_to_le64(inode->i_blocks << 9);
	file_info->HardLinks = cpu_to_le32(inode->i_nlink);
	file_info->Mode = cpu_to_le32(inode->i_mode);
	file_info->DeviceId = cpu_to_le32(inode->i_rdev);
	rsp->OutputBufferLength =
		cpu_to_le32(sizeof(struct smb311_posix_qinfo));
	inc_rfc1001_len(rsp_org, sizeof(struct smb311_posix_qinfo));
	return 0;
}

static int smb2_get_info_file(struct ksmbd_work *work,
			      struct smb2_query_info_req *req,
			      struct smb2_query_info_rsp *rsp)
{
	struct ksmbd_file *fp;
	int fileinfoclass = 0;
	int rc = 0;
	int file_infoclass_size;
	unsigned int id = KSMBD_NO_FID, pid = KSMBD_NO_FID;

	if (test_share_config_flag(work->tcon->share_conf,
				   KSMBD_SHARE_FLAG_PIPE)) {
		/* smb2 info file called for pipe */
		return smb2_get_info_file_pipe(work->sess, req, rsp,
					       work->response_buf);
	}

	if (work->next_smb2_rcv_hdr_off) {
		if (!has_file_id(req->VolatileFileId)) {
			ksmbd_debug(SMB, "Compound request set FID = %llu\n",
				    work->compound_fid);
			id = work->compound_fid;
			pid = work->compound_pfid;
		}
	}

	if (!has_file_id(id)) {
		id = req->VolatileFileId;
		pid = req->PersistentFileId;
	}

	fp = ksmbd_lookup_fd_slow(work, id, pid);
	if (!fp)
		return -ENOENT;

	fileinfoclass = req->FileInfoClass;

	switch (fileinfoclass) {
	case FILE_ACCESS_INFORMATION:
		get_file_access_info(rsp, fp, work->response_buf);
		file_infoclass_size = FILE_ACCESS_INFORMATION_SIZE;
		break;

	case FILE_BASIC_INFORMATION:
		rc = get_file_basic_info(rsp, fp, work->response_buf);
		file_infoclass_size = FILE_BASIC_INFORMATION_SIZE;
		break;

	case FILE_STANDARD_INFORMATION:
		get_file_standard_info(rsp, fp, work->response_buf);
		file_infoclass_size = FILE_STANDARD_INFORMATION_SIZE;
		break;

	case FILE_ALIGNMENT_INFORMATION:
		get_file_alignment_info(rsp, work->response_buf);
		file_infoclass_size = FILE_ALIGNMENT_INFORMATION_SIZE;
		break;

	case FILE_ALL_INFORMATION:
		rc = get_file_all_info(work, rsp, fp, work->response_buf);
		file_infoclass_size = FILE_ALL_INFORMATION_SIZE;
		break;

	case FILE_ALTERNATE_NAME_INFORMATION:
		get_file_alternate_info(work, rsp, fp, work->response_buf);
		file_infoclass_size = FILE_ALTERNATE_NAME_INFORMATION_SIZE;
		break;

	case FILE_STREAM_INFORMATION:
		get_file_stream_info(work, rsp, fp, work->response_buf);
		file_infoclass_size = FILE_STREAM_INFORMATION_SIZE;
		break;

	case FILE_INTERNAL_INFORMATION:
		get_file_internal_info(rsp, fp, work->response_buf);
		file_infoclass_size = FILE_INTERNAL_INFORMATION_SIZE;
		break;

	case FILE_NETWORK_OPEN_INFORMATION:
		rc = get_file_network_open_info(rsp, fp, work->response_buf);
		file_infoclass_size = FILE_NETWORK_OPEN_INFORMATION_SIZE;
		break;

	case FILE_EA_INFORMATION:
		get_file_ea_info(rsp, work->response_buf);
		file_infoclass_size = FILE_EA_INFORMATION_SIZE;
		break;

	case FILE_FULL_EA_INFORMATION:
		rc = smb2_get_ea(work, fp, req, rsp, work->response_buf);
		file_infoclass_size = FILE_FULL_EA_INFORMATION_SIZE;
		break;

	case FILE_POSITION_INFORMATION:
		get_file_position_info(rsp, fp, work->response_buf);
		file_infoclass_size = FILE_POSITION_INFORMATION_SIZE;
		break;

	case FILE_MODE_INFORMATION:
		get_file_mode_info(rsp, fp, work->response_buf);
		file_infoclass_size = FILE_MODE_INFORMATION_SIZE;
		break;

	case FILE_COMPRESSION_INFORMATION:
		get_file_compression_info(rsp, fp, work->response_buf);
		file_infoclass_size = FILE_COMPRESSION_INFORMATION_SIZE;
		break;

	case FILE_ATTRIBUTE_TAG_INFORMATION:
		rc = get_file_attribute_tag_info(rsp, fp, work->response_buf);
		file_infoclass_size = FILE_ATTRIBUTE_TAG_INFORMATION_SIZE;
		break;
	case SMB_FIND_FILE_POSIX_INFO:
		if (!work->tcon->posix_extensions) {
			pr_err("client doesn't negotiate with SMB3.1.1 POSIX Extensions\n");
			rc = -EOPNOTSUPP;
		} else {
			rc = find_file_posix_info(rsp, fp, work->response_buf);
			file_infoclass_size = sizeof(struct smb311_posix_qinfo);
		}
		break;
	default:
		ksmbd_debug(SMB, "fileinfoclass %d not supported yet\n",
			    fileinfoclass);
		rc = -EOPNOTSUPP;
	}
	if (!rc)
		rc = buffer_check_err(le32_to_cpu(req->OutputBufferLength),
				      rsp, work->response_buf,
				      file_infoclass_size);
	ksmbd_fd_put(work, fp);
	return rc;
}

static int smb2_get_info_filesystem(struct ksmbd_work *work,
				    struct smb2_query_info_req *req,
				    struct smb2_query_info_rsp *rsp)
{
	struct ksmbd_session *sess = work->sess;
	struct ksmbd_conn *conn = sess->conn;
	struct ksmbd_share_config *share = work->tcon->share_conf;
	int fsinfoclass = 0;
	struct kstatfs stfs;
	struct path path;
	int rc = 0, len;
	int fs_infoclass_size = 0;

	rc = kern_path(share->path, LOOKUP_NO_SYMLINKS, &path);
	if (rc) {
		pr_err("cannot create vfs path\n");
		return -EIO;
	}

	rc = vfs_statfs(&path, &stfs);
	if (rc) {
		pr_err("cannot do stat of path %s\n", share->path);
		path_put(&path);
		return -EIO;
	}

	fsinfoclass = req->FileInfoClass;

	switch (fsinfoclass) {
	case FS_DEVICE_INFORMATION:
	{
		struct filesystem_device_info *info;

		info = (struct filesystem_device_info *)rsp->Buffer;

		info->DeviceType = cpu_to_le32(stfs.f_type);
		info->DeviceCharacteristics = cpu_to_le32(0x00000020);
		rsp->OutputBufferLength = cpu_to_le32(8);
		inc_rfc1001_len(work->response_buf, 8);
		fs_infoclass_size = FS_DEVICE_INFORMATION_SIZE;
		break;
	}
	case FS_ATTRIBUTE_INFORMATION:
	{
		struct filesystem_attribute_info *info;
		size_t sz;

		info = (struct filesystem_attribute_info *)rsp->Buffer;
		info->Attributes = cpu_to_le32(FILE_SUPPORTS_OBJECT_IDS |
					       FILE_PERSISTENT_ACLS |
					       FILE_UNICODE_ON_DISK |
					       FILE_CASE_PRESERVED_NAMES |
					       FILE_CASE_SENSITIVE_SEARCH |
					       FILE_SUPPORTS_BLOCK_REFCOUNTING);

		info->Attributes |= cpu_to_le32(server_conf.share_fake_fscaps);

		info->MaxPathNameComponentLength = cpu_to_le32(stfs.f_namelen);
		len = smbConvertToUTF16((__le16 *)info->FileSystemName,
					"NTFS", PATH_MAX, conn->local_nls, 0);
		len = len * 2;
		info->FileSystemNameLen = cpu_to_le32(len);
		sz = sizeof(struct filesystem_attribute_info) - 2 + len;
		rsp->OutputBufferLength = cpu_to_le32(sz);
		inc_rfc1001_len(work->response_buf, sz);
		fs_infoclass_size = FS_ATTRIBUTE_INFORMATION_SIZE;
		break;
	}
	case FS_VOLUME_INFORMATION:
	{
		struct filesystem_vol_info *info;
		size_t sz;
		unsigned int serial_crc = 0;

		info = (struct filesystem_vol_info *)(rsp->Buffer);
		info->VolumeCreationTime = 0;
		serial_crc = crc32_le(serial_crc, share->name,
				      strlen(share->name));
		serial_crc = crc32_le(serial_crc, share->path,
				      strlen(share->path));
		serial_crc = crc32_le(serial_crc, ksmbd_netbios_name(),
				      strlen(ksmbd_netbios_name()));
		/* Taking dummy value of serial number*/
		info->SerialNumber = cpu_to_le32(serial_crc);
		len = smbConvertToUTF16((__le16 *)info->VolumeLabel,
					share->name, PATH_MAX,
					conn->local_nls, 0);
		len = len * 2;
		info->VolumeLabelSize = cpu_to_le32(len);
		info->Reserved = 0;
		sz = sizeof(struct filesystem_vol_info) - 2 + len;
		rsp->OutputBufferLength = cpu_to_le32(sz);
		inc_rfc1001_len(work->response_buf, sz);
		fs_infoclass_size = FS_VOLUME_INFORMATION_SIZE;
		break;
	}
	case FS_SIZE_INFORMATION:
	{
		struct filesystem_info *info;

		info = (struct filesystem_info *)(rsp->Buffer);
		info->TotalAllocationUnits = cpu_to_le64(stfs.f_blocks);
		info->FreeAllocationUnits = cpu_to_le64(stfs.f_bfree);
		info->SectorsPerAllocationUnit = cpu_to_le32(1);
		info->BytesPerSector = cpu_to_le32(stfs.f_bsize);
		rsp->OutputBufferLength = cpu_to_le32(24);
		inc_rfc1001_len(work->response_buf, 24);
		fs_infoclass_size = FS_SIZE_INFORMATION_SIZE;
		break;
	}
	case FS_FULL_SIZE_INFORMATION:
	{
		struct smb2_fs_full_size_info *info;

		info = (struct smb2_fs_full_size_info *)(rsp->Buffer);
		info->TotalAllocationUnits = cpu_to_le64(stfs.f_blocks);
		info->CallerAvailableAllocationUnits =
					cpu_to_le64(stfs.f_bavail);
		info->ActualAvailableAllocationUnits =
					cpu_to_le64(stfs.f_bfree);
		info->SectorsPerAllocationUnit = cpu_to_le32(1);
		info->BytesPerSector = cpu_to_le32(stfs.f_bsize);
		rsp->OutputBufferLength = cpu_to_le32(32);
		inc_rfc1001_len(work->response_buf, 32);
		fs_infoclass_size = FS_FULL_SIZE_INFORMATION_SIZE;
		break;
	}
	case FS_OBJECT_ID_INFORMATION:
	{
		struct object_id_info *info;

		info = (struct object_id_info *)(rsp->Buffer);

		if (!user_guest(sess->user))
			memcpy(info->objid, user_passkey(sess->user), 16);
		else
			memset(info->objid, 0, 16);

		info->extended_info.magic = cpu_to_le32(EXTENDED_INFO_MAGIC);
		info->extended_info.version = cpu_to_le32(1);
		info->extended_info.release = cpu_to_le32(1);
		info->extended_info.rel_date = 0;
		memcpy(info->extended_info.version_string, "1.1.0", strlen("1.1.0"));
		rsp->OutputBufferLength = cpu_to_le32(64);
		inc_rfc1001_len(work->response_buf, 64);
		fs_infoclass_size = FS_OBJECT_ID_INFORMATION_SIZE;
		break;
	}
	case FS_SECTOR_SIZE_INFORMATION:
	{
		struct smb3_fs_ss_info *info;
		unsigned int sector_size =
			min_t(unsigned int, path.mnt->mnt_sb->s_blocksize, 4096);

		info = (struct smb3_fs_ss_info *)(rsp->Buffer);

		info->LogicalBytesPerSector = cpu_to_le32(sector_size);
		info->PhysicalBytesPerSectorForAtomicity =
				cpu_to_le32(sector_size);
		info->PhysicalBytesPerSectorForPerf = cpu_to_le32(sector_size);
		info->FSEffPhysicalBytesPerSectorForAtomicity =
				cpu_to_le32(sector_size);
		info->Flags = cpu_to_le32(SSINFO_FLAGS_ALIGNED_DEVICE |
				    SSINFO_FLAGS_PARTITION_ALIGNED_ON_DEVICE);
		info->ByteOffsetForSectorAlignment = 0;
		info->ByteOffsetForPartitionAlignment = 0;
		rsp->OutputBufferLength = cpu_to_le32(28);
		inc_rfc1001_len(work->response_buf, 28);
		fs_infoclass_size = FS_SECTOR_SIZE_INFORMATION_SIZE;
		break;
	}
	case FS_CONTROL_INFORMATION:
	{
		/*
		 * TODO : The current implementation is based on
		 * test result with win7(NTFS) server. It's need to
		 * modify this to get valid Quota values
		 * from Linux kernel
		 */
		struct smb2_fs_control_info *info;

		info = (struct smb2_fs_control_info *)(rsp->Buffer);
		info->FreeSpaceStartFiltering = 0;
		info->FreeSpaceThreshold = 0;
		info->FreeSpaceStopFiltering = 0;
		info->DefaultQuotaThreshold = cpu_to_le64(SMB2_NO_FID);
		info->DefaultQuotaLimit = cpu_to_le64(SMB2_NO_FID);
		info->Padding = 0;
		rsp->OutputBufferLength = cpu_to_le32(48);
		inc_rfc1001_len(work->response_buf, 48);
		fs_infoclass_size = FS_CONTROL_INFORMATION_SIZE;
		break;
	}
	case FS_POSIX_INFORMATION:
	{
		struct filesystem_posix_info *info;

		if (!work->tcon->posix_extensions) {
			pr_err("client doesn't negotiate with SMB3.1.1 POSIX Extensions\n");
			rc = -EOPNOTSUPP;
		} else {
			info = (struct filesystem_posix_info *)(rsp->Buffer);
			info->OptimalTransferSize = cpu_to_le32(stfs.f_bsize);
			info->BlockSize = cpu_to_le32(stfs.f_bsize);
			info->TotalBlocks = cpu_to_le64(stfs.f_blocks);
			info->BlocksAvail = cpu_to_le64(stfs.f_bfree);
			info->UserBlocksAvail = cpu_to_le64(stfs.f_bavail);
			info->TotalFileNodes = cpu_to_le64(stfs.f_files);
			info->FreeFileNodes = cpu_to_le64(stfs.f_ffree);
			rsp->OutputBufferLength = cpu_to_le32(56);
			inc_rfc1001_len(work->response_buf, 56);
			fs_infoclass_size = FS_POSIX_INFORMATION_SIZE;
		}
		break;
	}
	default:
		path_put(&path);
		return -EOPNOTSUPP;
	}
	rc = buffer_check_err(le32_to_cpu(req->OutputBufferLength),
			      rsp, work->response_buf,
			      fs_infoclass_size);
	path_put(&path);
	return rc;
}

static int smb2_get_info_sec(struct ksmbd_work *work,
			     struct smb2_query_info_req *req,
			     struct smb2_query_info_rsp *rsp)
{
	struct ksmbd_file *fp;
	struct user_namespace *user_ns;
	struct smb_ntsd *pntsd = (struct smb_ntsd *)rsp->Buffer, *ppntsd = NULL;
	struct smb_fattr fattr = {{0}};
	struct inode *inode;
	__u32 secdesclen = 0;
	unsigned int id = KSMBD_NO_FID, pid = KSMBD_NO_FID;
	int addition_info = le32_to_cpu(req->AdditionalInformation);
	int rc = 0, ppntsd_size = 0;

	if (addition_info & ~(OWNER_SECINFO | GROUP_SECINFO | DACL_SECINFO |
			      PROTECTED_DACL_SECINFO |
			      UNPROTECTED_DACL_SECINFO)) {
		ksmbd_debug(SMB, "Unsupported addition info: 0x%x)\n",
		       addition_info);

		pntsd->revision = cpu_to_le16(1);
		pntsd->type = cpu_to_le16(SELF_RELATIVE | DACL_PROTECTED);
		pntsd->osidoffset = 0;
		pntsd->gsidoffset = 0;
		pntsd->sacloffset = 0;
		pntsd->dacloffset = 0;

		secdesclen = sizeof(struct smb_ntsd);
		rsp->OutputBufferLength = cpu_to_le32(secdesclen);
		inc_rfc1001_len(work->response_buf, secdesclen);

		return 0;
	}

	if (work->next_smb2_rcv_hdr_off) {
		if (!has_file_id(req->VolatileFileId)) {
			ksmbd_debug(SMB, "Compound request set FID = %llu\n",
				    work->compound_fid);
			id = work->compound_fid;
			pid = work->compound_pfid;
		}
	}

	if (!has_file_id(id)) {
		id = req->VolatileFileId;
		pid = req->PersistentFileId;
	}

	fp = ksmbd_lookup_fd_slow(work, id, pid);
	if (!fp)
		return -ENOENT;

	user_ns = file_mnt_user_ns(fp->filp);
	inode = file_inode(fp->filp);
	ksmbd_acls_fattr(&fattr, user_ns, inode);

	if (test_share_config_flag(work->tcon->share_conf,
				   KSMBD_SHARE_FLAG_ACL_XATTR))
		ppntsd_size = ksmbd_vfs_get_sd_xattr(work->conn, user_ns,
						     fp->filp->f_path.dentry,
						     &ppntsd);

	/* Check if sd buffer size exceeds response buffer size */
	if (smb2_resp_buf_len(work, 8) > ppntsd_size)
		rc = build_sec_desc(user_ns, pntsd, ppntsd, ppntsd_size,
				    addition_info, &secdesclen, &fattr);
	posix_acl_release(fattr.cf_acls);
	posix_acl_release(fattr.cf_dacls);
	kfree(ppntsd);
	ksmbd_fd_put(work, fp);
	if (rc)
		return rc;

	rsp->OutputBufferLength = cpu_to_le32(secdesclen);
	inc_rfc1001_len(work->response_buf, secdesclen);
	return 0;
}

/**
 * smb2_query_info() - handler for smb2 query info command
 * @work:	smb work containing query info request buffer
 *
 * Return:	0 on success, otherwise error
 */
int smb2_query_info(struct ksmbd_work *work)
{
	struct smb2_query_info_req *req;
	struct smb2_query_info_rsp *rsp;
	int rc = 0;

	WORK_BUFFERS(work, req, rsp);

	ksmbd_debug(SMB, "GOT query info request\n");

	switch (req->InfoType) {
	case SMB2_O_INFO_FILE:
		ksmbd_debug(SMB, "GOT SMB2_O_INFO_FILE\n");
		rc = smb2_get_info_file(work, req, rsp);
		break;
	case SMB2_O_INFO_FILESYSTEM:
		ksmbd_debug(SMB, "GOT SMB2_O_INFO_FILESYSTEM\n");
		rc = smb2_get_info_filesystem(work, req, rsp);
		break;
	case SMB2_O_INFO_SECURITY:
		ksmbd_debug(SMB, "GOT SMB2_O_INFO_SECURITY\n");
		rc = smb2_get_info_sec(work, req, rsp);
		break;
	default:
		ksmbd_debug(SMB, "InfoType %d not supported yet\n",
			    req->InfoType);
		rc = -EOPNOTSUPP;
	}

	if (rc < 0) {
		if (rc == -EACCES)
			rsp->hdr.Status = STATUS_ACCESS_DENIED;
		else if (rc == -ENOENT)
			rsp->hdr.Status = STATUS_FILE_CLOSED;
		else if (rc == -EIO)
			rsp->hdr.Status = STATUS_UNEXPECTED_IO_ERROR;
		else if (rc == -EOPNOTSUPP || rsp->hdr.Status == 0)
			rsp->hdr.Status = STATUS_INVALID_INFO_CLASS;
		smb2_set_err_rsp(work);

		ksmbd_debug(SMB, "error while processing smb2 query rc = %d\n",
			    rc);
		return rc;
	}
	rsp->StructureSize = cpu_to_le16(9);
	rsp->OutputBufferOffset = cpu_to_le16(72);
	inc_rfc1001_len(work->response_buf, 8);
	return 0;
}

/**
 * smb2_close_pipe() - handler for closing IPC pipe
 * @work:	smb work containing close request buffer
 *
 * Return:	0
 */
static noinline int smb2_close_pipe(struct ksmbd_work *work)
{
	u64 id;
	struct smb2_close_req *req = smb2_get_msg(work->request_buf);
	struct smb2_close_rsp *rsp = smb2_get_msg(work->response_buf);

	id = req->VolatileFileId;
	ksmbd_session_rpc_close(work->sess, id);

	rsp->StructureSize = cpu_to_le16(60);
	rsp->Flags = 0;
	rsp->Reserved = 0;
	rsp->CreationTime = 0;
	rsp->LastAccessTime = 0;
	rsp->LastWriteTime = 0;
	rsp->ChangeTime = 0;
	rsp->AllocationSize = 0;
	rsp->EndOfFile = 0;
	rsp->Attributes = 0;
	inc_rfc1001_len(work->response_buf, 60);
	return 0;
}

/**
 * smb2_close() - handler for smb2 close file command
 * @work:	smb work containing close request buffer
 *
 * Return:	0
 */
int smb2_close(struct ksmbd_work *work)
{
	u64 volatile_id = KSMBD_NO_FID;
	u64 sess_id;
	struct smb2_close_req *req;
	struct smb2_close_rsp *rsp;
	struct ksmbd_conn *conn = work->conn;
	struct ksmbd_file *fp;
	struct inode *inode;
	u64 time;
	int err = 0;

	WORK_BUFFERS(work, req, rsp);

	if (test_share_config_flag(work->tcon->share_conf,
				   KSMBD_SHARE_FLAG_PIPE)) {
		ksmbd_debug(SMB, "IPC pipe close request\n");
		return smb2_close_pipe(work);
	}

	sess_id = le64_to_cpu(req->hdr.SessionId);
	if (req->hdr.Flags & SMB2_FLAGS_RELATED_OPERATIONS)
		sess_id = work->compound_sid;

	work->compound_sid = 0;
	if (check_session_id(conn, sess_id)) {
		work->compound_sid = sess_id;
	} else {
		rsp->hdr.Status = STATUS_USER_SESSION_DELETED;
		if (req->hdr.Flags & SMB2_FLAGS_RELATED_OPERATIONS)
			rsp->hdr.Status = STATUS_INVALID_PARAMETER;
		err = -EBADF;
		goto out;
	}

	if (work->next_smb2_rcv_hdr_off &&
	    !has_file_id(req->VolatileFileId)) {
		if (!has_file_id(work->compound_fid)) {
			/* file already closed, return FILE_CLOSED */
			ksmbd_debug(SMB, "file already closed\n");
			rsp->hdr.Status = STATUS_FILE_CLOSED;
			err = -EBADF;
			goto out;
		} else {
			ksmbd_debug(SMB,
				    "Compound request set FID = %llu:%llu\n",
				    work->compound_fid,
				    work->compound_pfid);
			volatile_id = work->compound_fid;

			/* file closed, stored id is not valid anymore */
			work->compound_fid = KSMBD_NO_FID;
			work->compound_pfid = KSMBD_NO_FID;
		}
	} else {
		volatile_id = req->VolatileFileId;
	}
	ksmbd_debug(SMB, "volatile_id = %llu\n", volatile_id);

	rsp->StructureSize = cpu_to_le16(60);
	rsp->Reserved = 0;

	if (req->Flags == SMB2_CLOSE_FLAG_POSTQUERY_ATTRIB) {
		fp = ksmbd_lookup_fd_fast(work, volatile_id);
		if (!fp) {
			err = -ENOENT;
			goto out;
		}

		inode = file_inode(fp->filp);
		rsp->Flags = SMB2_CLOSE_FLAG_POSTQUERY_ATTRIB;
		rsp->AllocationSize = S_ISDIR(inode->i_mode) ? 0 :
			cpu_to_le64(inode->i_blocks << 9);
		rsp->EndOfFile = cpu_to_le64(inode->i_size);
		rsp->Attributes = fp->f_ci->m_fattr;
		rsp->CreationTime = cpu_to_le64(fp->create_time);
		time = ksmbd_UnixTimeToNT(inode->i_atime);
		rsp->LastAccessTime = cpu_to_le64(time);
		time = ksmbd_UnixTimeToNT(inode->i_mtime);
		rsp->LastWriteTime = cpu_to_le64(time);
		time = ksmbd_UnixTimeToNT(inode->i_ctime);
		rsp->ChangeTime = cpu_to_le64(time);
		ksmbd_fd_put(work, fp);
	} else {
		rsp->Flags = 0;
		rsp->AllocationSize = 0;
		rsp->EndOfFile = 0;
		rsp->Attributes = 0;
		rsp->CreationTime = 0;
		rsp->LastAccessTime = 0;
		rsp->LastWriteTime = 0;
		rsp->ChangeTime = 0;
	}

	err = ksmbd_close_fd(work, volatile_id);
out:
	if (err) {
		if (rsp->hdr.Status == 0)
			rsp->hdr.Status = STATUS_FILE_CLOSED;
		smb2_set_err_rsp(work);
	} else {
		inc_rfc1001_len(work->response_buf, 60);
	}

	return 0;
}

/**
 * smb2_echo() - handler for smb2 echo(ping) command
 * @work:	smb work containing echo request buffer
 *
 * Return:	0
 */
int smb2_echo(struct ksmbd_work *work)
{
	struct smb2_echo_rsp *rsp = smb2_get_msg(work->response_buf);

	rsp->StructureSize = cpu_to_le16(4);
	rsp->Reserved = 0;
	inc_rfc1001_len(work->response_buf, 4);
	return 0;
}

static int smb2_rename(struct ksmbd_work *work,
		       struct ksmbd_file *fp,
		       struct user_namespace *user_ns,
		       struct smb2_file_rename_info *file_info,
		       struct nls_table *local_nls)
{
	struct ksmbd_share_config *share = fp->tcon->share_conf;
	char *new_name = NULL, *abs_oldname = NULL, *old_name = NULL;
	char *pathname = NULL;
	struct path path;
	bool file_present = true;
	int rc;

	ksmbd_debug(SMB, "setting FILE_RENAME_INFO\n");
	pathname = kmalloc(PATH_MAX, GFP_KERNEL);
	if (!pathname)
		return -ENOMEM;

	abs_oldname = d_path(&fp->filp->f_path, pathname, PATH_MAX);
	if (IS_ERR(abs_oldname)) {
		rc = -EINVAL;
		goto out;
	}
	old_name = strrchr(abs_oldname, '/');
	if (old_name && old_name[1] != '\0') {
		old_name++;
	} else {
		ksmbd_debug(SMB, "can't get last component in path %s\n",
			    abs_oldname);
		rc = -ENOENT;
		goto out;
	}

	new_name = smb2_get_name(file_info->FileName,
				 le32_to_cpu(file_info->FileNameLength),
				 local_nls);
	if (IS_ERR(new_name)) {
		rc = PTR_ERR(new_name);
		goto out;
	}

	if (strchr(new_name, ':')) {
		int s_type;
		char *xattr_stream_name, *stream_name = NULL;
		size_t xattr_stream_size;
		int len;

		rc = parse_stream_name(new_name, &stream_name, &s_type);
		if (rc < 0)
			goto out;

		len = strlen(new_name);
		if (len > 0 && new_name[len - 1] != '/') {
			pr_err("not allow base filename in rename\n");
			rc = -ESHARE;
			goto out;
		}

		rc = ksmbd_vfs_xattr_stream_name(stream_name,
						 &xattr_stream_name,
						 &xattr_stream_size,
						 s_type);
		if (rc)
			goto out;

		rc = ksmbd_vfs_setxattr(user_ns,
					fp->filp->f_path.dentry,
					xattr_stream_name,
					NULL, 0, 0);
		if (rc < 0) {
			pr_err("failed to store stream name in xattr: %d\n",
			       rc);
			rc = -EINVAL;
			goto out;
		}

		goto out;
	}

	ksmbd_debug(SMB, "new name %s\n", new_name);
	rc = ksmbd_vfs_kern_path(work, new_name, LOOKUP_NO_SYMLINKS, &path, 1);
	if (rc) {
		if (rc != -ENOENT)
			goto out;
		file_present = false;
	} else {
		path_put(&path);
	}

	if (ksmbd_share_veto_filename(share, new_name)) {
		rc = -ENOENT;
		ksmbd_debug(SMB, "Can't rename vetoed file: %s\n", new_name);
		goto out;
	}

	if (file_info->ReplaceIfExists) {
		if (file_present) {
			rc = ksmbd_vfs_remove_file(work, new_name);
			if (rc) {
				if (rc != -ENOTEMPTY)
					rc = -EINVAL;
				ksmbd_debug(SMB, "cannot delete %s, rc %d\n",
					    new_name, rc);
				goto out;
			}
		}
	} else {
		if (file_present &&
		    strncmp(old_name, path.dentry->d_name.name, strlen(old_name))) {
			rc = -EEXIST;
			ksmbd_debug(SMB,
				    "cannot rename already existing file\n");
			goto out;
		}
	}

	rc = ksmbd_vfs_fp_rename(work, fp, new_name);
out:
	kfree(pathname);
	if (!IS_ERR(new_name))
		kfree(new_name);
	return rc;
}

static int smb2_create_link(struct ksmbd_work *work,
			    struct ksmbd_share_config *share,
			    struct smb2_file_link_info *file_info,
			    unsigned int buf_len, struct file *filp,
			    struct nls_table *local_nls)
{
	char *link_name = NULL, *target_name = NULL, *pathname = NULL;
	struct path path;
	bool file_present = true;
	int rc;

	if (buf_len < (u64)sizeof(struct smb2_file_link_info) +
			le32_to_cpu(file_info->FileNameLength))
		return -EINVAL;

	ksmbd_debug(SMB, "setting FILE_LINK_INFORMATION\n");
	pathname = kmalloc(PATH_MAX, GFP_KERNEL);
	if (!pathname)
		return -ENOMEM;

	link_name = smb2_get_name(file_info->FileName,
				  le32_to_cpu(file_info->FileNameLength),
				  local_nls);
	if (IS_ERR(link_name) || S_ISDIR(file_inode(filp)->i_mode)) {
		rc = -EINVAL;
		goto out;
	}

	ksmbd_debug(SMB, "link name is %s\n", link_name);
	target_name = d_path(&filp->f_path, pathname, PATH_MAX);
	if (IS_ERR(target_name)) {
		rc = -EINVAL;
		goto out;
	}

	ksmbd_debug(SMB, "target name is %s\n", target_name);
	rc = ksmbd_vfs_kern_path(work, link_name, LOOKUP_NO_SYMLINKS, &path, 0);
	if (rc) {
		if (rc != -ENOENT)
			goto out;
		file_present = false;
	} else {
		path_put(&path);
	}

	if (file_info->ReplaceIfExists) {
		if (file_present) {
			rc = ksmbd_vfs_remove_file(work, link_name);
			if (rc) {
				rc = -EINVAL;
				ksmbd_debug(SMB, "cannot delete %s\n",
					    link_name);
				goto out;
			}
		}
	} else {
		if (file_present) {
			rc = -EEXIST;
			ksmbd_debug(SMB, "link already exists\n");
			goto out;
		}
	}

	rc = ksmbd_vfs_link(work, target_name, link_name);
	if (rc)
		rc = -EINVAL;
out:
	if (!IS_ERR(link_name))
		kfree(link_name);
	kfree(pathname);
	return rc;
}

static int set_file_basic_info(struct ksmbd_file *fp,
			       struct smb2_file_basic_info *file_info,
			       struct ksmbd_share_config *share)
{
	struct iattr attrs;
	struct file *filp;
	struct inode *inode;
	struct user_namespace *user_ns;
	int rc = 0;

	if (!(fp->daccess & FILE_WRITE_ATTRIBUTES_LE))
		return -EACCES;

	attrs.ia_valid = 0;
	filp = fp->filp;
	inode = file_inode(filp);
	user_ns = file_mnt_user_ns(filp);

	if (file_info->CreationTime)
		fp->create_time = le64_to_cpu(file_info->CreationTime);

	if (file_info->LastAccessTime) {
		attrs.ia_atime = ksmbd_NTtimeToUnix(file_info->LastAccessTime);
		attrs.ia_valid |= (ATTR_ATIME | ATTR_ATIME_SET);
	}

	attrs.ia_valid |= ATTR_CTIME;
	if (file_info->ChangeTime)
		attrs.ia_ctime = ksmbd_NTtimeToUnix(file_info->ChangeTime);
	else
		attrs.ia_ctime = inode->i_ctime;

	if (file_info->LastWriteTime) {
		attrs.ia_mtime = ksmbd_NTtimeToUnix(file_info->LastWriteTime);
		attrs.ia_valid |= (ATTR_MTIME | ATTR_MTIME_SET);
	}

	if (file_info->Attributes) {
		if (!S_ISDIR(inode->i_mode) &&
		    file_info->Attributes & FILE_ATTRIBUTE_DIRECTORY_LE) {
			pr_err("can't change a file to a directory\n");
			return -EINVAL;
		}

		if (!(S_ISDIR(inode->i_mode) && file_info->Attributes == FILE_ATTRIBUTE_NORMAL_LE))
			fp->f_ci->m_fattr = file_info->Attributes |
				(fp->f_ci->m_fattr & FILE_ATTRIBUTE_DIRECTORY_LE);
	}

	if (test_share_config_flag(share, KSMBD_SHARE_FLAG_STORE_DOS_ATTRS) &&
	    (file_info->CreationTime || file_info->Attributes)) {
		struct xattr_dos_attrib da = {0};

		da.version = 4;
		da.itime = fp->itime;
		da.create_time = fp->create_time;
		da.attr = le32_to_cpu(fp->f_ci->m_fattr);
		da.flags = XATTR_DOSINFO_ATTRIB | XATTR_DOSINFO_CREATE_TIME |
			XATTR_DOSINFO_ITIME;

		rc = ksmbd_vfs_set_dos_attrib_xattr(user_ns,
						    filp->f_path.dentry, &da);
		if (rc)
			ksmbd_debug(SMB,
				    "failed to restore file attribute in EA\n");
		rc = 0;
	}

	if (attrs.ia_valid) {
		struct dentry *dentry = filp->f_path.dentry;
		struct inode *inode = d_inode(dentry);

		if (IS_IMMUTABLE(inode) || IS_APPEND(inode))
			return -EACCES;

		inode_lock(inode);
		inode->i_ctime = attrs.ia_ctime;
		attrs.ia_valid &= ~ATTR_CTIME;
		rc = notify_change(user_ns, dentry, &attrs, NULL);
		inode_unlock(inode);
	}
	return rc;
}

static int set_file_allocation_info(struct ksmbd_work *work,
				    struct ksmbd_file *fp,
				    struct smb2_file_alloc_info *file_alloc_info)
{
	/*
	 * TODO : It's working fine only when store dos attributes
	 * is not yes. need to implement a logic which works
	 * properly with any smb.conf option
	 */

	loff_t alloc_blks;
	struct inode *inode;
	int rc;

	if (!(fp->daccess & FILE_WRITE_DATA_LE))
		return -EACCES;

	alloc_blks = (le64_to_cpu(file_alloc_info->AllocationSize) + 511) >> 9;
	inode = file_inode(fp->filp);

	if (alloc_blks > inode->i_blocks) {
		smb_break_all_levII_oplock(work, fp, 1);
		rc = vfs_fallocate(fp->filp, FALLOC_FL_KEEP_SIZE, 0,
				   alloc_blks * 512);
		if (rc && rc != -EOPNOTSUPP) {
			pr_err("vfs_fallocate is failed : %d\n", rc);
			return rc;
		}
	} else if (alloc_blks < inode->i_blocks) {
		loff_t size;

		/*
		 * Allocation size could be smaller than original one
		 * which means allocated blocks in file should be
		 * deallocated. use truncate to cut out it, but inode
		 * size is also updated with truncate offset.
		 * inode size is retained by backup inode size.
		 */
		size = i_size_read(inode);
		rc = ksmbd_vfs_truncate(work, fp, alloc_blks * 512);
		if (rc) {
			pr_err("truncate failed!, err %d\n", rc);
			return rc;
		}
		if (size < alloc_blks * 512)
			i_size_write(inode, size);
	}
	return 0;
}

static int set_end_of_file_info(struct ksmbd_work *work, struct ksmbd_file *fp,
				struct smb2_file_eof_info *file_eof_info)
{
	loff_t newsize;
	struct inode *inode;
	int rc;

	if (!(fp->daccess & FILE_WRITE_DATA_LE))
		return -EACCES;

	newsize = le64_to_cpu(file_eof_info->EndOfFile);
	inode = file_inode(fp->filp);

	/*
	 * If FILE_END_OF_FILE_INFORMATION of set_info_file is called
	 * on FAT32 shared device, truncate execution time is too long
	 * and network error could cause from windows client. because
	 * truncate of some filesystem like FAT32 fill zero data in
	 * truncated range.
	 */
	if (inode->i_sb->s_magic != MSDOS_SUPER_MAGIC) {
		ksmbd_debug(SMB, "truncated to newsize %lld\n", newsize);
		rc = ksmbd_vfs_truncate(work, fp, newsize);
		if (rc) {
			ksmbd_debug(SMB, "truncate failed!, err %d\n", rc);
			if (rc != -EAGAIN)
				rc = -EBADF;
			return rc;
		}
	}
	return 0;
}

static int set_rename_info(struct ksmbd_work *work, struct ksmbd_file *fp,
			   struct smb2_file_rename_info *rename_info,
			   unsigned int buf_len)
{
	struct user_namespace *user_ns;
	struct ksmbd_file *parent_fp;
	struct dentry *parent;
	struct dentry *dentry = fp->filp->f_path.dentry;
	int ret;

	if (!(fp->daccess & FILE_DELETE_LE)) {
		pr_err("no right to delete : 0x%x\n", fp->daccess);
		return -EACCES;
	}

	if (buf_len < (u64)sizeof(struct smb2_file_rename_info) +
			le32_to_cpu(rename_info->FileNameLength))
		return -EINVAL;

	user_ns = file_mnt_user_ns(fp->filp);
	if (ksmbd_stream_fd(fp))
		goto next;

	parent = dget_parent(dentry);
	ret = ksmbd_vfs_lock_parent(user_ns, parent, dentry);
	if (ret) {
		dput(parent);
		return ret;
	}

	parent_fp = ksmbd_lookup_fd_inode(d_inode(parent));
	inode_unlock(d_inode(parent));
	dput(parent);

	if (parent_fp) {
		if (parent_fp->daccess & FILE_DELETE_LE) {
			pr_err("parent dir is opened with delete access\n");
			ksmbd_fd_put(work, parent_fp);
			return -ESHARE;
		}
		ksmbd_fd_put(work, parent_fp);
	}
next:
	return smb2_rename(work, fp, user_ns, rename_info,
			   work->sess->conn->local_nls);
}

static int set_file_disposition_info(struct ksmbd_file *fp,
				     struct smb2_file_disposition_info *file_info)
{
	struct inode *inode;

	if (!(fp->daccess & FILE_DELETE_LE)) {
		pr_err("no right to delete : 0x%x\n", fp->daccess);
		return -EACCES;
	}

	inode = file_inode(fp->filp);
	if (file_info->DeletePending) {
		if (S_ISDIR(inode->i_mode) &&
		    ksmbd_vfs_empty_dir(fp) == -ENOTEMPTY)
			return -EBUSY;
		ksmbd_set_inode_pending_delete(fp);
	} else {
		ksmbd_clear_inode_pending_delete(fp);
	}
	return 0;
}

static int set_file_position_info(struct ksmbd_file *fp,
				  struct smb2_file_pos_info *file_info)
{
	loff_t current_byte_offset;
	unsigned long sector_size;
	struct inode *inode;

	inode = file_inode(fp->filp);
	current_byte_offset = le64_to_cpu(file_info->CurrentByteOffset);
	sector_size = inode->i_sb->s_blocksize;

	if (current_byte_offset < 0 ||
	    (fp->coption == FILE_NO_INTERMEDIATE_BUFFERING_LE &&
	     current_byte_offset & (sector_size - 1))) {
		pr_err("CurrentByteOffset is not valid : %llu\n",
		       current_byte_offset);
		return -EINVAL;
	}

	fp->filp->f_pos = current_byte_offset;
	return 0;
}

static int set_file_mode_info(struct ksmbd_file *fp,
			      struct smb2_file_mode_info *file_info)
{
	__le32 mode;

	mode = file_info->Mode;

	if ((mode & ~FILE_MODE_INFO_MASK)) {
		pr_err("Mode is not valid : 0x%x\n", le32_to_cpu(mode));
		return -EINVAL;
	}

	/*
	 * TODO : need to implement consideration for
	 * FILE_SYNCHRONOUS_IO_ALERT and FILE_SYNCHRONOUS_IO_NONALERT
	 */
	ksmbd_vfs_set_fadvise(fp->filp, mode);
	fp->coption = mode;
	return 0;
}

/**
 * smb2_set_info_file() - handler for smb2 set info command
 * @work:	smb work containing set info command buffer
 * @fp:		ksmbd_file pointer
 * @req:	request buffer pointer
 * @share:	ksmbd_share_config pointer
 *
 * Return:	0 on success, otherwise error
 * TODO: need to implement an error handling for STATUS_INFO_LENGTH_MISMATCH
 */
static int smb2_set_info_file(struct ksmbd_work *work, struct ksmbd_file *fp,
			      struct smb2_set_info_req *req,
			      struct ksmbd_share_config *share)
{
	unsigned int buf_len = le32_to_cpu(req->BufferLength);

	switch (req->FileInfoClass) {
	case FILE_BASIC_INFORMATION:
	{
		if (buf_len < sizeof(struct smb2_file_basic_info))
			return -EINVAL;

		return set_file_basic_info(fp, (struct smb2_file_basic_info *)req->Buffer, share);
	}
	case FILE_ALLOCATION_INFORMATION:
	{
		if (buf_len < sizeof(struct smb2_file_alloc_info))
			return -EINVAL;

		return set_file_allocation_info(work, fp,
						(struct smb2_file_alloc_info *)req->Buffer);
	}
	case FILE_END_OF_FILE_INFORMATION:
	{
		if (buf_len < sizeof(struct smb2_file_eof_info))
			return -EINVAL;

		return set_end_of_file_info(work, fp,
					    (struct smb2_file_eof_info *)req->Buffer);
	}
	case FILE_RENAME_INFORMATION:
	{
		if (!test_tree_conn_flag(work->tcon, KSMBD_TREE_CONN_FLAG_WRITABLE)) {
			ksmbd_debug(SMB,
				    "User does not have write permission\n");
			return -EACCES;
		}

		if (buf_len < sizeof(struct smb2_file_rename_info))
			return -EINVAL;

		return set_rename_info(work, fp,
				       (struct smb2_file_rename_info *)req->Buffer,
				       buf_len);
	}
	case FILE_LINK_INFORMATION:
	{
		if (buf_len < sizeof(struct smb2_file_link_info))
			return -EINVAL;

		return smb2_create_link(work, work->tcon->share_conf,
					(struct smb2_file_link_info *)req->Buffer,
					buf_len, fp->filp,
					work->sess->conn->local_nls);
	}
	case FILE_DISPOSITION_INFORMATION:
	{
		if (!test_tree_conn_flag(work->tcon, KSMBD_TREE_CONN_FLAG_WRITABLE)) {
			ksmbd_debug(SMB,
				    "User does not have write permission\n");
			return -EACCES;
		}

		if (buf_len < sizeof(struct smb2_file_disposition_info))
			return -EINVAL;

		return set_file_disposition_info(fp,
						 (struct smb2_file_disposition_info *)req->Buffer);
	}
	case FILE_FULL_EA_INFORMATION:
	{
		if (!(fp->daccess & FILE_WRITE_EA_LE)) {
			pr_err("Not permitted to write ext  attr: 0x%x\n",
			       fp->daccess);
			return -EACCES;
		}

		if (buf_len < sizeof(struct smb2_ea_info))
			return -EINVAL;

		return smb2_set_ea((struct smb2_ea_info *)req->Buffer,
				   buf_len, &fp->filp->f_path);
	}
	case FILE_POSITION_INFORMATION:
	{
		if (buf_len < sizeof(struct smb2_file_pos_info))
			return -EINVAL;

		return set_file_position_info(fp, (struct smb2_file_pos_info *)req->Buffer);
	}
	case FILE_MODE_INFORMATION:
	{
		if (buf_len < sizeof(struct smb2_file_mode_info))
			return -EINVAL;

		return set_file_mode_info(fp, (struct smb2_file_mode_info *)req->Buffer);
	}
	}

	pr_err("Unimplemented Fileinfoclass :%d\n", req->FileInfoClass);
	return -EOPNOTSUPP;
}

static int smb2_set_info_sec(struct ksmbd_file *fp, int addition_info,
			     char *buffer, int buf_len)
{
	struct smb_ntsd *pntsd = (struct smb_ntsd *)buffer;

	fp->saccess |= FILE_SHARE_DELETE_LE;

	return set_info_sec(fp->conn, fp->tcon, &fp->filp->f_path, pntsd,
			buf_len, false);
}

/**
 * smb2_set_info() - handler for smb2 set info command handler
 * @work:	smb work containing set info request buffer
 *
 * Return:	0 on success, otherwise error
 */
int smb2_set_info(struct ksmbd_work *work)
{
	struct smb2_set_info_req *req;
	struct smb2_set_info_rsp *rsp;
	struct ksmbd_file *fp;
	int rc = 0;
	unsigned int id = KSMBD_NO_FID, pid = KSMBD_NO_FID;

	ksmbd_debug(SMB, "Received set info request\n");

	if (work->next_smb2_rcv_hdr_off) {
		req = ksmbd_req_buf_next(work);
		rsp = ksmbd_resp_buf_next(work);
		if (!has_file_id(req->VolatileFileId)) {
			ksmbd_debug(SMB, "Compound request set FID = %llu\n",
				    work->compound_fid);
			id = work->compound_fid;
			pid = work->compound_pfid;
		}
	} else {
		req = smb2_get_msg(work->request_buf);
		rsp = smb2_get_msg(work->response_buf);
	}

	if (!has_file_id(id)) {
		id = req->VolatileFileId;
		pid = req->PersistentFileId;
	}

	fp = ksmbd_lookup_fd_slow(work, id, pid);
	if (!fp) {
		ksmbd_debug(SMB, "Invalid id for close: %u\n", id);
		rc = -ENOENT;
		goto err_out;
	}

	switch (req->InfoType) {
	case SMB2_O_INFO_FILE:
		ksmbd_debug(SMB, "GOT SMB2_O_INFO_FILE\n");
		rc = smb2_set_info_file(work, fp, req, work->tcon->share_conf);
		break;
	case SMB2_O_INFO_SECURITY:
		ksmbd_debug(SMB, "GOT SMB2_O_INFO_SECURITY\n");
		if (ksmbd_override_fsids(work)) {
			rc = -ENOMEM;
			goto err_out;
		}
		rc = smb2_set_info_sec(fp,
				       le32_to_cpu(req->AdditionalInformation),
				       req->Buffer,
				       le32_to_cpu(req->BufferLength));
		ksmbd_revert_fsids(work);
		break;
	default:
		rc = -EOPNOTSUPP;
	}

	if (rc < 0)
		goto err_out;

	rsp->StructureSize = cpu_to_le16(2);
	inc_rfc1001_len(work->response_buf, 2);
	ksmbd_fd_put(work, fp);
	return 0;

err_out:
	if (rc == -EACCES || rc == -EPERM || rc == -EXDEV)
		rsp->hdr.Status = STATUS_ACCESS_DENIED;
	else if (rc == -EINVAL)
		rsp->hdr.Status = STATUS_INVALID_PARAMETER;
	else if (rc == -ESHARE)
		rsp->hdr.Status = STATUS_SHARING_VIOLATION;
	else if (rc == -ENOENT)
		rsp->hdr.Status = STATUS_OBJECT_NAME_INVALID;
	else if (rc == -EBUSY || rc == -ENOTEMPTY)
		rsp->hdr.Status = STATUS_DIRECTORY_NOT_EMPTY;
	else if (rc == -EAGAIN)
		rsp->hdr.Status = STATUS_FILE_LOCK_CONFLICT;
	else if (rc == -EBADF || rc == -ESTALE)
		rsp->hdr.Status = STATUS_INVALID_HANDLE;
	else if (rc == -EEXIST)
		rsp->hdr.Status = STATUS_OBJECT_NAME_COLLISION;
	else if (rsp->hdr.Status == 0 || rc == -EOPNOTSUPP)
		rsp->hdr.Status = STATUS_INVALID_INFO_CLASS;
	smb2_set_err_rsp(work);
	ksmbd_fd_put(work, fp);
	ksmbd_debug(SMB, "error while processing smb2 query rc = %d\n", rc);
	return rc;
}

/**
 * smb2_read_pipe() - handler for smb2 read from IPC pipe
 * @work:	smb work containing read IPC pipe command buffer
 *
 * Return:	0 on success, otherwise error
 */
static noinline int smb2_read_pipe(struct ksmbd_work *work)
{
	int nbytes = 0, err;
	u64 id;
	struct ksmbd_rpc_command *rpc_resp;
	struct smb2_read_req *req = smb2_get_msg(work->request_buf);
	struct smb2_read_rsp *rsp = smb2_get_msg(work->response_buf);

	id = req->VolatileFileId;

	inc_rfc1001_len(work->response_buf, 16);
	rpc_resp = ksmbd_rpc_read(work->sess, id);
	if (rpc_resp) {
		if (rpc_resp->flags != KSMBD_RPC_OK) {
			err = -EINVAL;
			goto out;
		}

		work->aux_payload_buf =
			kvmalloc(rpc_resp->payload_sz, GFP_KERNEL | __GFP_ZERO);
		if (!work->aux_payload_buf) {
			err = -ENOMEM;
			goto out;
		}

		memcpy(work->aux_payload_buf, rpc_resp->payload,
		       rpc_resp->payload_sz);

		nbytes = rpc_resp->payload_sz;
		work->resp_hdr_sz = get_rfc1002_len(work->response_buf) + 4;
		work->aux_payload_sz = nbytes;
		kvfree(rpc_resp);
	}

	rsp->StructureSize = cpu_to_le16(17);
	rsp->DataOffset = 80;
	rsp->Reserved = 0;
	rsp->DataLength = cpu_to_le32(nbytes);
	rsp->DataRemaining = 0;
	rsp->Flags = 0;
	inc_rfc1001_len(work->response_buf, nbytes);
	return 0;

out:
	rsp->hdr.Status = STATUS_UNEXPECTED_IO_ERROR;
	smb2_set_err_rsp(work);
	kvfree(rpc_resp);
	return err;
}

static int smb2_set_remote_key_for_rdma(struct ksmbd_work *work,
					struct smb2_buffer_desc_v1 *desc,
					__le32 Channel,
					__le16 ChannelInfoLength)
{
	unsigned int i, ch_count;

	if (work->conn->dialect == SMB30_PROT_ID &&
	    Channel != SMB2_CHANNEL_RDMA_V1)
		return -EINVAL;

	ch_count = le16_to_cpu(ChannelInfoLength) / sizeof(*desc);
	if (ksmbd_debug_types & KSMBD_DEBUG_RDMA) {
		for (i = 0; i < ch_count; i++) {
			pr_info("RDMA r/w request %#x: token %#x, length %#x\n",
				i,
				le32_to_cpu(desc[i].token),
				le32_to_cpu(desc[i].length));
		}
	}
	if (!ch_count)
		return -EINVAL;

	work->need_invalidate_rkey =
		(Channel == SMB2_CHANNEL_RDMA_V1_INVALIDATE);
	if (Channel == SMB2_CHANNEL_RDMA_V1_INVALIDATE)
		work->remote_key = le32_to_cpu(desc->token);
	return 0;
}

static ssize_t smb2_read_rdma_channel(struct ksmbd_work *work,
				      struct smb2_read_req *req, void *data_buf,
				      size_t length)
{
	int err;

	err = ksmbd_conn_rdma_write(work->conn, data_buf, length,
				    (struct smb2_buffer_desc_v1 *)
				    ((char *)req + le16_to_cpu(req->ReadChannelInfoOffset)),
				    le16_to_cpu(req->ReadChannelInfoLength));
	if (err)
		return err;

	return length;
}

/**
 * smb2_read() - handler for smb2 read from file
 * @work:	smb work containing read command buffer
 *
 * Return:	0 on success, otherwise error
 */
int smb2_read(struct ksmbd_work *work)
{
	struct ksmbd_conn *conn = work->conn;
	struct smb2_read_req *req;
	struct smb2_read_rsp *rsp;
	struct ksmbd_file *fp = NULL;
	loff_t offset;
	size_t length, mincount;
	ssize_t nbytes = 0, remain_bytes = 0;
	int err = 0;
	bool is_rdma_channel = false;
	unsigned int max_read_size = conn->vals->max_read_size;

	WORK_BUFFERS(work, req, rsp);

	if (test_share_config_flag(work->tcon->share_conf,
				   KSMBD_SHARE_FLAG_PIPE)) {
		ksmbd_debug(SMB, "IPC pipe read request\n");
		return smb2_read_pipe(work);
	}

	if (req->Channel == SMB2_CHANNEL_RDMA_V1_INVALIDATE ||
	    req->Channel == SMB2_CHANNEL_RDMA_V1) {
		is_rdma_channel = true;
		max_read_size = get_smbd_max_read_write_size();
	}

	if (is_rdma_channel == true) {
		unsigned int ch_offset = le16_to_cpu(req->ReadChannelInfoOffset);

		if (ch_offset < offsetof(struct smb2_read_req, Buffer)) {
			err = -EINVAL;
			goto out;
		}
		err = smb2_set_remote_key_for_rdma(work,
						   (struct smb2_buffer_desc_v1 *)
						   ((char *)req + ch_offset),
						   req->Channel,
						   req->ReadChannelInfoLength);
		if (err)
			goto out;
	}

	fp = ksmbd_lookup_fd_slow(work, req->VolatileFileId, req->PersistentFileId);
	if (!fp) {
		err = -ENOENT;
		goto out;
	}

	if (!(fp->daccess & (FILE_READ_DATA_LE | FILE_READ_ATTRIBUTES_LE))) {
		pr_err("Not permitted to read : 0x%x\n", fp->daccess);
		err = -EACCES;
		goto out;
	}

	offset = le64_to_cpu(req->Offset);
	length = le32_to_cpu(req->Length);
	mincount = le32_to_cpu(req->MinimumCount);

	if (length > max_read_size) {
		ksmbd_debug(SMB, "limiting read size to max size(%u)\n",
			    max_read_size);
		err = -EINVAL;
		goto out;
	}

	ksmbd_debug(SMB, "filename %pd, offset %lld, len %zu\n",
		    fp->filp->f_path.dentry, offset, length);

	work->aux_payload_buf = kvmalloc(length, GFP_KERNEL | __GFP_ZERO);
	if (!work->aux_payload_buf) {
		err = -ENOMEM;
		goto out;
	}

	nbytes = ksmbd_vfs_read(work, fp, length, &offset);
	if (nbytes < 0) {
		err = nbytes;
		goto out;
	}

	if ((nbytes == 0 && length != 0) || nbytes < mincount) {
		kvfree(work->aux_payload_buf);
		work->aux_payload_buf = NULL;
		rsp->hdr.Status = STATUS_END_OF_FILE;
		smb2_set_err_rsp(work);
		ksmbd_fd_put(work, fp);
		return 0;
	}

	ksmbd_debug(SMB, "nbytes %zu, offset %lld mincount %zu\n",
		    nbytes, offset, mincount);

	if (is_rdma_channel == true) {
		/* write data to the client using rdma channel */
		remain_bytes = smb2_read_rdma_channel(work, req,
						      work->aux_payload_buf,
						      nbytes);
		kvfree(work->aux_payload_buf);
		work->aux_payload_buf = NULL;

		nbytes = 0;
		if (remain_bytes < 0) {
			err = (int)remain_bytes;
			goto out;
		}
	}

	rsp->StructureSize = cpu_to_le16(17);
	rsp->DataOffset = 80;
	rsp->Reserved = 0;
	rsp->DataLength = cpu_to_le32(nbytes);
	rsp->DataRemaining = cpu_to_le32(remain_bytes);
	rsp->Flags = 0;
	inc_rfc1001_len(work->response_buf, 16);
	work->resp_hdr_sz = get_rfc1002_len(work->response_buf) + 4;
	work->aux_payload_sz = nbytes;
	inc_rfc1001_len(work->response_buf, nbytes);
	ksmbd_fd_put(work, fp);
	return 0;

out:
	if (err) {
		if (err == -EISDIR)
			rsp->hdr.Status = STATUS_INVALID_DEVICE_REQUEST;
		else if (err == -EAGAIN)
			rsp->hdr.Status = STATUS_FILE_LOCK_CONFLICT;
		else if (err == -ENOENT)
			rsp->hdr.Status = STATUS_FILE_CLOSED;
		else if (err == -EACCES)
			rsp->hdr.Status = STATUS_ACCESS_DENIED;
		else if (err == -ESHARE)
			rsp->hdr.Status = STATUS_SHARING_VIOLATION;
		else if (err == -EINVAL)
			rsp->hdr.Status = STATUS_INVALID_PARAMETER;
		else
			rsp->hdr.Status = STATUS_INVALID_HANDLE;

		smb2_set_err_rsp(work);
	}
	ksmbd_fd_put(work, fp);
	return err;
}

/**
 * smb2_write_pipe() - handler for smb2 write on IPC pipe
 * @work:	smb work containing write IPC pipe command buffer
 *
 * Return:	0 on success, otherwise error
 */
static noinline int smb2_write_pipe(struct ksmbd_work *work)
{
	struct smb2_write_req *req = smb2_get_msg(work->request_buf);
	struct smb2_write_rsp *rsp = smb2_get_msg(work->response_buf);
	struct ksmbd_rpc_command *rpc_resp;
	u64 id = 0;
	int err = 0, ret = 0;
	char *data_buf;
	size_t length;

	length = le32_to_cpu(req->Length);
	id = req->VolatileFileId;

	if ((u64)le16_to_cpu(req->DataOffset) + length >
	    get_rfc1002_len(work->request_buf)) {
		pr_err("invalid write data offset %u, smb_len %u\n",
		       le16_to_cpu(req->DataOffset),
		       get_rfc1002_len(work->request_buf));
		err = -EINVAL;
		goto out;
	}

	data_buf = (char *)(((char *)&req->hdr.ProtocolId) +
			   le16_to_cpu(req->DataOffset));

	rpc_resp = ksmbd_rpc_write(work->sess, id, data_buf, length);
	if (rpc_resp) {
		if (rpc_resp->flags == KSMBD_RPC_ENOTIMPLEMENTED) {
			rsp->hdr.Status = STATUS_NOT_SUPPORTED;
			kvfree(rpc_resp);
			smb2_set_err_rsp(work);
			return -EOPNOTSUPP;
		}
		if (rpc_resp->flags != KSMBD_RPC_OK) {
			rsp->hdr.Status = STATUS_INVALID_HANDLE;
			smb2_set_err_rsp(work);
			kvfree(rpc_resp);
			return ret;
		}
		kvfree(rpc_resp);
	}

	rsp->StructureSize = cpu_to_le16(17);
	rsp->DataOffset = 0;
	rsp->Reserved = 0;
	rsp->DataLength = cpu_to_le32(length);
	rsp->DataRemaining = 0;
	rsp->Reserved2 = 0;
	inc_rfc1001_len(work->response_buf, 16);
	return 0;
out:
	if (err) {
		rsp->hdr.Status = STATUS_INVALID_HANDLE;
		smb2_set_err_rsp(work);
	}

	return err;
}

static ssize_t smb2_write_rdma_channel(struct ksmbd_work *work,
				       struct smb2_write_req *req,
				       struct ksmbd_file *fp,
				       loff_t offset, size_t length, bool sync)
{
	char *data_buf;
	int ret;
	ssize_t nbytes;

	data_buf = kvmalloc(length, GFP_KERNEL | __GFP_ZERO);
	if (!data_buf)
		return -ENOMEM;

	ret = ksmbd_conn_rdma_read(work->conn, data_buf, length,
				   (struct smb2_buffer_desc_v1 *)
				   ((char *)req + le16_to_cpu(req->WriteChannelInfoOffset)),
				   le16_to_cpu(req->WriteChannelInfoLength));
	if (ret < 0) {
		kvfree(data_buf);
		return ret;
	}

	ret = ksmbd_vfs_write(work, fp, data_buf, length, &offset, sync, &nbytes);
	kvfree(data_buf);
	if (ret < 0)
		return ret;

	return nbytes;
}

/**
 * smb2_write() - handler for smb2 write from file
 * @work:	smb work containing write command buffer
 *
 * Return:	0 on success, otherwise error
 */
int smb2_write(struct ksmbd_work *work)
{
	struct smb2_write_req *req;
	struct smb2_write_rsp *rsp;
	struct ksmbd_file *fp = NULL;
	loff_t offset;
	size_t length;
	ssize_t nbytes;
	char *data_buf;
	bool writethrough = false, is_rdma_channel = false;
	int err = 0;
	unsigned int max_write_size = work->conn->vals->max_write_size;

	WORK_BUFFERS(work, req, rsp);

	if (test_share_config_flag(work->tcon->share_conf, KSMBD_SHARE_FLAG_PIPE)) {
		ksmbd_debug(SMB, "IPC pipe write request\n");
		return smb2_write_pipe(work);
	}

	offset = le64_to_cpu(req->Offset);
	length = le32_to_cpu(req->Length);

	if (req->Channel == SMB2_CHANNEL_RDMA_V1 ||
	    req->Channel == SMB2_CHANNEL_RDMA_V1_INVALIDATE) {
		is_rdma_channel = true;
		max_write_size = get_smbd_max_read_write_size();
		length = le32_to_cpu(req->RemainingBytes);
	}

	if (is_rdma_channel == true) {
		unsigned int ch_offset = le16_to_cpu(req->WriteChannelInfoOffset);

		if (req->Length != 0 || req->DataOffset != 0 ||
		    ch_offset < offsetof(struct smb2_write_req, Buffer)) {
			err = -EINVAL;
			goto out;
		}
		err = smb2_set_remote_key_for_rdma(work,
						   (struct smb2_buffer_desc_v1 *)
						   ((char *)req + ch_offset),
						   req->Channel,
						   req->WriteChannelInfoLength);
		if (err)
			goto out;
	}

	if (!test_tree_conn_flag(work->tcon, KSMBD_TREE_CONN_FLAG_WRITABLE)) {
		ksmbd_debug(SMB, "User does not have write permission\n");
		err = -EACCES;
		goto out;
	}

	fp = ksmbd_lookup_fd_slow(work, req->VolatileFileId, req->PersistentFileId);
	if (!fp) {
		err = -ENOENT;
		goto out;
	}

	if (!(fp->daccess & (FILE_WRITE_DATA_LE | FILE_READ_ATTRIBUTES_LE))) {
		pr_err("Not permitted to write : 0x%x\n", fp->daccess);
		err = -EACCES;
		goto out;
	}

	if (length > max_write_size) {
		ksmbd_debug(SMB, "limiting write size to max size(%u)\n",
			    max_write_size);
		err = -EINVAL;
		goto out;
	}

	ksmbd_debug(SMB, "flags %u\n", le32_to_cpu(req->Flags));
	if (le32_to_cpu(req->Flags) & SMB2_WRITEFLAG_WRITE_THROUGH)
		writethrough = true;

	if (is_rdma_channel == false) {
		if (le16_to_cpu(req->DataOffset) <
		    offsetof(struct smb2_write_req, Buffer)) {
			err = -EINVAL;
			goto out;
		}

		data_buf = (char *)(((char *)&req->hdr.ProtocolId) +
				    le16_to_cpu(req->DataOffset));
<<<<<<< HEAD

		ksmbd_debug(SMB, "flags %u\n", le32_to_cpu(req->Flags));
		if (le32_to_cpu(req->Flags) & SMB2_WRITEFLAG_WRITE_THROUGH)
			writethrough = true;
=======
>>>>>>> bf44eed7

		ksmbd_debug(SMB, "filename %pd, offset %lld, len %zu\n",
			    fp->filp->f_path.dentry, offset, length);
		err = ksmbd_vfs_write(work, fp, data_buf, length, &offset,
				      writethrough, &nbytes);
		if (err < 0)
			goto out;
	} else {
		/* read data from the client using rdma channel, and
		 * write the data.
		 */
		nbytes = smb2_write_rdma_channel(work, req, fp, offset, length,
						 writethrough);
		if (nbytes < 0) {
			err = (int)nbytes;
			goto out;
		}
	}

	rsp->StructureSize = cpu_to_le16(17);
	rsp->DataOffset = 0;
	rsp->Reserved = 0;
	rsp->DataLength = cpu_to_le32(nbytes);
	rsp->DataRemaining = 0;
	rsp->Reserved2 = 0;
	inc_rfc1001_len(work->response_buf, 16);
	ksmbd_fd_put(work, fp);
	return 0;

out:
	if (err == -EAGAIN)
		rsp->hdr.Status = STATUS_FILE_LOCK_CONFLICT;
	else if (err == -ENOSPC || err == -EFBIG)
		rsp->hdr.Status = STATUS_DISK_FULL;
	else if (err == -ENOENT)
		rsp->hdr.Status = STATUS_FILE_CLOSED;
	else if (err == -EACCES)
		rsp->hdr.Status = STATUS_ACCESS_DENIED;
	else if (err == -ESHARE)
		rsp->hdr.Status = STATUS_SHARING_VIOLATION;
	else if (err == -EINVAL)
		rsp->hdr.Status = STATUS_INVALID_PARAMETER;
	else
		rsp->hdr.Status = STATUS_INVALID_HANDLE;

	smb2_set_err_rsp(work);
	ksmbd_fd_put(work, fp);
	return err;
}

/**
 * smb2_flush() - handler for smb2 flush file - fsync
 * @work:	smb work containing flush command buffer
 *
 * Return:	0 on success, otherwise error
 */
int smb2_flush(struct ksmbd_work *work)
{
	struct smb2_flush_req *req;
	struct smb2_flush_rsp *rsp;
	int err;

	WORK_BUFFERS(work, req, rsp);

	ksmbd_debug(SMB, "SMB2_FLUSH called for fid %llu\n", req->VolatileFileId);

	err = ksmbd_vfs_fsync(work, req->VolatileFileId, req->PersistentFileId);
	if (err)
		goto out;

	rsp->StructureSize = cpu_to_le16(4);
	rsp->Reserved = 0;
	inc_rfc1001_len(work->response_buf, 4);
	return 0;

out:
	if (err) {
		rsp->hdr.Status = STATUS_INVALID_HANDLE;
		smb2_set_err_rsp(work);
	}

	return err;
}

/**
 * smb2_cancel() - handler for smb2 cancel command
 * @work:	smb work containing cancel command buffer
 *
 * Return:	0 on success, otherwise error
 */
int smb2_cancel(struct ksmbd_work *work)
{
	struct ksmbd_conn *conn = work->conn;
	struct smb2_hdr *hdr = smb2_get_msg(work->request_buf);
	struct smb2_hdr *chdr;
	struct ksmbd_work *cancel_work = NULL, *iter;
	struct list_head *command_list;

	ksmbd_debug(SMB, "smb2 cancel called on mid %llu, async flags 0x%x\n",
		    hdr->MessageId, hdr->Flags);

	if (hdr->Flags & SMB2_FLAGS_ASYNC_COMMAND) {
		command_list = &conn->async_requests;

		spin_lock(&conn->request_lock);
		list_for_each_entry(iter, command_list,
				    async_request_entry) {
			chdr = smb2_get_msg(iter->request_buf);

			if (iter->async_id !=
			    le64_to_cpu(hdr->Id.AsyncId))
				continue;

			ksmbd_debug(SMB,
				    "smb2 with AsyncId %llu cancelled command = 0x%x\n",
				    le64_to_cpu(hdr->Id.AsyncId),
				    le16_to_cpu(chdr->Command));
			cancel_work = iter;
			break;
		}
		spin_unlock(&conn->request_lock);
	} else {
		command_list = &conn->requests;

		spin_lock(&conn->request_lock);
		list_for_each_entry(iter, command_list, request_entry) {
			chdr = smb2_get_msg(iter->request_buf);

			if (chdr->MessageId != hdr->MessageId ||
			    iter == work)
				continue;

			ksmbd_debug(SMB,
				    "smb2 with mid %llu cancelled command = 0x%x\n",
				    le64_to_cpu(hdr->MessageId),
				    le16_to_cpu(chdr->Command));
			cancel_work = iter;
			break;
		}
		spin_unlock(&conn->request_lock);
	}

	if (cancel_work) {
		cancel_work->state = KSMBD_WORK_CANCELLED;
		if (cancel_work->cancel_fn)
			cancel_work->cancel_fn(cancel_work->cancel_argv);
	}

	/* For SMB2_CANCEL command itself send no response*/
	work->send_no_response = 1;
	return 0;
}

struct file_lock *smb_flock_init(struct file *f)
{
	struct file_lock *fl;

	fl = locks_alloc_lock();
	if (!fl)
		goto out;

	locks_init_lock(fl);

	fl->fl_owner = f;
	fl->fl_pid = current->tgid;
	fl->fl_file = f;
	fl->fl_flags = FL_POSIX;
	fl->fl_ops = NULL;
	fl->fl_lmops = NULL;

out:
	return fl;
}

static int smb2_set_flock_flags(struct file_lock *flock, int flags)
{
	int cmd = -EINVAL;

	/* Checking for wrong flag combination during lock request*/
	switch (flags) {
	case SMB2_LOCKFLAG_SHARED:
		ksmbd_debug(SMB, "received shared request\n");
		cmd = F_SETLKW;
		flock->fl_type = F_RDLCK;
		flock->fl_flags |= FL_SLEEP;
		break;
	case SMB2_LOCKFLAG_EXCLUSIVE:
		ksmbd_debug(SMB, "received exclusive request\n");
		cmd = F_SETLKW;
		flock->fl_type = F_WRLCK;
		flock->fl_flags |= FL_SLEEP;
		break;
	case SMB2_LOCKFLAG_SHARED | SMB2_LOCKFLAG_FAIL_IMMEDIATELY:
		ksmbd_debug(SMB,
			    "received shared & fail immediately request\n");
		cmd = F_SETLK;
		flock->fl_type = F_RDLCK;
		break;
	case SMB2_LOCKFLAG_EXCLUSIVE | SMB2_LOCKFLAG_FAIL_IMMEDIATELY:
		ksmbd_debug(SMB,
			    "received exclusive & fail immediately request\n");
		cmd = F_SETLK;
		flock->fl_type = F_WRLCK;
		break;
	case SMB2_LOCKFLAG_UNLOCK:
		ksmbd_debug(SMB, "received unlock request\n");
		flock->fl_type = F_UNLCK;
		cmd = 0;
		break;
	}

	return cmd;
}

static struct ksmbd_lock *smb2_lock_init(struct file_lock *flock,
					 unsigned int cmd, int flags,
					 struct list_head *lock_list)
{
	struct ksmbd_lock *lock;

	lock = kzalloc(sizeof(struct ksmbd_lock), GFP_KERNEL);
	if (!lock)
		return NULL;

	lock->cmd = cmd;
	lock->fl = flock;
	lock->start = flock->fl_start;
	lock->end = flock->fl_end;
	lock->flags = flags;
	if (lock->start == lock->end)
		lock->zero_len = 1;
	INIT_LIST_HEAD(&lock->clist);
	INIT_LIST_HEAD(&lock->flist);
	INIT_LIST_HEAD(&lock->llist);
	list_add_tail(&lock->llist, lock_list);

	return lock;
}

static void smb2_remove_blocked_lock(void **argv)
{
	struct file_lock *flock = (struct file_lock *)argv[0];

	ksmbd_vfs_posix_lock_unblock(flock);
	wake_up(&flock->fl_wait);
}

static inline bool lock_defer_pending(struct file_lock *fl)
{
	/* check pending lock waiters */
	return waitqueue_active(&fl->fl_wait);
}

/**
 * smb2_lock() - handler for smb2 file lock command
 * @work:	smb work containing lock command buffer
 *
 * Return:	0 on success, otherwise error
 */
int smb2_lock(struct ksmbd_work *work)
{
	struct smb2_lock_req *req = smb2_get_msg(work->request_buf);
	struct smb2_lock_rsp *rsp = smb2_get_msg(work->response_buf);
	struct smb2_lock_element *lock_ele;
	struct ksmbd_file *fp = NULL;
	struct file_lock *flock = NULL;
	struct file *filp = NULL;
	int lock_count;
	int flags = 0;
	int cmd = 0;
	int err = -EIO, i, rc = 0;
	u64 lock_start, lock_length;
	struct ksmbd_lock *smb_lock = NULL, *cmp_lock, *tmp, *tmp2;
	struct ksmbd_conn *conn;
	int nolock = 0;
	LIST_HEAD(lock_list);
	LIST_HEAD(rollback_list);
	int prior_lock = 0;

	ksmbd_debug(SMB, "Received lock request\n");
	fp = ksmbd_lookup_fd_slow(work, req->VolatileFileId, req->PersistentFileId);
	if (!fp) {
		ksmbd_debug(SMB, "Invalid file id for lock : %llu\n", req->VolatileFileId);
		err = -ENOENT;
		goto out2;
	}

	filp = fp->filp;
	lock_count = le16_to_cpu(req->LockCount);
	lock_ele = req->locks;

	ksmbd_debug(SMB, "lock count is %d\n", lock_count);
	if (!lock_count) {
		err = -EINVAL;
		goto out2;
	}

	for (i = 0; i < lock_count; i++) {
		flags = le32_to_cpu(lock_ele[i].Flags);

		flock = smb_flock_init(filp);
		if (!flock)
			goto out;

		cmd = smb2_set_flock_flags(flock, flags);

		lock_start = le64_to_cpu(lock_ele[i].Offset);
		lock_length = le64_to_cpu(lock_ele[i].Length);
		if (lock_start > U64_MAX - lock_length) {
			pr_err("Invalid lock range requested\n");
			rsp->hdr.Status = STATUS_INVALID_LOCK_RANGE;
			goto out;
		}

		if (lock_start > OFFSET_MAX)
			flock->fl_start = OFFSET_MAX;
		else
			flock->fl_start = lock_start;

		lock_length = le64_to_cpu(lock_ele[i].Length);
		if (lock_length > OFFSET_MAX - flock->fl_start)
			lock_length = OFFSET_MAX - flock->fl_start;

		flock->fl_end = flock->fl_start + lock_length;

		if (flock->fl_end < flock->fl_start) {
			ksmbd_debug(SMB,
				    "the end offset(%llx) is smaller than the start offset(%llx)\n",
				    flock->fl_end, flock->fl_start);
			rsp->hdr.Status = STATUS_INVALID_LOCK_RANGE;
			goto out;
		}

		/* Check conflict locks in one request */
		list_for_each_entry(cmp_lock, &lock_list, llist) {
			if (cmp_lock->fl->fl_start <= flock->fl_start &&
			    cmp_lock->fl->fl_end >= flock->fl_end) {
				if (cmp_lock->fl->fl_type != F_UNLCK &&
				    flock->fl_type != F_UNLCK) {
					pr_err("conflict two locks in one request\n");
					err = -EINVAL;
					goto out;
				}
			}
		}

		smb_lock = smb2_lock_init(flock, cmd, flags, &lock_list);
		if (!smb_lock) {
			err = -EINVAL;
			goto out;
		}
	}

	list_for_each_entry_safe(smb_lock, tmp, &lock_list, llist) {
		if (smb_lock->cmd < 0) {
			err = -EINVAL;
			goto out;
		}

		if (!(smb_lock->flags & SMB2_LOCKFLAG_MASK)) {
			err = -EINVAL;
			goto out;
		}

		if ((prior_lock & (SMB2_LOCKFLAG_EXCLUSIVE | SMB2_LOCKFLAG_SHARED) &&
		     smb_lock->flags & SMB2_LOCKFLAG_UNLOCK) ||
		    (prior_lock == SMB2_LOCKFLAG_UNLOCK &&
		     !(smb_lock->flags & SMB2_LOCKFLAG_UNLOCK))) {
			err = -EINVAL;
			goto out;
		}

		prior_lock = smb_lock->flags;

		if (!(smb_lock->flags & SMB2_LOCKFLAG_UNLOCK) &&
		    !(smb_lock->flags & SMB2_LOCKFLAG_FAIL_IMMEDIATELY))
			goto no_check_cl;

		nolock = 1;
		/* check locks in connection list */
		read_lock(&conn_list_lock);
		list_for_each_entry(conn, &conn_list, conns_list) {
			spin_lock(&conn->llist_lock);
			list_for_each_entry_safe(cmp_lock, tmp2, &conn->lock_list, clist) {
				if (file_inode(cmp_lock->fl->fl_file) !=
				    file_inode(smb_lock->fl->fl_file))
					continue;

				if (smb_lock->fl->fl_type == F_UNLCK) {
					if (cmp_lock->fl->fl_file == smb_lock->fl->fl_file &&
					    cmp_lock->start == smb_lock->start &&
					    cmp_lock->end == smb_lock->end &&
					    !lock_defer_pending(cmp_lock->fl)) {
						nolock = 0;
						list_del(&cmp_lock->flist);
						list_del(&cmp_lock->clist);
						spin_unlock(&conn->llist_lock);
						read_unlock(&conn_list_lock);

						locks_free_lock(cmp_lock->fl);
						kfree(cmp_lock);
						goto out_check_cl;
					}
					continue;
				}

				if (cmp_lock->fl->fl_file == smb_lock->fl->fl_file) {
					if (smb_lock->flags & SMB2_LOCKFLAG_SHARED)
						continue;
				} else {
					if (cmp_lock->flags & SMB2_LOCKFLAG_SHARED)
						continue;
				}

				/* check zero byte lock range */
				if (cmp_lock->zero_len && !smb_lock->zero_len &&
				    cmp_lock->start > smb_lock->start &&
				    cmp_lock->start < smb_lock->end) {
					spin_unlock(&conn->llist_lock);
					read_unlock(&conn_list_lock);
					pr_err("previous lock conflict with zero byte lock range\n");
					goto out;
				}

				if (smb_lock->zero_len && !cmp_lock->zero_len &&
				    smb_lock->start > cmp_lock->start &&
				    smb_lock->start < cmp_lock->end) {
					spin_unlock(&conn->llist_lock);
					read_unlock(&conn_list_lock);
					pr_err("current lock conflict with zero byte lock range\n");
					goto out;
				}

				if (((cmp_lock->start <= smb_lock->start &&
				      cmp_lock->end > smb_lock->start) ||
				     (cmp_lock->start < smb_lock->end &&
				      cmp_lock->end >= smb_lock->end)) &&
				    !cmp_lock->zero_len && !smb_lock->zero_len) {
					spin_unlock(&conn->llist_lock);
					read_unlock(&conn_list_lock);
					pr_err("Not allow lock operation on exclusive lock range\n");
					goto out;
				}
			}
			spin_unlock(&conn->llist_lock);
		}
		read_unlock(&conn_list_lock);
out_check_cl:
		if (smb_lock->fl->fl_type == F_UNLCK && nolock) {
			pr_err("Try to unlock nolocked range\n");
			rsp->hdr.Status = STATUS_RANGE_NOT_LOCKED;
			goto out;
		}

no_check_cl:
		if (smb_lock->zero_len) {
			err = 0;
			goto skip;
		}

		flock = smb_lock->fl;
		list_del(&smb_lock->llist);
retry:
		rc = vfs_lock_file(filp, smb_lock->cmd, flock, NULL);
skip:
		if (flags & SMB2_LOCKFLAG_UNLOCK) {
			if (!rc) {
				ksmbd_debug(SMB, "File unlocked\n");
			} else if (rc == -ENOENT) {
				rsp->hdr.Status = STATUS_NOT_LOCKED;
				goto out;
			}
			locks_free_lock(flock);
			kfree(smb_lock);
		} else {
			if (rc == FILE_LOCK_DEFERRED) {
				void **argv;

				ksmbd_debug(SMB,
					    "would have to wait for getting lock\n");
				spin_lock(&work->conn->llist_lock);
				list_add_tail(&smb_lock->clist,
					      &work->conn->lock_list);
				spin_unlock(&work->conn->llist_lock);
				list_add(&smb_lock->llist, &rollback_list);

				argv = kmalloc(sizeof(void *), GFP_KERNEL);
				if (!argv) {
					err = -ENOMEM;
					goto out;
				}
				argv[0] = flock;

				rc = setup_async_work(work,
						      smb2_remove_blocked_lock,
						      argv);
				if (rc) {
					err = -ENOMEM;
					goto out;
				}
				spin_lock(&fp->f_lock);
				list_add(&work->fp_entry, &fp->blocked_works);
				spin_unlock(&fp->f_lock);

				smb2_send_interim_resp(work, STATUS_PENDING);

				ksmbd_vfs_posix_lock_wait(flock);

				if (work->state != KSMBD_WORK_ACTIVE) {
					list_del(&smb_lock->llist);
					spin_lock(&work->conn->llist_lock);
					list_del(&smb_lock->clist);
					spin_unlock(&work->conn->llist_lock);
					locks_free_lock(flock);

					if (work->state == KSMBD_WORK_CANCELLED) {
						spin_lock(&fp->f_lock);
						list_del(&work->fp_entry);
						spin_unlock(&fp->f_lock);
						rsp->hdr.Status =
							STATUS_CANCELLED;
						kfree(smb_lock);
						smb2_send_interim_resp(work,
								       STATUS_CANCELLED);
						work->send_no_response = 1;
						goto out;
					}
					init_smb2_rsp_hdr(work);
					smb2_set_err_rsp(work);
					rsp->hdr.Status =
						STATUS_RANGE_NOT_LOCKED;
					kfree(smb_lock);
					goto out2;
				}

				list_del(&smb_lock->llist);
				spin_lock(&work->conn->llist_lock);
				list_del(&smb_lock->clist);
				spin_unlock(&work->conn->llist_lock);

				spin_lock(&fp->f_lock);
				list_del(&work->fp_entry);
				spin_unlock(&fp->f_lock);
				goto retry;
			} else if (!rc) {
				spin_lock(&work->conn->llist_lock);
				list_add_tail(&smb_lock->clist,
					      &work->conn->lock_list);
				list_add_tail(&smb_lock->flist,
					      &fp->lock_list);
				spin_unlock(&work->conn->llist_lock);
				list_add(&smb_lock->llist, &rollback_list);
				ksmbd_debug(SMB, "successful in taking lock\n");
			} else {
				goto out;
			}
		}
	}

	if (atomic_read(&fp->f_ci->op_count) > 1)
		smb_break_all_oplock(work, fp);

	rsp->StructureSize = cpu_to_le16(4);
	ksmbd_debug(SMB, "successful in taking lock\n");
	rsp->hdr.Status = STATUS_SUCCESS;
	rsp->Reserved = 0;
	inc_rfc1001_len(work->response_buf, 4);
	ksmbd_fd_put(work, fp);
	return 0;

out:
	list_for_each_entry_safe(smb_lock, tmp, &lock_list, llist) {
		locks_free_lock(smb_lock->fl);
		list_del(&smb_lock->llist);
		kfree(smb_lock);
	}

	list_for_each_entry_safe(smb_lock, tmp, &rollback_list, llist) {
		struct file_lock *rlock = NULL;

		rlock = smb_flock_init(filp);
		rlock->fl_type = F_UNLCK;
		rlock->fl_start = smb_lock->start;
		rlock->fl_end = smb_lock->end;

		rc = vfs_lock_file(filp, 0, rlock, NULL);
		if (rc)
			pr_err("rollback unlock fail : %d\n", rc);

		list_del(&smb_lock->llist);
		spin_lock(&work->conn->llist_lock);
		if (!list_empty(&smb_lock->flist))
			list_del(&smb_lock->flist);
		list_del(&smb_lock->clist);
		spin_unlock(&work->conn->llist_lock);

		locks_free_lock(smb_lock->fl);
		locks_free_lock(rlock);
		kfree(smb_lock);
	}
out2:
	ksmbd_debug(SMB, "failed in taking lock(flags : %x), err : %d\n", flags, err);

	if (!rsp->hdr.Status) {
		if (err == -EINVAL)
			rsp->hdr.Status = STATUS_INVALID_PARAMETER;
		else if (err == -ENOMEM)
			rsp->hdr.Status = STATUS_INSUFFICIENT_RESOURCES;
		else if (err == -ENOENT)
			rsp->hdr.Status = STATUS_FILE_CLOSED;
		else
			rsp->hdr.Status = STATUS_LOCK_NOT_GRANTED;
	}

	smb2_set_err_rsp(work);
	ksmbd_fd_put(work, fp);
	return err;
}

static int fsctl_copychunk(struct ksmbd_work *work,
			   struct copychunk_ioctl_req *ci_req,
			   unsigned int cnt_code,
			   unsigned int input_count,
			   unsigned long long volatile_id,
			   unsigned long long persistent_id,
			   struct smb2_ioctl_rsp *rsp)
{
	struct copychunk_ioctl_rsp *ci_rsp;
	struct ksmbd_file *src_fp = NULL, *dst_fp = NULL;
	struct srv_copychunk *chunks;
	unsigned int i, chunk_count, chunk_count_written = 0;
	unsigned int chunk_size_written = 0;
	loff_t total_size_written = 0;
	int ret = 0;

	ci_rsp = (struct copychunk_ioctl_rsp *)&rsp->Buffer[0];

	rsp->VolatileFileId = volatile_id;
	rsp->PersistentFileId = persistent_id;
	ci_rsp->ChunksWritten =
		cpu_to_le32(ksmbd_server_side_copy_max_chunk_count());
	ci_rsp->ChunkBytesWritten =
		cpu_to_le32(ksmbd_server_side_copy_max_chunk_size());
	ci_rsp->TotalBytesWritten =
		cpu_to_le32(ksmbd_server_side_copy_max_total_size());

	chunks = (struct srv_copychunk *)&ci_req->Chunks[0];
	chunk_count = le32_to_cpu(ci_req->ChunkCount);
	if (chunk_count == 0)
		goto out;
	total_size_written = 0;

	/* verify the SRV_COPYCHUNK_COPY packet */
	if (chunk_count > ksmbd_server_side_copy_max_chunk_count() ||
	    input_count < offsetof(struct copychunk_ioctl_req, Chunks) +
	     chunk_count * sizeof(struct srv_copychunk)) {
		rsp->hdr.Status = STATUS_INVALID_PARAMETER;
		return -EINVAL;
	}

	for (i = 0; i < chunk_count; i++) {
		if (le32_to_cpu(chunks[i].Length) == 0 ||
		    le32_to_cpu(chunks[i].Length) > ksmbd_server_side_copy_max_chunk_size())
			break;
		total_size_written += le32_to_cpu(chunks[i].Length);
	}

	if (i < chunk_count ||
	    total_size_written > ksmbd_server_side_copy_max_total_size()) {
		rsp->hdr.Status = STATUS_INVALID_PARAMETER;
		return -EINVAL;
	}

	src_fp = ksmbd_lookup_foreign_fd(work,
					 le64_to_cpu(ci_req->ResumeKey[0]));
	dst_fp = ksmbd_lookup_fd_slow(work, volatile_id, persistent_id);
	ret = -EINVAL;
	if (!src_fp ||
	    src_fp->persistent_id != le64_to_cpu(ci_req->ResumeKey[1])) {
		rsp->hdr.Status = STATUS_OBJECT_NAME_NOT_FOUND;
		goto out;
	}

	if (!dst_fp) {
		rsp->hdr.Status = STATUS_FILE_CLOSED;
		goto out;
	}

	/*
	 * FILE_READ_DATA should only be included in
	 * the FSCTL_COPYCHUNK case
	 */
	if (cnt_code == FSCTL_COPYCHUNK &&
	    !(dst_fp->daccess & (FILE_READ_DATA_LE | FILE_GENERIC_READ_LE))) {
		rsp->hdr.Status = STATUS_ACCESS_DENIED;
		goto out;
	}

	ret = ksmbd_vfs_copy_file_ranges(work, src_fp, dst_fp,
					 chunks, chunk_count,
					 &chunk_count_written,
					 &chunk_size_written,
					 &total_size_written);
	if (ret < 0) {
		if (ret == -EACCES)
			rsp->hdr.Status = STATUS_ACCESS_DENIED;
		if (ret == -EAGAIN)
			rsp->hdr.Status = STATUS_FILE_LOCK_CONFLICT;
		else if (ret == -EBADF)
			rsp->hdr.Status = STATUS_INVALID_HANDLE;
		else if (ret == -EFBIG || ret == -ENOSPC)
			rsp->hdr.Status = STATUS_DISK_FULL;
		else if (ret == -EINVAL)
			rsp->hdr.Status = STATUS_INVALID_PARAMETER;
		else if (ret == -EISDIR)
			rsp->hdr.Status = STATUS_FILE_IS_A_DIRECTORY;
		else if (ret == -E2BIG)
			rsp->hdr.Status = STATUS_INVALID_VIEW_SIZE;
		else
			rsp->hdr.Status = STATUS_UNEXPECTED_IO_ERROR;
	}

	ci_rsp->ChunksWritten = cpu_to_le32(chunk_count_written);
	ci_rsp->ChunkBytesWritten = cpu_to_le32(chunk_size_written);
	ci_rsp->TotalBytesWritten = cpu_to_le32(total_size_written);
out:
	ksmbd_fd_put(work, src_fp);
	ksmbd_fd_put(work, dst_fp);
	return ret;
}

static __be32 idev_ipv4_address(struct in_device *idev)
{
	__be32 addr = 0;

	struct in_ifaddr *ifa;

	rcu_read_lock();
	in_dev_for_each_ifa_rcu(ifa, idev) {
		if (ifa->ifa_flags & IFA_F_SECONDARY)
			continue;

		addr = ifa->ifa_address;
		break;
	}
	rcu_read_unlock();
	return addr;
}

static int fsctl_query_iface_info_ioctl(struct ksmbd_conn *conn,
					struct smb2_ioctl_rsp *rsp,
					unsigned int out_buf_len)
{
	struct network_interface_info_ioctl_rsp *nii_rsp = NULL;
	int nbytes = 0;
	struct net_device *netdev;
	struct sockaddr_storage_rsp *sockaddr_storage;
	unsigned int flags;
	unsigned long long speed;

	rtnl_lock();
	for_each_netdev(&init_net, netdev) {
		bool ipv4_set = false;

		if (netdev->type == ARPHRD_LOOPBACK)
			continue;

		flags = dev_get_flags(netdev);
		if (!(flags & IFF_RUNNING))
			continue;
ipv6_retry:
		if (out_buf_len <
		    nbytes + sizeof(struct network_interface_info_ioctl_rsp)) {
			rtnl_unlock();
			return -ENOSPC;
		}

		nii_rsp = (struct network_interface_info_ioctl_rsp *)
				&rsp->Buffer[nbytes];
		nii_rsp->IfIndex = cpu_to_le32(netdev->ifindex);

		nii_rsp->Capability = 0;
		if (netdev->real_num_tx_queues > 1)
			nii_rsp->Capability |= cpu_to_le32(RSS_CAPABLE);
		if (ksmbd_rdma_capable_netdev(netdev))
			nii_rsp->Capability |= cpu_to_le32(RDMA_CAPABLE);

		nii_rsp->Next = cpu_to_le32(152);
		nii_rsp->Reserved = 0;

		if (netdev->ethtool_ops->get_link_ksettings) {
			struct ethtool_link_ksettings cmd;

			netdev->ethtool_ops->get_link_ksettings(netdev, &cmd);
			speed = cmd.base.speed;
		} else {
			ksmbd_debug(SMB, "%s %s\n", netdev->name,
				    "speed is unknown, defaulting to 1Gb/sec");
			speed = SPEED_1000;
		}

		speed *= 1000000;
		nii_rsp->LinkSpeed = cpu_to_le64(speed);

		sockaddr_storage = (struct sockaddr_storage_rsp *)
					nii_rsp->SockAddr_Storage;
		memset(sockaddr_storage, 0, 128);

		if (!ipv4_set) {
			struct in_device *idev;

			sockaddr_storage->Family = cpu_to_le16(INTERNETWORK);
			sockaddr_storage->addr4.Port = 0;

			idev = __in_dev_get_rtnl(netdev);
			if (!idev)
				continue;
			sockaddr_storage->addr4.IPv4address =
						idev_ipv4_address(idev);
			nbytes += sizeof(struct network_interface_info_ioctl_rsp);
			ipv4_set = true;
			goto ipv6_retry;
		} else {
			struct inet6_dev *idev6;
			struct inet6_ifaddr *ifa;
			__u8 *ipv6_addr = sockaddr_storage->addr6.IPv6address;

			sockaddr_storage->Family = cpu_to_le16(INTERNETWORKV6);
			sockaddr_storage->addr6.Port = 0;
			sockaddr_storage->addr6.FlowInfo = 0;

			idev6 = __in6_dev_get(netdev);
			if (!idev6)
				continue;

			list_for_each_entry(ifa, &idev6->addr_list, if_list) {
				if (ifa->flags & (IFA_F_TENTATIVE |
							IFA_F_DEPRECATED))
					continue;
				memcpy(ipv6_addr, ifa->addr.s6_addr, 16);
				break;
			}
			sockaddr_storage->addr6.ScopeId = 0;
			nbytes += sizeof(struct network_interface_info_ioctl_rsp);
		}
	}
	rtnl_unlock();

	/* zero if this is last one */
	if (nii_rsp)
		nii_rsp->Next = 0;

	rsp->PersistentFileId = SMB2_NO_FID;
	rsp->VolatileFileId = SMB2_NO_FID;
	return nbytes;
}

static int fsctl_validate_negotiate_info(struct ksmbd_conn *conn,
					 struct validate_negotiate_info_req *neg_req,
					 struct validate_negotiate_info_rsp *neg_rsp,
					 unsigned int in_buf_len)
{
	int ret = 0;
	int dialect;

	if (in_buf_len < offsetof(struct validate_negotiate_info_req, Dialects) +
			le16_to_cpu(neg_req->DialectCount) * sizeof(__le16))
		return -EINVAL;

	dialect = ksmbd_lookup_dialect_by_id(neg_req->Dialects,
					     neg_req->DialectCount);
	if (dialect == BAD_PROT_ID || dialect != conn->dialect) {
		ret = -EINVAL;
		goto err_out;
	}

	if (strncmp(neg_req->Guid, conn->ClientGUID, SMB2_CLIENT_GUID_SIZE)) {
		ret = -EINVAL;
		goto err_out;
	}

	if (le16_to_cpu(neg_req->SecurityMode) != conn->cli_sec_mode) {
		ret = -EINVAL;
		goto err_out;
	}

	if (le32_to_cpu(neg_req->Capabilities) != conn->cli_cap) {
		ret = -EINVAL;
		goto err_out;
	}

	neg_rsp->Capabilities = cpu_to_le32(conn->vals->capabilities);
	memset(neg_rsp->Guid, 0, SMB2_CLIENT_GUID_SIZE);
	neg_rsp->SecurityMode = cpu_to_le16(conn->srv_sec_mode);
	neg_rsp->Dialect = cpu_to_le16(conn->dialect);
err_out:
	return ret;
}

static int fsctl_query_allocated_ranges(struct ksmbd_work *work, u64 id,
					struct file_allocated_range_buffer *qar_req,
					struct file_allocated_range_buffer *qar_rsp,
					unsigned int in_count, unsigned int *out_count)
{
	struct ksmbd_file *fp;
	loff_t start, length;
	int ret = 0;

	*out_count = 0;
	if (in_count == 0)
		return -EINVAL;

	fp = ksmbd_lookup_fd_fast(work, id);
	if (!fp)
		return -ENOENT;

	start = le64_to_cpu(qar_req->file_offset);
	length = le64_to_cpu(qar_req->length);

	ret = ksmbd_vfs_fqar_lseek(fp, start, length,
				   qar_rsp, in_count, out_count);
	if (ret && ret != -E2BIG)
		*out_count = 0;

	ksmbd_fd_put(work, fp);
	return ret;
}

static int fsctl_pipe_transceive(struct ksmbd_work *work, u64 id,
				 unsigned int out_buf_len,
				 struct smb2_ioctl_req *req,
				 struct smb2_ioctl_rsp *rsp)
{
	struct ksmbd_rpc_command *rpc_resp;
	char *data_buf = (char *)&req->Buffer[0];
	int nbytes = 0;

	rpc_resp = ksmbd_rpc_ioctl(work->sess, id, data_buf,
				   le32_to_cpu(req->InputCount));
	if (rpc_resp) {
		if (rpc_resp->flags == KSMBD_RPC_SOME_NOT_MAPPED) {
			/*
			 * set STATUS_SOME_NOT_MAPPED response
			 * for unknown domain sid.
			 */
			rsp->hdr.Status = STATUS_SOME_NOT_MAPPED;
		} else if (rpc_resp->flags == KSMBD_RPC_ENOTIMPLEMENTED) {
			rsp->hdr.Status = STATUS_NOT_SUPPORTED;
			goto out;
		} else if (rpc_resp->flags != KSMBD_RPC_OK) {
			rsp->hdr.Status = STATUS_INVALID_PARAMETER;
			goto out;
		}

		nbytes = rpc_resp->payload_sz;
		if (rpc_resp->payload_sz > out_buf_len) {
			rsp->hdr.Status = STATUS_BUFFER_OVERFLOW;
			nbytes = out_buf_len;
		}

		if (!rpc_resp->payload_sz) {
			rsp->hdr.Status =
				STATUS_UNEXPECTED_IO_ERROR;
			goto out;
		}

		memcpy((char *)rsp->Buffer, rpc_resp->payload, nbytes);
	}
out:
	kvfree(rpc_resp);
	return nbytes;
}

static inline int fsctl_set_sparse(struct ksmbd_work *work, u64 id,
				   struct file_sparse *sparse)
{
	struct ksmbd_file *fp;
	struct user_namespace *user_ns;
	int ret = 0;
	__le32 old_fattr;

	fp = ksmbd_lookup_fd_fast(work, id);
	if (!fp)
		return -ENOENT;
	user_ns = file_mnt_user_ns(fp->filp);

	old_fattr = fp->f_ci->m_fattr;
	if (sparse->SetSparse)
		fp->f_ci->m_fattr |= FILE_ATTRIBUTE_SPARSE_FILE_LE;
	else
		fp->f_ci->m_fattr &= ~FILE_ATTRIBUTE_SPARSE_FILE_LE;

	if (fp->f_ci->m_fattr != old_fattr &&
	    test_share_config_flag(work->tcon->share_conf,
				   KSMBD_SHARE_FLAG_STORE_DOS_ATTRS)) {
		struct xattr_dos_attrib da;

		ret = ksmbd_vfs_get_dos_attrib_xattr(user_ns,
						     fp->filp->f_path.dentry, &da);
		if (ret <= 0)
			goto out;

		da.attr = le32_to_cpu(fp->f_ci->m_fattr);
		ret = ksmbd_vfs_set_dos_attrib_xattr(user_ns,
						     fp->filp->f_path.dentry, &da);
		if (ret)
			fp->f_ci->m_fattr = old_fattr;
	}

out:
	ksmbd_fd_put(work, fp);
	return ret;
}

static int fsctl_request_resume_key(struct ksmbd_work *work,
				    struct smb2_ioctl_req *req,
				    struct resume_key_ioctl_rsp *key_rsp)
{
	struct ksmbd_file *fp;

	fp = ksmbd_lookup_fd_slow(work, req->VolatileFileId, req->PersistentFileId);
	if (!fp)
		return -ENOENT;

	memset(key_rsp, 0, sizeof(*key_rsp));
	key_rsp->ResumeKey[0] = req->VolatileFileId;
	key_rsp->ResumeKey[1] = req->PersistentFileId;
	ksmbd_fd_put(work, fp);

	return 0;
}

/**
 * smb2_ioctl() - handler for smb2 ioctl command
 * @work:	smb work containing ioctl command buffer
 *
 * Return:	0 on success, otherwise error
 */
int smb2_ioctl(struct ksmbd_work *work)
{
	struct smb2_ioctl_req *req;
	struct smb2_ioctl_rsp *rsp;
	unsigned int cnt_code, nbytes = 0, out_buf_len, in_buf_len;
	u64 id = KSMBD_NO_FID;
	struct ksmbd_conn *conn = work->conn;
	int ret = 0;

	if (work->next_smb2_rcv_hdr_off) {
		req = ksmbd_req_buf_next(work);
		rsp = ksmbd_resp_buf_next(work);
		if (!has_file_id(req->VolatileFileId)) {
			ksmbd_debug(SMB, "Compound request set FID = %llu\n",
				    work->compound_fid);
			id = work->compound_fid;
		}
	} else {
		req = smb2_get_msg(work->request_buf);
		rsp = smb2_get_msg(work->response_buf);
	}

	if (!has_file_id(id))
		id = req->VolatileFileId;

	if (req->Flags != cpu_to_le32(SMB2_0_IOCTL_IS_FSCTL)) {
		rsp->hdr.Status = STATUS_NOT_SUPPORTED;
		goto out;
	}

	cnt_code = le32_to_cpu(req->CtlCode);
	ret = smb2_calc_max_out_buf_len(work, 48,
					le32_to_cpu(req->MaxOutputResponse));
	if (ret < 0) {
		rsp->hdr.Status = STATUS_INVALID_PARAMETER;
		goto out;
	}
	out_buf_len = (unsigned int)ret;
	in_buf_len = le32_to_cpu(req->InputCount);

	switch (cnt_code) {
	case FSCTL_DFS_GET_REFERRALS:
	case FSCTL_DFS_GET_REFERRALS_EX:
		/* Not support DFS yet */
		rsp->hdr.Status = STATUS_FS_DRIVER_REQUIRED;
		goto out;
	case FSCTL_CREATE_OR_GET_OBJECT_ID:
	{
		struct file_object_buf_type1_ioctl_rsp *obj_buf;

		nbytes = sizeof(struct file_object_buf_type1_ioctl_rsp);
		obj_buf = (struct file_object_buf_type1_ioctl_rsp *)
			&rsp->Buffer[0];

		/*
		 * TODO: This is dummy implementation to pass smbtorture
		 * Need to check correct response later
		 */
		memset(obj_buf->ObjectId, 0x0, 16);
		memset(obj_buf->BirthVolumeId, 0x0, 16);
		memset(obj_buf->BirthObjectId, 0x0, 16);
		memset(obj_buf->DomainId, 0x0, 16);

		break;
	}
	case FSCTL_PIPE_TRANSCEIVE:
		out_buf_len = min_t(u32, KSMBD_IPC_MAX_PAYLOAD, out_buf_len);
		nbytes = fsctl_pipe_transceive(work, id, out_buf_len, req, rsp);
		break;
	case FSCTL_VALIDATE_NEGOTIATE_INFO:
		if (conn->dialect < SMB30_PROT_ID) {
			ret = -EOPNOTSUPP;
			goto out;
		}

		if (in_buf_len < sizeof(struct validate_negotiate_info_req))
			return -EINVAL;

		if (out_buf_len < sizeof(struct validate_negotiate_info_rsp))
			return -EINVAL;

		ret = fsctl_validate_negotiate_info(conn,
			(struct validate_negotiate_info_req *)&req->Buffer[0],
			(struct validate_negotiate_info_rsp *)&rsp->Buffer[0],
			in_buf_len);
		if (ret < 0)
			goto out;

		nbytes = sizeof(struct validate_negotiate_info_rsp);
		rsp->PersistentFileId = SMB2_NO_FID;
		rsp->VolatileFileId = SMB2_NO_FID;
		break;
	case FSCTL_QUERY_NETWORK_INTERFACE_INFO:
		ret = fsctl_query_iface_info_ioctl(conn, rsp, out_buf_len);
		if (ret < 0)
			goto out;
		nbytes = ret;
		break;
	case FSCTL_REQUEST_RESUME_KEY:
		if (out_buf_len < sizeof(struct resume_key_ioctl_rsp)) {
			ret = -EINVAL;
			goto out;
		}

		ret = fsctl_request_resume_key(work, req,
					       (struct resume_key_ioctl_rsp *)&rsp->Buffer[0]);
		if (ret < 0)
			goto out;
		rsp->PersistentFileId = req->PersistentFileId;
		rsp->VolatileFileId = req->VolatileFileId;
		nbytes = sizeof(struct resume_key_ioctl_rsp);
		break;
	case FSCTL_COPYCHUNK:
	case FSCTL_COPYCHUNK_WRITE:
		if (!test_tree_conn_flag(work->tcon, KSMBD_TREE_CONN_FLAG_WRITABLE)) {
			ksmbd_debug(SMB,
				    "User does not have write permission\n");
			ret = -EACCES;
			goto out;
		}

		if (in_buf_len < sizeof(struct copychunk_ioctl_req)) {
			ret = -EINVAL;
			goto out;
		}

		if (out_buf_len < sizeof(struct copychunk_ioctl_rsp)) {
			ret = -EINVAL;
			goto out;
		}

		nbytes = sizeof(struct copychunk_ioctl_rsp);
		rsp->VolatileFileId = req->VolatileFileId;
		rsp->PersistentFileId = req->PersistentFileId;
		fsctl_copychunk(work,
				(struct copychunk_ioctl_req *)&req->Buffer[0],
				le32_to_cpu(req->CtlCode),
				le32_to_cpu(req->InputCount),
				req->VolatileFileId,
				req->PersistentFileId,
				rsp);
		break;
	case FSCTL_SET_SPARSE:
		if (in_buf_len < sizeof(struct file_sparse)) {
			ret = -EINVAL;
			goto out;
		}

		ret = fsctl_set_sparse(work, id,
				       (struct file_sparse *)&req->Buffer[0]);
		if (ret < 0)
			goto out;
		break;
	case FSCTL_SET_ZERO_DATA:
	{
		struct file_zero_data_information *zero_data;
		struct ksmbd_file *fp;
		loff_t off, len, bfz;

		if (!test_tree_conn_flag(work->tcon, KSMBD_TREE_CONN_FLAG_WRITABLE)) {
			ksmbd_debug(SMB,
				    "User does not have write permission\n");
			ret = -EACCES;
			goto out;
		}

		if (in_buf_len < sizeof(struct file_zero_data_information)) {
			ret = -EINVAL;
			goto out;
		}

		zero_data =
			(struct file_zero_data_information *)&req->Buffer[0];

		off = le64_to_cpu(zero_data->FileOffset);
		bfz = le64_to_cpu(zero_data->BeyondFinalZero);
		if (off > bfz) {
			ret = -EINVAL;
			goto out;
		}

		len = bfz - off;
		if (len) {
			fp = ksmbd_lookup_fd_fast(work, id);
			if (!fp) {
				ret = -ENOENT;
				goto out;
			}

			ret = ksmbd_vfs_zero_data(work, fp, off, len);
			ksmbd_fd_put(work, fp);
			if (ret < 0)
				goto out;
		}
		break;
	}
	case FSCTL_QUERY_ALLOCATED_RANGES:
		if (in_buf_len < sizeof(struct file_allocated_range_buffer)) {
			ret = -EINVAL;
			goto out;
		}

		ret = fsctl_query_allocated_ranges(work, id,
			(struct file_allocated_range_buffer *)&req->Buffer[0],
			(struct file_allocated_range_buffer *)&rsp->Buffer[0],
			out_buf_len /
			sizeof(struct file_allocated_range_buffer), &nbytes);
		if (ret == -E2BIG) {
			rsp->hdr.Status = STATUS_BUFFER_OVERFLOW;
		} else if (ret < 0) {
			nbytes = 0;
			goto out;
		}

		nbytes *= sizeof(struct file_allocated_range_buffer);
		break;
	case FSCTL_GET_REPARSE_POINT:
	{
		struct reparse_data_buffer *reparse_ptr;
		struct ksmbd_file *fp;

		reparse_ptr = (struct reparse_data_buffer *)&rsp->Buffer[0];
		fp = ksmbd_lookup_fd_fast(work, id);
		if (!fp) {
			pr_err("not found fp!!\n");
			ret = -ENOENT;
			goto out;
		}

		reparse_ptr->ReparseTag =
			smb2_get_reparse_tag_special_file(file_inode(fp->filp)->i_mode);
		reparse_ptr->ReparseDataLength = 0;
		ksmbd_fd_put(work, fp);
		nbytes = sizeof(struct reparse_data_buffer);
		break;
	}
	case FSCTL_DUPLICATE_EXTENTS_TO_FILE:
	{
		struct ksmbd_file *fp_in, *fp_out = NULL;
		struct duplicate_extents_to_file *dup_ext;
		loff_t src_off, dst_off, length, cloned;

		if (in_buf_len < sizeof(struct duplicate_extents_to_file)) {
			ret = -EINVAL;
			goto out;
		}

		dup_ext = (struct duplicate_extents_to_file *)&req->Buffer[0];

		fp_in = ksmbd_lookup_fd_slow(work, dup_ext->VolatileFileHandle,
					     dup_ext->PersistentFileHandle);
		if (!fp_in) {
			pr_err("not found file handle in duplicate extent to file\n");
			ret = -ENOENT;
			goto out;
		}

		fp_out = ksmbd_lookup_fd_fast(work, id);
		if (!fp_out) {
			pr_err("not found fp\n");
			ret = -ENOENT;
			goto dup_ext_out;
		}

		src_off = le64_to_cpu(dup_ext->SourceFileOffset);
		dst_off = le64_to_cpu(dup_ext->TargetFileOffset);
		length = le64_to_cpu(dup_ext->ByteCount);
		/*
		 * XXX: It is not clear if FSCTL_DUPLICATE_EXTENTS_TO_FILE
		 * should fall back to vfs_copy_file_range().  This could be
		 * beneficial when re-exporting nfs/smb mount, but note that
		 * this can result in partial copy that returns an error status.
		 * If/when FSCTL_DUPLICATE_EXTENTS_TO_FILE_EX is implemented,
		 * fall back to vfs_copy_file_range(), should be avoided when
		 * the flag DUPLICATE_EXTENTS_DATA_EX_SOURCE_ATOMIC is set.
		 */
		cloned = vfs_clone_file_range(fp_in->filp, src_off,
					      fp_out->filp, dst_off, length, 0);
		if (cloned == -EXDEV || cloned == -EOPNOTSUPP) {
			ret = -EOPNOTSUPP;
			goto dup_ext_out;
		} else if (cloned != length) {
			cloned = vfs_copy_file_range(fp_in->filp, src_off,
						     fp_out->filp, dst_off,
						     length, 0);
			if (cloned != length) {
				if (cloned < 0)
					ret = cloned;
				else
					ret = -EINVAL;
			}
		}

dup_ext_out:
		ksmbd_fd_put(work, fp_in);
		ksmbd_fd_put(work, fp_out);
		if (ret < 0)
			goto out;
		break;
	}
	default:
		ksmbd_debug(SMB, "not implemented yet ioctl command 0x%x\n",
			    cnt_code);
		ret = -EOPNOTSUPP;
		goto out;
	}

	rsp->CtlCode = cpu_to_le32(cnt_code);
	rsp->InputCount = cpu_to_le32(0);
	rsp->InputOffset = cpu_to_le32(112);
	rsp->OutputOffset = cpu_to_le32(112);
	rsp->OutputCount = cpu_to_le32(nbytes);
	rsp->StructureSize = cpu_to_le16(49);
	rsp->Reserved = cpu_to_le16(0);
	rsp->Flags = cpu_to_le32(0);
	rsp->Reserved2 = cpu_to_le32(0);
	inc_rfc1001_len(work->response_buf, 48 + nbytes);

	return 0;

out:
	if (ret == -EACCES)
		rsp->hdr.Status = STATUS_ACCESS_DENIED;
	else if (ret == -ENOENT)
		rsp->hdr.Status = STATUS_OBJECT_NAME_NOT_FOUND;
	else if (ret == -EOPNOTSUPP)
		rsp->hdr.Status = STATUS_NOT_SUPPORTED;
	else if (ret == -ENOSPC)
		rsp->hdr.Status = STATUS_BUFFER_TOO_SMALL;
	else if (ret < 0 || rsp->hdr.Status == 0)
		rsp->hdr.Status = STATUS_INVALID_PARAMETER;
	smb2_set_err_rsp(work);
	return 0;
}

/**
 * smb20_oplock_break_ack() - handler for smb2.0 oplock break command
 * @work:	smb work containing oplock break command buffer
 *
 * Return:	0
 */
static void smb20_oplock_break_ack(struct ksmbd_work *work)
{
	struct smb2_oplock_break *req = smb2_get_msg(work->request_buf);
	struct smb2_oplock_break *rsp = smb2_get_msg(work->response_buf);
	struct ksmbd_file *fp;
	struct oplock_info *opinfo = NULL;
	__le32 err = 0;
	int ret = 0;
	u64 volatile_id, persistent_id;
	char req_oplevel = 0, rsp_oplevel = 0;
	unsigned int oplock_change_type;

	volatile_id = req->VolatileFid;
	persistent_id = req->PersistentFid;
	req_oplevel = req->OplockLevel;
	ksmbd_debug(OPLOCK, "v_id %llu, p_id %llu request oplock level %d\n",
		    volatile_id, persistent_id, req_oplevel);

	fp = ksmbd_lookup_fd_slow(work, volatile_id, persistent_id);
	if (!fp) {
		rsp->hdr.Status = STATUS_FILE_CLOSED;
		smb2_set_err_rsp(work);
		return;
	}

	opinfo = opinfo_get(fp);
	if (!opinfo) {
		pr_err("unexpected null oplock_info\n");
		rsp->hdr.Status = STATUS_INVALID_OPLOCK_PROTOCOL;
		smb2_set_err_rsp(work);
		ksmbd_fd_put(work, fp);
		return;
	}

	if (opinfo->level == SMB2_OPLOCK_LEVEL_NONE) {
		rsp->hdr.Status = STATUS_INVALID_OPLOCK_PROTOCOL;
		goto err_out;
	}

	if (opinfo->op_state == OPLOCK_STATE_NONE) {
		ksmbd_debug(SMB, "unexpected oplock state 0x%x\n", opinfo->op_state);
		rsp->hdr.Status = STATUS_UNSUCCESSFUL;
		goto err_out;
	}

	if ((opinfo->level == SMB2_OPLOCK_LEVEL_EXCLUSIVE ||
	     opinfo->level == SMB2_OPLOCK_LEVEL_BATCH) &&
	    (req_oplevel != SMB2_OPLOCK_LEVEL_II &&
	     req_oplevel != SMB2_OPLOCK_LEVEL_NONE)) {
		err = STATUS_INVALID_OPLOCK_PROTOCOL;
		oplock_change_type = OPLOCK_WRITE_TO_NONE;
	} else if (opinfo->level == SMB2_OPLOCK_LEVEL_II &&
		   req_oplevel != SMB2_OPLOCK_LEVEL_NONE) {
		err = STATUS_INVALID_OPLOCK_PROTOCOL;
		oplock_change_type = OPLOCK_READ_TO_NONE;
	} else if (req_oplevel == SMB2_OPLOCK_LEVEL_II ||
		   req_oplevel == SMB2_OPLOCK_LEVEL_NONE) {
		err = STATUS_INVALID_DEVICE_STATE;
		if ((opinfo->level == SMB2_OPLOCK_LEVEL_EXCLUSIVE ||
		     opinfo->level == SMB2_OPLOCK_LEVEL_BATCH) &&
		    req_oplevel == SMB2_OPLOCK_LEVEL_II) {
			oplock_change_type = OPLOCK_WRITE_TO_READ;
		} else if ((opinfo->level == SMB2_OPLOCK_LEVEL_EXCLUSIVE ||
			    opinfo->level == SMB2_OPLOCK_LEVEL_BATCH) &&
			   req_oplevel == SMB2_OPLOCK_LEVEL_NONE) {
			oplock_change_type = OPLOCK_WRITE_TO_NONE;
		} else if (opinfo->level == SMB2_OPLOCK_LEVEL_II &&
			   req_oplevel == SMB2_OPLOCK_LEVEL_NONE) {
			oplock_change_type = OPLOCK_READ_TO_NONE;
		} else {
			oplock_change_type = 0;
		}
	} else {
		oplock_change_type = 0;
	}

	switch (oplock_change_type) {
	case OPLOCK_WRITE_TO_READ:
		ret = opinfo_write_to_read(opinfo);
		rsp_oplevel = SMB2_OPLOCK_LEVEL_II;
		break;
	case OPLOCK_WRITE_TO_NONE:
		ret = opinfo_write_to_none(opinfo);
		rsp_oplevel = SMB2_OPLOCK_LEVEL_NONE;
		break;
	case OPLOCK_READ_TO_NONE:
		ret = opinfo_read_to_none(opinfo);
		rsp_oplevel = SMB2_OPLOCK_LEVEL_NONE;
		break;
	default:
		pr_err("unknown oplock change 0x%x -> 0x%x\n",
		       opinfo->level, rsp_oplevel);
	}

	if (ret < 0) {
		rsp->hdr.Status = err;
		goto err_out;
	}

	opinfo_put(opinfo);
	ksmbd_fd_put(work, fp);
	opinfo->op_state = OPLOCK_STATE_NONE;
	wake_up_interruptible_all(&opinfo->oplock_q);

	rsp->StructureSize = cpu_to_le16(24);
	rsp->OplockLevel = rsp_oplevel;
	rsp->Reserved = 0;
	rsp->Reserved2 = 0;
	rsp->VolatileFid = volatile_id;
	rsp->PersistentFid = persistent_id;
	inc_rfc1001_len(work->response_buf, 24);
	return;

err_out:
	opinfo->op_state = OPLOCK_STATE_NONE;
	wake_up_interruptible_all(&opinfo->oplock_q);

	opinfo_put(opinfo);
	ksmbd_fd_put(work, fp);
	smb2_set_err_rsp(work);
}

static int check_lease_state(struct lease *lease, __le32 req_state)
{
	if ((lease->new_state ==
	     (SMB2_LEASE_READ_CACHING_LE | SMB2_LEASE_HANDLE_CACHING_LE)) &&
	    !(req_state & SMB2_LEASE_WRITE_CACHING_LE)) {
		lease->new_state = req_state;
		return 0;
	}

	if (lease->new_state == req_state)
		return 0;

	return 1;
}

/**
 * smb21_lease_break_ack() - handler for smb2.1 lease break command
 * @work:	smb work containing lease break command buffer
 *
 * Return:	0
 */
static void smb21_lease_break_ack(struct ksmbd_work *work)
{
	struct ksmbd_conn *conn = work->conn;
	struct smb2_lease_ack *req = smb2_get_msg(work->request_buf);
	struct smb2_lease_ack *rsp = smb2_get_msg(work->response_buf);
	struct oplock_info *opinfo;
	__le32 err = 0;
	int ret = 0;
	unsigned int lease_change_type;
	__le32 lease_state;
	struct lease *lease;

	ksmbd_debug(OPLOCK, "smb21 lease break, lease state(0x%x)\n",
		    le32_to_cpu(req->LeaseState));
	opinfo = lookup_lease_in_table(conn, req->LeaseKey);
	if (!opinfo) {
		ksmbd_debug(OPLOCK, "file not opened\n");
		smb2_set_err_rsp(work);
		rsp->hdr.Status = STATUS_UNSUCCESSFUL;
		return;
	}
	lease = opinfo->o_lease;

	if (opinfo->op_state == OPLOCK_STATE_NONE) {
		pr_err("unexpected lease break state 0x%x\n",
		       opinfo->op_state);
		rsp->hdr.Status = STATUS_UNSUCCESSFUL;
		goto err_out;
	}

	if (check_lease_state(lease, req->LeaseState)) {
		rsp->hdr.Status = STATUS_REQUEST_NOT_ACCEPTED;
		ksmbd_debug(OPLOCK,
			    "req lease state: 0x%x, expected state: 0x%x\n",
			    req->LeaseState, lease->new_state);
		goto err_out;
	}

	if (!atomic_read(&opinfo->breaking_cnt)) {
		rsp->hdr.Status = STATUS_UNSUCCESSFUL;
		goto err_out;
	}

	/* check for bad lease state */
	if (req->LeaseState &
	    (~(SMB2_LEASE_READ_CACHING_LE | SMB2_LEASE_HANDLE_CACHING_LE))) {
		err = STATUS_INVALID_OPLOCK_PROTOCOL;
		if (lease->state & SMB2_LEASE_WRITE_CACHING_LE)
			lease_change_type = OPLOCK_WRITE_TO_NONE;
		else
			lease_change_type = OPLOCK_READ_TO_NONE;
		ksmbd_debug(OPLOCK, "handle bad lease state 0x%x -> 0x%x\n",
			    le32_to_cpu(lease->state),
			    le32_to_cpu(req->LeaseState));
	} else if (lease->state == SMB2_LEASE_READ_CACHING_LE &&
		   req->LeaseState != SMB2_LEASE_NONE_LE) {
		err = STATUS_INVALID_OPLOCK_PROTOCOL;
		lease_change_type = OPLOCK_READ_TO_NONE;
		ksmbd_debug(OPLOCK, "handle bad lease state 0x%x -> 0x%x\n",
			    le32_to_cpu(lease->state),
			    le32_to_cpu(req->LeaseState));
	} else {
		/* valid lease state changes */
		err = STATUS_INVALID_DEVICE_STATE;
		if (req->LeaseState == SMB2_LEASE_NONE_LE) {
			if (lease->state & SMB2_LEASE_WRITE_CACHING_LE)
				lease_change_type = OPLOCK_WRITE_TO_NONE;
			else
				lease_change_type = OPLOCK_READ_TO_NONE;
		} else if (req->LeaseState & SMB2_LEASE_READ_CACHING_LE) {
			if (lease->state & SMB2_LEASE_WRITE_CACHING_LE)
				lease_change_type = OPLOCK_WRITE_TO_READ;
			else
				lease_change_type = OPLOCK_READ_HANDLE_TO_READ;
		} else {
			lease_change_type = 0;
		}
	}

	switch (lease_change_type) {
	case OPLOCK_WRITE_TO_READ:
		ret = opinfo_write_to_read(opinfo);
		break;
	case OPLOCK_READ_HANDLE_TO_READ:
		ret = opinfo_read_handle_to_read(opinfo);
		break;
	case OPLOCK_WRITE_TO_NONE:
		ret = opinfo_write_to_none(opinfo);
		break;
	case OPLOCK_READ_TO_NONE:
		ret = opinfo_read_to_none(opinfo);
		break;
	default:
		ksmbd_debug(OPLOCK, "unknown lease change 0x%x -> 0x%x\n",
			    le32_to_cpu(lease->state),
			    le32_to_cpu(req->LeaseState));
	}

	lease_state = lease->state;
	opinfo->op_state = OPLOCK_STATE_NONE;
	wake_up_interruptible_all(&opinfo->oplock_q);
	atomic_dec(&opinfo->breaking_cnt);
	wake_up_interruptible_all(&opinfo->oplock_brk);
	opinfo_put(opinfo);

	if (ret < 0) {
		rsp->hdr.Status = err;
		goto err_out;
	}

	rsp->StructureSize = cpu_to_le16(36);
	rsp->Reserved = 0;
	rsp->Flags = 0;
	memcpy(rsp->LeaseKey, req->LeaseKey, 16);
	rsp->LeaseState = lease_state;
	rsp->LeaseDuration = 0;
	inc_rfc1001_len(work->response_buf, 36);
	return;

err_out:
	opinfo->op_state = OPLOCK_STATE_NONE;
	wake_up_interruptible_all(&opinfo->oplock_q);
	atomic_dec(&opinfo->breaking_cnt);
	wake_up_interruptible_all(&opinfo->oplock_brk);

	opinfo_put(opinfo);
	smb2_set_err_rsp(work);
}

/**
 * smb2_oplock_break() - dispatcher for smb2.0 and 2.1 oplock/lease break
 * @work:	smb work containing oplock/lease break command buffer
 *
 * Return:	0
 */
int smb2_oplock_break(struct ksmbd_work *work)
{
	struct smb2_oplock_break *req = smb2_get_msg(work->request_buf);
	struct smb2_oplock_break *rsp = smb2_get_msg(work->response_buf);

	switch (le16_to_cpu(req->StructureSize)) {
	case OP_BREAK_STRUCT_SIZE_20:
		smb20_oplock_break_ack(work);
		break;
	case OP_BREAK_STRUCT_SIZE_21:
		smb21_lease_break_ack(work);
		break;
	default:
		ksmbd_debug(OPLOCK, "invalid break cmd %d\n",
			    le16_to_cpu(req->StructureSize));
		rsp->hdr.Status = STATUS_INVALID_PARAMETER;
		smb2_set_err_rsp(work);
	}

	return 0;
}

/**
 * smb2_notify() - handler for smb2 notify request
 * @work:   smb work containing notify command buffer
 *
 * Return:      0
 */
int smb2_notify(struct ksmbd_work *work)
{
	struct smb2_change_notify_req *req;
	struct smb2_change_notify_rsp *rsp;

	WORK_BUFFERS(work, req, rsp);

	if (work->next_smb2_rcv_hdr_off && req->hdr.NextCommand) {
		rsp->hdr.Status = STATUS_INTERNAL_ERROR;
		smb2_set_err_rsp(work);
		return 0;
	}

	smb2_set_err_rsp(work);
	rsp->hdr.Status = STATUS_NOT_IMPLEMENTED;
	return 0;
}

/**
 * smb2_is_sign_req() - handler for checking packet signing status
 * @work:	smb work containing notify command buffer
 * @command:	SMB2 command id
 *
 * Return:	true if packed is signed, false otherwise
 */
bool smb2_is_sign_req(struct ksmbd_work *work, unsigned int command)
{
	struct smb2_hdr *rcv_hdr2 = smb2_get_msg(work->request_buf);

	if ((rcv_hdr2->Flags & SMB2_FLAGS_SIGNED) &&
	    command != SMB2_NEGOTIATE_HE &&
	    command != SMB2_SESSION_SETUP_HE &&
	    command != SMB2_OPLOCK_BREAK_HE)
		return true;

	return false;
}

/**
 * smb2_check_sign_req() - handler for req packet sign processing
 * @work:   smb work containing notify command buffer
 *
 * Return:	1 on success, 0 otherwise
 */
int smb2_check_sign_req(struct ksmbd_work *work)
{
	struct smb2_hdr *hdr;
	char signature_req[SMB2_SIGNATURE_SIZE];
	char signature[SMB2_HMACSHA256_SIZE];
	struct kvec iov[1];
	size_t len;

	hdr = smb2_get_msg(work->request_buf);
	if (work->next_smb2_rcv_hdr_off)
		hdr = ksmbd_req_buf_next(work);

	if (!hdr->NextCommand && !work->next_smb2_rcv_hdr_off)
		len = get_rfc1002_len(work->request_buf);
	else if (hdr->NextCommand)
		len = le32_to_cpu(hdr->NextCommand);
	else
		len = get_rfc1002_len(work->request_buf) -
			work->next_smb2_rcv_hdr_off;

	memcpy(signature_req, hdr->Signature, SMB2_SIGNATURE_SIZE);
	memset(hdr->Signature, 0, SMB2_SIGNATURE_SIZE);

	iov[0].iov_base = (char *)&hdr->ProtocolId;
	iov[0].iov_len = len;

	if (ksmbd_sign_smb2_pdu(work->conn, work->sess->sess_key, iov, 1,
				signature))
		return 0;

	if (memcmp(signature, signature_req, SMB2_SIGNATURE_SIZE)) {
		pr_err("bad smb2 signature\n");
		return 0;
	}

	return 1;
}

/**
 * smb2_set_sign_rsp() - handler for rsp packet sign processing
 * @work:   smb work containing notify command buffer
 *
 */
void smb2_set_sign_rsp(struct ksmbd_work *work)
{
	struct smb2_hdr *hdr;
	struct smb2_hdr *req_hdr;
	char signature[SMB2_HMACSHA256_SIZE];
	struct kvec iov[2];
	size_t len;
	int n_vec = 1;

	hdr = smb2_get_msg(work->response_buf);
	if (work->next_smb2_rsp_hdr_off)
		hdr = ksmbd_resp_buf_next(work);

	req_hdr = ksmbd_req_buf_next(work);

	if (!work->next_smb2_rsp_hdr_off) {
		len = get_rfc1002_len(work->response_buf);
		if (req_hdr->NextCommand)
			len = ALIGN(len, 8);
	} else {
		len = get_rfc1002_len(work->response_buf) -
			work->next_smb2_rsp_hdr_off;
		len = ALIGN(len, 8);
	}

	if (req_hdr->NextCommand)
		hdr->NextCommand = cpu_to_le32(len);

	hdr->Flags |= SMB2_FLAGS_SIGNED;
	memset(hdr->Signature, 0, SMB2_SIGNATURE_SIZE);

	iov[0].iov_base = (char *)&hdr->ProtocolId;
	iov[0].iov_len = len;

	if (work->aux_payload_sz) {
		iov[0].iov_len -= work->aux_payload_sz;

		iov[1].iov_base = work->aux_payload_buf;
		iov[1].iov_len = work->aux_payload_sz;
		n_vec++;
	}

	if (!ksmbd_sign_smb2_pdu(work->conn, work->sess->sess_key, iov, n_vec,
				 signature))
		memcpy(hdr->Signature, signature, SMB2_SIGNATURE_SIZE);
}

/**
 * smb3_check_sign_req() - handler for req packet sign processing
 * @work:   smb work containing notify command buffer
 *
 * Return:	1 on success, 0 otherwise
 */
int smb3_check_sign_req(struct ksmbd_work *work)
{
	struct ksmbd_conn *conn = work->conn;
	char *signing_key;
	struct smb2_hdr *hdr;
	struct channel *chann;
	char signature_req[SMB2_SIGNATURE_SIZE];
	char signature[SMB2_CMACAES_SIZE];
	struct kvec iov[1];
	size_t len;

	hdr = smb2_get_msg(work->request_buf);
	if (work->next_smb2_rcv_hdr_off)
		hdr = ksmbd_req_buf_next(work);

	if (!hdr->NextCommand && !work->next_smb2_rcv_hdr_off)
		len = get_rfc1002_len(work->request_buf);
	else if (hdr->NextCommand)
		len = le32_to_cpu(hdr->NextCommand);
	else
		len = get_rfc1002_len(work->request_buf) -
			work->next_smb2_rcv_hdr_off;

	if (le16_to_cpu(hdr->Command) == SMB2_SESSION_SETUP_HE) {
		signing_key = work->sess->smb3signingkey;
	} else {
		chann = lookup_chann_list(work->sess, conn);
		if (!chann)
			return 0;
		signing_key = chann->smb3signingkey;
	}

	if (!signing_key) {
		pr_err("SMB3 signing key is not generated\n");
		return 0;
	}

	memcpy(signature_req, hdr->Signature, SMB2_SIGNATURE_SIZE);
	memset(hdr->Signature, 0, SMB2_SIGNATURE_SIZE);
	iov[0].iov_base = (char *)&hdr->ProtocolId;
	iov[0].iov_len = len;

	if (ksmbd_sign_smb3_pdu(conn, signing_key, iov, 1, signature))
		return 0;

	if (memcmp(signature, signature_req, SMB2_SIGNATURE_SIZE)) {
		pr_err("bad smb2 signature\n");
		return 0;
	}

	return 1;
}

/**
 * smb3_set_sign_rsp() - handler for rsp packet sign processing
 * @work:   smb work containing notify command buffer
 *
 */
void smb3_set_sign_rsp(struct ksmbd_work *work)
{
	struct ksmbd_conn *conn = work->conn;
	struct smb2_hdr *req_hdr, *hdr;
	struct channel *chann;
	char signature[SMB2_CMACAES_SIZE];
	struct kvec iov[2];
	int n_vec = 1;
	size_t len;
	char *signing_key;

	hdr = smb2_get_msg(work->response_buf);
	if (work->next_smb2_rsp_hdr_off)
		hdr = ksmbd_resp_buf_next(work);

	req_hdr = ksmbd_req_buf_next(work);

	if (!work->next_smb2_rsp_hdr_off) {
		len = get_rfc1002_len(work->response_buf);
		if (req_hdr->NextCommand)
			len = ALIGN(len, 8);
	} else {
		len = get_rfc1002_len(work->response_buf) -
			work->next_smb2_rsp_hdr_off;
		len = ALIGN(len, 8);
	}

	if (conn->binding == false &&
	    le16_to_cpu(hdr->Command) == SMB2_SESSION_SETUP_HE) {
		signing_key = work->sess->smb3signingkey;
	} else {
		chann = lookup_chann_list(work->sess, work->conn);
		if (!chann)
			return;
		signing_key = chann->smb3signingkey;
	}

	if (!signing_key)
		return;

	if (req_hdr->NextCommand)
		hdr->NextCommand = cpu_to_le32(len);

	hdr->Flags |= SMB2_FLAGS_SIGNED;
	memset(hdr->Signature, 0, SMB2_SIGNATURE_SIZE);
	iov[0].iov_base = (char *)&hdr->ProtocolId;
	iov[0].iov_len = len;
	if (work->aux_payload_sz) {
		iov[0].iov_len -= work->aux_payload_sz;
		iov[1].iov_base = work->aux_payload_buf;
		iov[1].iov_len = work->aux_payload_sz;
		n_vec++;
	}

	if (!ksmbd_sign_smb3_pdu(conn, signing_key, iov, n_vec, signature))
		memcpy(hdr->Signature, signature, SMB2_SIGNATURE_SIZE);
}

/**
 * smb3_preauth_hash_rsp() - handler for computing preauth hash on response
 * @work:   smb work containing response buffer
 *
 */
void smb3_preauth_hash_rsp(struct ksmbd_work *work)
{
	struct ksmbd_conn *conn = work->conn;
	struct ksmbd_session *sess = work->sess;
	struct smb2_hdr *req, *rsp;

	if (conn->dialect != SMB311_PROT_ID)
		return;

	WORK_BUFFERS(work, req, rsp);

	if (le16_to_cpu(req->Command) == SMB2_NEGOTIATE_HE &&
	    conn->preauth_info)
		ksmbd_gen_preauth_integrity_hash(conn, work->response_buf,
						 conn->preauth_info->Preauth_HashValue);

	if (le16_to_cpu(rsp->Command) == SMB2_SESSION_SETUP_HE && sess) {
		__u8 *hash_value;

		if (conn->binding) {
			struct preauth_session *preauth_sess;

			preauth_sess = ksmbd_preauth_session_lookup(conn, sess->id);
			if (!preauth_sess)
				return;
			hash_value = preauth_sess->Preauth_HashValue;
		} else {
			hash_value = sess->Preauth_HashValue;
			if (!hash_value)
				return;
		}
		ksmbd_gen_preauth_integrity_hash(conn, work->response_buf,
						 hash_value);
	}
}

static void fill_transform_hdr(void *tr_buf, char *old_buf, __le16 cipher_type)
{
	struct smb2_transform_hdr *tr_hdr = tr_buf + 4;
	struct smb2_hdr *hdr = smb2_get_msg(old_buf);
	unsigned int orig_len = get_rfc1002_len(old_buf);

	/* tr_buf must be cleared by the caller */
	tr_hdr->ProtocolId = SMB2_TRANSFORM_PROTO_NUM;
	tr_hdr->OriginalMessageSize = cpu_to_le32(orig_len);
	tr_hdr->Flags = cpu_to_le16(TRANSFORM_FLAG_ENCRYPTED);
	if (cipher_type == SMB2_ENCRYPTION_AES128_GCM ||
	    cipher_type == SMB2_ENCRYPTION_AES256_GCM)
		get_random_bytes(&tr_hdr->Nonce, SMB3_AES_GCM_NONCE);
	else
		get_random_bytes(&tr_hdr->Nonce, SMB3_AES_CCM_NONCE);
	memcpy(&tr_hdr->SessionId, &hdr->SessionId, 8);
	inc_rfc1001_len(tr_buf, sizeof(struct smb2_transform_hdr));
	inc_rfc1001_len(tr_buf, orig_len);
}

int smb3_encrypt_resp(struct ksmbd_work *work)
{
	char *buf = work->response_buf;
	struct kvec iov[3];
	int rc = -ENOMEM;
	int buf_size = 0, rq_nvec = 2 + (work->aux_payload_sz ? 1 : 0);

	if (ARRAY_SIZE(iov) < rq_nvec)
		return -ENOMEM;

	work->tr_buf = kzalloc(sizeof(struct smb2_transform_hdr) + 4, GFP_KERNEL);
	if (!work->tr_buf)
		return rc;

	/* fill transform header */
	fill_transform_hdr(work->tr_buf, buf, work->conn->cipher_type);

	iov[0].iov_base = work->tr_buf;
	iov[0].iov_len = sizeof(struct smb2_transform_hdr) + 4;
	buf_size += iov[0].iov_len - 4;

	iov[1].iov_base = buf + 4;
	iov[1].iov_len = get_rfc1002_len(buf);
	if (work->aux_payload_sz) {
		iov[1].iov_len = work->resp_hdr_sz - 4;

		iov[2].iov_base = work->aux_payload_buf;
		iov[2].iov_len = work->aux_payload_sz;
		buf_size += iov[2].iov_len;
	}
	buf_size += iov[1].iov_len;
	work->resp_hdr_sz = iov[1].iov_len;

	rc = ksmbd_crypt_message(work->conn, iov, rq_nvec, 1);
	if (rc)
		return rc;

	memmove(buf, iov[1].iov_base, iov[1].iov_len);
	*(__be32 *)work->tr_buf = cpu_to_be32(buf_size);

	return rc;
}

bool smb3_is_transform_hdr(void *buf)
{
	struct smb2_transform_hdr *trhdr = smb2_get_msg(buf);

	return trhdr->ProtocolId == SMB2_TRANSFORM_PROTO_NUM;
}

int smb3_decrypt_req(struct ksmbd_work *work)
{
	struct ksmbd_conn *conn = work->conn;
	struct ksmbd_session *sess;
	char *buf = work->request_buf;
	unsigned int pdu_length = get_rfc1002_len(buf);
	struct kvec iov[2];
	int buf_data_size = pdu_length - sizeof(struct smb2_transform_hdr);
	struct smb2_transform_hdr *tr_hdr = smb2_get_msg(buf);
	int rc = 0;

	if (buf_data_size < sizeof(struct smb2_hdr)) {
		pr_err("Transform message is too small (%u)\n",
		       pdu_length);
		return -ECONNABORTED;
	}

	if (buf_data_size < le32_to_cpu(tr_hdr->OriginalMessageSize)) {
		pr_err("Transform message is broken\n");
		return -ECONNABORTED;
	}

	sess = ksmbd_session_lookup_all(conn, le64_to_cpu(tr_hdr->SessionId));
	if (!sess) {
		pr_err("invalid session id(%llx) in transform header\n",
		       le64_to_cpu(tr_hdr->SessionId));
		return -ECONNABORTED;
	}

	iov[0].iov_base = buf;
	iov[0].iov_len = sizeof(struct smb2_transform_hdr) + 4;
	iov[1].iov_base = buf + sizeof(struct smb2_transform_hdr) + 4;
	iov[1].iov_len = buf_data_size;
	rc = ksmbd_crypt_message(conn, iov, 2, 0);
	if (rc)
		return rc;

	memmove(buf + 4, iov[1].iov_base, buf_data_size);
	*(__be32 *)buf = cpu_to_be32(buf_data_size);

	return rc;
}

bool smb3_11_final_sess_setup_resp(struct ksmbd_work *work)
{
	struct ksmbd_conn *conn = work->conn;
	struct smb2_hdr *rsp = smb2_get_msg(work->response_buf);

	if (conn->dialect < SMB30_PROT_ID)
		return false;

	if (work->next_smb2_rcv_hdr_off)
		rsp = ksmbd_resp_buf_next(work);

	if (le16_to_cpu(rsp->Command) == SMB2_SESSION_SETUP_HE &&
	    rsp->Status == STATUS_SUCCESS)
		return true;
	return false;
}<|MERGE_RESOLUTION|>--- conflicted
+++ resolved
@@ -6519,13 +6519,6 @@
 
 		data_buf = (char *)(((char *)&req->hdr.ProtocolId) +
 				    le16_to_cpu(req->DataOffset));
-<<<<<<< HEAD
-
-		ksmbd_debug(SMB, "flags %u\n", le32_to_cpu(req->Flags));
-		if (le32_to_cpu(req->Flags) & SMB2_WRITEFLAG_WRITE_THROUGH)
-			writethrough = true;
-=======
->>>>>>> bf44eed7
 
 		ksmbd_debug(SMB, "filename %pd, offset %lld, len %zu\n",
 			    fp->filp->f_path.dentry, offset, length);
