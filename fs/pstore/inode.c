// SPDX-License-Identifier: GPL-2.0-only
/*
 * Persistent Storage - ramfs parts.
 *
 * Copyright (C) 2010 Intel Corporation <tony.luck@intel.com>
 */

#include <linux/module.h>
#include <linux/fs.h>
#include <linux/fsnotify.h>
#include <linux/pagemap.h>
#include <linux/highmem.h>
#include <linux/time.h>
#include <linux/init.h>
#include <linux/list.h>
#include <linux/string.h>
#include <linux/mount.h>
#include <linux/seq_file.h>
#include <linux/ramfs.h>
#include <linux/parser.h>
#include <linux/sched.h>
#include <linux/magic.h>
#include <linux/pstore.h>
#include <linux/slab.h>
#include <linux/spinlock.h>
#include <linux/uaccess.h>

#include "internal.h"

#define	PSTORE_NAMELEN	64

static DEFINE_SPINLOCK(allpstore_lock);
static LIST_HEAD(allpstore);

struct pstore_private {
	struct list_head list;
	struct pstore_record *record;
	size_t total_size;
};

struct pstore_ftrace_seq_data {
	const void *ptr;
	size_t off;
	size_t size;
};

#define REC_SIZE sizeof(struct pstore_ftrace_record)

static void free_pstore_private(struct pstore_private *private)
{
	if (!private)
		return;
	if (private->record) {
		kfree(private->record->buf);
		kfree(private->record);
	}
	kfree(private);
}

static void *pstore_ftrace_seq_start(struct seq_file *s, loff_t *pos)
{
	struct pstore_private *ps = s->private;
	struct pstore_ftrace_seq_data *data;

	data = kzalloc(sizeof(*data), GFP_KERNEL);
	if (!data)
		return NULL;

	data->off = ps->total_size % REC_SIZE;
	data->off += *pos * REC_SIZE;
	if (data->off + REC_SIZE > ps->total_size) {
		kfree(data);
		return NULL;
	}

	return data;

}

static void pstore_ftrace_seq_stop(struct seq_file *s, void *v)
{
	kfree(v);
}

static void *pstore_ftrace_seq_next(struct seq_file *s, void *v, loff_t *pos)
{
	struct pstore_private *ps = s->private;
	struct pstore_ftrace_seq_data *data = v;

	data->off += REC_SIZE;
	if (data->off + REC_SIZE > ps->total_size)
		return NULL;

	(*pos)++;
	return data;
}

static int pstore_ftrace_seq_show(struct seq_file *s, void *v)
{
	struct pstore_private *ps = s->private;
	struct pstore_ftrace_seq_data *data = v;
	struct pstore_ftrace_record *rec;

	rec = (struct pstore_ftrace_record *)(ps->record->buf + data->off);

	seq_printf(s, "CPU:%d ts:%llu %08lx  %08lx  %ps <- %pS\n",
		   pstore_ftrace_decode_cpu(rec),
		   pstore_ftrace_read_timestamp(rec),
		   rec->ip, rec->parent_ip, (void *)rec->ip,
		   (void *)rec->parent_ip);

	return 0;
}

static const struct seq_operations pstore_ftrace_seq_ops = {
	.start	= pstore_ftrace_seq_start,
	.next	= pstore_ftrace_seq_next,
	.stop	= pstore_ftrace_seq_stop,
	.show	= pstore_ftrace_seq_show,
};

static ssize_t pstore_file_read(struct file *file, char __user *userbuf,
						size_t count, loff_t *ppos)
{
	struct seq_file *sf = file->private_data;
	struct pstore_private *ps = sf->private;

	if (ps->record->type == PSTORE_TYPE_FTRACE)
		return seq_read(file, userbuf, count, ppos);
	return simple_read_from_buffer(userbuf, count, ppos,
				       ps->record->buf, ps->total_size);
}

static int pstore_file_open(struct inode *inode, struct file *file)
{
	struct pstore_private *ps = inode->i_private;
	struct seq_file *sf;
	int err;
	const struct seq_operations *sops = NULL;

	if (ps->record->type == PSTORE_TYPE_FTRACE)
		sops = &pstore_ftrace_seq_ops;

	err = seq_open(file, sops);
	if (err < 0)
		return err;

	sf = file->private_data;
	sf->private = ps;

	return 0;
}

static loff_t pstore_file_llseek(struct file *file, loff_t off, int whence)
{
	struct seq_file *sf = file->private_data;

	if (sf->op)
		return seq_lseek(file, off, whence);
	return default_llseek(file, off, whence);
}

static const struct file_operations pstore_file_operations = {
	.open		= pstore_file_open,
	.read		= pstore_file_read,
	.llseek		= pstore_file_llseek,
	.release	= seq_release,
};

/*
 * When a file is unlinked from our file system we call the
 * platform driver to erase the record from persistent store.
 */
static int pstore_unlink(struct inode *dir, struct dentry *dentry)
{
	struct pstore_private *p = d_inode(dentry)->i_private;
	struct pstore_record *record = p->record;

	if (!record->psi->erase)
		return -EPERM;

	mutex_lock(&record->psi->read_mutex);
	record->psi->erase(record);
	mutex_unlock(&record->psi->read_mutex);

	return simple_unlink(dir, dentry);
}

static void pstore_evict_inode(struct inode *inode)
{
	struct pstore_private	*p = inode->i_private;
	unsigned long		flags;

	clear_inode(inode);
	if (p) {
		spin_lock_irqsave(&allpstore_lock, flags);
		list_del(&p->list);
		spin_unlock_irqrestore(&allpstore_lock, flags);
		free_pstore_private(p);
	}
}

static const struct inode_operations pstore_dir_inode_operations = {
	.lookup		= simple_lookup,
	.unlink		= pstore_unlink,
};

static struct inode *pstore_get_inode(struct super_block *sb)
{
	struct inode *inode = new_inode(sb);
	if (inode) {
		inode->i_ino = get_next_ino();
		inode->i_atime = inode->i_mtime = inode->i_ctime = current_time(inode);
	}
	return inode;
}

enum {
	Opt_kmsg_bytes, Opt_err
};

static const match_table_t tokens = {
	{Opt_kmsg_bytes, "kmsg_bytes=%u"},
	{Opt_err, NULL}
};

static void parse_options(char *options)
{
	char		*p;
	substring_t	args[MAX_OPT_ARGS];
	int		option;

	if (!options)
		return;

	while ((p = strsep(&options, ",")) != NULL) {
		int token;

		if (!*p)
			continue;

		token = match_token(p, tokens, args);
		switch (token) {
		case Opt_kmsg_bytes:
			if (!match_int(&args[0], &option))
				pstore_set_kmsg_bytes(option);
			break;
		}
	}
}

/*
 * Display the mount options in /proc/mounts.
 */
static int pstore_show_options(struct seq_file *m, struct dentry *root)
{
	if (kmsg_bytes != PSTORE_DEFAULT_KMSG_BYTES)
		seq_printf(m, ",kmsg_bytes=%lu", kmsg_bytes);
	return 0;
}

static int pstore_remount(struct super_block *sb, int *flags, char *data)
{
	sync_filesystem(sb);
	parse_options(data);

	return 0;
}

static const struct super_operations pstore_ops = {
	.statfs		= simple_statfs,
	.drop_inode	= generic_delete_inode,
	.evict_inode	= pstore_evict_inode,
	.remount_fs	= pstore_remount,
	.show_options	= pstore_show_options,
};

static struct super_block *pstore_sb;

bool pstore_is_mounted(void)
{
	return pstore_sb != NULL;
}

/*
 * Make a regular file in the root directory of our file system.
 * Load it up with "size" bytes of data from "buf".
 * Set the mtime & ctime to the date that this record was originally stored.
 */
int pstore_mkfile(struct dentry *root, struct pstore_record *record)
{
	struct dentry		*dentry;
	struct inode		*inode;
	int			rc = 0;
	char			name[PSTORE_NAMELEN];
	struct pstore_private	*private, *pos;
	unsigned long		flags;
	size_t			size = record->size + record->ecc_notice_size;

	WARN_ON(!inode_is_locked(d_inode(root)));

	spin_lock_irqsave(&allpstore_lock, flags);
	list_for_each_entry(pos, &allpstore, list) {
		if (pos->record->type == record->type &&
		    pos->record->id == record->id &&
		    pos->record->psi == record->psi) {
			rc = -EEXIST;
			break;
		}
	}
	spin_unlock_irqrestore(&allpstore_lock, flags);
	if (rc)
		return rc;

	rc = -ENOMEM;
	inode = pstore_get_inode(root->d_sb);
	if (!inode)
		goto fail;
	inode->i_mode = S_IFREG | 0444;
	inode->i_fop = &pstore_file_operations;
<<<<<<< HEAD

	switch (record->type) {
	case PSTORE_TYPE_DMESG:
		scnprintf(name, sizeof(name), "dmesg-%s-%llu%s",
			  record->psi->name, record->id,
			  record->compressed ? ".enc.z" : "");
		break;
	case PSTORE_TYPE_CONSOLE:
		scnprintf(name, sizeof(name), "console-%s-%llu",
			  record->psi->name, record->id);
		break;
	case PSTORE_TYPE_FTRACE:
		scnprintf(name, sizeof(name), "ftrace-%s-%llu",
			  record->psi->name, record->id);
		break;
	case PSTORE_TYPE_MCE:
		scnprintf(name, sizeof(name), "mce-%s-%llu",
			  record->psi->name, record->id);
		break;
	case PSTORE_TYPE_PPC_RTAS:
		scnprintf(name, sizeof(name), "rtas-%s-%llu",
			  record->psi->name, record->id);
		break;
	case PSTORE_TYPE_PPC_OF:
		scnprintf(name, sizeof(name), "powerpc-ofw-%s-%llu",
			  record->psi->name, record->id);
		break;
	case PSTORE_TYPE_PPC_COMMON:
		scnprintf(name, sizeof(name), "powerpc-common-%s-%llu",
			  record->psi->name, record->id);
		break;
	case PSTORE_TYPE_PMSG:
		scnprintf(name, sizeof(name), "pmsg-%s-%llu",
			  record->psi->name, record->id);
		break;
	case PSTORE_TYPE_PPC_OPAL:
		scnprintf(name, sizeof(name), "powerpc-opal-%s-%llu",
			  record->psi->name, record->id);
		break;
	case PSTORE_TYPE_UNKNOWN:
		scnprintf(name, sizeof(name), "unknown-%s-%llu",
			  record->psi->name, record->id);
		break;
	default:
		scnprintf(name, sizeof(name), "type%d-%s-%llu",
			  record->type, record->psi->name, record->id);
		break;
	}
=======
	scnprintf(name, sizeof(name), "%s-%s-%llu%s",
			pstore_type_to_name(record->type),
			record->psi->name, record->id,
			record->compressed ? ".enc.z" : "");

	private = kzalloc(sizeof(*private), GFP_KERNEL);
	if (!private)
		goto fail_inode;
>>>>>>> f7688b48

	private = kzalloc(sizeof(*private), GFP_KERNEL);
	if (!private)
		goto fail_inode;

	dentry = d_alloc_name(root, name);
	if (!dentry)
		goto fail_private;

	private->record = record;
	inode->i_size = private->total_size = size;
	inode->i_private = private;

	if (record->time.tv_sec)
		inode->i_mtime = inode->i_ctime = record->time;

	d_add(dentry, inode);

	spin_lock_irqsave(&allpstore_lock, flags);
	list_add(&private->list, &allpstore);
	spin_unlock_irqrestore(&allpstore_lock, flags);

	return 0;

fail_private:
	free_pstore_private(private);
fail_inode:
	iput(inode);

fail:
	return rc;
}

/*
 * Read all the records from the persistent store. Create
 * files in our filesystem.  Don't warn about -EEXIST errors
 * when we are re-scanning the backing store looking to add new
 * error records.
 */
void pstore_get_records(int quiet)
{
	struct pstore_info *psi = psinfo;
	struct dentry *root;

	if (!psi || !pstore_sb)
		return;

	root = pstore_sb->s_root;

	inode_lock(d_inode(root));
	pstore_get_backend_records(psi, root, quiet);
	inode_unlock(d_inode(root));
}

static int pstore_fill_super(struct super_block *sb, void *data, int silent)
{
	struct inode *inode;

	pstore_sb = sb;

	sb->s_maxbytes		= MAX_LFS_FILESIZE;
	sb->s_blocksize		= PAGE_SIZE;
	sb->s_blocksize_bits	= PAGE_SHIFT;
	sb->s_magic		= PSTOREFS_MAGIC;
	sb->s_op		= &pstore_ops;
	sb->s_time_gran		= 1;

	parse_options(data);

	inode = pstore_get_inode(sb);
	if (inode) {
		inode->i_mode = S_IFDIR | 0750;
		inode->i_op = &pstore_dir_inode_operations;
		inode->i_fop = &simple_dir_operations;
		inc_nlink(inode);
	}
	sb->s_root = d_make_root(inode);
	if (!sb->s_root)
		return -ENOMEM;

	pstore_get_records(0);

	return 0;
}

static struct dentry *pstore_mount(struct file_system_type *fs_type,
	int flags, const char *dev_name, void *data)
{
	return mount_single(fs_type, flags, data, pstore_fill_super);
}

static void pstore_kill_sb(struct super_block *sb)
{
	kill_litter_super(sb);
	pstore_sb = NULL;
}

static struct file_system_type pstore_fs_type = {
	.owner          = THIS_MODULE,
	.name		= "pstore",
	.mount		= pstore_mount,
	.kill_sb	= pstore_kill_sb,
};

int __init pstore_init_fs(void)
{
	int err;

	/* Create a convenient mount point for people to access pstore */
	err = sysfs_create_mount_point(fs_kobj, "pstore");
	if (err)
		goto out;

	err = register_filesystem(&pstore_fs_type);
	if (err < 0)
		sysfs_remove_mount_point(fs_kobj, "pstore");

out:
	return err;
}

void __exit pstore_exit_fs(void)
{
	unregister_filesystem(&pstore_fs_type);
	sysfs_remove_mount_point(fs_kobj, "pstore");
}<|MERGE_RESOLUTION|>--- conflicted
+++ resolved
@@ -318,65 +318,10 @@
 		goto fail;
 	inode->i_mode = S_IFREG | 0444;
 	inode->i_fop = &pstore_file_operations;
-<<<<<<< HEAD
-
-	switch (record->type) {
-	case PSTORE_TYPE_DMESG:
-		scnprintf(name, sizeof(name), "dmesg-%s-%llu%s",
-			  record->psi->name, record->id,
-			  record->compressed ? ".enc.z" : "");
-		break;
-	case PSTORE_TYPE_CONSOLE:
-		scnprintf(name, sizeof(name), "console-%s-%llu",
-			  record->psi->name, record->id);
-		break;
-	case PSTORE_TYPE_FTRACE:
-		scnprintf(name, sizeof(name), "ftrace-%s-%llu",
-			  record->psi->name, record->id);
-		break;
-	case PSTORE_TYPE_MCE:
-		scnprintf(name, sizeof(name), "mce-%s-%llu",
-			  record->psi->name, record->id);
-		break;
-	case PSTORE_TYPE_PPC_RTAS:
-		scnprintf(name, sizeof(name), "rtas-%s-%llu",
-			  record->psi->name, record->id);
-		break;
-	case PSTORE_TYPE_PPC_OF:
-		scnprintf(name, sizeof(name), "powerpc-ofw-%s-%llu",
-			  record->psi->name, record->id);
-		break;
-	case PSTORE_TYPE_PPC_COMMON:
-		scnprintf(name, sizeof(name), "powerpc-common-%s-%llu",
-			  record->psi->name, record->id);
-		break;
-	case PSTORE_TYPE_PMSG:
-		scnprintf(name, sizeof(name), "pmsg-%s-%llu",
-			  record->psi->name, record->id);
-		break;
-	case PSTORE_TYPE_PPC_OPAL:
-		scnprintf(name, sizeof(name), "powerpc-opal-%s-%llu",
-			  record->psi->name, record->id);
-		break;
-	case PSTORE_TYPE_UNKNOWN:
-		scnprintf(name, sizeof(name), "unknown-%s-%llu",
-			  record->psi->name, record->id);
-		break;
-	default:
-		scnprintf(name, sizeof(name), "type%d-%s-%llu",
-			  record->type, record->psi->name, record->id);
-		break;
-	}
-=======
 	scnprintf(name, sizeof(name), "%s-%s-%llu%s",
 			pstore_type_to_name(record->type),
 			record->psi->name, record->id,
 			record->compressed ? ".enc.z" : "");
-
-	private = kzalloc(sizeof(*private), GFP_KERNEL);
-	if (!private)
-		goto fail_inode;
->>>>>>> f7688b48
 
 	private = kzalloc(sizeof(*private), GFP_KERNEL);
 	if (!private)
