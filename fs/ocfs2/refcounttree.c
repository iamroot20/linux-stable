// SPDX-License-Identifier: GPL-2.0-only
/* -*- mode: c; c-basic-offset: 8; -*-
 * vim: noexpandtab sw=8 ts=8 sts=0:
 *
 * refcounttree.c
 *
 * Copyright (C) 2009 Oracle.  All rights reserved.
 */

#include <linux/sort.h>
#include <cluster/masklog.h>
#include "ocfs2.h"
#include "inode.h"
#include "alloc.h"
#include "suballoc.h"
#include "journal.h"
#include "uptodate.h"
#include "super.h"
#include "buffer_head_io.h"
#include "blockcheck.h"
#include "refcounttree.h"
#include "sysfile.h"
#include "dlmglue.h"
#include "extent_map.h"
#include "aops.h"
#include "xattr.h"
#include "namei.h"
#include "ocfs2_trace.h"
#include "file.h"

#include <linux/bio.h>
#include <linux/blkdev.h>
#include <linux/slab.h>
#include <linux/writeback.h>
#include <linux/pagevec.h>
#include <linux/swap.h>
#include <linux/security.h>
#include <linux/fsnotify.h>
#include <linux/quotaops.h>
#include <linux/namei.h>
#include <linux/mount.h>
#include <linux/posix_acl.h>

struct ocfs2_cow_context {
	struct inode *inode;
	u32 cow_start;
	u32 cow_len;
	struct ocfs2_extent_tree data_et;
	struct ocfs2_refcount_tree *ref_tree;
	struct buffer_head *ref_root_bh;
	struct ocfs2_alloc_context *meta_ac;
	struct ocfs2_alloc_context *data_ac;
	struct ocfs2_cached_dealloc_ctxt dealloc;
	void *cow_object;
	struct ocfs2_post_refcount *post_refcount;
	int extra_credits;
	int (*get_clusters)(struct ocfs2_cow_context *context,
			    u32 v_cluster, u32 *p_cluster,
			    u32 *num_clusters,
			    unsigned int *extent_flags);
	int (*cow_duplicate_clusters)(handle_t *handle,
				      struct inode *inode,
				      u32 cpos, u32 old_cluster,
				      u32 new_cluster, u32 new_len);
};

static inline struct ocfs2_refcount_tree *
cache_info_to_refcount(struct ocfs2_caching_info *ci)
{
	return container_of(ci, struct ocfs2_refcount_tree, rf_ci);
}

static int ocfs2_validate_refcount_block(struct super_block *sb,
					 struct buffer_head *bh)
{
	int rc;
	struct ocfs2_refcount_block *rb =
		(struct ocfs2_refcount_block *)bh->b_data;

	trace_ocfs2_validate_refcount_block((unsigned long long)bh->b_blocknr);

	BUG_ON(!buffer_uptodate(bh));

	/*
	 * If the ecc fails, we return the error but otherwise
	 * leave the filesystem running.  We know any error is
	 * local to this block.
	 */
	rc = ocfs2_validate_meta_ecc(sb, bh->b_data, &rb->rf_check);
	if (rc) {
		mlog(ML_ERROR, "Checksum failed for refcount block %llu\n",
		     (unsigned long long)bh->b_blocknr);
		return rc;
	}


	if (!OCFS2_IS_VALID_REFCOUNT_BLOCK(rb)) {
		rc = ocfs2_error(sb,
				 "Refcount block #%llu has bad signature %.*s\n",
				 (unsigned long long)bh->b_blocknr, 7,
				 rb->rf_signature);
		goto out;
	}

	if (le64_to_cpu(rb->rf_blkno) != bh->b_blocknr) {
		rc = ocfs2_error(sb,
				 "Refcount block #%llu has an invalid rf_blkno of %llu\n",
				 (unsigned long long)bh->b_blocknr,
				 (unsigned long long)le64_to_cpu(rb->rf_blkno));
		goto out;
	}

	if (le32_to_cpu(rb->rf_fs_generation) != OCFS2_SB(sb)->fs_generation) {
		rc = ocfs2_error(sb,
				 "Refcount block #%llu has an invalid rf_fs_generation of #%u\n",
				 (unsigned long long)bh->b_blocknr,
				 le32_to_cpu(rb->rf_fs_generation));
		goto out;
	}
out:
	return rc;
}

static int ocfs2_read_refcount_block(struct ocfs2_caching_info *ci,
				     u64 rb_blkno,
				     struct buffer_head **bh)
{
	int rc;
	struct buffer_head *tmp = *bh;

	rc = ocfs2_read_block(ci, rb_blkno, &tmp,
			      ocfs2_validate_refcount_block);

	/* If ocfs2_read_block() got us a new bh, pass it up. */
	if (!rc && !*bh)
		*bh = tmp;

	return rc;
}

static u64 ocfs2_refcount_cache_owner(struct ocfs2_caching_info *ci)
{
	struct ocfs2_refcount_tree *rf = cache_info_to_refcount(ci);

	return rf->rf_blkno;
}

static struct super_block *
ocfs2_refcount_cache_get_super(struct ocfs2_caching_info *ci)
{
	struct ocfs2_refcount_tree *rf = cache_info_to_refcount(ci);

	return rf->rf_sb;
}

static void ocfs2_refcount_cache_lock(struct ocfs2_caching_info *ci)
{
	struct ocfs2_refcount_tree *rf = cache_info_to_refcount(ci);

	spin_lock(&rf->rf_lock);
}

static void ocfs2_refcount_cache_unlock(struct ocfs2_caching_info *ci)
{
	struct ocfs2_refcount_tree *rf = cache_info_to_refcount(ci);

	spin_unlock(&rf->rf_lock);
}

static void ocfs2_refcount_cache_io_lock(struct ocfs2_caching_info *ci)
{
	struct ocfs2_refcount_tree *rf = cache_info_to_refcount(ci);

	mutex_lock(&rf->rf_io_mutex);
}

static void ocfs2_refcount_cache_io_unlock(struct ocfs2_caching_info *ci)
{
	struct ocfs2_refcount_tree *rf = cache_info_to_refcount(ci);

	mutex_unlock(&rf->rf_io_mutex);
}

static const struct ocfs2_caching_operations ocfs2_refcount_caching_ops = {
	.co_owner		= ocfs2_refcount_cache_owner,
	.co_get_super		= ocfs2_refcount_cache_get_super,
	.co_cache_lock		= ocfs2_refcount_cache_lock,
	.co_cache_unlock	= ocfs2_refcount_cache_unlock,
	.co_io_lock		= ocfs2_refcount_cache_io_lock,
	.co_io_unlock		= ocfs2_refcount_cache_io_unlock,
};

static struct ocfs2_refcount_tree *
ocfs2_find_refcount_tree(struct ocfs2_super *osb, u64 blkno)
{
	struct rb_node *n = osb->osb_rf_lock_tree.rb_node;
	struct ocfs2_refcount_tree *tree = NULL;

	while (n) {
		tree = rb_entry(n, struct ocfs2_refcount_tree, rf_node);

		if (blkno < tree->rf_blkno)
			n = n->rb_left;
		else if (blkno > tree->rf_blkno)
			n = n->rb_right;
		else
			return tree;
	}

	return NULL;
}

/* osb_lock is already locked. */
static void ocfs2_insert_refcount_tree(struct ocfs2_super *osb,
				       struct ocfs2_refcount_tree *new)
{
	u64 rf_blkno = new->rf_blkno;
	struct rb_node *parent = NULL;
	struct rb_node **p = &osb->osb_rf_lock_tree.rb_node;
	struct ocfs2_refcount_tree *tmp;

	while (*p) {
		parent = *p;

		tmp = rb_entry(parent, struct ocfs2_refcount_tree,
			       rf_node);

		if (rf_blkno < tmp->rf_blkno)
			p = &(*p)->rb_left;
		else if (rf_blkno > tmp->rf_blkno)
			p = &(*p)->rb_right;
		else {
			/* This should never happen! */
			mlog(ML_ERROR, "Duplicate refcount block %llu found!\n",
			     (unsigned long long)rf_blkno);
			BUG();
		}
	}

	rb_link_node(&new->rf_node, parent, p);
	rb_insert_color(&new->rf_node, &osb->osb_rf_lock_tree);
}

static void ocfs2_free_refcount_tree(struct ocfs2_refcount_tree *tree)
{
	ocfs2_metadata_cache_exit(&tree->rf_ci);
	ocfs2_simple_drop_lockres(OCFS2_SB(tree->rf_sb), &tree->rf_lockres);
	ocfs2_lock_res_free(&tree->rf_lockres);
	kfree(tree);
}

static inline void
ocfs2_erase_refcount_tree_from_list_no_lock(struct ocfs2_super *osb,
					struct ocfs2_refcount_tree *tree)
{
	rb_erase(&tree->rf_node, &osb->osb_rf_lock_tree);
	if (osb->osb_ref_tree_lru && osb->osb_ref_tree_lru == tree)
		osb->osb_ref_tree_lru = NULL;
}

static void ocfs2_erase_refcount_tree_from_list(struct ocfs2_super *osb,
					struct ocfs2_refcount_tree *tree)
{
	spin_lock(&osb->osb_lock);
	ocfs2_erase_refcount_tree_from_list_no_lock(osb, tree);
	spin_unlock(&osb->osb_lock);
}

static void ocfs2_kref_remove_refcount_tree(struct kref *kref)
{
	struct ocfs2_refcount_tree *tree =
		container_of(kref, struct ocfs2_refcount_tree, rf_getcnt);

	ocfs2_free_refcount_tree(tree);
}

static inline void
ocfs2_refcount_tree_get(struct ocfs2_refcount_tree *tree)
{
	kref_get(&tree->rf_getcnt);
}

static inline void
ocfs2_refcount_tree_put(struct ocfs2_refcount_tree *tree)
{
	kref_put(&tree->rf_getcnt, ocfs2_kref_remove_refcount_tree);
}

static inline void ocfs2_init_refcount_tree_ci(struct ocfs2_refcount_tree *new,
					       struct super_block *sb)
{
	ocfs2_metadata_cache_init(&new->rf_ci, &ocfs2_refcount_caching_ops);
	mutex_init(&new->rf_io_mutex);
	new->rf_sb = sb;
	spin_lock_init(&new->rf_lock);
}

static inline void ocfs2_init_refcount_tree_lock(struct ocfs2_super *osb,
					struct ocfs2_refcount_tree *new,
					u64 rf_blkno, u32 generation)
{
	init_rwsem(&new->rf_sem);
	ocfs2_refcount_lock_res_init(&new->rf_lockres, osb,
				     rf_blkno, generation);
}

static struct ocfs2_refcount_tree*
ocfs2_allocate_refcount_tree(struct ocfs2_super *osb, u64 rf_blkno)
{
	struct ocfs2_refcount_tree *new;

	new = kzalloc(sizeof(struct ocfs2_refcount_tree), GFP_NOFS);
	if (!new)
		return NULL;

	new->rf_blkno = rf_blkno;
	kref_init(&new->rf_getcnt);
	ocfs2_init_refcount_tree_ci(new, osb->sb);

	return new;
}

static int ocfs2_get_refcount_tree(struct ocfs2_super *osb, u64 rf_blkno,
				   struct ocfs2_refcount_tree **ret_tree)
{
	int ret = 0;
	struct ocfs2_refcount_tree *tree, *new = NULL;
	struct buffer_head *ref_root_bh = NULL;
	struct ocfs2_refcount_block *ref_rb;

	spin_lock(&osb->osb_lock);
	if (osb->osb_ref_tree_lru &&
	    osb->osb_ref_tree_lru->rf_blkno == rf_blkno)
		tree = osb->osb_ref_tree_lru;
	else
		tree = ocfs2_find_refcount_tree(osb, rf_blkno);
	if (tree)
		goto out;

	spin_unlock(&osb->osb_lock);

	new = ocfs2_allocate_refcount_tree(osb, rf_blkno);
	if (!new) {
		ret = -ENOMEM;
		mlog_errno(ret);
		return ret;
	}
	/*
	 * We need the generation to create the refcount tree lock and since
	 * it isn't changed during the tree modification, we are safe here to
	 * read without protection.
	 * We also have to purge the cache after we create the lock since the
	 * refcount block may have the stale data. It can only be trusted when
	 * we hold the refcount lock.
	 */
	ret = ocfs2_read_refcount_block(&new->rf_ci, rf_blkno, &ref_root_bh);
	if (ret) {
		mlog_errno(ret);
		ocfs2_metadata_cache_exit(&new->rf_ci);
		kfree(new);
		return ret;
	}

	ref_rb = (struct ocfs2_refcount_block *)ref_root_bh->b_data;
	new->rf_generation = le32_to_cpu(ref_rb->rf_generation);
	ocfs2_init_refcount_tree_lock(osb, new, rf_blkno,
				      new->rf_generation);
	ocfs2_metadata_cache_purge(&new->rf_ci);

	spin_lock(&osb->osb_lock);
	tree = ocfs2_find_refcount_tree(osb, rf_blkno);
	if (tree)
		goto out;

	ocfs2_insert_refcount_tree(osb, new);

	tree = new;
	new = NULL;

out:
	*ret_tree = tree;

	osb->osb_ref_tree_lru = tree;

	spin_unlock(&osb->osb_lock);

	if (new)
		ocfs2_free_refcount_tree(new);

	brelse(ref_root_bh);
	return ret;
}

static int ocfs2_get_refcount_block(struct inode *inode, u64 *ref_blkno)
{
	int ret;
	struct buffer_head *di_bh = NULL;
	struct ocfs2_dinode *di;

	ret = ocfs2_read_inode_block(inode, &di_bh);
	if (ret) {
		mlog_errno(ret);
		goto out;
	}

	BUG_ON(!ocfs2_is_refcount_inode(inode));

	di = (struct ocfs2_dinode *)di_bh->b_data;
	*ref_blkno = le64_to_cpu(di->i_refcount_loc);
	brelse(di_bh);
out:
	return ret;
}

static int __ocfs2_lock_refcount_tree(struct ocfs2_super *osb,
				      struct ocfs2_refcount_tree *tree, int rw)
{
	int ret;

	ret = ocfs2_refcount_lock(tree, rw);
	if (ret) {
		mlog_errno(ret);
		goto out;
	}

	if (rw)
		down_write(&tree->rf_sem);
	else
		down_read(&tree->rf_sem);

out:
	return ret;
}

/*
 * Lock the refcount tree pointed by ref_blkno and return the tree.
 * In most case, we lock the tree and read the refcount block.
 * So read it here if the caller really needs it.
 *
 * If the tree has been re-created by other node, it will free the
 * old one and re-create it.
 */
int ocfs2_lock_refcount_tree(struct ocfs2_super *osb,
			     u64 ref_blkno, int rw,
			     struct ocfs2_refcount_tree **ret_tree,
			     struct buffer_head **ref_bh)
{
	int ret, delete_tree = 0;
	struct ocfs2_refcount_tree *tree = NULL;
	struct buffer_head *ref_root_bh = NULL;
	struct ocfs2_refcount_block *rb;

again:
	ret = ocfs2_get_refcount_tree(osb, ref_blkno, &tree);
	if (ret) {
		mlog_errno(ret);
		return ret;
	}

	ocfs2_refcount_tree_get(tree);

	ret = __ocfs2_lock_refcount_tree(osb, tree, rw);
	if (ret) {
		mlog_errno(ret);
		ocfs2_refcount_tree_put(tree);
		goto out;
	}

	ret = ocfs2_read_refcount_block(&tree->rf_ci, tree->rf_blkno,
					&ref_root_bh);
	if (ret) {
		mlog_errno(ret);
		ocfs2_unlock_refcount_tree(osb, tree, rw);
		goto out;
	}

	rb = (struct ocfs2_refcount_block *)ref_root_bh->b_data;
	/*
	 * If the refcount block has been freed and re-created, we may need
	 * to recreate the refcount tree also.
	 *
	 * Here we just remove the tree from the rb-tree, and the last
	 * kref holder will unlock and delete this refcount_tree.
	 * Then we goto "again" and ocfs2_get_refcount_tree will create
	 * the new refcount tree for us.
	 */
	if (tree->rf_generation != le32_to_cpu(rb->rf_generation)) {
		if (!tree->rf_removed) {
			ocfs2_erase_refcount_tree_from_list(osb, tree);
			tree->rf_removed = 1;
			delete_tree = 1;
		}

		ocfs2_unlock_refcount_tree(osb, tree, rw);
		/*
		 * We get an extra reference when we create the refcount
		 * tree, so another put will destroy it.
		 */
		if (delete_tree)
			ocfs2_refcount_tree_put(tree);
		brelse(ref_root_bh);
		ref_root_bh = NULL;
		goto again;
	}

	*ret_tree = tree;
	if (ref_bh) {
		*ref_bh = ref_root_bh;
		ref_root_bh = NULL;
	}
out:
	brelse(ref_root_bh);
	return ret;
}

void ocfs2_unlock_refcount_tree(struct ocfs2_super *osb,
				struct ocfs2_refcount_tree *tree, int rw)
{
	if (rw)
		up_write(&tree->rf_sem);
	else
		up_read(&tree->rf_sem);

	ocfs2_refcount_unlock(tree, rw);
	ocfs2_refcount_tree_put(tree);
}

void ocfs2_purge_refcount_trees(struct ocfs2_super *osb)
{
	struct rb_node *node;
	struct ocfs2_refcount_tree *tree;
	struct rb_root *root = &osb->osb_rf_lock_tree;

	while ((node = rb_last(root)) != NULL) {
		tree = rb_entry(node, struct ocfs2_refcount_tree, rf_node);

		trace_ocfs2_purge_refcount_trees(
				(unsigned long long) tree->rf_blkno);

		rb_erase(&tree->rf_node, root);
		ocfs2_free_refcount_tree(tree);
	}
}

/*
 * Create a refcount tree for an inode.
 * We take for granted that the inode is already locked.
 */
static int ocfs2_create_refcount_tree(struct inode *inode,
				      struct buffer_head *di_bh)
{
	int ret;
	handle_t *handle = NULL;
	struct ocfs2_alloc_context *meta_ac = NULL;
	struct ocfs2_dinode *di = (struct ocfs2_dinode *)di_bh->b_data;
	struct ocfs2_inode_info *oi = OCFS2_I(inode);
	struct ocfs2_super *osb = OCFS2_SB(inode->i_sb);
	struct buffer_head *new_bh = NULL;
	struct ocfs2_refcount_block *rb;
	struct ocfs2_refcount_tree *new_tree = NULL, *tree = NULL;
	u16 suballoc_bit_start;
	u32 num_got;
	u64 suballoc_loc, first_blkno;

	BUG_ON(ocfs2_is_refcount_inode(inode));

	trace_ocfs2_create_refcount_tree(
		(unsigned long long)oi->ip_blkno);

	ret = ocfs2_reserve_new_metadata_blocks(osb, 1, &meta_ac);
	if (ret) {
		mlog_errno(ret);
		goto out;
	}

	handle = ocfs2_start_trans(osb, OCFS2_REFCOUNT_TREE_CREATE_CREDITS);
	if (IS_ERR(handle)) {
		ret = PTR_ERR(handle);
		mlog_errno(ret);
		goto out;
	}

	ret = ocfs2_journal_access_di(handle, INODE_CACHE(inode), di_bh,
				      OCFS2_JOURNAL_ACCESS_WRITE);
	if (ret) {
		mlog_errno(ret);
		goto out_commit;
	}

	ret = ocfs2_claim_metadata(handle, meta_ac, 1, &suballoc_loc,
				   &suballoc_bit_start, &num_got,
				   &first_blkno);
	if (ret) {
		mlog_errno(ret);
		goto out_commit;
	}

	new_tree = ocfs2_allocate_refcount_tree(osb, first_blkno);
	if (!new_tree) {
		ret = -ENOMEM;
		mlog_errno(ret);
		goto out_commit;
	}

	new_bh = sb_getblk(inode->i_sb, first_blkno);
	if (!new_bh) {
		ret = -ENOMEM;
		mlog_errno(ret);
		goto out_commit;
	}
	ocfs2_set_new_buffer_uptodate(&new_tree->rf_ci, new_bh);

	ret = ocfs2_journal_access_rb(handle, &new_tree->rf_ci, new_bh,
				      OCFS2_JOURNAL_ACCESS_CREATE);
	if (ret) {
		mlog_errno(ret);
		goto out_commit;
	}

	/* Initialize ocfs2_refcount_block. */
	rb = (struct ocfs2_refcount_block *)new_bh->b_data;
	memset(rb, 0, inode->i_sb->s_blocksize);
	strcpy((void *)rb, OCFS2_REFCOUNT_BLOCK_SIGNATURE);
	rb->rf_suballoc_slot = cpu_to_le16(meta_ac->ac_alloc_slot);
	rb->rf_suballoc_loc = cpu_to_le64(suballoc_loc);
	rb->rf_suballoc_bit = cpu_to_le16(suballoc_bit_start);
	rb->rf_fs_generation = cpu_to_le32(osb->fs_generation);
	rb->rf_blkno = cpu_to_le64(first_blkno);
	rb->rf_count = cpu_to_le32(1);
	rb->rf_records.rl_count =
			cpu_to_le16(ocfs2_refcount_recs_per_rb(osb->sb));
	spin_lock(&osb->osb_lock);
	rb->rf_generation = osb->s_next_generation++;
	spin_unlock(&osb->osb_lock);

	ocfs2_journal_dirty(handle, new_bh);

	spin_lock(&oi->ip_lock);
	oi->ip_dyn_features |= OCFS2_HAS_REFCOUNT_FL;
	di->i_dyn_features = cpu_to_le16(oi->ip_dyn_features);
	di->i_refcount_loc = cpu_to_le64(first_blkno);
	spin_unlock(&oi->ip_lock);

	trace_ocfs2_create_refcount_tree_blkno((unsigned long long)first_blkno);

	ocfs2_journal_dirty(handle, di_bh);

	/*
	 * We have to init the tree lock here since it will use
	 * the generation number to create it.
	 */
	new_tree->rf_generation = le32_to_cpu(rb->rf_generation);
	ocfs2_init_refcount_tree_lock(osb, new_tree, first_blkno,
				      new_tree->rf_generation);

	spin_lock(&osb->osb_lock);
	tree = ocfs2_find_refcount_tree(osb, first_blkno);

	/*
	 * We've just created a new refcount tree in this block.  If
	 * we found a refcount tree on the ocfs2_super, it must be
	 * one we just deleted.  We free the old tree before
	 * inserting the new tree.
	 */
	BUG_ON(tree && tree->rf_generation == new_tree->rf_generation);
	if (tree)
		ocfs2_erase_refcount_tree_from_list_no_lock(osb, tree);
	ocfs2_insert_refcount_tree(osb, new_tree);
	spin_unlock(&osb->osb_lock);
	new_tree = NULL;
	if (tree)
		ocfs2_refcount_tree_put(tree);

out_commit:
	ocfs2_commit_trans(osb, handle);

out:
	if (new_tree) {
		ocfs2_metadata_cache_exit(&new_tree->rf_ci);
		kfree(new_tree);
	}

	brelse(new_bh);
	if (meta_ac)
		ocfs2_free_alloc_context(meta_ac);

	return ret;
}

static int ocfs2_set_refcount_tree(struct inode *inode,
				   struct buffer_head *di_bh,
				   u64 refcount_loc)
{
	int ret;
	handle_t *handle = NULL;
	struct ocfs2_dinode *di = (struct ocfs2_dinode *)di_bh->b_data;
	struct ocfs2_inode_info *oi = OCFS2_I(inode);
	struct ocfs2_super *osb = OCFS2_SB(inode->i_sb);
	struct buffer_head *ref_root_bh = NULL;
	struct ocfs2_refcount_block *rb;
	struct ocfs2_refcount_tree *ref_tree;

	BUG_ON(ocfs2_is_refcount_inode(inode));

	ret = ocfs2_lock_refcount_tree(osb, refcount_loc, 1,
				       &ref_tree, &ref_root_bh);
	if (ret) {
		mlog_errno(ret);
		return ret;
	}

	handle = ocfs2_start_trans(osb, OCFS2_REFCOUNT_TREE_SET_CREDITS);
	if (IS_ERR(handle)) {
		ret = PTR_ERR(handle);
		mlog_errno(ret);
		goto out;
	}

	ret = ocfs2_journal_access_di(handle, INODE_CACHE(inode), di_bh,
				      OCFS2_JOURNAL_ACCESS_WRITE);
	if (ret) {
		mlog_errno(ret);
		goto out_commit;
	}

	ret = ocfs2_journal_access_rb(handle, &ref_tree->rf_ci, ref_root_bh,
				      OCFS2_JOURNAL_ACCESS_WRITE);
	if (ret) {
		mlog_errno(ret);
		goto out_commit;
	}

	rb = (struct ocfs2_refcount_block *)ref_root_bh->b_data;
	le32_add_cpu(&rb->rf_count, 1);

	ocfs2_journal_dirty(handle, ref_root_bh);

	spin_lock(&oi->ip_lock);
	oi->ip_dyn_features |= OCFS2_HAS_REFCOUNT_FL;
	di->i_dyn_features = cpu_to_le16(oi->ip_dyn_features);
	di->i_refcount_loc = cpu_to_le64(refcount_loc);
	spin_unlock(&oi->ip_lock);
	ocfs2_journal_dirty(handle, di_bh);

out_commit:
	ocfs2_commit_trans(osb, handle);
out:
	ocfs2_unlock_refcount_tree(osb, ref_tree, 1);
	brelse(ref_root_bh);

	return ret;
}

int ocfs2_remove_refcount_tree(struct inode *inode, struct buffer_head *di_bh)
{
	int ret, delete_tree = 0;
	handle_t *handle = NULL;
	struct ocfs2_dinode *di = (struct ocfs2_dinode *)di_bh->b_data;
	struct ocfs2_inode_info *oi = OCFS2_I(inode);
	struct ocfs2_super *osb = OCFS2_SB(inode->i_sb);
	struct ocfs2_refcount_block *rb;
	struct inode *alloc_inode = NULL;
	struct buffer_head *alloc_bh = NULL;
	struct buffer_head *blk_bh = NULL;
	struct ocfs2_refcount_tree *ref_tree;
	int credits = OCFS2_REFCOUNT_TREE_REMOVE_CREDITS;
	u64 blk = 0, bg_blkno = 0, ref_blkno = le64_to_cpu(di->i_refcount_loc);
	u16 bit = 0;

	if (!ocfs2_is_refcount_inode(inode))
		return 0;

	BUG_ON(!ref_blkno);
	ret = ocfs2_lock_refcount_tree(osb, ref_blkno, 1, &ref_tree, &blk_bh);
	if (ret) {
		mlog_errno(ret);
		return ret;
	}

	rb = (struct ocfs2_refcount_block *)blk_bh->b_data;

	/*
	 * If we are the last user, we need to free the block.
	 * So lock the allocator ahead.
	 */
	if (le32_to_cpu(rb->rf_count) == 1) {
		blk = le64_to_cpu(rb->rf_blkno);
		bit = le16_to_cpu(rb->rf_suballoc_bit);
		if (rb->rf_suballoc_loc)
			bg_blkno = le64_to_cpu(rb->rf_suballoc_loc);
		else
			bg_blkno = ocfs2_which_suballoc_group(blk, bit);

		alloc_inode = ocfs2_get_system_file_inode(osb,
					EXTENT_ALLOC_SYSTEM_INODE,
					le16_to_cpu(rb->rf_suballoc_slot));
		if (!alloc_inode) {
			ret = -ENOMEM;
			mlog_errno(ret);
			goto out;
		}
		inode_lock(alloc_inode);

		ret = ocfs2_inode_lock(alloc_inode, &alloc_bh, 1);
		if (ret) {
			mlog_errno(ret);
			goto out_mutex;
		}

		credits += OCFS2_SUBALLOC_FREE;
	}

	handle = ocfs2_start_trans(osb, credits);
	if (IS_ERR(handle)) {
		ret = PTR_ERR(handle);
		mlog_errno(ret);
		goto out_unlock;
	}

	ret = ocfs2_journal_access_di(handle, INODE_CACHE(inode), di_bh,
				      OCFS2_JOURNAL_ACCESS_WRITE);
	if (ret) {
		mlog_errno(ret);
		goto out_commit;
	}

	ret = ocfs2_journal_access_rb(handle, &ref_tree->rf_ci, blk_bh,
				      OCFS2_JOURNAL_ACCESS_WRITE);
	if (ret) {
		mlog_errno(ret);
		goto out_commit;
	}

	spin_lock(&oi->ip_lock);
	oi->ip_dyn_features &= ~OCFS2_HAS_REFCOUNT_FL;
	di->i_dyn_features = cpu_to_le16(oi->ip_dyn_features);
	di->i_refcount_loc = 0;
	spin_unlock(&oi->ip_lock);
	ocfs2_journal_dirty(handle, di_bh);

	le32_add_cpu(&rb->rf_count , -1);
	ocfs2_journal_dirty(handle, blk_bh);

	if (!rb->rf_count) {
		delete_tree = 1;
		ocfs2_erase_refcount_tree_from_list(osb, ref_tree);
		ret = ocfs2_free_suballoc_bits(handle, alloc_inode,
					       alloc_bh, bit, bg_blkno, 1);
		if (ret)
			mlog_errno(ret);
	}

out_commit:
	ocfs2_commit_trans(osb, handle);
out_unlock:
	if (alloc_inode) {
		ocfs2_inode_unlock(alloc_inode, 1);
		brelse(alloc_bh);
	}
out_mutex:
	if (alloc_inode) {
		inode_unlock(alloc_inode);
		iput(alloc_inode);
	}
out:
	ocfs2_unlock_refcount_tree(osb, ref_tree, 1);
	if (delete_tree)
		ocfs2_refcount_tree_put(ref_tree);
	brelse(blk_bh);

	return ret;
}

static void ocfs2_find_refcount_rec_in_rl(struct ocfs2_caching_info *ci,
					  struct buffer_head *ref_leaf_bh,
					  u64 cpos, unsigned int len,
					  struct ocfs2_refcount_rec *ret_rec,
					  int *index)
{
	int i = 0;
	struct ocfs2_refcount_block *rb =
		(struct ocfs2_refcount_block *)ref_leaf_bh->b_data;
	struct ocfs2_refcount_rec *rec = NULL;

	for (; i < le16_to_cpu(rb->rf_records.rl_used); i++) {
		rec = &rb->rf_records.rl_recs[i];

		if (le64_to_cpu(rec->r_cpos) +
		    le32_to_cpu(rec->r_clusters) <= cpos)
			continue;
		else if (le64_to_cpu(rec->r_cpos) > cpos)
			break;

		/* ok, cpos fail in this rec. Just return. */
		if (ret_rec)
			*ret_rec = *rec;
		goto out;
	}

	if (ret_rec) {
		/* We meet with a hole here, so fake the rec. */
		ret_rec->r_cpos = cpu_to_le64(cpos);
		ret_rec->r_refcount = 0;
		if (i < le16_to_cpu(rb->rf_records.rl_used) &&
		    le64_to_cpu(rec->r_cpos) < cpos + len)
			ret_rec->r_clusters =
				cpu_to_le32(le64_to_cpu(rec->r_cpos) - cpos);
		else
			ret_rec->r_clusters = cpu_to_le32(len);
	}

out:
	*index = i;
}

/*
 * Try to remove refcount tree. The mechanism is:
 * 1) Check whether i_clusters == 0, if no, exit.
 * 2) check whether we have i_xattr_loc in dinode. if yes, exit.
 * 3) Check whether we have inline xattr stored outside, if yes, exit.
 * 4) Remove the tree.
 */
int ocfs2_try_remove_refcount_tree(struct inode *inode,
				   struct buffer_head *di_bh)
{
	int ret;
	struct ocfs2_inode_info *oi = OCFS2_I(inode);
	struct ocfs2_dinode *di = (struct ocfs2_dinode *)di_bh->b_data;

	down_write(&oi->ip_xattr_sem);
	down_write(&oi->ip_alloc_sem);

	if (oi->ip_clusters)
		goto out;

	if ((oi->ip_dyn_features & OCFS2_HAS_XATTR_FL) && di->i_xattr_loc)
		goto out;

	if (oi->ip_dyn_features & OCFS2_INLINE_XATTR_FL &&
	    ocfs2_has_inline_xattr_value_outside(inode, di))
		goto out;

	ret = ocfs2_remove_refcount_tree(inode, di_bh);
	if (ret)
		mlog_errno(ret);
out:
	up_write(&oi->ip_alloc_sem);
	up_write(&oi->ip_xattr_sem);
	return 0;
}

/*
 * Find the end range for a leaf refcount block indicated by
 * el->l_recs[index].e_blkno.
 */
static int ocfs2_get_refcount_cpos_end(struct ocfs2_caching_info *ci,
				       struct buffer_head *ref_root_bh,
				       struct ocfs2_extent_block *eb,
				       struct ocfs2_extent_list *el,
				       int index,  u32 *cpos_end)
{
	int ret, i, subtree_root;
	u32 cpos;
	u64 blkno;
	struct super_block *sb = ocfs2_metadata_cache_get_super(ci);
	struct ocfs2_path *left_path = NULL, *right_path = NULL;
	struct ocfs2_extent_tree et;
	struct ocfs2_extent_list *tmp_el;

	if (index < le16_to_cpu(el->l_next_free_rec) - 1) {
		/*
		 * We have a extent rec after index, so just use the e_cpos
		 * of the next extent rec.
		 */
		*cpos_end = le32_to_cpu(el->l_recs[index+1].e_cpos);
		return 0;
	}

	if (!eb || (eb && !eb->h_next_leaf_blk)) {
		/*
		 * We are the last extent rec, so any high cpos should
		 * be stored in this leaf refcount block.
		 */
		*cpos_end = UINT_MAX;
		return 0;
	}

	/*
	 * If the extent block isn't the last one, we have to find
	 * the subtree root between this extent block and the next
	 * leaf extent block and get the corresponding e_cpos from
	 * the subroot. Otherwise we may corrupt the b-tree.
	 */
	ocfs2_init_refcount_extent_tree(&et, ci, ref_root_bh);

	left_path = ocfs2_new_path_from_et(&et);
	if (!left_path) {
		ret = -ENOMEM;
		mlog_errno(ret);
		goto out;
	}

	cpos = le32_to_cpu(eb->h_list.l_recs[index].e_cpos);
	ret = ocfs2_find_path(ci, left_path, cpos);
	if (ret) {
		mlog_errno(ret);
		goto out;
	}

	right_path = ocfs2_new_path_from_path(left_path);
	if (!right_path) {
		ret = -ENOMEM;
		mlog_errno(ret);
		goto out;
	}

	ret = ocfs2_find_cpos_for_right_leaf(sb, left_path, &cpos);
	if (ret) {
		mlog_errno(ret);
		goto out;
	}

	ret = ocfs2_find_path(ci, right_path, cpos);
	if (ret) {
		mlog_errno(ret);
		goto out;
	}

	subtree_root = ocfs2_find_subtree_root(&et, left_path,
					       right_path);

	tmp_el = left_path->p_node[subtree_root].el;
	blkno = left_path->p_node[subtree_root+1].bh->b_blocknr;
	for (i = 0; i < le16_to_cpu(tmp_el->l_next_free_rec); i++) {
		if (le64_to_cpu(tmp_el->l_recs[i].e_blkno) == blkno) {
			*cpos_end = le32_to_cpu(tmp_el->l_recs[i+1].e_cpos);
			break;
		}
	}

	BUG_ON(i == le16_to_cpu(tmp_el->l_next_free_rec));

out:
	ocfs2_free_path(left_path);
	ocfs2_free_path(right_path);
	return ret;
}

/*
 * Given a cpos and len, try to find the refcount record which contains cpos.
 * 1. If cpos can be found in one refcount record, return the record.
 * 2. If cpos can't be found, return a fake record which start from cpos
 *    and end at a small value between cpos+len and start of the next record.
 *    This fake record has r_refcount = 0.
 */
static int ocfs2_get_refcount_rec(struct ocfs2_caching_info *ci,
				  struct buffer_head *ref_root_bh,
				  u64 cpos, unsigned int len,
				  struct ocfs2_refcount_rec *ret_rec,
				  int *index,
				  struct buffer_head **ret_bh)
{
	int ret = 0, i, found;
	u32 low_cpos, uninitialized_var(cpos_end);
	struct ocfs2_extent_list *el;
	struct ocfs2_extent_rec *rec = NULL;
	struct ocfs2_extent_block *eb = NULL;
	struct buffer_head *eb_bh = NULL, *ref_leaf_bh = NULL;
	struct super_block *sb = ocfs2_metadata_cache_get_super(ci);
	struct ocfs2_refcount_block *rb =
			(struct ocfs2_refcount_block *)ref_root_bh->b_data;

	if (!(le32_to_cpu(rb->rf_flags) & OCFS2_REFCOUNT_TREE_FL)) {
		ocfs2_find_refcount_rec_in_rl(ci, ref_root_bh, cpos, len,
					      ret_rec, index);
		*ret_bh = ref_root_bh;
		get_bh(ref_root_bh);
		return 0;
	}

	el = &rb->rf_list;
	low_cpos = cpos & OCFS2_32BIT_POS_MASK;

	if (el->l_tree_depth) {
		ret = ocfs2_find_leaf(ci, el, low_cpos, &eb_bh);
		if (ret) {
			mlog_errno(ret);
			goto out;
		}

		eb = (struct ocfs2_extent_block *) eb_bh->b_data;
		el = &eb->h_list;

		if (el->l_tree_depth) {
			ret = ocfs2_error(sb,
					  "refcount tree %llu has non zero tree depth in leaf btree tree block %llu\n",
					  (unsigned long long)ocfs2_metadata_cache_owner(ci),
					  (unsigned long long)eb_bh->b_blocknr);
			goto out;
		}
	}

	found = 0;
	for (i = le16_to_cpu(el->l_next_free_rec) - 1; i >= 0; i--) {
		rec = &el->l_recs[i];

		if (le32_to_cpu(rec->e_cpos) <= low_cpos) {
			found = 1;
			break;
		}
	}

	if (found) {
		ret = ocfs2_get_refcount_cpos_end(ci, ref_root_bh,
						  eb, el, i, &cpos_end);
		if (ret) {
			mlog_errno(ret);
			goto out;
		}

		if (cpos_end < low_cpos + len)
			len = cpos_end - low_cpos;
	}

	ret = ocfs2_read_refcount_block(ci, le64_to_cpu(rec->e_blkno),
					&ref_leaf_bh);
	if (ret) {
		mlog_errno(ret);
		goto out;
	}

	ocfs2_find_refcount_rec_in_rl(ci, ref_leaf_bh, cpos, len,
				      ret_rec, index);
	*ret_bh = ref_leaf_bh;
out:
	brelse(eb_bh);
	return ret;
}

enum ocfs2_ref_rec_contig {
	REF_CONTIG_NONE = 0,
	REF_CONTIG_LEFT,
	REF_CONTIG_RIGHT,
	REF_CONTIG_LEFTRIGHT,
};

static enum ocfs2_ref_rec_contig
	ocfs2_refcount_rec_adjacent(struct ocfs2_refcount_block *rb,
				    int index)
{
	if ((rb->rf_records.rl_recs[index].r_refcount ==
	    rb->rf_records.rl_recs[index + 1].r_refcount) &&
	    (le64_to_cpu(rb->rf_records.rl_recs[index].r_cpos) +
	    le32_to_cpu(rb->rf_records.rl_recs[index].r_clusters) ==
	    le64_to_cpu(rb->rf_records.rl_recs[index + 1].r_cpos)))
		return REF_CONTIG_RIGHT;

	return REF_CONTIG_NONE;
}

static enum ocfs2_ref_rec_contig
	ocfs2_refcount_rec_contig(struct ocfs2_refcount_block *rb,
				  int index)
{
	enum ocfs2_ref_rec_contig ret = REF_CONTIG_NONE;

	if (index < le16_to_cpu(rb->rf_records.rl_used) - 1)
		ret = ocfs2_refcount_rec_adjacent(rb, index);

	if (index > 0) {
		enum ocfs2_ref_rec_contig tmp;

		tmp = ocfs2_refcount_rec_adjacent(rb, index - 1);

		if (tmp == REF_CONTIG_RIGHT) {
			if (ret == REF_CONTIG_RIGHT)
				ret = REF_CONTIG_LEFTRIGHT;
			else
				ret = REF_CONTIG_LEFT;
		}
	}

	return ret;
}

static void ocfs2_rotate_refcount_rec_left(struct ocfs2_refcount_block *rb,
					   int index)
{
	BUG_ON(rb->rf_records.rl_recs[index].r_refcount !=
	       rb->rf_records.rl_recs[index+1].r_refcount);

	le32_add_cpu(&rb->rf_records.rl_recs[index].r_clusters,
		     le32_to_cpu(rb->rf_records.rl_recs[index+1].r_clusters));

	if (index < le16_to_cpu(rb->rf_records.rl_used) - 2)
		memmove(&rb->rf_records.rl_recs[index + 1],
			&rb->rf_records.rl_recs[index + 2],
			sizeof(struct ocfs2_refcount_rec) *
			(le16_to_cpu(rb->rf_records.rl_used) - index - 2));

	memset(&rb->rf_records.rl_recs[le16_to_cpu(rb->rf_records.rl_used) - 1],
	       0, sizeof(struct ocfs2_refcount_rec));
	le16_add_cpu(&rb->rf_records.rl_used, -1);
}

/*
 * Merge the refcount rec if we are contiguous with the adjacent recs.
 */
static void ocfs2_refcount_rec_merge(struct ocfs2_refcount_block *rb,
				     int index)
{
	enum ocfs2_ref_rec_contig contig =
				ocfs2_refcount_rec_contig(rb, index);

	if (contig == REF_CONTIG_NONE)
		return;

	if (contig == REF_CONTIG_LEFT || contig == REF_CONTIG_LEFTRIGHT) {
		BUG_ON(index == 0);
		index--;
	}

	ocfs2_rotate_refcount_rec_left(rb, index);

	if (contig == REF_CONTIG_LEFTRIGHT)
		ocfs2_rotate_refcount_rec_left(rb, index);
}

/*
 * Change the refcount indexed by "index" in ref_bh.
 * If refcount reaches 0, remove it.
 */
static int ocfs2_change_refcount_rec(handle_t *handle,
				     struct ocfs2_caching_info *ci,
				     struct buffer_head *ref_leaf_bh,
				     int index, int merge, int change)
{
	int ret;
	struct ocfs2_refcount_block *rb =
			(struct ocfs2_refcount_block *)ref_leaf_bh->b_data;
	struct ocfs2_refcount_list *rl = &rb->rf_records;
	struct ocfs2_refcount_rec *rec = &rl->rl_recs[index];

	ret = ocfs2_journal_access_rb(handle, ci, ref_leaf_bh,
				      OCFS2_JOURNAL_ACCESS_WRITE);
	if (ret) {
		mlog_errno(ret);
		goto out;
	}

	trace_ocfs2_change_refcount_rec(
		(unsigned long long)ocfs2_metadata_cache_owner(ci),
		index, le32_to_cpu(rec->r_refcount), change);
	le32_add_cpu(&rec->r_refcount, change);

	if (!rec->r_refcount) {
		if (index != le16_to_cpu(rl->rl_used) - 1) {
			memmove(rec, rec + 1,
				(le16_to_cpu(rl->rl_used) - index - 1) *
				sizeof(struct ocfs2_refcount_rec));
			memset(&rl->rl_recs[le16_to_cpu(rl->rl_used) - 1],
			       0, sizeof(struct ocfs2_refcount_rec));
		}

		le16_add_cpu(&rl->rl_used, -1);
	} else if (merge)
		ocfs2_refcount_rec_merge(rb, index);

	ocfs2_journal_dirty(handle, ref_leaf_bh);
out:
	return ret;
}

static int ocfs2_expand_inline_ref_root(handle_t *handle,
					struct ocfs2_caching_info *ci,
					struct buffer_head *ref_root_bh,
					struct buffer_head **ref_leaf_bh,
					struct ocfs2_alloc_context *meta_ac)
{
	int ret;
	u16 suballoc_bit_start;
	u32 num_got;
	u64 suballoc_loc, blkno;
	struct super_block *sb = ocfs2_metadata_cache_get_super(ci);
	struct buffer_head *new_bh = NULL;
	struct ocfs2_refcount_block *new_rb;
	struct ocfs2_refcount_block *root_rb =
			(struct ocfs2_refcount_block *)ref_root_bh->b_data;

	ret = ocfs2_journal_access_rb(handle, ci, ref_root_bh,
				      OCFS2_JOURNAL_ACCESS_WRITE);
	if (ret) {
		mlog_errno(ret);
		goto out;
	}

	ret = ocfs2_claim_metadata(handle, meta_ac, 1, &suballoc_loc,
				   &suballoc_bit_start, &num_got,
				   &blkno);
	if (ret) {
		mlog_errno(ret);
		goto out;
	}

	new_bh = sb_getblk(sb, blkno);
	if (new_bh == NULL) {
		ret = -ENOMEM;
		mlog_errno(ret);
		goto out;
	}
	ocfs2_set_new_buffer_uptodate(ci, new_bh);

	ret = ocfs2_journal_access_rb(handle, ci, new_bh,
				      OCFS2_JOURNAL_ACCESS_CREATE);
	if (ret) {
		mlog_errno(ret);
		goto out;
	}

	/*
	 * Initialize ocfs2_refcount_block.
	 * It should contain the same information as the old root.
	 * so just memcpy it and change the corresponding field.
	 */
	memcpy(new_bh->b_data, ref_root_bh->b_data, sb->s_blocksize);

	new_rb = (struct ocfs2_refcount_block *)new_bh->b_data;
	new_rb->rf_suballoc_slot = cpu_to_le16(meta_ac->ac_alloc_slot);
	new_rb->rf_suballoc_loc = cpu_to_le64(suballoc_loc);
	new_rb->rf_suballoc_bit = cpu_to_le16(suballoc_bit_start);
	new_rb->rf_blkno = cpu_to_le64(blkno);
	new_rb->rf_cpos = cpu_to_le32(0);
	new_rb->rf_parent = cpu_to_le64(ref_root_bh->b_blocknr);
	new_rb->rf_flags = cpu_to_le32(OCFS2_REFCOUNT_LEAF_FL);
	ocfs2_journal_dirty(handle, new_bh);

	/* Now change the root. */
	memset(&root_rb->rf_list, 0, sb->s_blocksize -
	       offsetof(struct ocfs2_refcount_block, rf_list));
	root_rb->rf_list.l_count = cpu_to_le16(ocfs2_extent_recs_per_rb(sb));
	root_rb->rf_clusters = cpu_to_le32(1);
	root_rb->rf_list.l_next_free_rec = cpu_to_le16(1);
	root_rb->rf_list.l_recs[0].e_blkno = cpu_to_le64(blkno);
	root_rb->rf_list.l_recs[0].e_leaf_clusters = cpu_to_le16(1);
	root_rb->rf_flags = cpu_to_le32(OCFS2_REFCOUNT_TREE_FL);

	ocfs2_journal_dirty(handle, ref_root_bh);

	trace_ocfs2_expand_inline_ref_root((unsigned long long)blkno,
		le16_to_cpu(new_rb->rf_records.rl_used));

	*ref_leaf_bh = new_bh;
	new_bh = NULL;
out:
	brelse(new_bh);
	return ret;
}

static int ocfs2_refcount_rec_no_intersect(struct ocfs2_refcount_rec *prev,
					   struct ocfs2_refcount_rec *next)
{
	if (ocfs2_get_ref_rec_low_cpos(prev) + le32_to_cpu(prev->r_clusters) <=
		ocfs2_get_ref_rec_low_cpos(next))
		return 1;

	return 0;
}

static int cmp_refcount_rec_by_low_cpos(const void *a, const void *b)
{
	const struct ocfs2_refcount_rec *l = a, *r = b;
	u32 l_cpos = ocfs2_get_ref_rec_low_cpos(l);
	u32 r_cpos = ocfs2_get_ref_rec_low_cpos(r);

	if (l_cpos > r_cpos)
		return 1;
	if (l_cpos < r_cpos)
		return -1;
	return 0;
}

static int cmp_refcount_rec_by_cpos(const void *a, const void *b)
{
	const struct ocfs2_refcount_rec *l = a, *r = b;
	u64 l_cpos = le64_to_cpu(l->r_cpos);
	u64 r_cpos = le64_to_cpu(r->r_cpos);

	if (l_cpos > r_cpos)
		return 1;
	if (l_cpos < r_cpos)
		return -1;
	return 0;
}

static void swap_refcount_rec(void *a, void *b, int size)
{
	struct ocfs2_refcount_rec *l = a, *r = b;

	swap(*l, *r);
}

/*
 * The refcount cpos are ordered by their 64bit cpos,
 * But we will use the low 32 bit to be the e_cpos in the b-tree.
 * So we need to make sure that this pos isn't intersected with others.
 *
 * Note: The refcount block is already sorted by their low 32 bit cpos,
 *       So just try the middle pos first, and we will exit when we find
 *       the good position.
 */
static int ocfs2_find_refcount_split_pos(struct ocfs2_refcount_list *rl,
					 u32 *split_pos, int *split_index)
{
	int num_used = le16_to_cpu(rl->rl_used);
	int delta, middle = num_used / 2;

	for (delta = 0; delta < middle; delta++) {
		/* Let's check delta earlier than middle */
		if (ocfs2_refcount_rec_no_intersect(
					&rl->rl_recs[middle - delta - 1],
					&rl->rl_recs[middle - delta])) {
			*split_index = middle - delta;
			break;
		}

		/* For even counts, don't walk off the end */
		if ((middle + delta + 1) == num_used)
			continue;

		/* Now try delta past middle */
		if (ocfs2_refcount_rec_no_intersect(
					&rl->rl_recs[middle + delta],
					&rl->rl_recs[middle + delta + 1])) {
			*split_index = middle + delta + 1;
			break;
		}
	}

	if (delta >= middle)
		return -ENOSPC;

	*split_pos = ocfs2_get_ref_rec_low_cpos(&rl->rl_recs[*split_index]);
	return 0;
}

static int ocfs2_divide_leaf_refcount_block(struct buffer_head *ref_leaf_bh,
					    struct buffer_head *new_bh,
					    u32 *split_cpos)
{
	int split_index = 0, num_moved, ret;
	u32 cpos = 0;
	struct ocfs2_refcount_block *rb =
			(struct ocfs2_refcount_block *)ref_leaf_bh->b_data;
	struct ocfs2_refcount_list *rl = &rb->rf_records;
	struct ocfs2_refcount_block *new_rb =
			(struct ocfs2_refcount_block *)new_bh->b_data;
	struct ocfs2_refcount_list *new_rl = &new_rb->rf_records;

	trace_ocfs2_divide_leaf_refcount_block(
		(unsigned long long)ref_leaf_bh->b_blocknr,
		le16_to_cpu(rl->rl_count), le16_to_cpu(rl->rl_used));

	/*
	 * XXX: Improvement later.
	 * If we know all the high 32 bit cpos is the same, no need to sort.
	 *
	 * In order to make the whole process safe, we do:
	 * 1. sort the entries by their low 32 bit cpos first so that we can
	 *    find the split cpos easily.
	 * 2. call ocfs2_insert_extent to insert the new refcount block.
	 * 3. move the refcount rec to the new block.
	 * 4. sort the entries by their 64 bit cpos.
	 * 5. dirty the new_rb and rb.
	 */
	sort(&rl->rl_recs, le16_to_cpu(rl->rl_used),
	     sizeof(struct ocfs2_refcount_rec),
	     cmp_refcount_rec_by_low_cpos, swap_refcount_rec);

	ret = ocfs2_find_refcount_split_pos(rl, &cpos, &split_index);
	if (ret) {
		mlog_errno(ret);
		return ret;
	}

	new_rb->rf_cpos = cpu_to_le32(cpos);

	/* move refcount records starting from split_index to the new block. */
	num_moved = le16_to_cpu(rl->rl_used) - split_index;
	memcpy(new_rl->rl_recs, &rl->rl_recs[split_index],
	       num_moved * sizeof(struct ocfs2_refcount_rec));

	/*ok, remove the entries we just moved over to the other block. */
	memset(&rl->rl_recs[split_index], 0,
	       num_moved * sizeof(struct ocfs2_refcount_rec));

	/* change old and new rl_used accordingly. */
	le16_add_cpu(&rl->rl_used, -num_moved);
	new_rl->rl_used = cpu_to_le16(num_moved);

	sort(&rl->rl_recs, le16_to_cpu(rl->rl_used),
	     sizeof(struct ocfs2_refcount_rec),
	     cmp_refcount_rec_by_cpos, swap_refcount_rec);

	sort(&new_rl->rl_recs, le16_to_cpu(new_rl->rl_used),
	     sizeof(struct ocfs2_refcount_rec),
	     cmp_refcount_rec_by_cpos, swap_refcount_rec);

	*split_cpos = cpos;
	return 0;
}

static int ocfs2_new_leaf_refcount_block(handle_t *handle,
					 struct ocfs2_caching_info *ci,
					 struct buffer_head *ref_root_bh,
					 struct buffer_head *ref_leaf_bh,
					 struct ocfs2_alloc_context *meta_ac)
{
	int ret;
	u16 suballoc_bit_start;
	u32 num_got, new_cpos;
	u64 suballoc_loc, blkno;
	struct super_block *sb = ocfs2_metadata_cache_get_super(ci);
	struct ocfs2_refcount_block *root_rb =
			(struct ocfs2_refcount_block *)ref_root_bh->b_data;
	struct buffer_head *new_bh = NULL;
	struct ocfs2_refcount_block *new_rb;
	struct ocfs2_extent_tree ref_et;

	BUG_ON(!(le32_to_cpu(root_rb->rf_flags) & OCFS2_REFCOUNT_TREE_FL));

	ret = ocfs2_journal_access_rb(handle, ci, ref_root_bh,
				      OCFS2_JOURNAL_ACCESS_WRITE);
	if (ret) {
		mlog_errno(ret);
		goto out;
	}

	ret = ocfs2_journal_access_rb(handle, ci, ref_leaf_bh,
				      OCFS2_JOURNAL_ACCESS_WRITE);
	if (ret) {
		mlog_errno(ret);
		goto out;
	}

	ret = ocfs2_claim_metadata(handle, meta_ac, 1, &suballoc_loc,
				   &suballoc_bit_start, &num_got,
				   &blkno);
	if (ret) {
		mlog_errno(ret);
		goto out;
	}

	new_bh = sb_getblk(sb, blkno);
	if (new_bh == NULL) {
		ret = -ENOMEM;
		mlog_errno(ret);
		goto out;
	}
	ocfs2_set_new_buffer_uptodate(ci, new_bh);

	ret = ocfs2_journal_access_rb(handle, ci, new_bh,
				      OCFS2_JOURNAL_ACCESS_CREATE);
	if (ret) {
		mlog_errno(ret);
		goto out;
	}

	/* Initialize ocfs2_refcount_block. */
	new_rb = (struct ocfs2_refcount_block *)new_bh->b_data;
	memset(new_rb, 0, sb->s_blocksize);
	strcpy((void *)new_rb, OCFS2_REFCOUNT_BLOCK_SIGNATURE);
	new_rb->rf_suballoc_slot = cpu_to_le16(meta_ac->ac_alloc_slot);
	new_rb->rf_suballoc_loc = cpu_to_le64(suballoc_loc);
	new_rb->rf_suballoc_bit = cpu_to_le16(suballoc_bit_start);
	new_rb->rf_fs_generation = cpu_to_le32(OCFS2_SB(sb)->fs_generation);
	new_rb->rf_blkno = cpu_to_le64(blkno);
	new_rb->rf_parent = cpu_to_le64(ref_root_bh->b_blocknr);
	new_rb->rf_flags = cpu_to_le32(OCFS2_REFCOUNT_LEAF_FL);
	new_rb->rf_records.rl_count =
				cpu_to_le16(ocfs2_refcount_recs_per_rb(sb));
	new_rb->rf_generation = root_rb->rf_generation;

	ret = ocfs2_divide_leaf_refcount_block(ref_leaf_bh, new_bh, &new_cpos);
	if (ret) {
		mlog_errno(ret);
		goto out;
	}

	ocfs2_journal_dirty(handle, ref_leaf_bh);
	ocfs2_journal_dirty(handle, new_bh);

	ocfs2_init_refcount_extent_tree(&ref_et, ci, ref_root_bh);

	trace_ocfs2_new_leaf_refcount_block(
			(unsigned long long)new_bh->b_blocknr, new_cpos);

	/* Insert the new leaf block with the specific offset cpos. */
	ret = ocfs2_insert_extent(handle, &ref_et, new_cpos, new_bh->b_blocknr,
				  1, 0, meta_ac);
	if (ret)
		mlog_errno(ret);

out:
	brelse(new_bh);
	return ret;
}

static int ocfs2_expand_refcount_tree(handle_t *handle,
				      struct ocfs2_caching_info *ci,
				      struct buffer_head *ref_root_bh,
				      struct buffer_head *ref_leaf_bh,
				      struct ocfs2_alloc_context *meta_ac)
{
	int ret;
	struct buffer_head *expand_bh = NULL;

	if (ref_root_bh == ref_leaf_bh) {
		/*
		 * the old root bh hasn't been expanded to a b-tree,
		 * so expand it first.
		 */
		ret = ocfs2_expand_inline_ref_root(handle, ci, ref_root_bh,
						   &expand_bh, meta_ac);
		if (ret) {
			mlog_errno(ret);
			goto out;
		}
	} else {
		expand_bh = ref_leaf_bh;
		get_bh(expand_bh);
	}


	/* Now add a new refcount block into the tree.*/
	ret = ocfs2_new_leaf_refcount_block(handle, ci, ref_root_bh,
					    expand_bh, meta_ac);
	if (ret)
		mlog_errno(ret);
out:
	brelse(expand_bh);
	return ret;
}

/*
 * Adjust the extent rec in b-tree representing ref_leaf_bh.
 *
 * Only called when we have inserted a new refcount rec at index 0
 * which means ocfs2_extent_rec.e_cpos may need some change.
 */
static int ocfs2_adjust_refcount_rec(handle_t *handle,
				     struct ocfs2_caching_info *ci,
				     struct buffer_head *ref_root_bh,
				     struct buffer_head *ref_leaf_bh,
				     struct ocfs2_refcount_rec *rec)
{
	int ret = 0, i;
	u32 new_cpos, old_cpos;
	struct ocfs2_path *path = NULL;
	struct ocfs2_extent_tree et;
	struct ocfs2_refcount_block *rb =
		(struct ocfs2_refcount_block *)ref_root_bh->b_data;
	struct ocfs2_extent_list *el;

	if (!(le32_to_cpu(rb->rf_flags) & OCFS2_REFCOUNT_TREE_FL))
		goto out;

	rb = (struct ocfs2_refcount_block *)ref_leaf_bh->b_data;
	old_cpos = le32_to_cpu(rb->rf_cpos);
	new_cpos = le64_to_cpu(rec->r_cpos) & OCFS2_32BIT_POS_MASK;
	if (old_cpos <= new_cpos)
		goto out;

	ocfs2_init_refcount_extent_tree(&et, ci, ref_root_bh);

	path = ocfs2_new_path_from_et(&et);
	if (!path) {
		ret = -ENOMEM;
		mlog_errno(ret);
		goto out;
	}

	ret = ocfs2_find_path(ci, path, old_cpos);
	if (ret) {
		mlog_errno(ret);
		goto out;
	}

	/*
	 * 2 more credits, one for the leaf refcount block, one for
	 * the extent block contains the extent rec.
	 */
	ret = ocfs2_extend_trans(handle, 2);
	if (ret < 0) {
		mlog_errno(ret);
		goto out;
	}

	ret = ocfs2_journal_access_rb(handle, ci, ref_leaf_bh,
				      OCFS2_JOURNAL_ACCESS_WRITE);
	if (ret < 0) {
		mlog_errno(ret);
		goto out;
	}

	ret = ocfs2_journal_access_eb(handle, ci, path_leaf_bh(path),
				      OCFS2_JOURNAL_ACCESS_WRITE);
	if (ret < 0) {
		mlog_errno(ret);
		goto out;
	}

	/* change the leaf extent block first. */
	el = path_leaf_el(path);

	for (i = 0; i < le16_to_cpu(el->l_next_free_rec); i++)
		if (le32_to_cpu(el->l_recs[i].e_cpos) == old_cpos)
			break;

	BUG_ON(i == le16_to_cpu(el->l_next_free_rec));

	el->l_recs[i].e_cpos = cpu_to_le32(new_cpos);

	/* change the r_cpos in the leaf block. */
	rb->rf_cpos = cpu_to_le32(new_cpos);

	ocfs2_journal_dirty(handle, path_leaf_bh(path));
	ocfs2_journal_dirty(handle, ref_leaf_bh);

out:
	ocfs2_free_path(path);
	return ret;
}

static int ocfs2_insert_refcount_rec(handle_t *handle,
				     struct ocfs2_caching_info *ci,
				     struct buffer_head *ref_root_bh,
				     struct buffer_head *ref_leaf_bh,
				     struct ocfs2_refcount_rec *rec,
				     int index, int merge,
				     struct ocfs2_alloc_context *meta_ac)
{
	int ret;
	struct ocfs2_refcount_block *rb =
			(struct ocfs2_refcount_block *)ref_leaf_bh->b_data;
	struct ocfs2_refcount_list *rf_list = &rb->rf_records;
	struct buffer_head *new_bh = NULL;

	BUG_ON(le32_to_cpu(rb->rf_flags) & OCFS2_REFCOUNT_TREE_FL);

	if (rf_list->rl_used == rf_list->rl_count) {
		u64 cpos = le64_to_cpu(rec->r_cpos);
		u32 len = le32_to_cpu(rec->r_clusters);

		ret = ocfs2_expand_refcount_tree(handle, ci, ref_root_bh,
						 ref_leaf_bh, meta_ac);
		if (ret) {
			mlog_errno(ret);
			goto out;
		}

		ret = ocfs2_get_refcount_rec(ci, ref_root_bh,
					     cpos, len, NULL, &index,
					     &new_bh);
		if (ret) {
			mlog_errno(ret);
			goto out;
		}

		ref_leaf_bh = new_bh;
		rb = (struct ocfs2_refcount_block *)ref_leaf_bh->b_data;
		rf_list = &rb->rf_records;
	}

	ret = ocfs2_journal_access_rb(handle, ci, ref_leaf_bh,
				      OCFS2_JOURNAL_ACCESS_WRITE);
	if (ret) {
		mlog_errno(ret);
		goto out;
	}

	if (index < le16_to_cpu(rf_list->rl_used))
		memmove(&rf_list->rl_recs[index + 1],
			&rf_list->rl_recs[index],
			(le16_to_cpu(rf_list->rl_used) - index) *
			 sizeof(struct ocfs2_refcount_rec));

	trace_ocfs2_insert_refcount_rec(
		(unsigned long long)ref_leaf_bh->b_blocknr, index,
		(unsigned long long)le64_to_cpu(rec->r_cpos),
		le32_to_cpu(rec->r_clusters), le32_to_cpu(rec->r_refcount));

	rf_list->rl_recs[index] = *rec;

	le16_add_cpu(&rf_list->rl_used, 1);

	if (merge)
		ocfs2_refcount_rec_merge(rb, index);

	ocfs2_journal_dirty(handle, ref_leaf_bh);

	if (index == 0) {
		ret = ocfs2_adjust_refcount_rec(handle, ci,
						ref_root_bh,
						ref_leaf_bh, rec);
		if (ret)
			mlog_errno(ret);
	}
out:
	brelse(new_bh);
	return ret;
}

/*
 * Split the refcount_rec indexed by "index" in ref_leaf_bh.
 * This is much simple than our b-tree code.
 * split_rec is the new refcount rec we want to insert.
 * If split_rec->r_refcount > 0, we are changing the refcount(in case we
 * increase refcount or decrease a refcount to non-zero).
 * If split_rec->r_refcount == 0, we are punching a hole in current refcount
 * rec( in case we decrease a refcount to zero).
 */
static int ocfs2_split_refcount_rec(handle_t *handle,
				    struct ocfs2_caching_info *ci,
				    struct buffer_head *ref_root_bh,
				    struct buffer_head *ref_leaf_bh,
				    struct ocfs2_refcount_rec *split_rec,
				    int index, int merge,
				    struct ocfs2_alloc_context *meta_ac,
				    struct ocfs2_cached_dealloc_ctxt *dealloc)
{
	int ret, recs_need;
	u32 len;
	struct ocfs2_refcount_block *rb =
			(struct ocfs2_refcount_block *)ref_leaf_bh->b_data;
	struct ocfs2_refcount_list *rf_list = &rb->rf_records;
	struct ocfs2_refcount_rec *orig_rec = &rf_list->rl_recs[index];
	struct ocfs2_refcount_rec *tail_rec = NULL;
	struct buffer_head *new_bh = NULL;

	BUG_ON(le32_to_cpu(rb->rf_flags) & OCFS2_REFCOUNT_TREE_FL);

	trace_ocfs2_split_refcount_rec(le64_to_cpu(orig_rec->r_cpos),
		le32_to_cpu(orig_rec->r_clusters),
		le32_to_cpu(orig_rec->r_refcount),
		le64_to_cpu(split_rec->r_cpos),
		le32_to_cpu(split_rec->r_clusters),
		le32_to_cpu(split_rec->r_refcount));

	/*
	 * If we just need to split the header or tail clusters,
	 * no more recs are needed, just split is OK.
	 * Otherwise we at least need one new recs.
	 */
	if (!split_rec->r_refcount &&
	    (split_rec->r_cpos == orig_rec->r_cpos ||
	     le64_to_cpu(split_rec->r_cpos) +
	     le32_to_cpu(split_rec->r_clusters) ==
	     le64_to_cpu(orig_rec->r_cpos) + le32_to_cpu(orig_rec->r_clusters)))
		recs_need = 0;
	else
		recs_need = 1;

	/*
	 * We need one more rec if we split in the middle and the new rec have
	 * some refcount in it.
	 */
	if (split_rec->r_refcount &&
	    (split_rec->r_cpos != orig_rec->r_cpos &&
	     le64_to_cpu(split_rec->r_cpos) +
	     le32_to_cpu(split_rec->r_clusters) !=
	     le64_to_cpu(orig_rec->r_cpos) + le32_to_cpu(orig_rec->r_clusters)))
		recs_need++;

	/* If the leaf block don't have enough record, expand it. */
	if (le16_to_cpu(rf_list->rl_used) + recs_need >
					 le16_to_cpu(rf_list->rl_count)) {
		struct ocfs2_refcount_rec tmp_rec;
		u64 cpos = le64_to_cpu(orig_rec->r_cpos);
		len = le32_to_cpu(orig_rec->r_clusters);
		ret = ocfs2_expand_refcount_tree(handle, ci, ref_root_bh,
						 ref_leaf_bh, meta_ac);
		if (ret) {
			mlog_errno(ret);
			goto out;
		}

		/*
		 * We have to re-get it since now cpos may be moved to
		 * another leaf block.
		 */
		ret = ocfs2_get_refcount_rec(ci, ref_root_bh,
					     cpos, len, &tmp_rec, &index,
					     &new_bh);
		if (ret) {
			mlog_errno(ret);
			goto out;
		}

		ref_leaf_bh = new_bh;
		rb = (struct ocfs2_refcount_block *)ref_leaf_bh->b_data;
		rf_list = &rb->rf_records;
		orig_rec = &rf_list->rl_recs[index];
	}

	ret = ocfs2_journal_access_rb(handle, ci, ref_leaf_bh,
				      OCFS2_JOURNAL_ACCESS_WRITE);
	if (ret) {
		mlog_errno(ret);
		goto out;
	}

	/*
	 * We have calculated out how many new records we need and store
	 * in recs_need, so spare enough space first by moving the records
	 * after "index" to the end.
	 */
	if (index != le16_to_cpu(rf_list->rl_used) - 1)
		memmove(&rf_list->rl_recs[index + 1 + recs_need],
			&rf_list->rl_recs[index + 1],
			(le16_to_cpu(rf_list->rl_used) - index - 1) *
			 sizeof(struct ocfs2_refcount_rec));

	len = (le64_to_cpu(orig_rec->r_cpos) +
	      le32_to_cpu(orig_rec->r_clusters)) -
	      (le64_to_cpu(split_rec->r_cpos) +
	      le32_to_cpu(split_rec->r_clusters));

	/*
	 * If we have "len", the we will split in the tail and move it
	 * to the end of the space we have just spared.
	 */
	if (len) {
		tail_rec = &rf_list->rl_recs[index + recs_need];

		memcpy(tail_rec, orig_rec, sizeof(struct ocfs2_refcount_rec));
		le64_add_cpu(&tail_rec->r_cpos,
			     le32_to_cpu(tail_rec->r_clusters) - len);
		tail_rec->r_clusters = cpu_to_le32(len);
	}

	/*
	 * If the split pos isn't the same as the original one, we need to
	 * split in the head.
	 *
	 * Note: We have the chance that split_rec.r_refcount = 0,
	 * recs_need = 0 and len > 0, which means we just cut the head from
	 * the orig_rec and in that case we have done some modification in
	 * orig_rec above, so the check for r_cpos is faked.
	 */
	if (split_rec->r_cpos != orig_rec->r_cpos && tail_rec != orig_rec) {
		len = le64_to_cpu(split_rec->r_cpos) -
		      le64_to_cpu(orig_rec->r_cpos);
		orig_rec->r_clusters = cpu_to_le32(len);
		index++;
	}

	le16_add_cpu(&rf_list->rl_used, recs_need);

	if (split_rec->r_refcount) {
		rf_list->rl_recs[index] = *split_rec;
		trace_ocfs2_split_refcount_rec_insert(
			(unsigned long long)ref_leaf_bh->b_blocknr, index,
			(unsigned long long)le64_to_cpu(split_rec->r_cpos),
			le32_to_cpu(split_rec->r_clusters),
			le32_to_cpu(split_rec->r_refcount));

		if (merge)
			ocfs2_refcount_rec_merge(rb, index);
	}

	ocfs2_journal_dirty(handle, ref_leaf_bh);

out:
	brelse(new_bh);
	return ret;
}

static int __ocfs2_increase_refcount(handle_t *handle,
				     struct ocfs2_caching_info *ci,
				     struct buffer_head *ref_root_bh,
				     u64 cpos, u32 len, int merge,
				     struct ocfs2_alloc_context *meta_ac,
				     struct ocfs2_cached_dealloc_ctxt *dealloc)
{
	int ret = 0, index;
	struct buffer_head *ref_leaf_bh = NULL;
	struct ocfs2_refcount_rec rec;
	unsigned int set_len = 0;

	trace_ocfs2_increase_refcount_begin(
	     (unsigned long long)ocfs2_metadata_cache_owner(ci),
	     (unsigned long long)cpos, len);

	while (len) {
		ret = ocfs2_get_refcount_rec(ci, ref_root_bh,
					     cpos, len, &rec, &index,
					     &ref_leaf_bh);
		if (ret) {
			mlog_errno(ret);
			goto out;
		}

		set_len = le32_to_cpu(rec.r_clusters);

		/*
		 * Here we may meet with 3 situations:
		 *
		 * 1. If we find an already existing record, and the length
		 *    is the same, cool, we just need to increase the r_refcount
		 *    and it is OK.
		 * 2. If we find a hole, just insert it with r_refcount = 1.
		 * 3. If we are in the middle of one extent record, split
		 *    it.
		 */
		if (rec.r_refcount && le64_to_cpu(rec.r_cpos) == cpos &&
		    set_len <= len) {
			trace_ocfs2_increase_refcount_change(
				(unsigned long long)cpos, set_len,
				le32_to_cpu(rec.r_refcount));
			ret = ocfs2_change_refcount_rec(handle, ci,
							ref_leaf_bh, index,
							merge, 1);
			if (ret) {
				mlog_errno(ret);
				goto out;
			}
		} else if (!rec.r_refcount) {
			rec.r_refcount = cpu_to_le32(1);

			trace_ocfs2_increase_refcount_insert(
			     (unsigned long long)le64_to_cpu(rec.r_cpos),
			     set_len);
			ret = ocfs2_insert_refcount_rec(handle, ci, ref_root_bh,
							ref_leaf_bh,
							&rec, index,
							merge, meta_ac);
			if (ret) {
				mlog_errno(ret);
				goto out;
			}
		} else  {
			set_len = min((u64)(cpos + len),
				      le64_to_cpu(rec.r_cpos) + set_len) - cpos;
			rec.r_cpos = cpu_to_le64(cpos);
			rec.r_clusters = cpu_to_le32(set_len);
			le32_add_cpu(&rec.r_refcount, 1);

			trace_ocfs2_increase_refcount_split(
			     (unsigned long long)le64_to_cpu(rec.r_cpos),
			     set_len, le32_to_cpu(rec.r_refcount));
			ret = ocfs2_split_refcount_rec(handle, ci,
						       ref_root_bh, ref_leaf_bh,
						       &rec, index, merge,
						       meta_ac, dealloc);
			if (ret) {
				mlog_errno(ret);
				goto out;
			}
		}

		cpos += set_len;
		len -= set_len;
		brelse(ref_leaf_bh);
		ref_leaf_bh = NULL;
	}

out:
	brelse(ref_leaf_bh);
	return ret;
}

static int ocfs2_remove_refcount_extent(handle_t *handle,
				struct ocfs2_caching_info *ci,
				struct buffer_head *ref_root_bh,
				struct buffer_head *ref_leaf_bh,
				struct ocfs2_alloc_context *meta_ac,
				struct ocfs2_cached_dealloc_ctxt *dealloc)
{
	int ret;
	struct super_block *sb = ocfs2_metadata_cache_get_super(ci);
	struct ocfs2_refcount_block *rb =
			(struct ocfs2_refcount_block *)ref_leaf_bh->b_data;
	struct ocfs2_extent_tree et;

	BUG_ON(rb->rf_records.rl_used);

	trace_ocfs2_remove_refcount_extent(
		(unsigned long long)ocfs2_metadata_cache_owner(ci),
		(unsigned long long)ref_leaf_bh->b_blocknr,
		le32_to_cpu(rb->rf_cpos));

	ocfs2_init_refcount_extent_tree(&et, ci, ref_root_bh);
	ret = ocfs2_remove_extent(handle, &et, le32_to_cpu(rb->rf_cpos),
				  1, meta_ac, dealloc);
	if (ret) {
		mlog_errno(ret);
		goto out;
	}

	ocfs2_remove_from_cache(ci, ref_leaf_bh);

	/*
	 * add the freed block to the dealloc so that it will be freed
	 * when we run dealloc.
	 */
	ret = ocfs2_cache_block_dealloc(dealloc, EXTENT_ALLOC_SYSTEM_INODE,
					le16_to_cpu(rb->rf_suballoc_slot),
					le64_to_cpu(rb->rf_suballoc_loc),
					le64_to_cpu(rb->rf_blkno),
					le16_to_cpu(rb->rf_suballoc_bit));
	if (ret) {
		mlog_errno(ret);
		goto out;
	}

	ret = ocfs2_journal_access_rb(handle, ci, ref_root_bh,
				      OCFS2_JOURNAL_ACCESS_WRITE);
	if (ret) {
		mlog_errno(ret);
		goto out;
	}

	rb = (struct ocfs2_refcount_block *)ref_root_bh->b_data;

	le32_add_cpu(&rb->rf_clusters, -1);

	/*
	 * check whether we need to restore the root refcount block if
	 * there is no leaf extent block at atll.
	 */
	if (!rb->rf_list.l_next_free_rec) {
		BUG_ON(rb->rf_clusters);

		trace_ocfs2_restore_refcount_block(
		     (unsigned long long)ref_root_bh->b_blocknr);

		rb->rf_flags = 0;
		rb->rf_parent = 0;
		rb->rf_cpos = 0;
		memset(&rb->rf_records, 0, sb->s_blocksize -
		       offsetof(struct ocfs2_refcount_block, rf_records));
		rb->rf_records.rl_count =
				cpu_to_le16(ocfs2_refcount_recs_per_rb(sb));
	}

	ocfs2_journal_dirty(handle, ref_root_bh);

out:
	return ret;
}

int ocfs2_increase_refcount(handle_t *handle,
			    struct ocfs2_caching_info *ci,
			    struct buffer_head *ref_root_bh,
			    u64 cpos, u32 len,
			    struct ocfs2_alloc_context *meta_ac,
			    struct ocfs2_cached_dealloc_ctxt *dealloc)
{
	return __ocfs2_increase_refcount(handle, ci, ref_root_bh,
					 cpos, len, 1,
					 meta_ac, dealloc);
}

static int ocfs2_decrease_refcount_rec(handle_t *handle,
				struct ocfs2_caching_info *ci,
				struct buffer_head *ref_root_bh,
				struct buffer_head *ref_leaf_bh,
				int index, u64 cpos, unsigned int len,
				struct ocfs2_alloc_context *meta_ac,
				struct ocfs2_cached_dealloc_ctxt *dealloc)
{
	int ret;
	struct ocfs2_refcount_block *rb =
			(struct ocfs2_refcount_block *)ref_leaf_bh->b_data;
	struct ocfs2_refcount_rec *rec = &rb->rf_records.rl_recs[index];

	BUG_ON(cpos < le64_to_cpu(rec->r_cpos));
	BUG_ON(cpos + len >
	       le64_to_cpu(rec->r_cpos) + le32_to_cpu(rec->r_clusters));

	trace_ocfs2_decrease_refcount_rec(
		(unsigned long long)ocfs2_metadata_cache_owner(ci),
		(unsigned long long)cpos, len);

	if (cpos == le64_to_cpu(rec->r_cpos) &&
	    len == le32_to_cpu(rec->r_clusters))
		ret = ocfs2_change_refcount_rec(handle, ci,
						ref_leaf_bh, index, 1, -1);
	else {
		struct ocfs2_refcount_rec split = *rec;
		split.r_cpos = cpu_to_le64(cpos);
		split.r_clusters = cpu_to_le32(len);

		le32_add_cpu(&split.r_refcount, -1);

		ret = ocfs2_split_refcount_rec(handle, ci,
					       ref_root_bh, ref_leaf_bh,
					       &split, index, 1,
					       meta_ac, dealloc);
	}

	if (ret) {
		mlog_errno(ret);
		goto out;
	}

	/* Remove the leaf refcount block if it contains no refcount record. */
	if (!rb->rf_records.rl_used && ref_leaf_bh != ref_root_bh) {
		ret = ocfs2_remove_refcount_extent(handle, ci, ref_root_bh,
						   ref_leaf_bh, meta_ac,
						   dealloc);
		if (ret)
			mlog_errno(ret);
	}

out:
	return ret;
}

static int __ocfs2_decrease_refcount(handle_t *handle,
				     struct ocfs2_caching_info *ci,
				     struct buffer_head *ref_root_bh,
				     u64 cpos, u32 len,
				     struct ocfs2_alloc_context *meta_ac,
				     struct ocfs2_cached_dealloc_ctxt *dealloc,
				     int delete)
{
	int ret = 0, index = 0;
	struct ocfs2_refcount_rec rec;
	unsigned int r_count = 0, r_len;
	struct super_block *sb = ocfs2_metadata_cache_get_super(ci);
	struct buffer_head *ref_leaf_bh = NULL;

	trace_ocfs2_decrease_refcount(
		(unsigned long long)ocfs2_metadata_cache_owner(ci),
		(unsigned long long)cpos, len, delete);

	while (len) {
		ret = ocfs2_get_refcount_rec(ci, ref_root_bh,
					     cpos, len, &rec, &index,
					     &ref_leaf_bh);
		if (ret) {
			mlog_errno(ret);
			goto out;
		}

		r_count = le32_to_cpu(rec.r_refcount);
		BUG_ON(r_count == 0);
		if (!delete)
			BUG_ON(r_count > 1);

		r_len = min((u64)(cpos + len), le64_to_cpu(rec.r_cpos) +
			      le32_to_cpu(rec.r_clusters)) - cpos;

		ret = ocfs2_decrease_refcount_rec(handle, ci, ref_root_bh,
						  ref_leaf_bh, index,
						  cpos, r_len,
						  meta_ac, dealloc);
		if (ret) {
			mlog_errno(ret);
			goto out;
		}

		if (le32_to_cpu(rec.r_refcount) == 1 && delete) {
			ret = ocfs2_cache_cluster_dealloc(dealloc,
					  ocfs2_clusters_to_blocks(sb, cpos),
							  r_len);
			if (ret) {
				mlog_errno(ret);
				goto out;
			}
		}

		cpos += r_len;
		len -= r_len;
		brelse(ref_leaf_bh);
		ref_leaf_bh = NULL;
	}

out:
	brelse(ref_leaf_bh);
	return ret;
}

/* Caller must hold refcount tree lock. */
int ocfs2_decrease_refcount(struct inode *inode,
			    handle_t *handle, u32 cpos, u32 len,
			    struct ocfs2_alloc_context *meta_ac,
			    struct ocfs2_cached_dealloc_ctxt *dealloc,
			    int delete)
{
	int ret;
	u64 ref_blkno;
	struct buffer_head *ref_root_bh = NULL;
	struct ocfs2_refcount_tree *tree;

	BUG_ON(!ocfs2_is_refcount_inode(inode));

	ret = ocfs2_get_refcount_block(inode, &ref_blkno);
	if (ret) {
		mlog_errno(ret);
		goto out;
	}

	ret = ocfs2_get_refcount_tree(OCFS2_SB(inode->i_sb), ref_blkno, &tree);
	if (ret) {
		mlog_errno(ret);
		goto out;
	}

	ret = ocfs2_read_refcount_block(&tree->rf_ci, tree->rf_blkno,
					&ref_root_bh);
	if (ret) {
		mlog_errno(ret);
		goto out;
	}

	ret = __ocfs2_decrease_refcount(handle, &tree->rf_ci, ref_root_bh,
					cpos, len, meta_ac, dealloc, delete);
	if (ret)
		mlog_errno(ret);
out:
	brelse(ref_root_bh);
	return ret;
}

/*
 * Mark the already-existing extent at cpos as refcounted for len clusters.
 * This adds the refcount extent flag.
 *
 * If the existing extent is larger than the request, initiate a
 * split. An attempt will be made at merging with adjacent extents.
 *
 * The caller is responsible for passing down meta_ac if we'll need it.
 */
static int ocfs2_mark_extent_refcounted(struct inode *inode,
				struct ocfs2_extent_tree *et,
				handle_t *handle, u32 cpos,
				u32 len, u32 phys,
				struct ocfs2_alloc_context *meta_ac,
				struct ocfs2_cached_dealloc_ctxt *dealloc)
{
	int ret;

	trace_ocfs2_mark_extent_refcounted(OCFS2_I(inode)->ip_blkno,
					   cpos, len, phys);

	if (!ocfs2_refcount_tree(OCFS2_SB(inode->i_sb))) {
		ret = ocfs2_error(inode->i_sb, "Inode %lu want to use refcount tree, but the feature bit is not set in the super block\n",
				  inode->i_ino);
		goto out;
	}

	ret = ocfs2_change_extent_flag(handle, et, cpos,
				       len, phys, meta_ac, dealloc,
				       OCFS2_EXT_REFCOUNTED, 0);
	if (ret)
		mlog_errno(ret);

out:
	return ret;
}

/*
 * Given some contiguous physical clusters, calculate what we need
 * for modifying their refcount.
 */
static int ocfs2_calc_refcount_meta_credits(struct super_block *sb,
					    struct ocfs2_caching_info *ci,
					    struct buffer_head *ref_root_bh,
					    u64 start_cpos,
					    u32 clusters,
					    int *meta_add,
					    int *credits)
{
	int ret = 0, index, ref_blocks = 0, recs_add = 0;
	u64 cpos = start_cpos;
	struct ocfs2_refcount_block *rb;
	struct ocfs2_refcount_rec rec;
	struct buffer_head *ref_leaf_bh = NULL, *prev_bh = NULL;
	u32 len;

	while (clusters) {
		ret = ocfs2_get_refcount_rec(ci, ref_root_bh,
					     cpos, clusters, &rec,
					     &index, &ref_leaf_bh);
		if (ret) {
			mlog_errno(ret);
			goto out;
		}

		if (ref_leaf_bh != prev_bh) {
			/*
			 * Now we encounter a new leaf block, so calculate
			 * whether we need to extend the old leaf.
			 */
			if (prev_bh) {
				rb = (struct ocfs2_refcount_block *)
							prev_bh->b_data;

				if (le16_to_cpu(rb->rf_records.rl_used) +
				    recs_add >
				    le16_to_cpu(rb->rf_records.rl_count))
					ref_blocks++;
			}

			recs_add = 0;
			*credits += 1;
			brelse(prev_bh);
			prev_bh = ref_leaf_bh;
			get_bh(prev_bh);
		}

		trace_ocfs2_calc_refcount_meta_credits_iterate(
				recs_add, (unsigned long long)cpos, clusters,
				(unsigned long long)le64_to_cpu(rec.r_cpos),
				le32_to_cpu(rec.r_clusters),
				le32_to_cpu(rec.r_refcount), index);

		len = min((u64)cpos + clusters, le64_to_cpu(rec.r_cpos) +
			  le32_to_cpu(rec.r_clusters)) - cpos;
		/*
		 * We record all the records which will be inserted to the
		 * same refcount block, so that we can tell exactly whether
		 * we need a new refcount block or not.
		 *
		 * If we will insert a new one, this is easy and only happens
		 * during adding refcounted flag to the extent, so we don't
		 * have a chance of spliting. We just need one record.
		 *
		 * If the refcount rec already exists, that would be a little
		 * complicated. we may have to:
		 * 1) split at the beginning if the start pos isn't aligned.
		 *    we need 1 more record in this case.
		 * 2) split int the end if the end pos isn't aligned.
		 *    we need 1 more record in this case.
		 * 3) split in the middle because of file system fragmentation.
		 *    we need 2 more records in this case(we can't detect this
		 *    beforehand, so always think of the worst case).
		 */
		if (rec.r_refcount) {
			recs_add += 2;
			/* Check whether we need a split at the beginning. */
			if (cpos == start_cpos &&
			    cpos != le64_to_cpu(rec.r_cpos))
				recs_add++;

			/* Check whether we need a split in the end. */
			if (cpos + clusters < le64_to_cpu(rec.r_cpos) +
			    le32_to_cpu(rec.r_clusters))
				recs_add++;
		} else
			recs_add++;

		brelse(ref_leaf_bh);
		ref_leaf_bh = NULL;
		clusters -= len;
		cpos += len;
	}

	if (prev_bh) {
		rb = (struct ocfs2_refcount_block *)prev_bh->b_data;

		if (le16_to_cpu(rb->rf_records.rl_used) + recs_add >
		    le16_to_cpu(rb->rf_records.rl_count))
			ref_blocks++;

		*credits += 1;
	}

	if (!ref_blocks)
		goto out;

	*meta_add += ref_blocks;
	*credits += ref_blocks;

	/*
	 * So we may need ref_blocks to insert into the tree.
	 * That also means we need to change the b-tree and add that number
	 * of records since we never merge them.
	 * We need one more block for expansion since the new created leaf
	 * block is also full and needs split.
	 */
	rb = (struct ocfs2_refcount_block *)ref_root_bh->b_data;
	if (le32_to_cpu(rb->rf_flags) & OCFS2_REFCOUNT_TREE_FL) {
		struct ocfs2_extent_tree et;

		ocfs2_init_refcount_extent_tree(&et, ci, ref_root_bh);
		*meta_add += ocfs2_extend_meta_needed(et.et_root_el);
		*credits += ocfs2_calc_extend_credits(sb,
						      et.et_root_el);
	} else {
		*credits += OCFS2_EXPAND_REFCOUNT_TREE_CREDITS;
		*meta_add += 1;
	}

out:

	trace_ocfs2_calc_refcount_meta_credits(
		(unsigned long long)start_cpos, clusters,
		*meta_add, *credits);
	brelse(ref_leaf_bh);
	brelse(prev_bh);
	return ret;
}

/*
 * For refcount tree, we will decrease some contiguous clusters
 * refcount count, so just go through it to see how many blocks
 * we gonna touch and whether we need to create new blocks.
 *
 * Normally the refcount blocks store these refcount should be
 * contiguous also, so that we can get the number easily.
 * We will at most add split 2 refcount records and 2 more
 * refcount blocks, so just check it in a rough way.
 *
 * Caller must hold refcount tree lock.
 */
int ocfs2_prepare_refcount_change_for_del(struct inode *inode,
					  u64 refcount_loc,
					  u64 phys_blkno,
					  u32 clusters,
					  int *credits,
					  int *ref_blocks)
{
	int ret;
	struct buffer_head *ref_root_bh = NULL;
	struct ocfs2_refcount_tree *tree;
	u64 start_cpos = ocfs2_blocks_to_clusters(inode->i_sb, phys_blkno);

	if (!ocfs2_refcount_tree(OCFS2_SB(inode->i_sb))) {
		ret = ocfs2_error(inode->i_sb, "Inode %lu want to use refcount tree, but the feature bit is not set in the super block\n",
				  inode->i_ino);
		goto out;
	}

	BUG_ON(!ocfs2_is_refcount_inode(inode));

	ret = ocfs2_get_refcount_tree(OCFS2_SB(inode->i_sb),
				      refcount_loc, &tree);
	if (ret) {
		mlog_errno(ret);
		goto out;
	}

	ret = ocfs2_read_refcount_block(&tree->rf_ci, refcount_loc,
					&ref_root_bh);
	if (ret) {
		mlog_errno(ret);
		goto out;
	}

	ret = ocfs2_calc_refcount_meta_credits(inode->i_sb,
					       &tree->rf_ci,
					       ref_root_bh,
					       start_cpos, clusters,
					       ref_blocks, credits);
	if (ret) {
		mlog_errno(ret);
		goto out;
	}

	trace_ocfs2_prepare_refcount_change_for_del(*ref_blocks, *credits);

out:
	brelse(ref_root_bh);
	return ret;
}

#define	MAX_CONTIG_BYTES	1048576

static inline unsigned int ocfs2_cow_contig_clusters(struct super_block *sb)
{
	return ocfs2_clusters_for_bytes(sb, MAX_CONTIG_BYTES);
}

static inline unsigned int ocfs2_cow_contig_mask(struct super_block *sb)
{
	return ~(ocfs2_cow_contig_clusters(sb) - 1);
}

/*
 * Given an extent that starts at 'start' and an I/O that starts at 'cpos',
 * find an offset (start + (n * contig_clusters)) that is closest to cpos
 * while still being less than or equal to it.
 *
 * The goal is to break the extent at a multiple of contig_clusters.
 */
static inline unsigned int ocfs2_cow_align_start(struct super_block *sb,
						 unsigned int start,
						 unsigned int cpos)
{
	BUG_ON(start > cpos);

	return start + ((cpos - start) & ocfs2_cow_contig_mask(sb));
}

/*
 * Given a cluster count of len, pad it out so that it is a multiple
 * of contig_clusters.
 */
static inline unsigned int ocfs2_cow_align_length(struct super_block *sb,
						  unsigned int len)
{
	unsigned int padded =
		(len + (ocfs2_cow_contig_clusters(sb) - 1)) &
		ocfs2_cow_contig_mask(sb);

	/* Did we wrap? */
	if (padded < len)
		padded = UINT_MAX;

	return padded;
}

/*
 * Calculate out the start and number of virtual clusters we need to to CoW.
 *
 * cpos is vitual start cluster position we want to do CoW in a
 * file and write_len is the cluster length.
 * max_cpos is the place where we want to stop CoW intentionally.
 *
 * Normal we will start CoW from the beginning of extent record cotaining cpos.
 * We try to break up extents on boundaries of MAX_CONTIG_BYTES so that we
 * get good I/O from the resulting extent tree.
 */
static int ocfs2_refcount_cal_cow_clusters(struct inode *inode,
					   struct ocfs2_extent_list *el,
					   u32 cpos,
					   u32 write_len,
					   u32 max_cpos,
					   u32 *cow_start,
					   u32 *cow_len)
{
	int ret = 0;
	int tree_height = le16_to_cpu(el->l_tree_depth), i;
	struct buffer_head *eb_bh = NULL;
	struct ocfs2_extent_block *eb = NULL;
	struct ocfs2_extent_rec *rec;
	unsigned int want_clusters, rec_end = 0;
	int contig_clusters = ocfs2_cow_contig_clusters(inode->i_sb);
	int leaf_clusters;

	BUG_ON(cpos + write_len > max_cpos);

	if (tree_height > 0) {
		ret = ocfs2_find_leaf(INODE_CACHE(inode), el, cpos, &eb_bh);
		if (ret) {
			mlog_errno(ret);
			goto out;
		}

		eb = (struct ocfs2_extent_block *) eb_bh->b_data;
		el = &eb->h_list;

		if (el->l_tree_depth) {
			ret = ocfs2_error(inode->i_sb,
					  "Inode %lu has non zero tree depth in leaf block %llu\n",
					  inode->i_ino,
					  (unsigned long long)eb_bh->b_blocknr);
			goto out;
		}
	}

	*cow_len = 0;
	for (i = 0; i < le16_to_cpu(el->l_next_free_rec); i++) {
		rec = &el->l_recs[i];

		if (ocfs2_is_empty_extent(rec)) {
			mlog_bug_on_msg(i != 0, "Inode %lu has empty record in "
					"index %d\n", inode->i_ino, i);
			continue;
		}

		if (le32_to_cpu(rec->e_cpos) +
		    le16_to_cpu(rec->e_leaf_clusters) <= cpos)
			continue;

		if (*cow_len == 0) {
			/*
			 * We should find a refcounted record in the
			 * first pass.
			 */
			BUG_ON(!(rec->e_flags & OCFS2_EXT_REFCOUNTED));
			*cow_start = le32_to_cpu(rec->e_cpos);
		}

		/*
		 * If we encounter a hole, a non-refcounted record or
		 * pass the max_cpos, stop the search.
		 */
		if ((!(rec->e_flags & OCFS2_EXT_REFCOUNTED)) ||
		    (*cow_len && rec_end != le32_to_cpu(rec->e_cpos)) ||
		    (max_cpos <= le32_to_cpu(rec->e_cpos)))
			break;

		leaf_clusters = le16_to_cpu(rec->e_leaf_clusters);
		rec_end = le32_to_cpu(rec->e_cpos) + leaf_clusters;
		if (rec_end > max_cpos) {
			rec_end = max_cpos;
			leaf_clusters = rec_end - le32_to_cpu(rec->e_cpos);
		}

		/*
		 * How many clusters do we actually need from
		 * this extent?  First we see how many we actually
		 * need to complete the write.  If that's smaller
		 * than contig_clusters, we try for contig_clusters.
		 */
		if (!*cow_len)
			want_clusters = write_len;
		else
			want_clusters = (cpos + write_len) -
				(*cow_start + *cow_len);
		if (want_clusters < contig_clusters)
			want_clusters = contig_clusters;

		/*
		 * If the write does not cover the whole extent, we
		 * need to calculate how we're going to split the extent.
		 * We try to do it on contig_clusters boundaries.
		 *
		 * Any extent smaller than contig_clusters will be
		 * CoWed in its entirety.
		 */
		if (leaf_clusters <= contig_clusters)
			*cow_len += leaf_clusters;
		else if (*cow_len || (*cow_start == cpos)) {
			/*
			 * This extent needs to be CoW'd from its
			 * beginning, so all we have to do is compute
			 * how many clusters to grab.  We align
			 * want_clusters to the edge of contig_clusters
			 * to get better I/O.
			 */
			want_clusters = ocfs2_cow_align_length(inode->i_sb,
							       want_clusters);

			if (leaf_clusters < want_clusters)
				*cow_len += leaf_clusters;
			else
				*cow_len += want_clusters;
		} else if ((*cow_start + contig_clusters) >=
			   (cpos + write_len)) {
			/*
			 * Breaking off contig_clusters at the front
			 * of the extent will cover our write.  That's
			 * easy.
			 */
			*cow_len = contig_clusters;
		} else if ((rec_end - cpos) <= contig_clusters) {
			/*
			 * Breaking off contig_clusters at the tail of
			 * this extent will cover cpos.
			 */
			*cow_start = rec_end - contig_clusters;
			*cow_len = contig_clusters;
		} else if ((rec_end - cpos) <= want_clusters) {
			/*
			 * While we can't fit the entire write in this
			 * extent, we know that the write goes from cpos
			 * to the end of the extent.  Break that off.
			 * We try to break it at some multiple of
			 * contig_clusters from the front of the extent.
			 * Failing that (ie, cpos is within
			 * contig_clusters of the front), we'll CoW the
			 * entire extent.
			 */
			*cow_start = ocfs2_cow_align_start(inode->i_sb,
							   *cow_start, cpos);
			*cow_len = rec_end - *cow_start;
		} else {
			/*
			 * Ok, the entire write lives in the middle of
			 * this extent.  Let's try to slice the extent up
			 * nicely.  Optimally, our CoW region starts at
			 * m*contig_clusters from the beginning of the
			 * extent and goes for n*contig_clusters,
			 * covering the entire write.
			 */
			*cow_start = ocfs2_cow_align_start(inode->i_sb,
							   *cow_start, cpos);

			want_clusters = (cpos + write_len) - *cow_start;
			want_clusters = ocfs2_cow_align_length(inode->i_sb,
							       want_clusters);
			if (*cow_start + want_clusters <= rec_end)
				*cow_len = want_clusters;
			else
				*cow_len = rec_end - *cow_start;
		}

		/* Have we covered our entire write yet? */
		if ((*cow_start + *cow_len) >= (cpos + write_len))
			break;

		/*
		 * If we reach the end of the extent block and don't get enough
		 * clusters, continue with the next extent block if possible.
		 */
		if (i + 1 == le16_to_cpu(el->l_next_free_rec) &&
		    eb && eb->h_next_leaf_blk) {
			brelse(eb_bh);
			eb_bh = NULL;

			ret = ocfs2_read_extent_block(INODE_CACHE(inode),
					       le64_to_cpu(eb->h_next_leaf_blk),
					       &eb_bh);
			if (ret) {
				mlog_errno(ret);
				goto out;
			}

			eb = (struct ocfs2_extent_block *) eb_bh->b_data;
			el = &eb->h_list;
			i = -1;
		}
	}

out:
	brelse(eb_bh);
	return ret;
}

/*
 * Prepare meta_ac, data_ac and calculate credits when we want to add some
 * num_clusters in data_tree "et" and change the refcount for the old
 * clusters(starting form p_cluster) in the refcount tree.
 *
 * Note:
 * 1. since we may split the old tree, so we at most will need num_clusters + 2
 *    more new leaf records.
 * 2. In some case, we may not need to reserve new clusters(e.g, reflink), so
 *    just give data_ac = NULL.
 */
static int ocfs2_lock_refcount_allocators(struct super_block *sb,
					u32 p_cluster, u32 num_clusters,
					struct ocfs2_extent_tree *et,
					struct ocfs2_caching_info *ref_ci,
					struct buffer_head *ref_root_bh,
					struct ocfs2_alloc_context **meta_ac,
					struct ocfs2_alloc_context **data_ac,
					int *credits)
{
	int ret = 0, meta_add = 0;
	int num_free_extents = ocfs2_num_free_extents(et);

	if (num_free_extents < 0) {
		ret = num_free_extents;
		mlog_errno(ret);
		goto out;
	}

	if (num_free_extents < num_clusters + 2)
		meta_add =
			ocfs2_extend_meta_needed(et->et_root_el);

	*credits += ocfs2_calc_extend_credits(sb, et->et_root_el);

	ret = ocfs2_calc_refcount_meta_credits(sb, ref_ci, ref_root_bh,
					       p_cluster, num_clusters,
					       &meta_add, credits);
	if (ret) {
		mlog_errno(ret);
		goto out;
	}

	trace_ocfs2_lock_refcount_allocators(meta_add, *credits);
	ret = ocfs2_reserve_new_metadata_blocks(OCFS2_SB(sb), meta_add,
						meta_ac);
	if (ret) {
		mlog_errno(ret);
		goto out;
	}

	if (data_ac) {
		ret = ocfs2_reserve_clusters(OCFS2_SB(sb), num_clusters,
					     data_ac);
		if (ret)
			mlog_errno(ret);
	}

out:
	if (ret) {
		if (*meta_ac) {
			ocfs2_free_alloc_context(*meta_ac);
			*meta_ac = NULL;
		}
	}

	return ret;
}

static int ocfs2_clear_cow_buffer(handle_t *handle, struct buffer_head *bh)
{
	BUG_ON(buffer_dirty(bh));

	clear_buffer_mapped(bh);

	return 0;
}

int ocfs2_duplicate_clusters_by_page(handle_t *handle,
				     struct inode *inode,
				     u32 cpos, u32 old_cluster,
				     u32 new_cluster, u32 new_len)
{
	int ret = 0, partial;
	struct super_block *sb = inode->i_sb;
	u64 new_block = ocfs2_clusters_to_blocks(sb, new_cluster);
	struct page *page;
	pgoff_t page_index;
	unsigned int from, to;
	loff_t offset, end, map_end;
	struct address_space *mapping = inode->i_mapping;

	trace_ocfs2_duplicate_clusters_by_page(cpos, old_cluster,
					       new_cluster, new_len);

	offset = ((loff_t)cpos) << OCFS2_SB(sb)->s_clustersize_bits;
	end = offset + (new_len << OCFS2_SB(sb)->s_clustersize_bits);
	/*
	 * We only duplicate pages until we reach the page contains i_size - 1.
	 * So trim 'end' to i_size.
	 */
	if (end > i_size_read(inode))
		end = i_size_read(inode);

	while (offset < end) {
		page_index = offset >> PAGE_SHIFT;
		map_end = ((loff_t)page_index + 1) << PAGE_SHIFT;
		if (map_end > end)
			map_end = end;

		/* from, to is the offset within the page. */
		from = offset & (PAGE_SIZE - 1);
		to = PAGE_SIZE;
		if (map_end & (PAGE_SIZE - 1))
			to = map_end & (PAGE_SIZE - 1);

retry:
		page = find_or_create_page(mapping, page_index, GFP_NOFS);
		if (!page) {
			ret = -ENOMEM;
			mlog_errno(ret);
			break;
		}

		/*
		 * In case PAGE_SIZE <= CLUSTER_SIZE, we do not expect a dirty
		 * page, so write it back.
		 */
		if (PAGE_SIZE <= OCFS2_SB(sb)->s_clustersize) {
			if (PageDirty(page)) {
				/*
				 * write_on_page will unlock the page on return
				 */
				ret = write_one_page(page);
				goto retry;
			}
		}

		if (!PageUptodate(page)) {
			ret = block_read_full_page(page, ocfs2_get_block);
			if (ret) {
				mlog_errno(ret);
				goto unlock;
			}
			lock_page(page);
		}

		if (page_has_buffers(page)) {
			ret = walk_page_buffers(handle, page_buffers(page),
						from, to, &partial,
						ocfs2_clear_cow_buffer);
			if (ret) {
				mlog_errno(ret);
				goto unlock;
			}
		}

		ocfs2_map_and_dirty_page(inode,
					 handle, from, to,
					 page, 0, &new_block);
		mark_page_accessed(page);
unlock:
		unlock_page(page);
		put_page(page);
		page = NULL;
		offset = map_end;
		if (ret)
			break;
	}

	return ret;
}

int ocfs2_duplicate_clusters_by_jbd(handle_t *handle,
				    struct inode *inode,
				    u32 cpos, u32 old_cluster,
				    u32 new_cluster, u32 new_len)
{
	int ret = 0;
	struct super_block *sb = inode->i_sb;
	struct ocfs2_caching_info *ci = INODE_CACHE(inode);
	int i, blocks = ocfs2_clusters_to_blocks(sb, new_len);
	u64 old_block = ocfs2_clusters_to_blocks(sb, old_cluster);
	u64 new_block = ocfs2_clusters_to_blocks(sb, new_cluster);
	struct ocfs2_super *osb = OCFS2_SB(sb);
	struct buffer_head *old_bh = NULL;
	struct buffer_head *new_bh = NULL;

	trace_ocfs2_duplicate_clusters_by_page(cpos, old_cluster,
					       new_cluster, new_len);

	for (i = 0; i < blocks; i++, old_block++, new_block++) {
		new_bh = sb_getblk(osb->sb, new_block);
		if (new_bh == NULL) {
			ret = -ENOMEM;
			mlog_errno(ret);
			break;
		}

		ocfs2_set_new_buffer_uptodate(ci, new_bh);

		ret = ocfs2_read_block(ci, old_block, &old_bh, NULL);
		if (ret) {
			mlog_errno(ret);
			break;
		}

		ret = ocfs2_journal_access(handle, ci, new_bh,
					   OCFS2_JOURNAL_ACCESS_CREATE);
		if (ret) {
			mlog_errno(ret);
			break;
		}

		memcpy(new_bh->b_data, old_bh->b_data, sb->s_blocksize);
		ocfs2_journal_dirty(handle, new_bh);

		brelse(new_bh);
		brelse(old_bh);
		new_bh = NULL;
		old_bh = NULL;
	}

	brelse(new_bh);
	brelse(old_bh);
	return ret;
}

static int ocfs2_clear_ext_refcount(handle_t *handle,
				    struct ocfs2_extent_tree *et,
				    u32 cpos, u32 p_cluster, u32 len,
				    unsigned int ext_flags,
				    struct ocfs2_alloc_context *meta_ac,
				    struct ocfs2_cached_dealloc_ctxt *dealloc)
{
	int ret, index;
	struct ocfs2_extent_rec replace_rec;
	struct ocfs2_path *path = NULL;
	struct ocfs2_extent_list *el;
	struct super_block *sb = ocfs2_metadata_cache_get_super(et->et_ci);
	u64 ino = ocfs2_metadata_cache_owner(et->et_ci);

	trace_ocfs2_clear_ext_refcount((unsigned long long)ino,
				       cpos, len, p_cluster, ext_flags);

	memset(&replace_rec, 0, sizeof(replace_rec));
	replace_rec.e_cpos = cpu_to_le32(cpos);
	replace_rec.e_leaf_clusters = cpu_to_le16(len);
	replace_rec.e_blkno = cpu_to_le64(ocfs2_clusters_to_blocks(sb,
								   p_cluster));
	replace_rec.e_flags = ext_flags;
	replace_rec.e_flags &= ~OCFS2_EXT_REFCOUNTED;

	path = ocfs2_new_path_from_et(et);
	if (!path) {
		ret = -ENOMEM;
		mlog_errno(ret);
		goto out;
	}

	ret = ocfs2_find_path(et->et_ci, path, cpos);
	if (ret) {
		mlog_errno(ret);
		goto out;
	}

	el = path_leaf_el(path);

	index = ocfs2_search_extent_list(el, cpos);
	if (index == -1) {
		ret = ocfs2_error(sb,
				  "Inode %llu has an extent at cpos %u which can no longer be found\n",
				  (unsigned long long)ino, cpos);
		goto out;
	}

	ret = ocfs2_split_extent(handle, et, path, index,
				 &replace_rec, meta_ac, dealloc);
	if (ret)
		mlog_errno(ret);

out:
	ocfs2_free_path(path);
	return ret;
}

static int ocfs2_replace_clusters(handle_t *handle,
				  struct ocfs2_cow_context *context,
				  u32 cpos, u32 old,
				  u32 new, u32 len,
				  unsigned int ext_flags)
{
	int ret;
	struct ocfs2_caching_info *ci = context->data_et.et_ci;
	u64 ino = ocfs2_metadata_cache_owner(ci);

	trace_ocfs2_replace_clusters((unsigned long long)ino,
				     cpos, old, new, len, ext_flags);

	/*If the old clusters is unwritten, no need to duplicate. */
	if (!(ext_flags & OCFS2_EXT_UNWRITTEN)) {
		ret = context->cow_duplicate_clusters(handle, context->inode,
						      cpos, old, new, len);
		if (ret) {
			mlog_errno(ret);
			goto out;
		}
	}

	ret = ocfs2_clear_ext_refcount(handle, &context->data_et,
				       cpos, new, len, ext_flags,
				       context->meta_ac, &context->dealloc);
	if (ret)
		mlog_errno(ret);
out:
	return ret;
}

int ocfs2_cow_sync_writeback(struct super_block *sb,
			     struct inode *inode,
			     u32 cpos, u32 num_clusters)
{
	int ret = 0;
	loff_t offset, end, map_end;
	pgoff_t page_index;
	struct page *page;

	if (ocfs2_should_order_data(inode))
		return 0;

	offset = ((loff_t)cpos) << OCFS2_SB(sb)->s_clustersize_bits;
	end = offset + (num_clusters << OCFS2_SB(sb)->s_clustersize_bits);

	ret = filemap_fdatawrite_range(inode->i_mapping,
				       offset, end - 1);
	if (ret < 0) {
		mlog_errno(ret);
		return ret;
	}

	while (offset < end) {
		page_index = offset >> PAGE_SHIFT;
		map_end = ((loff_t)page_index + 1) << PAGE_SHIFT;
		if (map_end > end)
			map_end = end;

		page = find_or_create_page(inode->i_mapping,
					   page_index, GFP_NOFS);
		BUG_ON(!page);

		wait_on_page_writeback(page);
		if (PageError(page)) {
			ret = -EIO;
			mlog_errno(ret);
		} else
			mark_page_accessed(page);

		unlock_page(page);
		put_page(page);
		page = NULL;
		offset = map_end;
		if (ret)
			break;
	}

	return ret;
}

static int ocfs2_di_get_clusters(struct ocfs2_cow_context *context,
				 u32 v_cluster, u32 *p_cluster,
				 u32 *num_clusters,
				 unsigned int *extent_flags)
{
	return ocfs2_get_clusters(context->inode, v_cluster, p_cluster,
				  num_clusters, extent_flags);
}

static int ocfs2_make_clusters_writable(struct super_block *sb,
					struct ocfs2_cow_context *context,
					u32 cpos, u32 p_cluster,
					u32 num_clusters, unsigned int e_flags)
{
	int ret, delete, index, credits =  0;
	u32 new_bit, new_len, orig_num_clusters;
	unsigned int set_len;
	struct ocfs2_super *osb = OCFS2_SB(sb);
	handle_t *handle;
	struct buffer_head *ref_leaf_bh = NULL;
	struct ocfs2_caching_info *ref_ci = &context->ref_tree->rf_ci;
	struct ocfs2_refcount_rec rec;

	trace_ocfs2_make_clusters_writable(cpos, p_cluster,
					   num_clusters, e_flags);

	ret = ocfs2_lock_refcount_allocators(sb, p_cluster, num_clusters,
					     &context->data_et,
					     ref_ci,
					     context->ref_root_bh,
					     &context->meta_ac,
					     &context->data_ac, &credits);
	if (ret) {
		mlog_errno(ret);
		return ret;
	}

	if (context->post_refcount)
		credits += context->post_refcount->credits;

	credits += context->extra_credits;
	handle = ocfs2_start_trans(osb, credits);
	if (IS_ERR(handle)) {
		ret = PTR_ERR(handle);
		mlog_errno(ret);
		goto out;
	}

	orig_num_clusters = num_clusters;

	while (num_clusters) {
		ret = ocfs2_get_refcount_rec(ref_ci, context->ref_root_bh,
					     p_cluster, num_clusters,
					     &rec, &index, &ref_leaf_bh);
		if (ret) {
			mlog_errno(ret);
			goto out_commit;
		}

		BUG_ON(!rec.r_refcount);
		set_len = min((u64)p_cluster + num_clusters,
			      le64_to_cpu(rec.r_cpos) +
			      le32_to_cpu(rec.r_clusters)) - p_cluster;

		/*
		 * There are many different situation here.
		 * 1. If refcount == 1, remove the flag and don't COW.
		 * 2. If refcount > 1, allocate clusters.
		 *    Here we may not allocate r_len once at a time, so continue
		 *    until we reach num_clusters.
		 */
		if (le32_to_cpu(rec.r_refcount) == 1) {
			delete = 0;
			ret = ocfs2_clear_ext_refcount(handle,
						       &context->data_et,
						       cpos, p_cluster,
						       set_len, e_flags,
						       context->meta_ac,
						       &context->dealloc);
			if (ret) {
				mlog_errno(ret);
				goto out_commit;
			}
		} else {
			delete = 1;

			ret = __ocfs2_claim_clusters(handle,
						     context->data_ac,
						     1, set_len,
						     &new_bit, &new_len);
			if (ret) {
				mlog_errno(ret);
				goto out_commit;
			}

			ret = ocfs2_replace_clusters(handle, context,
						     cpos, p_cluster, new_bit,
						     new_len, e_flags);
			if (ret) {
				mlog_errno(ret);
				goto out_commit;
			}
			set_len = new_len;
		}

		ret = __ocfs2_decrease_refcount(handle, ref_ci,
						context->ref_root_bh,
						p_cluster, set_len,
						context->meta_ac,
						&context->dealloc, delete);
		if (ret) {
			mlog_errno(ret);
			goto out_commit;
		}

		cpos += set_len;
		p_cluster += set_len;
		num_clusters -= set_len;
		brelse(ref_leaf_bh);
		ref_leaf_bh = NULL;
	}

	/* handle any post_cow action. */
	if (context->post_refcount && context->post_refcount->func) {
		ret = context->post_refcount->func(context->inode, handle,
						context->post_refcount->para);
		if (ret) {
			mlog_errno(ret);
			goto out_commit;
		}
	}

	/*
	 * Here we should write the new page out first if we are
	 * in write-back mode.
	 */
	if (context->get_clusters == ocfs2_di_get_clusters) {
		ret = ocfs2_cow_sync_writeback(sb, context->inode, cpos,
					       orig_num_clusters);
		if (ret)
			mlog_errno(ret);
	}

out_commit:
	ocfs2_commit_trans(osb, handle);

out:
	if (context->data_ac) {
		ocfs2_free_alloc_context(context->data_ac);
		context->data_ac = NULL;
	}
	if (context->meta_ac) {
		ocfs2_free_alloc_context(context->meta_ac);
		context->meta_ac = NULL;
	}
	brelse(ref_leaf_bh);

	return ret;
}

static int ocfs2_replace_cow(struct ocfs2_cow_context *context)
{
	int ret = 0;
	struct inode *inode = context->inode;
	u32 cow_start = context->cow_start, cow_len = context->cow_len;
	u32 p_cluster, num_clusters;
	unsigned int ext_flags;
	struct ocfs2_super *osb = OCFS2_SB(inode->i_sb);

	if (!ocfs2_refcount_tree(osb)) {
		return ocfs2_error(inode->i_sb, "Inode %lu want to use refcount tree, but the feature bit is not set in the super block\n",
				   inode->i_ino);
	}

	ocfs2_init_dealloc_ctxt(&context->dealloc);

	while (cow_len) {
		ret = context->get_clusters(context, cow_start, &p_cluster,
					    &num_clusters, &ext_flags);
		if (ret) {
			mlog_errno(ret);
			break;
		}

		BUG_ON(!(ext_flags & OCFS2_EXT_REFCOUNTED));

		if (cow_len < num_clusters)
			num_clusters = cow_len;

		ret = ocfs2_make_clusters_writable(inode->i_sb, context,
						   cow_start, p_cluster,
						   num_clusters, ext_flags);
		if (ret) {
			mlog_errno(ret);
			break;
		}

		cow_len -= num_clusters;
		cow_start += num_clusters;
	}

	if (ocfs2_dealloc_has_cluster(&context->dealloc)) {
		ocfs2_schedule_truncate_log_flush(osb, 1);
		ocfs2_run_deallocs(osb, &context->dealloc);
	}

	return ret;
}

/*
 * Starting at cpos, try to CoW write_len clusters.  Don't CoW
 * past max_cpos.  This will stop when it runs into a hole or an
 * unrefcounted extent.
 */
static int ocfs2_refcount_cow_hunk(struct inode *inode,
				   struct buffer_head *di_bh,
				   u32 cpos, u32 write_len, u32 max_cpos)
{
	int ret;
	u32 cow_start = 0, cow_len = 0;
	struct ocfs2_super *osb = OCFS2_SB(inode->i_sb);
	struct ocfs2_dinode *di = (struct ocfs2_dinode *)di_bh->b_data;
	struct buffer_head *ref_root_bh = NULL;
	struct ocfs2_refcount_tree *ref_tree;
	struct ocfs2_cow_context *context = NULL;

	BUG_ON(!ocfs2_is_refcount_inode(inode));

	ret = ocfs2_refcount_cal_cow_clusters(inode, &di->id2.i_list,
					      cpos, write_len, max_cpos,
					      &cow_start, &cow_len);
	if (ret) {
		mlog_errno(ret);
		goto out;
	}

	trace_ocfs2_refcount_cow_hunk(OCFS2_I(inode)->ip_blkno,
				      cpos, write_len, max_cpos,
				      cow_start, cow_len);

	BUG_ON(cow_len == 0);

	context = kzalloc(sizeof(struct ocfs2_cow_context), GFP_NOFS);
	if (!context) {
		ret = -ENOMEM;
		mlog_errno(ret);
		goto out;
	}

	ret = ocfs2_lock_refcount_tree(osb, le64_to_cpu(di->i_refcount_loc),
				       1, &ref_tree, &ref_root_bh);
	if (ret) {
		mlog_errno(ret);
		goto out;
	}

	context->inode = inode;
	context->cow_start = cow_start;
	context->cow_len = cow_len;
	context->ref_tree = ref_tree;
	context->ref_root_bh = ref_root_bh;
	context->cow_duplicate_clusters = ocfs2_duplicate_clusters_by_page;
	context->get_clusters = ocfs2_di_get_clusters;

	ocfs2_init_dinode_extent_tree(&context->data_et,
				      INODE_CACHE(inode), di_bh);

	ret = ocfs2_replace_cow(context);
	if (ret)
		mlog_errno(ret);

	/*
	 * truncate the extent map here since no matter whether we meet with
	 * any error during the action, we shouldn't trust cached extent map
	 * any more.
	 */
	ocfs2_extent_map_trunc(inode, cow_start);

	ocfs2_unlock_refcount_tree(osb, ref_tree, 1);
	brelse(ref_root_bh);
out:
	kfree(context);
	return ret;
}

/*
 * CoW any and all clusters between cpos and cpos+write_len.
 * Don't CoW past max_cpos.  If this returns successfully, all
 * clusters between cpos and cpos+write_len are safe to modify.
 */
int ocfs2_refcount_cow(struct inode *inode,
		       struct buffer_head *di_bh,
		       u32 cpos, u32 write_len, u32 max_cpos)
{
	int ret = 0;
	u32 p_cluster, num_clusters;
	unsigned int ext_flags;

	while (write_len) {
		ret = ocfs2_get_clusters(inode, cpos, &p_cluster,
					 &num_clusters, &ext_flags);
		if (ret) {
			mlog_errno(ret);
			break;
		}

		if (write_len < num_clusters)
			num_clusters = write_len;

		if (ext_flags & OCFS2_EXT_REFCOUNTED) {
			ret = ocfs2_refcount_cow_hunk(inode, di_bh, cpos,
						      num_clusters, max_cpos);
			if (ret) {
				mlog_errno(ret);
				break;
			}
		}

		write_len -= num_clusters;
		cpos += num_clusters;
	}

	return ret;
}

static int ocfs2_xattr_value_get_clusters(struct ocfs2_cow_context *context,
					  u32 v_cluster, u32 *p_cluster,
					  u32 *num_clusters,
					  unsigned int *extent_flags)
{
	struct inode *inode = context->inode;
	struct ocfs2_xattr_value_root *xv = context->cow_object;

	return ocfs2_xattr_get_clusters(inode, v_cluster, p_cluster,
					num_clusters, &xv->xr_list,
					extent_flags);
}

/*
 * Given a xattr value root, calculate the most meta/credits we need for
 * refcount tree change if we truncate it to 0.
 */
int ocfs2_refcounted_xattr_delete_need(struct inode *inode,
				       struct ocfs2_caching_info *ref_ci,
				       struct buffer_head *ref_root_bh,
				       struct ocfs2_xattr_value_root *xv,
				       int *meta_add, int *credits)
{
	int ret = 0, index, ref_blocks = 0;
	u32 p_cluster, num_clusters;
	u32 cpos = 0, clusters = le32_to_cpu(xv->xr_clusters);
	struct ocfs2_refcount_block *rb;
	struct ocfs2_refcount_rec rec;
	struct buffer_head *ref_leaf_bh = NULL;

	while (cpos < clusters) {
		ret = ocfs2_xattr_get_clusters(inode, cpos, &p_cluster,
					       &num_clusters, &xv->xr_list,
					       NULL);
		if (ret) {
			mlog_errno(ret);
			goto out;
		}

		cpos += num_clusters;

		while (num_clusters) {
			ret = ocfs2_get_refcount_rec(ref_ci, ref_root_bh,
						     p_cluster, num_clusters,
						     &rec, &index,
						     &ref_leaf_bh);
			if (ret) {
				mlog_errno(ret);
				goto out;
			}

			BUG_ON(!rec.r_refcount);

			rb = (struct ocfs2_refcount_block *)ref_leaf_bh->b_data;

			/*
			 * We really don't know whether the other clusters is in
			 * this refcount block or not, so just take the worst
			 * case that all the clusters are in this block and each
			 * one will split a refcount rec, so totally we need
			 * clusters * 2 new refcount rec.
			 */
			if (le16_to_cpu(rb->rf_records.rl_used) + clusters * 2 >
			    le16_to_cpu(rb->rf_records.rl_count))
				ref_blocks++;

			*credits += 1;
			brelse(ref_leaf_bh);
			ref_leaf_bh = NULL;

			if (num_clusters <= le32_to_cpu(rec.r_clusters))
				break;
			else
				num_clusters -= le32_to_cpu(rec.r_clusters);
			p_cluster += num_clusters;
		}
	}

	*meta_add += ref_blocks;
	if (!ref_blocks)
		goto out;

	rb = (struct ocfs2_refcount_block *)ref_root_bh->b_data;
	if (le32_to_cpu(rb->rf_flags) & OCFS2_REFCOUNT_TREE_FL)
		*credits += OCFS2_EXPAND_REFCOUNT_TREE_CREDITS;
	else {
		struct ocfs2_extent_tree et;

		ocfs2_init_refcount_extent_tree(&et, ref_ci, ref_root_bh);
		*credits += ocfs2_calc_extend_credits(inode->i_sb,
						      et.et_root_el);
	}

out:
	brelse(ref_leaf_bh);
	return ret;
}

/*
 * Do CoW for xattr.
 */
int ocfs2_refcount_cow_xattr(struct inode *inode,
			     struct ocfs2_dinode *di,
			     struct ocfs2_xattr_value_buf *vb,
			     struct ocfs2_refcount_tree *ref_tree,
			     struct buffer_head *ref_root_bh,
			     u32 cpos, u32 write_len,
			     struct ocfs2_post_refcount *post)
{
	int ret;
	struct ocfs2_xattr_value_root *xv = vb->vb_xv;
	struct ocfs2_cow_context *context = NULL;
	u32 cow_start, cow_len;

	BUG_ON(!ocfs2_is_refcount_inode(inode));

	ret = ocfs2_refcount_cal_cow_clusters(inode, &xv->xr_list,
					      cpos, write_len, UINT_MAX,
					      &cow_start, &cow_len);
	if (ret) {
		mlog_errno(ret);
		goto out;
	}

	BUG_ON(cow_len == 0);

	context = kzalloc(sizeof(struct ocfs2_cow_context), GFP_NOFS);
	if (!context) {
		ret = -ENOMEM;
		mlog_errno(ret);
		goto out;
	}

	context->inode = inode;
	context->cow_start = cow_start;
	context->cow_len = cow_len;
	context->ref_tree = ref_tree;
	context->ref_root_bh = ref_root_bh;
	context->cow_object = xv;

	context->cow_duplicate_clusters = ocfs2_duplicate_clusters_by_jbd;
	/* We need the extra credits for duplicate_clusters by jbd. */
	context->extra_credits =
		ocfs2_clusters_to_blocks(inode->i_sb, 1) * cow_len;
	context->get_clusters = ocfs2_xattr_value_get_clusters;
	context->post_refcount = post;

	ocfs2_init_xattr_value_extent_tree(&context->data_et,
					   INODE_CACHE(inode), vb);

	ret = ocfs2_replace_cow(context);
	if (ret)
		mlog_errno(ret);

out:
	kfree(context);
	return ret;
}

/*
 * Insert a new extent into refcount tree and mark a extent rec
 * as refcounted in the dinode tree.
 */
int ocfs2_add_refcount_flag(struct inode *inode,
			    struct ocfs2_extent_tree *data_et,
			    struct ocfs2_caching_info *ref_ci,
			    struct buffer_head *ref_root_bh,
			    u32 cpos, u32 p_cluster, u32 num_clusters,
			    struct ocfs2_cached_dealloc_ctxt *dealloc,
			    struct ocfs2_post_refcount *post)
{
	int ret;
	handle_t *handle;
	int credits = 1, ref_blocks = 0;
	struct ocfs2_super *osb = OCFS2_SB(inode->i_sb);
	struct ocfs2_alloc_context *meta_ac = NULL;

	/* We need to be able to handle at least an extent tree split. */
	ref_blocks = ocfs2_extend_meta_needed(data_et->et_root_el);

	ret = ocfs2_calc_refcount_meta_credits(inode->i_sb,
					       ref_ci, ref_root_bh,
					       p_cluster, num_clusters,
					       &ref_blocks, &credits);
	if (ret) {
		mlog_errno(ret);
		goto out;
	}

	trace_ocfs2_add_refcount_flag(ref_blocks, credits);

	if (ref_blocks) {
		ret = ocfs2_reserve_new_metadata_blocks(osb,
							ref_blocks, &meta_ac);
		if (ret) {
			mlog_errno(ret);
			goto out;
		}
	}

	if (post)
		credits += post->credits;

	handle = ocfs2_start_trans(osb, credits);
	if (IS_ERR(handle)) {
		ret = PTR_ERR(handle);
		mlog_errno(ret);
		goto out;
	}

	ret = ocfs2_mark_extent_refcounted(inode, data_et, handle,
					   cpos, num_clusters, p_cluster,
					   meta_ac, dealloc);
	if (ret) {
		mlog_errno(ret);
		goto out_commit;
	}

	ret = __ocfs2_increase_refcount(handle, ref_ci, ref_root_bh,
					p_cluster, num_clusters, 0,
					meta_ac, dealloc);
	if (ret) {
		mlog_errno(ret);
		goto out_commit;
	}

	if (post && post->func) {
		ret = post->func(inode, handle, post->para);
		if (ret)
			mlog_errno(ret);
	}

out_commit:
	ocfs2_commit_trans(osb, handle);
out:
	if (meta_ac)
		ocfs2_free_alloc_context(meta_ac);
	return ret;
}

static int ocfs2_change_ctime(struct inode *inode,
			      struct buffer_head *di_bh)
{
	int ret;
	handle_t *handle;
	struct ocfs2_dinode *di = (struct ocfs2_dinode *)di_bh->b_data;

	handle = ocfs2_start_trans(OCFS2_SB(inode->i_sb),
				   OCFS2_INODE_UPDATE_CREDITS);
	if (IS_ERR(handle)) {
		ret = PTR_ERR(handle);
		mlog_errno(ret);
		goto out;
	}

	ret = ocfs2_journal_access_di(handle, INODE_CACHE(inode), di_bh,
				      OCFS2_JOURNAL_ACCESS_WRITE);
	if (ret) {
		mlog_errno(ret);
		goto out_commit;
	}

	inode->i_ctime = current_time(inode);
	di->i_ctime = cpu_to_le64(inode->i_ctime.tv_sec);
	di->i_ctime_nsec = cpu_to_le32(inode->i_ctime.tv_nsec);

	ocfs2_journal_dirty(handle, di_bh);

out_commit:
	ocfs2_commit_trans(OCFS2_SB(inode->i_sb), handle);
out:
	return ret;
}

static int ocfs2_attach_refcount_tree(struct inode *inode,
				      struct buffer_head *di_bh)
{
	int ret, data_changed = 0;
	struct buffer_head *ref_root_bh = NULL;
	struct ocfs2_inode_info *oi = OCFS2_I(inode);
	struct ocfs2_dinode *di = (struct ocfs2_dinode *)di_bh->b_data;
	struct ocfs2_super *osb = OCFS2_SB(inode->i_sb);
	struct ocfs2_refcount_tree *ref_tree;
	unsigned int ext_flags;
	loff_t size;
	u32 cpos, num_clusters, clusters, p_cluster;
	struct ocfs2_cached_dealloc_ctxt dealloc;
	struct ocfs2_extent_tree di_et;

	ocfs2_init_dealloc_ctxt(&dealloc);

	if (!ocfs2_is_refcount_inode(inode)) {
		ret = ocfs2_create_refcount_tree(inode, di_bh);
		if (ret) {
			mlog_errno(ret);
			goto out;
		}
	}

	BUG_ON(!di->i_refcount_loc);
	ret = ocfs2_lock_refcount_tree(osb,
				       le64_to_cpu(di->i_refcount_loc), 1,
				       &ref_tree, &ref_root_bh);
	if (ret) {
		mlog_errno(ret);
		goto out;
	}

	if (oi->ip_dyn_features & OCFS2_INLINE_DATA_FL)
		goto attach_xattr;

	ocfs2_init_dinode_extent_tree(&di_et, INODE_CACHE(inode), di_bh);

	size = i_size_read(inode);
	clusters = ocfs2_clusters_for_bytes(inode->i_sb, size);

	cpos = 0;
	while (cpos < clusters) {
		ret = ocfs2_get_clusters(inode, cpos, &p_cluster,
					 &num_clusters, &ext_flags);
		if (ret) {
			mlog_errno(ret);
			goto unlock;
		}
		if (p_cluster && !(ext_flags & OCFS2_EXT_REFCOUNTED)) {
			ret = ocfs2_add_refcount_flag(inode, &di_et,
						      &ref_tree->rf_ci,
						      ref_root_bh, cpos,
						      p_cluster, num_clusters,
						      &dealloc, NULL);
			if (ret) {
				mlog_errno(ret);
				goto unlock;
			}

			data_changed = 1;
		}
		cpos += num_clusters;
	}

attach_xattr:
	if (oi->ip_dyn_features & OCFS2_HAS_XATTR_FL) {
		ret = ocfs2_xattr_attach_refcount_tree(inode, di_bh,
						       &ref_tree->rf_ci,
						       ref_root_bh,
						       &dealloc);
		if (ret) {
			mlog_errno(ret);
			goto unlock;
		}
	}

	if (data_changed) {
		ret = ocfs2_change_ctime(inode, di_bh);
		if (ret)
			mlog_errno(ret);
	}

unlock:
	ocfs2_unlock_refcount_tree(osb, ref_tree, 1);
	brelse(ref_root_bh);

	if (!ret && ocfs2_dealloc_has_cluster(&dealloc)) {
		ocfs2_schedule_truncate_log_flush(osb, 1);
		ocfs2_run_deallocs(osb, &dealloc);
	}
out:
	/*
	 * Empty the extent map so that we may get the right extent
	 * record from the disk.
	 */
	ocfs2_extent_map_trunc(inode, 0);

	return ret;
}

static int ocfs2_add_refcounted_extent(struct inode *inode,
				   struct ocfs2_extent_tree *et,
				   struct ocfs2_caching_info *ref_ci,
				   struct buffer_head *ref_root_bh,
				   u32 cpos, u32 p_cluster, u32 num_clusters,
				   unsigned int ext_flags,
				   struct ocfs2_cached_dealloc_ctxt *dealloc)
{
	int ret;
	handle_t *handle;
	int credits = 0;
	struct ocfs2_super *osb = OCFS2_SB(inode->i_sb);
	struct ocfs2_alloc_context *meta_ac = NULL;

	ret = ocfs2_lock_refcount_allocators(inode->i_sb,
					     p_cluster, num_clusters,
					     et, ref_ci,
					     ref_root_bh, &meta_ac,
					     NULL, &credits);
	if (ret) {
		mlog_errno(ret);
		goto out;
	}

	handle = ocfs2_start_trans(osb, credits);
	if (IS_ERR(handle)) {
		ret = PTR_ERR(handle);
		mlog_errno(ret);
		goto out;
	}

	ret = ocfs2_insert_extent(handle, et, cpos,
			ocfs2_clusters_to_blocks(inode->i_sb, p_cluster),
			num_clusters, ext_flags, meta_ac);
	if (ret) {
		mlog_errno(ret);
		goto out_commit;
	}

	ret = ocfs2_increase_refcount(handle, ref_ci, ref_root_bh,
				      p_cluster, num_clusters,
				      meta_ac, dealloc);
	if (ret) {
		mlog_errno(ret);
		goto out_commit;
	}

	ret = dquot_alloc_space_nodirty(inode,
		ocfs2_clusters_to_bytes(osb->sb, num_clusters));
	if (ret)
		mlog_errno(ret);

out_commit:
	ocfs2_commit_trans(osb, handle);
out:
	if (meta_ac)
		ocfs2_free_alloc_context(meta_ac);
	return ret;
}

static int ocfs2_duplicate_inline_data(struct inode *s_inode,
				       struct buffer_head *s_bh,
				       struct inode *t_inode,
				       struct buffer_head *t_bh)
{
	int ret;
	handle_t *handle;
	struct ocfs2_super *osb = OCFS2_SB(s_inode->i_sb);
	struct ocfs2_dinode *s_di = (struct ocfs2_dinode *)s_bh->b_data;
	struct ocfs2_dinode *t_di = (struct ocfs2_dinode *)t_bh->b_data;

	BUG_ON(!(OCFS2_I(s_inode)->ip_dyn_features & OCFS2_INLINE_DATA_FL));

	handle = ocfs2_start_trans(osb, OCFS2_INODE_UPDATE_CREDITS);
	if (IS_ERR(handle)) {
		ret = PTR_ERR(handle);
		mlog_errno(ret);
		goto out;
	}

	ret = ocfs2_journal_access_di(handle, INODE_CACHE(t_inode), t_bh,
				      OCFS2_JOURNAL_ACCESS_WRITE);
	if (ret) {
		mlog_errno(ret);
		goto out_commit;
	}

	t_di->id2.i_data.id_count = s_di->id2.i_data.id_count;
	memcpy(t_di->id2.i_data.id_data, s_di->id2.i_data.id_data,
	       le16_to_cpu(s_di->id2.i_data.id_count));
	spin_lock(&OCFS2_I(t_inode)->ip_lock);
	OCFS2_I(t_inode)->ip_dyn_features |= OCFS2_INLINE_DATA_FL;
	t_di->i_dyn_features = cpu_to_le16(OCFS2_I(t_inode)->ip_dyn_features);
	spin_unlock(&OCFS2_I(t_inode)->ip_lock);

	ocfs2_journal_dirty(handle, t_bh);

out_commit:
	ocfs2_commit_trans(osb, handle);
out:
	return ret;
}

static int ocfs2_duplicate_extent_list(struct inode *s_inode,
				struct inode *t_inode,
				struct buffer_head *t_bh,
				struct ocfs2_caching_info *ref_ci,
				struct buffer_head *ref_root_bh,
				struct ocfs2_cached_dealloc_ctxt *dealloc)
{
	int ret = 0;
	u32 p_cluster, num_clusters, clusters, cpos;
	loff_t size;
	unsigned int ext_flags;
	struct ocfs2_extent_tree et;

	ocfs2_init_dinode_extent_tree(&et, INODE_CACHE(t_inode), t_bh);

	size = i_size_read(s_inode);
	clusters = ocfs2_clusters_for_bytes(s_inode->i_sb, size);

	cpos = 0;
	while (cpos < clusters) {
		ret = ocfs2_get_clusters(s_inode, cpos, &p_cluster,
					 &num_clusters, &ext_flags);
		if (ret) {
			mlog_errno(ret);
			goto out;
		}
		if (p_cluster) {
			ret = ocfs2_add_refcounted_extent(t_inode, &et,
							  ref_ci, ref_root_bh,
							  cpos, p_cluster,
							  num_clusters,
							  ext_flags,
							  dealloc);
			if (ret) {
				mlog_errno(ret);
				goto out;
			}
		}

		cpos += num_clusters;
	}

out:
	return ret;
}

/*
 * change the new file's attributes to the src.
 *
 * reflink creates a snapshot of a file, that means the attributes
 * must be identical except for three exceptions - nlink, ino, and ctime.
 */
static int ocfs2_complete_reflink(struct inode *s_inode,
				  struct buffer_head *s_bh,
				  struct inode *t_inode,
				  struct buffer_head *t_bh,
				  bool preserve)
{
	int ret;
	handle_t *handle;
	struct ocfs2_dinode *s_di = (struct ocfs2_dinode *)s_bh->b_data;
	struct ocfs2_dinode *di = (struct ocfs2_dinode *)t_bh->b_data;
	loff_t size = i_size_read(s_inode);

	handle = ocfs2_start_trans(OCFS2_SB(t_inode->i_sb),
				   OCFS2_INODE_UPDATE_CREDITS);
	if (IS_ERR(handle)) {
		ret = PTR_ERR(handle);
		mlog_errno(ret);
		return ret;
	}

	ret = ocfs2_journal_access_di(handle, INODE_CACHE(t_inode), t_bh,
				      OCFS2_JOURNAL_ACCESS_WRITE);
	if (ret) {
		mlog_errno(ret);
		goto out_commit;
	}

	spin_lock(&OCFS2_I(t_inode)->ip_lock);
	OCFS2_I(t_inode)->ip_clusters = OCFS2_I(s_inode)->ip_clusters;
	OCFS2_I(t_inode)->ip_attr = OCFS2_I(s_inode)->ip_attr;
	OCFS2_I(t_inode)->ip_dyn_features = OCFS2_I(s_inode)->ip_dyn_features;
	spin_unlock(&OCFS2_I(t_inode)->ip_lock);
	i_size_write(t_inode, size);
	t_inode->i_blocks = s_inode->i_blocks;

	di->i_xattr_inline_size = s_di->i_xattr_inline_size;
	di->i_clusters = s_di->i_clusters;
	di->i_size = s_di->i_size;
	di->i_dyn_features = s_di->i_dyn_features;
	di->i_attr = s_di->i_attr;

	if (preserve) {
		t_inode->i_uid = s_inode->i_uid;
		t_inode->i_gid = s_inode->i_gid;
		t_inode->i_mode = s_inode->i_mode;
		di->i_uid = s_di->i_uid;
		di->i_gid = s_di->i_gid;
		di->i_mode = s_di->i_mode;

		/*
		 * update time.
		 * we want mtime to appear identical to the source and
		 * update ctime.
		 */
		t_inode->i_ctime = current_time(t_inode);

		di->i_ctime = cpu_to_le64(t_inode->i_ctime.tv_sec);
		di->i_ctime_nsec = cpu_to_le32(t_inode->i_ctime.tv_nsec);

		t_inode->i_mtime = s_inode->i_mtime;
		di->i_mtime = s_di->i_mtime;
		di->i_mtime_nsec = s_di->i_mtime_nsec;
	}

	ocfs2_journal_dirty(handle, t_bh);

out_commit:
	ocfs2_commit_trans(OCFS2_SB(t_inode->i_sb), handle);
	return ret;
}

static int ocfs2_create_reflink_node(struct inode *s_inode,
				     struct buffer_head *s_bh,
				     struct inode *t_inode,
				     struct buffer_head *t_bh,
				     bool preserve)
{
	int ret;
	struct buffer_head *ref_root_bh = NULL;
	struct ocfs2_cached_dealloc_ctxt dealloc;
	struct ocfs2_super *osb = OCFS2_SB(s_inode->i_sb);
	struct ocfs2_dinode *di = (struct ocfs2_dinode *)s_bh->b_data;
	struct ocfs2_refcount_tree *ref_tree;

	ocfs2_init_dealloc_ctxt(&dealloc);

	ret = ocfs2_set_refcount_tree(t_inode, t_bh,
				      le64_to_cpu(di->i_refcount_loc));
	if (ret) {
		mlog_errno(ret);
		goto out;
	}

	if (OCFS2_I(s_inode)->ip_dyn_features & OCFS2_INLINE_DATA_FL) {
		ret = ocfs2_duplicate_inline_data(s_inode, s_bh,
						  t_inode, t_bh);
		if (ret)
			mlog_errno(ret);
		goto out;
	}

	ret = ocfs2_lock_refcount_tree(osb, le64_to_cpu(di->i_refcount_loc),
				       1, &ref_tree, &ref_root_bh);
	if (ret) {
		mlog_errno(ret);
		goto out;
	}

	ret = ocfs2_duplicate_extent_list(s_inode, t_inode, t_bh,
					  &ref_tree->rf_ci, ref_root_bh,
					  &dealloc);
	if (ret) {
		mlog_errno(ret);
		goto out_unlock_refcount;
	}

out_unlock_refcount:
	ocfs2_unlock_refcount_tree(osb, ref_tree, 1);
	brelse(ref_root_bh);
out:
	if (ocfs2_dealloc_has_cluster(&dealloc)) {
		ocfs2_schedule_truncate_log_flush(osb, 1);
		ocfs2_run_deallocs(osb, &dealloc);
	}

	return ret;
}

static int __ocfs2_reflink(struct dentry *old_dentry,
			   struct buffer_head *old_bh,
			   struct inode *new_inode,
			   bool preserve)
{
	int ret;
	struct inode *inode = d_inode(old_dentry);
	struct buffer_head *new_bh = NULL;

	if (OCFS2_I(inode)->ip_flags & OCFS2_INODE_SYSTEM_FILE) {
		ret = -EINVAL;
		mlog_errno(ret);
		goto out;
	}

	ret = filemap_fdatawrite(inode->i_mapping);
	if (ret) {
		mlog_errno(ret);
		goto out;
	}

	ret = ocfs2_attach_refcount_tree(inode, old_bh);
	if (ret) {
		mlog_errno(ret);
		goto out;
	}

	inode_lock_nested(new_inode, I_MUTEX_CHILD);
	ret = ocfs2_inode_lock_nested(new_inode, &new_bh, 1,
				      OI_LS_REFLINK_TARGET);
	if (ret) {
		mlog_errno(ret);
		goto out_unlock;
	}

	ret = ocfs2_create_reflink_node(inode, old_bh,
					new_inode, new_bh, preserve);
	if (ret) {
		mlog_errno(ret);
		goto inode_unlock;
	}

	if (OCFS2_I(inode)->ip_dyn_features & OCFS2_HAS_XATTR_FL) {
		ret = ocfs2_reflink_xattrs(inode, old_bh,
					   new_inode, new_bh,
					   preserve);
		if (ret) {
			mlog_errno(ret);
			goto inode_unlock;
		}
	}

	ret = ocfs2_complete_reflink(inode, old_bh,
				     new_inode, new_bh, preserve);
	if (ret)
		mlog_errno(ret);

inode_unlock:
	ocfs2_inode_unlock(new_inode, 1);
	brelse(new_bh);
out_unlock:
	inode_unlock(new_inode);
out:
	if (!ret) {
		ret = filemap_fdatawait(inode->i_mapping);
		if (ret)
			mlog_errno(ret);
	}
	return ret;
}

static int ocfs2_reflink(struct dentry *old_dentry, struct inode *dir,
			 struct dentry *new_dentry, bool preserve)
{
	int error, had_lock;
	struct inode *inode = d_inode(old_dentry);
	struct buffer_head *old_bh = NULL;
	struct inode *new_orphan_inode = NULL;
	struct ocfs2_lock_holder oh;

	if (!ocfs2_refcount_tree(OCFS2_SB(inode->i_sb)))
		return -EOPNOTSUPP;


	error = ocfs2_create_inode_in_orphan(dir, inode->i_mode,
					     &new_orphan_inode);
	if (error) {
		mlog_errno(error);
		goto out;
	}

	error = ocfs2_rw_lock(inode, 1);
	if (error) {
		mlog_errno(error);
		goto out;
	}

	error = ocfs2_inode_lock(inode, &old_bh, 1);
	if (error) {
		mlog_errno(error);
		ocfs2_rw_unlock(inode, 1);
		goto out;
	}

	down_write(&OCFS2_I(inode)->ip_xattr_sem);
	down_write(&OCFS2_I(inode)->ip_alloc_sem);
	error = __ocfs2_reflink(old_dentry, old_bh,
				new_orphan_inode, preserve);
	up_write(&OCFS2_I(inode)->ip_alloc_sem);
	up_write(&OCFS2_I(inode)->ip_xattr_sem);

	ocfs2_inode_unlock(inode, 1);
	ocfs2_rw_unlock(inode, 1);
	brelse(old_bh);

	if (error) {
		mlog_errno(error);
		goto out;
	}

	had_lock = ocfs2_inode_lock_tracker(new_orphan_inode, NULL, 1,
					    &oh);
	if (had_lock < 0) {
		error = had_lock;
		mlog_errno(error);
		goto out;
	}

	/* If the security isn't preserved, we need to re-initialize them. */
	if (!preserve) {
		error = ocfs2_init_security_and_acl(dir, new_orphan_inode,
						    &new_dentry->d_name);
		if (error)
			mlog_errno(error);
	}
	if (!error) {
		error = ocfs2_mv_orphaned_inode_to_new(dir, new_orphan_inode,
						       new_dentry);
		if (error)
			mlog_errno(error);
	}
	ocfs2_inode_unlock_tracker(new_orphan_inode, 1, &oh, had_lock);

out:
	if (new_orphan_inode) {
		/*
		 * We need to open_unlock the inode no matter whether we
		 * succeed or not, so that other nodes can delete it later.
		 */
		ocfs2_open_unlock(new_orphan_inode);
		if (error)
			iput(new_orphan_inode);
	}

	return error;
}

/*
 * Below here are the bits used by OCFS2_IOC_REFLINK() to fake
 * sys_reflink().  This will go away when vfs_reflink() exists in
 * fs/namei.c.
 */

/* copied from may_create in VFS. */
static inline int ocfs2_may_create(struct inode *dir, struct dentry *child)
{
	if (d_really_is_positive(child))
		return -EEXIST;
	if (IS_DEADDIR(dir))
		return -ENOENT;
	return inode_permission(dir, MAY_WRITE | MAY_EXEC);
}

/**
 * ocfs2_vfs_reflink - Create a reference-counted link
 *
 * @old_dentry:        source dentry + inode
 * @dir:       directory to create the target
 * @new_dentry:        target dentry
 * @preserve:  if true, preserve all file attributes
 */
static int ocfs2_vfs_reflink(struct dentry *old_dentry, struct inode *dir,
			     struct dentry *new_dentry, bool preserve)
{
	struct inode *inode = d_inode(old_dentry);
	int error;

	if (!inode)
		return -ENOENT;

	error = ocfs2_may_create(dir, new_dentry);
	if (error)
		return error;

	if (dir->i_sb != inode->i_sb)
		return -EXDEV;

	/*
	 * A reflink to an append-only or immutable file cannot be created.
	 */
	if (IS_APPEND(inode) || IS_IMMUTABLE(inode))
		return -EPERM;

	/* Only regular files can be reflinked. */
	if (!S_ISREG(inode->i_mode))
		return -EPERM;

	/*
	 * If the caller wants to preserve ownership, they require the
	 * rights to do so.
	 */
	if (preserve) {
		if (!uid_eq(current_fsuid(), inode->i_uid) && !capable(CAP_CHOWN))
			return -EPERM;
		if (!in_group_p(inode->i_gid) && !capable(CAP_CHOWN))
			return -EPERM;
	}

	/*
	 * If the caller is modifying any aspect of the attributes, they
	 * are not creating a snapshot.  They need read permission on the
	 * file.
	 */
	if (!preserve) {
		error = inode_permission(inode, MAY_READ);
		if (error)
			return error;
	}

	inode_lock(inode);
	error = dquot_initialize(dir);
	if (!error)
		error = ocfs2_reflink(old_dentry, dir, new_dentry, preserve);
	inode_unlock(inode);
	if (!error)
		fsnotify_create(dir, new_dentry);
	return error;
}
/*
 * Most codes are copied from sys_linkat.
 */
int ocfs2_reflink_ioctl(struct inode *inode,
			const char __user *oldname,
			const char __user *newname,
			bool preserve)
{
	struct dentry *new_dentry;
	struct path old_path, new_path;
	int error;

	if (!ocfs2_refcount_tree(OCFS2_SB(inode->i_sb)))
		return -EOPNOTSUPP;

	error = user_path_at(AT_FDCWD, oldname, 0, &old_path);
	if (error) {
		mlog_errno(error);
		return error;
	}

	new_dentry = user_path_create(AT_FDCWD, newname, &new_path, 0);
	error = PTR_ERR(new_dentry);
	if (IS_ERR(new_dentry)) {
		mlog_errno(error);
		goto out;
	}

	error = -EXDEV;
	if (old_path.mnt != new_path.mnt) {
		mlog_errno(error);
		goto out_dput;
	}

	error = ocfs2_vfs_reflink(old_path.dentry,
				  d_inode(new_path.dentry),
				  new_dentry, preserve);
out_dput:
	done_path_create(&new_path, new_dentry);
out:
	path_put(&old_path);

	return error;
}

/* Update destination inode size, if necessary. */
int ocfs2_reflink_update_dest(struct inode *dest,
			      struct buffer_head *d_bh,
			      loff_t newlen)
{
	handle_t *handle;
	int ret;

	dest->i_blocks = ocfs2_inode_sector_count(dest);

	if (newlen <= i_size_read(dest))
		return 0;

	handle = ocfs2_start_trans(OCFS2_SB(dest->i_sb),
				   OCFS2_INODE_UPDATE_CREDITS);
	if (IS_ERR(handle)) {
		ret = PTR_ERR(handle);
		mlog_errno(ret);
		return ret;
	}

	/* Extend i_size if needed. */
	spin_lock(&OCFS2_I(dest)->ip_lock);
	if (newlen > i_size_read(dest))
		i_size_write(dest, newlen);
	spin_unlock(&OCFS2_I(dest)->ip_lock);
	dest->i_ctime = dest->i_mtime = current_time(dest);

	ret = ocfs2_mark_inode_dirty(handle, dest, d_bh);
	if (ret) {
		mlog_errno(ret);
		goto out_commit;
	}

out_commit:
	ocfs2_commit_trans(OCFS2_SB(dest->i_sb), handle);
	return ret;
}

/* Remap the range pos_in:len in s_inode to pos_out:len in t_inode. */
static loff_t ocfs2_reflink_remap_extent(struct inode *s_inode,
					 struct buffer_head *s_bh,
					 loff_t pos_in,
					 struct inode *t_inode,
					 struct buffer_head *t_bh,
					 loff_t pos_out,
					 loff_t len,
					 struct ocfs2_cached_dealloc_ctxt *dealloc)
{
	struct ocfs2_extent_tree s_et;
	struct ocfs2_extent_tree t_et;
	struct ocfs2_dinode *dis;
	struct buffer_head *ref_root_bh = NULL;
	struct ocfs2_refcount_tree *ref_tree;
	struct ocfs2_super *osb;
	loff_t remapped_bytes = 0;
	loff_t pstart, plen;
	u32 p_cluster, num_clusters, slast, spos, tpos, remapped_clus = 0;
	unsigned int ext_flags;
	int ret = 0;

	osb = OCFS2_SB(s_inode->i_sb);
	dis = (struct ocfs2_dinode *)s_bh->b_data;
	ocfs2_init_dinode_extent_tree(&s_et, INODE_CACHE(s_inode), s_bh);
	ocfs2_init_dinode_extent_tree(&t_et, INODE_CACHE(t_inode), t_bh);

	spos = ocfs2_bytes_to_clusters(s_inode->i_sb, pos_in);
	tpos = ocfs2_bytes_to_clusters(t_inode->i_sb, pos_out);
	slast = ocfs2_clusters_for_bytes(s_inode->i_sb, pos_in + len);

	while (spos < slast) {
		if (fatal_signal_pending(current)) {
			ret = -EINTR;
			goto out;
		}

		/* Look up the extent. */
		ret = ocfs2_get_clusters(s_inode, spos, &p_cluster,
					 &num_clusters, &ext_flags);
		if (ret) {
			mlog_errno(ret);
			goto out;
		}

		num_clusters = min_t(u32, num_clusters, slast - spos);

		/* Punch out the dest range. */
		pstart = ocfs2_clusters_to_bytes(t_inode->i_sb, tpos);
		plen = ocfs2_clusters_to_bytes(t_inode->i_sb, num_clusters);
		ret = ocfs2_remove_inode_range(t_inode, t_bh, pstart, plen);
		if (ret) {
			mlog_errno(ret);
			goto out;
		}

		if (p_cluster == 0)
			goto next_loop;

		/* Lock the refcount btree... */
		ret = ocfs2_lock_refcount_tree(osb,
					       le64_to_cpu(dis->i_refcount_loc),
					       1, &ref_tree, &ref_root_bh);
		if (ret) {
			mlog_errno(ret);
			goto out;
		}

		/* Mark s_inode's extent as refcounted. */
		if (!(ext_flags & OCFS2_EXT_REFCOUNTED)) {
			ret = ocfs2_add_refcount_flag(s_inode, &s_et,
						      &ref_tree->rf_ci,
						      ref_root_bh, spos,
						      p_cluster, num_clusters,
						      dealloc, NULL);
			if (ret) {
				mlog_errno(ret);
				goto out_unlock_refcount;
			}
		}

		/* Map in the new extent. */
		ext_flags |= OCFS2_EXT_REFCOUNTED;
		ret = ocfs2_add_refcounted_extent(t_inode, &t_et,
						  &ref_tree->rf_ci,
						  ref_root_bh,
						  tpos, p_cluster,
						  num_clusters,
						  ext_flags,
						  dealloc);
		if (ret) {
			mlog_errno(ret);
			goto out_unlock_refcount;
		}

		ocfs2_unlock_refcount_tree(osb, ref_tree, 1);
		brelse(ref_root_bh);
next_loop:
		spos += num_clusters;
		tpos += num_clusters;
		remapped_clus += num_clusters;
	}

	goto out;
out_unlock_refcount:
	ocfs2_unlock_refcount_tree(osb, ref_tree, 1);
	brelse(ref_root_bh);
out:
	remapped_bytes = ocfs2_clusters_to_bytes(t_inode->i_sb, remapped_clus);
	remapped_bytes = min_t(loff_t, len, remapped_bytes);

	return remapped_bytes > 0 ? remapped_bytes : ret;
}

/* Set up refcount tree and remap s_inode to t_inode. */
loff_t ocfs2_reflink_remap_blocks(struct inode *s_inode,
				  struct buffer_head *s_bh,
				  loff_t pos_in,
				  struct inode *t_inode,
				  struct buffer_head *t_bh,
				  loff_t pos_out,
				  loff_t len)
{
	struct ocfs2_cached_dealloc_ctxt dealloc;
	struct ocfs2_super *osb;
	struct ocfs2_dinode *dis;
	struct ocfs2_dinode *dit;
	loff_t ret;

	osb = OCFS2_SB(s_inode->i_sb);
	dis = (struct ocfs2_dinode *)s_bh->b_data;
	dit = (struct ocfs2_dinode *)t_bh->b_data;
	ocfs2_init_dealloc_ctxt(&dealloc);

	/*
	 * If we're reflinking the entire file and the source is inline
	 * data, just copy the contents.
	 */
	if (pos_in == pos_out && pos_in == 0 && len == i_size_read(s_inode) &&
	    i_size_read(t_inode) <= len &&
	    (OCFS2_I(s_inode)->ip_dyn_features & OCFS2_INLINE_DATA_FL)) {
		ret = ocfs2_duplicate_inline_data(s_inode, s_bh, t_inode, t_bh);
		if (ret)
			mlog_errno(ret);
		goto out;
	}

	/*
	 * If both inodes belong to two different refcount groups then
	 * forget it because we don't know how (or want) to go merging
	 * refcount trees.
	 */
	ret = -EOPNOTSUPP;
	if (ocfs2_is_refcount_inode(s_inode) &&
	    ocfs2_is_refcount_inode(t_inode) &&
	    le64_to_cpu(dis->i_refcount_loc) !=
	    le64_to_cpu(dit->i_refcount_loc))
		goto out;

	/* Neither inode has a refcount tree.  Add one to s_inode. */
	if (!ocfs2_is_refcount_inode(s_inode) &&
	    !ocfs2_is_refcount_inode(t_inode)) {
		ret = ocfs2_create_refcount_tree(s_inode, s_bh);
		if (ret) {
			mlog_errno(ret);
			goto out;
		}
	}

	/* Ensure that both inodes end up with the same refcount tree. */
	if (!ocfs2_is_refcount_inode(s_inode)) {
		ret = ocfs2_set_refcount_tree(s_inode, s_bh,
					      le64_to_cpu(dit->i_refcount_loc));
		if (ret) {
			mlog_errno(ret);
			goto out;
		}
	}
	if (!ocfs2_is_refcount_inode(t_inode)) {
		ret = ocfs2_set_refcount_tree(t_inode, t_bh,
					      le64_to_cpu(dis->i_refcount_loc));
		if (ret) {
			mlog_errno(ret);
			goto out;
		}
	}

	/* Turn off inline data in the dest file. */
	if (OCFS2_I(t_inode)->ip_dyn_features & OCFS2_INLINE_DATA_FL) {
		ret = ocfs2_convert_inline_data_to_extents(t_inode, t_bh);
		if (ret) {
			mlog_errno(ret);
			goto out;
		}
	}

	/* Actually remap extents now. */
	ret = ocfs2_reflink_remap_extent(s_inode, s_bh, pos_in, t_inode, t_bh,
					 pos_out, len, &dealloc);
	if (ret < 0) {
		mlog_errno(ret);
		goto out;
	}

out:
	if (ocfs2_dealloc_has_cluster(&dealloc)) {
		ocfs2_schedule_truncate_log_flush(osb, 1);
		ocfs2_run_deallocs(osb, &dealloc);
	}

	return ret;
}

/* Lock an inode and grab a bh pointing to the inode. */
<<<<<<< HEAD
static int ocfs2_reflink_inodes_lock(struct inode *s_inode,
				     struct buffer_head **bh_s,
				     struct inode *t_inode,
				     struct buffer_head **bh_t)
=======
int ocfs2_reflink_inodes_lock(struct inode *s_inode,
			      struct buffer_head **bh_s,
			      struct inode *t_inode,
			      struct buffer_head **bh_t)
>>>>>>> f7688b48
{
	struct inode *inode1 = s_inode;
	struct inode *inode2 = t_inode;
	struct ocfs2_inode_info *oi1;
	struct ocfs2_inode_info *oi2;
	struct buffer_head *bh1 = NULL;
	struct buffer_head *bh2 = NULL;
	bool same_inode = (s_inode == t_inode);
	bool need_swap = (inode1->i_ino > inode2->i_ino);
	int status;

	/* First grab the VFS and rw locks. */
	lock_two_nondirectories(s_inode, t_inode);
	if (need_swap)
		swap(inode1, inode2);

	status = ocfs2_rw_lock(inode1, 1);
	if (status) {
		mlog_errno(status);
		goto out_i1;
	}
	if (!same_inode) {
		status = ocfs2_rw_lock(inode2, 1);
		if (status) {
			mlog_errno(status);
			goto out_i2;
		}
	}

	/* Now go for the cluster locks */
	oi1 = OCFS2_I(inode1);
	oi2 = OCFS2_I(inode2);

	trace_ocfs2_double_lock((unsigned long long)oi1->ip_blkno,
				(unsigned long long)oi2->ip_blkno);

	/* We always want to lock the one with the lower lockid first. */
	if (oi1->ip_blkno > oi2->ip_blkno)
		mlog_errno(-ENOLCK);

	/* lock id1 */
	status = ocfs2_inode_lock_nested(inode1, &bh1, 1,
					 OI_LS_REFLINK_TARGET);
	if (status < 0) {
		if (status != -ENOENT)
			mlog_errno(status);
		goto out_rw2;
	}

	/* lock id2 */
	if (!same_inode) {
		status = ocfs2_inode_lock_nested(inode2, &bh2, 1,
						 OI_LS_REFLINK_TARGET);
		if (status < 0) {
			if (status != -ENOENT)
				mlog_errno(status);
			goto out_cl1;
		}
	} else {
		bh2 = bh1;
	}

	/*
	 * If we swapped inode order above, we have to swap the buffer heads
	 * before passing them back to the caller.
	 */
	if (need_swap)
		swap(bh1, bh2);
	*bh_s = bh1;
	*bh_t = bh2;

	trace_ocfs2_double_lock_end(
			(unsigned long long)oi1->ip_blkno,
			(unsigned long long)oi2->ip_blkno);

	return 0;

out_cl1:
	ocfs2_inode_unlock(inode1, 1);
	brelse(bh1);
out_rw2:
	ocfs2_rw_unlock(inode2, 1);
out_i2:
	ocfs2_rw_unlock(inode1, 1);
out_i1:
	unlock_two_nondirectories(s_inode, t_inode);
	return status;
}

/* Unlock both inodes and release buffers. */
void ocfs2_reflink_inodes_unlock(struct inode *s_inode,
				 struct buffer_head *s_bh,
				 struct inode *t_inode,
				 struct buffer_head *t_bh)
{
	ocfs2_inode_unlock(s_inode, 1);
	ocfs2_rw_unlock(s_inode, 1);
	brelse(s_bh);
	if (s_inode != t_inode) {
		ocfs2_inode_unlock(t_inode, 1);
		ocfs2_rw_unlock(t_inode, 1);
		brelse(t_bh);
	}
	unlock_two_nondirectories(s_inode, t_inode);
}<|MERGE_RESOLUTION|>--- conflicted
+++ resolved
@@ -4710,17 +4710,10 @@
 }
 
 /* Lock an inode and grab a bh pointing to the inode. */
-<<<<<<< HEAD
-static int ocfs2_reflink_inodes_lock(struct inode *s_inode,
-				     struct buffer_head **bh_s,
-				     struct inode *t_inode,
-				     struct buffer_head **bh_t)
-=======
 int ocfs2_reflink_inodes_lock(struct inode *s_inode,
 			      struct buffer_head **bh_s,
 			      struct inode *t_inode,
 			      struct buffer_head **bh_t)
->>>>>>> f7688b48
 {
 	struct inode *inode1 = s_inode;
 	struct inode *inode2 = t_inode;
