--- conflicted
+++ resolved
@@ -40,10 +40,7 @@
 #include <linux/fs.h>
 #include <linux/path.h>
 #include <linux/timekeeping.h>
-<<<<<<< HEAD
-=======
 #include <linux/sysctl.h>
->>>>>>> d60c95ef
 #include <linux/elf.h>
 
 #include <linux/uaccess.h>
@@ -59,15 +56,9 @@
 static bool dump_vma_snapshot(struct coredump_params *cprm);
 static void free_vma_snapshot(struct coredump_params *cprm);
 
-<<<<<<< HEAD
-int core_uses_pid;
-unsigned int core_pipe_limit;
-char core_pattern[CORENAME_MAX_SIZE] = "core";
-=======
 static int core_uses_pid;
 static unsigned int core_pipe_limit;
 static char core_pattern[CORENAME_MAX_SIZE] = "core";
->>>>>>> d60c95ef
 static int core_name_size = CORENAME_MAX_SIZE;
 
 struct core_name {
@@ -1148,12 +1139,8 @@
 {
 	struct vm_area_struct *gate_vma, *vma = NULL;
 	struct mm_struct *mm = current->mm;
-<<<<<<< HEAD
-	int i;
-=======
 	MA_STATE(mas, &mm->mm_mt, 0, 0);
 	int i = 0;
->>>>>>> d60c95ef
 
 	/*
 	 * Once the stack expansion code is fixed to not change VMA bounds
@@ -1173,12 +1160,7 @@
 		return false;
 	}
 
-<<<<<<< HEAD
-	for (i = 0, vma = first_vma(current, gate_vma); vma != NULL;
-			vma = next_vma(vma, gate_vma), i++) {
-=======
 	while ((vma = coredump_next_vma(&mas, vma, gate_vma)) != NULL) {
->>>>>>> d60c95ef
 		struct core_vma_metadata *m = cprm->vma_meta + i;
 
 		m->start = vma->vm_start;
@@ -1186,17 +1168,10 @@
 		m->flags = vma->vm_flags;
 		m->dump_size = vma_dump_size(vma, cprm->mm_flags);
 		m->pgoff = vma->vm_pgoff;
-<<<<<<< HEAD
-
-		m->file = vma->vm_file;
-		if (m->file)
-			get_file(m->file);
-=======
 		m->file = vma->vm_file;
 		if (m->file)
 			get_file(m->file);
 		i++;
->>>>>>> d60c95ef
 	}
 
 	mmap_write_unlock(mm);
