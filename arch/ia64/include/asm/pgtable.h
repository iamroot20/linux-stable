--- conflicted
+++ resolved
@@ -511,16 +511,6 @@
 	__changed;							\
 })
 #endif
-<<<<<<< HEAD
-
-#  ifdef CONFIG_VIRTUAL_MEM_MAP
-  /* arch mem_map init routine is needed due to holes in a virtual mem_map */
-void memmap_init(void);
-void arch_memmap_init(unsigned long size, int nid, unsigned long zone,
-		      unsigned long start_pfn);
-#  endif /* CONFIG_VIRTUAL_MEM_MAP */
-=======
->>>>>>> 3b17187f
 # endif /* !__ASSEMBLY__ */
 
 /*
