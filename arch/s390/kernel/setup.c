--- conflicted
+++ resolved
@@ -831,145 +831,6 @@
 
 static void __init relocate_amode31_section(void)
 {
-<<<<<<< HEAD
-	static const int stfl_bits[6] = { 0, 2, 7, 17, 19, 21 };
-	struct cpuid cpu_id;
-	int i;
-
-	/*
-	 * The store facility list bits numbers as found in the principles
-	 * of operation are numbered with bit 1UL<<31 as number 0 to
-	 * bit 1UL<<0 as number 31.
-	 *   Bit 0: instructions named N3, "backported" to esa-mode
-	 *   Bit 2: z/Architecture mode is active
-	 *   Bit 7: the store-facility-list-extended facility is installed
-	 *   Bit 17: the message-security assist is installed
-	 *   Bit 19: the long-displacement facility is installed
-	 *   Bit 21: the extended-immediate facility is installed
-	 *   Bit 22: extended-translation facility 3 is installed
-	 *   Bit 30: extended-translation facility 3 enhancement facility
-	 * These get translated to:
-	 *   HWCAP_S390_ESAN3 bit 0, HWCAP_S390_ZARCH bit 1,
-	 *   HWCAP_S390_STFLE bit 2, HWCAP_S390_MSA bit 3,
-	 *   HWCAP_S390_LDISP bit 4, HWCAP_S390_EIMM bit 5 and
-	 *   HWCAP_S390_ETF3EH bit 8 (22 && 30).
-	 */
-	for (i = 0; i < 6; i++)
-		if (test_facility(stfl_bits[i]))
-			elf_hwcap |= 1UL << i;
-
-	if (test_facility(22) && test_facility(30))
-		elf_hwcap |= HWCAP_S390_ETF3EH;
-
-	/*
-	 * Check for additional facilities with store-facility-list-extended.
-	 * stfle stores doublewords (8 byte) with bit 1ULL<<63 as bit 0
-	 * and 1ULL<<0 as bit 63. Bits 0-31 contain the same information
-	 * as stored by stfl, bits 32-xxx contain additional facilities.
-	 * How many facility words are stored depends on the number of
-	 * doublewords passed to the instruction. The additional facilities
-	 * are:
-	 *   Bit 42: decimal floating point facility is installed
-	 *   Bit 44: perform floating point operation facility is installed
-	 * translated to:
-	 *   HWCAP_S390_DFP bit 6 (42 && 44).
-	 */
-	if ((elf_hwcap & (1UL << 2)) && test_facility(42) && test_facility(44))
-		elf_hwcap |= HWCAP_S390_DFP;
-
-	/*
-	 * Huge page support HWCAP_S390_HPAGE is bit 7.
-	 */
-	if (MACHINE_HAS_EDAT1)
-		elf_hwcap |= HWCAP_S390_HPAGE;
-
-	/*
-	 * 64-bit register support for 31-bit processes
-	 * HWCAP_S390_HIGH_GPRS is bit 9.
-	 */
-	elf_hwcap |= HWCAP_S390_HIGH_GPRS;
-
-	/*
-	 * Transactional execution support HWCAP_S390_TE is bit 10.
-	 */
-	if (MACHINE_HAS_TE)
-		elf_hwcap |= HWCAP_S390_TE;
-
-	/*
-	 * Vector extension HWCAP_S390_VXRS is bit 11. The Vector extension
-	 * can be disabled with the "novx" parameter. Use MACHINE_HAS_VX
-	 * instead of facility bit 129.
-	 */
-	if (MACHINE_HAS_VX) {
-		elf_hwcap |= HWCAP_S390_VXRS;
-		if (test_facility(134))
-			elf_hwcap |= HWCAP_S390_VXRS_BCD;
-		if (test_facility(135))
-			elf_hwcap |= HWCAP_S390_VXRS_EXT;
-		if (test_facility(148))
-			elf_hwcap |= HWCAP_S390_VXRS_EXT2;
-		if (test_facility(152))
-			elf_hwcap |= HWCAP_S390_VXRS_PDE;
-	}
-	if (test_facility(150))
-		elf_hwcap |= HWCAP_S390_SORT;
-	if (test_facility(151))
-		elf_hwcap |= HWCAP_S390_DFLT;
-
-	/*
-	 * Guarded storage support HWCAP_S390_GS is bit 12.
-	 */
-	if (MACHINE_HAS_GS)
-		elf_hwcap |= HWCAP_S390_GS;
-
-	get_cpu_id(&cpu_id);
-	add_device_randomness(&cpu_id, sizeof(cpu_id));
-	switch (cpu_id.machine) {
-	case 0x2064:
-	case 0x2066:
-	default:	/* Use "z900" as default for 64 bit kernels. */
-		strcpy(elf_platform, "z900");
-		break;
-	case 0x2084:
-	case 0x2086:
-		strcpy(elf_platform, "z990");
-		break;
-	case 0x2094:
-	case 0x2096:
-		strcpy(elf_platform, "z9-109");
-		break;
-	case 0x2097:
-	case 0x2098:
-		strcpy(elf_platform, "z10");
-		break;
-	case 0x2817:
-	case 0x2818:
-		strcpy(elf_platform, "z196");
-		break;
-	case 0x2827:
-	case 0x2828:
-		strcpy(elf_platform, "zEC12");
-		break;
-	case 0x2964:
-	case 0x2965:
-		strcpy(elf_platform, "z13");
-		break;
-	case 0x3906:
-	case 0x3907:
-		strcpy(elf_platform, "z14");
-		break;
-	case 0x8561:
-	case 0x8562:
-		strcpy(elf_platform, "z15");
-		break;
-	}
-
-	/*
-	 * Virtualization support HWCAP_INT_SIE is bit 0.
-	 */
-	if (sclp.has_sief2)
-		int_hwcap |= HWCAP_INT_SIE;
-=======
 	unsigned long amode31_addr, amode31_size;
 	long amode31_offset;
 	long *ptr;
@@ -991,7 +852,6 @@
 	for (ptr = _start_amode31_refs; ptr != _end_amode31_refs; ptr++)
 		*ptr += amode31_offset;
 }
->>>>>>> 3b17187f
 
 /* This must be called after AMODE31 relocation */
 static void __init setup_cr(void)
