// SPDX-License-Identifier: GPL-2.0
#include <linux/errno.h>
#include <linux/init.h>
#include <asm/setup.h>
#include <asm/processor.h>
#include <asm/sclp.h>
#include <asm/sections.h>
#include <asm/mem_detect.h>
#include <asm/sparsemem.h>
#include "decompressor.h"
#include "boot.h"

struct mem_detect_info __bootdata(mem_detect);

/* up to 256 storage elements, 1020 subincrements each */
#define ENTRIES_EXTENDED_MAX						       \
	(256 * (1020 / 2) * sizeof(struct mem_detect_block))

static struct mem_detect_block *__get_mem_detect_block_ptr(u32 n)
{
	if (n < MEM_INLINED_ENTRIES)
		return &mem_detect.entries[n];
	return &mem_detect.entries_extended[n - MEM_INLINED_ENTRIES];
}

/*
 * sequential calls to add_mem_detect_block with adjacent memory areas
 * are merged together into single memory block.
 */
void add_mem_detect_block(u64 start, u64 end)
{
	struct mem_detect_block *block;

	if (mem_detect.count) {
		block = __get_mem_detect_block_ptr(mem_detect.count - 1);
		if (block->end == start) {
			block->end = end;
			return;
		}
	}

	block = __get_mem_detect_block_ptr(mem_detect.count);
	block->start = start;
	block->end = end;
	mem_detect.count++;
}

static int __diag260(unsigned long rx1, unsigned long rx2)
{
	unsigned long reg1, reg2, ry;
	union register_pair rx;
	psw_t old;
	int rc;

	rx.even = rx1;
	rx.odd	= rx2;
	ry = 0x10; /* storage configuration */
	rc = -1;   /* fail */
	asm volatile(
		"	mvc	0(16,%[psw_old]),0(%[psw_pgm])\n"
		"	epsw	%[reg1],%[reg2]\n"
		"	st	%[reg1],0(%[psw_pgm])\n"
		"	st	%[reg2],4(%[psw_pgm])\n"
		"	larl	%[reg1],1f\n"
		"	stg	%[reg1],8(%[psw_pgm])\n"
		"	diag	%[rx],%[ry],0x260\n"
		"	ipm	%[rc]\n"
		"	srl	%[rc],28\n"
		"1:	mvc	0(16,%[psw_pgm]),0(%[psw_old])\n"
		: [reg1] "=&d" (reg1),
		  [reg2] "=&a" (reg2),
		  [rc] "+&d" (rc),
		  [ry] "+&d" (ry),
		  "+Q" (S390_lowcore.program_new_psw),
		  "=Q" (old)
		: [rx] "d" (rx.pair),
		  [psw_old] "a" (&old),
		  [psw_pgm] "a" (&S390_lowcore.program_new_psw)
		: "cc", "memory");
	return rc == 0 ? ry : -1;
}

static int diag260(void)
{
	int rc, i;

	struct {
		unsigned long start;
		unsigned long end;
	} storage_extents[8] __aligned(16); /* VM supports up to 8 extends */

	memset(storage_extents, 0, sizeof(storage_extents));
	rc = __diag260((unsigned long)storage_extents, sizeof(storage_extents));
	if (rc == -1)
		return -1;

	for (i = 0; i < min_t(int, rc, ARRAY_SIZE(storage_extents)); i++)
		add_mem_detect_block(storage_extents[i].start, storage_extents[i].end + 1);
	return 0;
}

static int tprot(unsigned long addr)
{
	unsigned long reg1, reg2;
	int rc = -EFAULT;
	psw_t old;

	asm volatile(
		"	mvc	0(16,%[psw_old]),0(%[psw_pgm])\n"
		"	epsw	%[reg1],%[reg2]\n"
		"	st	%[reg1],0(%[psw_pgm])\n"
		"	st	%[reg2],4(%[psw_pgm])\n"
		"	larl	%[reg1],1f\n"
		"	stg	%[reg1],8(%[psw_pgm])\n"
		"	tprot	0(%[addr]),0\n"
		"	ipm	%[rc]\n"
		"	srl	%[rc],28\n"
		"1:	mvc	0(16,%[psw_pgm]),0(%[psw_old])\n"
		: [reg1] "=&d" (reg1),
		  [reg2] "=&a" (reg2),
		  [rc] "+&d" (rc),
		  "=Q" (S390_lowcore.program_new_psw.addr),
		  "=Q" (old)
		: [psw_old] "a" (&old),
		  [psw_pgm] "a" (&S390_lowcore.program_new_psw),
		  [addr] "a" (addr)
		: "cc", "memory");
	return rc;
}

static unsigned long search_mem_end(void)
{
	unsigned long range = 1 << (MAX_PHYSMEM_BITS - 20); /* in 1MB blocks */
	unsigned long offset = 0;
	unsigned long pivot;

	while (range > 1) {
		range >>= 1;
		pivot = offset + range;
		if (!tprot(pivot << 20))
			offset = pivot;
	}
	return (offset + 1) << 20;
}

unsigned long detect_memory(unsigned long *safe_addr)
{
	unsigned long max_physmem_end = 0;

	sclp_early_get_memsize(&max_physmem_end);
	mem_detect.entries_extended = (struct mem_detect_block *)ALIGN(*safe_addr, sizeof(u64));

	if (!sclp_early_read_storage_info()) {
		mem_detect.info_source = MEM_DETECT_SCLP_STOR_INFO;
	} else if (!diag260()) {
		mem_detect.info_source = MEM_DETECT_DIAG260;
		max_physmem_end = max_physmem_end ?: get_mem_detect_end();
	} else if (max_physmem_end) {
		add_mem_detect_block(0, max_physmem_end);
		mem_detect.info_source = MEM_DETECT_SCLP_READ_INFO;
	} else {
		max_physmem_end = search_mem_end();
		add_mem_detect_block(0, max_physmem_end);
		mem_detect.info_source = MEM_DETECT_BIN_SEARCH;
<<<<<<< HEAD
	}

	if (mem_detect.count > MEM_INLINED_ENTRIES) {
		*safe_addr += (mem_detect.count - MEM_INLINED_ENTRIES) *
			     sizeof(struct mem_detect_block);
	}

	return max_physmem_end;
=======
	}

	if (mem_detect.count > MEM_INLINED_ENTRIES) {
		*safe_addr += (mem_detect.count - MEM_INLINED_ENTRIES) *
			     sizeof(struct mem_detect_block);
	}

	return max_physmem_end;
}

void mem_detect_set_usable_limit(unsigned long limit)
{
	struct mem_detect_block *block;
	int i;

	/* make sure mem_detect.usable ends up within online memory block */
	for (i = 0; i < mem_detect.count; i++) {
		block = __get_mem_detect_block_ptr(i);
		if (block->start >= limit)
			break;
		if (block->end >= limit) {
			mem_detect.usable = limit;
			break;
		}
		mem_detect.usable = block->end;
	}
>>>>>>> 5729a900
}<|MERGE_RESOLUTION|>--- conflicted
+++ resolved
@@ -162,16 +162,6 @@
 		max_physmem_end = search_mem_end();
 		add_mem_detect_block(0, max_physmem_end);
 		mem_detect.info_source = MEM_DETECT_BIN_SEARCH;
-<<<<<<< HEAD
-	}
-
-	if (mem_detect.count > MEM_INLINED_ENTRIES) {
-		*safe_addr += (mem_detect.count - MEM_INLINED_ENTRIES) *
-			     sizeof(struct mem_detect_block);
-	}
-
-	return max_physmem_end;
-=======
 	}
 
 	if (mem_detect.count > MEM_INLINED_ENTRIES) {
@@ -198,5 +188,4 @@
 		}
 		mem_detect.usable = block->end;
 	}
->>>>>>> 5729a900
 }