--- conflicted
+++ resolved
@@ -662,21 +662,8 @@
 
 int zpci_enable_device(struct zpci_dev *zdev)
 {
-<<<<<<< HEAD
-	int rc;
-
-	if (clp_enable_fh(zdev, ZPCI_NR_DMA_SPACES)) {
-		rc = -EIO;
-		goto out;
-	}
-
-	rc = zpci_dma_init_device(zdev);
-	if (rc)
-		goto out_dma;
-=======
 	u32 fh = zdev->fh;
 	int rc = 0;
->>>>>>> 3b17187f
 
 	if (clp_enable_fh(zdev, &fh, ZPCI_NR_DMA_SPACES))
 		rc = -EIO;
@@ -687,14 +674,6 @@
 
 int zpci_disable_device(struct zpci_dev *zdev)
 {
-<<<<<<< HEAD
-	zpci_dma_exit_device(zdev);
-	/*
-	 * The zPCI function may already be disabled by the platform, this is
-	 * detected in clp_disable_fh() which becomes a no-op.
-	 */
-	return clp_disable_fh(zdev) ? -EIO : 0;
-=======
 	u32 fh = zdev->fh;
 	int cc, rc = 0;
 
@@ -714,7 +693,6 @@
 		rc = -EIO;
 	}
 	return rc;
->>>>>>> 3b17187f
 }
 
 /**
