--- conflicted
+++ resolved
@@ -267,19 +267,11 @@
 
 		pr_devel("patching dest %lx\n", (unsigned long)dest);
 
-<<<<<<< HEAD
-		patch_instruction(dest, instrs[0]);
-
-		patch_instruction((dest + 1), instrs[1]);
-		patch_instruction((dest + 2), instrs[2]);
-		patch_instruction((dest + 3), instrs[3]);
-=======
 		patch_instruction((struct ppc_inst *)dest, ppc_inst(instrs[0]));
 
 		patch_instruction((struct ppc_inst *)(dest + 1), ppc_inst(instrs[1]));
 		patch_instruction((struct ppc_inst *)(dest + 2), ppc_inst(instrs[2]));
 		patch_instruction((struct ppc_inst *)(dest + 3), ppc_inst(instrs[3]));
->>>>>>> d1988041
 	}
 
 	printk(KERN_DEBUG "uaccess-flush: patched %d locations (%s flush)\n", i,
@@ -325,17 +317,6 @@
 
 		pr_devel("patching dest %lx\n", (unsigned long)dest);
 
-<<<<<<< HEAD
-		patch_instruction(dest, instrs[0]);
-
-		if (types == L1D_FLUSH_FALLBACK)
-			patch_branch((dest + 1), (unsigned long)&entry_flush_fallback,
-				     BRANCH_SET_LINK);
-		else
-			patch_instruction((dest + 1), instrs[1]);
-
-		patch_instruction((dest + 2), instrs[2]);
-=======
 		patch_instruction((struct ppc_inst *)dest, ppc_inst(instrs[0]));
 
 		if (types == L1D_FLUSH_FALLBACK)
@@ -345,7 +326,6 @@
 			patch_instruction((struct ppc_inst *)(dest + 1), ppc_inst(instrs[1]));
 
 		patch_instruction((struct ppc_inst *)(dest + 2), ppc_inst(instrs[2]));
->>>>>>> d1988041
 	}
 
 	printk(KERN_DEBUG "entry-flush: patched %d locations (%s flush)\n", i,
