/* SPDX-License-Identifier: GPL-2.0-or-later */
/*
 * Userland implementation of gettimeofday() for 64 bits processes in a
 * ppc64 kernel for use in the vDSO
 *
 * Copyright (C) 2004 Benjamin Herrenschmuidt (benh@kernel.crashing.org),
 *                    IBM Corp.
 */
#include <asm/processor.h>
#include <asm/ppc_asm.h>
#include <asm/vdso.h>
#include <asm/vdso_datapage.h>
#include <asm/asm-offsets.h>
#include <asm/unistd.h>

	.text
/*
 * Exact prototype of gettimeofday
 *
 * int __kernel_gettimeofday(struct timeval *tv, struct timezone *tz);
 *
 */
V_FUNCTION_BEGIN(__kernel_gettimeofday)
  .cfi_startproc
	mflr	r12
  .cfi_register lr,r12

	mr	r11,r3			/* r11 holds tv */
	mr	r10,r4			/* r10 holds tz */
	get_datapage	r3, r0
	cmpldi	r11,0			/* check if tv is NULL */
	beq	2f
	lis	r7,1000000@ha		/* load up USEC_PER_SEC */
	addi	r7,r7,1000000@l
	bl	V_LOCAL_FUNC(__do_get_tspec) /* get sec/us from tb & kernel */
	std	r4,TVAL64_TV_SEC(r11)	/* store sec in tv */
	std	r5,TVAL64_TV_USEC(r11)	/* store usec in tv */
2:	cmpldi	r10,0			/* check if tz is NULL */
	beq	1f
	lwz	r4,CFG_TZ_MINUTEWEST(r3)/* fill tz */
	lwz	r5,CFG_TZ_DSTTIME(r3)
	stw	r4,TZONE_TZ_MINWEST(r10)
	stw	r5,TZONE_TZ_DSTTIME(r10)
1:	mtlr	r12
	crclr	cr0*4+so
	li	r3,0			/* always success */
	blr
  .cfi_endproc
V_FUNCTION_END(__kernel_gettimeofday)


/*
 * Exact prototype of clock_gettime()
 *
 * int __kernel_clock_gettime(clockid_t clock_id, struct timespec *tp);
 *
 */
V_FUNCTION_BEGIN(__kernel_clock_gettime)
  .cfi_startproc
	/* Check for supported clock IDs */
	cmpwi	cr0,r3,CLOCK_REALTIME
	cmpwi	cr1,r3,CLOCK_MONOTONIC
	cror	cr0*4+eq,cr0*4+eq,cr1*4+eq

	cmpwi	cr5,r3,CLOCK_REALTIME_COARSE
	cmpwi	cr6,r3,CLOCK_MONOTONIC_COARSE
	cror	cr5*4+eq,cr5*4+eq,cr6*4+eq

	cror	cr0*4+eq,cr0*4+eq,cr5*4+eq
	bne	cr0,99f

	mflr	r12			/* r12 saves lr */
  .cfi_register lr,r12
	mr	r11,r4			/* r11 saves tp */
	get_datapage	r3, r0
	lis	r7,NSEC_PER_SEC@h	/* want nanoseconds */
	ori	r7,r7,NSEC_PER_SEC@l
	beq	cr5,70f
50:	bl	V_LOCAL_FUNC(__do_get_tspec)	/* get time from tb & kernel */
	bne	cr1,80f			/* if not monotonic, all done */

	/*
	 * CLOCK_MONOTONIC
	 */

	/* now we must fixup using wall to monotonic. We need to snapshot
	 * that value and do the counter trick again. Fortunately, we still
	 * have the counter value in r8 that was returned by __do_get_tspec.
	 * At this point, r4,r5 contain our sec/nsec values.
	 */

	ld	r6,WTOM_CLOCK_SEC(r3)
	lwa	r9,WTOM_CLOCK_NSEC(r3)

	/* We now have our result in r6,r9. We create a fake dependency
	 * on that result and re-check the counter
	 */
	or	r0,r6,r9
	xor	r0,r0,r0
	add	r3,r3,r0
	ld	r0,CFG_TB_UPDATE_COUNT(r3)
        cmpld   cr0,r0,r8		/* check if updated */
	bne-	50b
	b	78f

	/*
	 * For coarse clocks we get data directly from the vdso data page, so
	 * we don't need to call __do_get_tspec, but we still need to do the
	 * counter trick.
	 */
70:	ld      r8,CFG_TB_UPDATE_COUNT(r3)
	andi.   r0,r8,1                 /* pending update ? loop */
	bne-    70b
	add     r3,r3,r0		/* r0 is already 0 */

	/*
	 * CLOCK_REALTIME_COARSE, below values are needed for MONOTONIC_COARSE
	 * too
	 */
	ld      r4,STAMP_XTIME_SEC(r3)
	ld      r5,STAMP_XTIME_NSEC(r3)
	bne     cr6,75f

	/* CLOCK_MONOTONIC_COARSE */
	ld	r6,WTOM_CLOCK_SEC(r3)
	lwa     r9,WTOM_CLOCK_NSEC(r3)

	/* check if counter has updated */
	or      r0,r6,r9
75:	or	r0,r0,r4
	or	r0,r0,r5
	xor     r0,r0,r0
	add     r3,r3,r0
	ld      r0,CFG_TB_UPDATE_COUNT(r3)
	cmpld   cr0,r0,r8               /* check if updated */
	bne-    70b

	/* Counter has not updated, so continue calculating proper values for
	 * sec and nsec if monotonic coarse, or just return with the proper
	 * values for realtime.
	 */
	bne     cr6,80f

	/* Add wall->monotonic offset and check for overflow or underflow */
78:	add     r4,r4,r6
	add     r5,r5,r9
	cmpd    cr0,r5,r7
	cmpdi   cr1,r5,0
	blt     79f
	subf    r5,r7,r5
	addi    r4,r4,1
79:	bge     cr1,80f
	addi    r4,r4,-1
	add     r5,r5,r7

80:	std	r4,TSPC64_TV_SEC(r11)
	std	r5,TSPC64_TV_NSEC(r11)

	mtlr	r12
	crclr	cr0*4+so
	li	r3,0
	blr

	/*
	 * syscall fallback
	 */
99:
	li	r0,__NR_clock_gettime
  .cfi_restore lr
	sc
	blr
  .cfi_endproc
V_FUNCTION_END(__kernel_clock_gettime)


/*
 * Exact prototype of clock_getres()
 *
 * int __kernel_clock_getres(clockid_t clock_id, struct timespec *res);
 *
 */
V_FUNCTION_BEGIN(__kernel_clock_getres)
  .cfi_startproc
	/* Check for supported clock IDs */
	cmpwi	cr0,r3,CLOCK_REALTIME
	cmpwi	cr1,r3,CLOCK_MONOTONIC
	cror	cr0*4+eq,cr0*4+eq,cr1*4+eq
	bne	cr0,99f

	mflr	r12
  .cfi_register lr,r12
<<<<<<< HEAD
	bl	V_LOCAL_FUNC(__get_datapage)
=======
	get_datapage	r3, r0
>>>>>>> d1988041
	lwz	r5, CLOCK_HRTIMER_RES(r3)
	mtlr	r12
	li	r3,0
	cmpldi	cr0,r4,0
	crclr	cr0*4+so
	beqlr
	std	r3,TSPC64_TV_SEC(r4)
	std	r5,TSPC64_TV_NSEC(r4)
	blr

	/*
	 * syscall fallback
	 */
99:
	li	r0,__NR_clock_getres
	sc
	blr
  .cfi_endproc
V_FUNCTION_END(__kernel_clock_getres)

/*
 * Exact prototype of time()
 *
 * time_t time(time *t);
 *
 */
V_FUNCTION_BEGIN(__kernel_time)
  .cfi_startproc
	mflr	r12
  .cfi_register lr,r12

	mr	r11,r3			/* r11 holds t */
	get_datapage	r3, r0

	ld	r4,STAMP_XTIME_SEC(r3)

	cmpldi	r11,0			/* check if t is NULL */
	beq	2f
	std	r4,0(r11)		/* store result at *t */
2:	mtlr	r12
	crclr	cr0*4+so
	mr	r3,r4
	blr
  .cfi_endproc
V_FUNCTION_END(__kernel_time)


/*
 * This is the core of clock_gettime() and gettimeofday(),
 * it returns the current time in r4 (seconds) and r5.
 * On entry, r7 gives the resolution of r5, either USEC_PER_SEC
 * or NSEC_PER_SEC, giving r5 in microseconds or nanoseconds.
 * It expects the datapage ptr in r3 and doesn't clobber it.
 * It clobbers r0, r6 and r9.
 * On return, r8 contains the counter value that can be reused.
 * This clobbers cr0 but not any other cr field.
 */
V_FUNCTION_BEGIN(__do_get_tspec)
  .cfi_startproc
	/* check for update count & load values */
1:	ld	r8,CFG_TB_UPDATE_COUNT(r3)
	andi.	r0,r8,1			/* pending update ? loop */
	bne-	1b
	xor	r0,r8,r8		/* create dependency */
	add	r3,r3,r0

	/* Get TB & offset it. We use the MFTB macro which will generate
	 * workaround code for Cell.
	 */
	MFTB(r6)
	ld	r9,CFG_TB_ORIG_STAMP(r3)
	subf	r6,r9,r6

	/* Scale result */
	ld	r5,CFG_TB_TO_XS(r3)
	sldi	r6,r6,12		/* compute time since stamp_xtime */
	mulhdu	r6,r6,r5		/* in units of 2^-32 seconds */

	/* Add stamp since epoch */
	ld	r4,STAMP_XTIME_SEC(r3)
	lwz	r5,STAMP_SEC_FRAC(r3)
	or	r0,r4,r5
	or	r0,r0,r6
	xor	r0,r0,r0
	add	r3,r3,r0
	ld	r0,CFG_TB_UPDATE_COUNT(r3)
	cmpld   r0,r8			/* check if updated */
	bne-	1b			/* reload if so */

	/* convert to seconds & nanoseconds and add to stamp */
	add	r6,r6,r5		/* add on fractional seconds of xtime */
	mulhwu	r5,r6,r7		/* compute micro or nanoseconds and */
	srdi	r6,r6,32		/* seconds since stamp_xtime */
	clrldi	r5,r5,32
	add	r4,r4,r6
	blr
  .cfi_endproc
V_FUNCTION_END(__do_get_tspec)<|MERGE_RESOLUTION|>--- conflicted
+++ resolved
@@ -189,11 +189,7 @@
 
 	mflr	r12
   .cfi_register lr,r12
-<<<<<<< HEAD
-	bl	V_LOCAL_FUNC(__get_datapage)
-=======
-	get_datapage	r3, r0
->>>>>>> d1988041
+	get_datapage	r3, r0
 	lwz	r5, CLOCK_HRTIMER_RES(r3)
 	mtlr	r12
 	li	r3,0
