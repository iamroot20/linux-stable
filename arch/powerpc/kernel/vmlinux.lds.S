/* SPDX-License-Identifier: GPL-2.0 */
#ifdef CONFIG_PPC64
#define PROVIDE32(x)	PROVIDE(__unused__##x)
#else
#define PROVIDE32(x)	PROVIDE(x)
#endif

#define BSS_FIRST_SECTIONS *(.bss.prominit)
#define EMITS_PT_NOTE
#define RO_EXCEPTION_TABLE_ALIGN	0
#define RUNTIME_DISCARD_EXIT

#define SOFT_MASK_TABLE(align)						\
	. = ALIGN(align);						\
	__soft_mask_table : AT(ADDR(__soft_mask_table) - LOAD_OFFSET) {	\
		__start___soft_mask_table = .;				\
		KEEP(*(__soft_mask_table))				\
		__stop___soft_mask_table = .;				\
	}

#define RESTART_TABLE(align)						\
	. = ALIGN(align);						\
	__restart_table : AT(ADDR(__restart_table) - LOAD_OFFSET) {	\
		__start___restart_table = .;				\
		KEEP(*(__restart_table))				\
		__stop___restart_table = .;				\
	}

#include <asm/page.h>
#include <asm-generic/vmlinux.lds.h>
#include <asm/cache.h>
#include <asm/thread_info.h>

#define STRICT_ALIGN_SIZE	(1 << CONFIG_DATA_SHIFT)

#if STRICT_ALIGN_SIZE < PAGE_SIZE
#error "CONFIG_DATA_SHIFT must be >= PAGE_SHIFT"
#endif

ENTRY(_stext)

PHDRS {
	text PT_LOAD FLAGS(7); /* RWX */
	note PT_NOTE FLAGS(0);
}

#ifdef CONFIG_PPC64
OUTPUT_ARCH(powerpc:common64)
jiffies = jiffies_64;
#else
OUTPUT_ARCH(powerpc:common)
jiffies = jiffies_64 + 4;
#endif
SECTIONS
{
	. = KERNELBASE;

/*
 * Text, read only data and other permanent read-only sections
 */

	_text = .;
	_stext = .;

	/*
	 * Head text.
	 * This needs to be in its own output section to avoid ld placing
	 * branch trampoline stubs randomly throughout the fixed sections,
	 * which it will do (even if the branch comes from another section)
	 * in order to optimize stub generation.
	 */
	.head.text : AT(ADDR(.head.text) - LOAD_OFFSET) {
#ifdef CONFIG_PPC64
		KEEP(*(.head.text.first_256B));
#ifdef CONFIG_PPC_BOOK3E_64
#else
		KEEP(*(.head.text.real_vectors));
		*(.head.text.real_trampolines);
		KEEP(*(.head.text.virt_vectors));
		*(.head.text.virt_trampolines);
# if defined(CONFIG_PPC_PSERIES) || defined(CONFIG_PPC_POWERNV)
		KEEP(*(.head.data.fwnmi_page));
# endif
#endif
#else /* !CONFIG_PPC64 */
		HEAD_TEXT
#endif
	} :text

	__head_end = .;

#ifdef CONFIG_PPC64
	/*
	 * ALIGN(0) overrides the default output section alignment because
	 * this needs to start right after .head.text in order for fixed
	 * section placement to work.
	 */
	.text ALIGN(0) : AT(ADDR(.text) - LOAD_OFFSET) {
#ifdef CONFIG_LD_HEAD_STUB_CATCH
		KEEP(*(.linker_stub_catch));
		. = . ;
#endif

#else
	.text : AT(ADDR(.text) - LOAD_OFFSET) {
		ALIGN_FUNCTION();
#endif
		/* careful! __ftr_alt_* sections need to be close to .text */
		*(.text.hot .text.hot.* TEXT_MAIN .text.fixup .text.unlikely .text.unlikely.* .fixup __ftr_alt_* .ref.text);
#ifdef CONFIG_PPC64
		*(.tramp.ftrace.text);
#endif
		NOINSTR_TEXT
		SCHED_TEXT
		CPUIDLE_TEXT
		LOCK_TEXT
		KPROBES_TEXT
		IRQENTRY_TEXT
		SOFTIRQENTRY_TEXT
		/*
		 * -Os builds call FP save/restore functions. The powerpc64
		 * linker generates those on demand in the .sfpr section.
		 * .sfpr gets placed at the beginning of a group of input
		 * sections, which can break start-of-text offset if it is
		 * included with the main text sections, so put it by itself.
		 */
		*(.sfpr);
		MEM_KEEP(init.text)
		MEM_KEEP(exit.text)
	} :text

	. = ALIGN(PAGE_SIZE);
	_etext = .;
	PROVIDE32 (etext = .);

	/* Read-only data */
	RO_DATA(PAGE_SIZE)

#ifdef CONFIG_PPC32
	.sdata2 : AT(ADDR(.sdata2) - LOAD_OFFSET) {
		*(.sdata2)
	}
#endif

	.data.rel.ro : AT(ADDR(.data.rel.ro) - LOAD_OFFSET) {
		*(.data.rel.ro .data.rel.ro.*)
	}

	.branch_lt : AT(ADDR(.branch_lt) - LOAD_OFFSET) {
		*(.branch_lt)
	}

#ifdef CONFIG_PPC32
	.got1 : AT(ADDR(.got1) - LOAD_OFFSET) {
		*(.got1)
	}
	.got2 : AT(ADDR(.got2) - LOAD_OFFSET) {
		__got2_start = .;
		*(.got2)
		__got2_end = .;
	}
	.got : AT(ADDR(.got) - LOAD_OFFSET) {
		*(.got)
		*(.got.plt)
	}
	.plt : AT(ADDR(.plt) - LOAD_OFFSET) {
		/* XXX: is .plt (and .got.plt) required? */
		*(.plt)
	}

#else /* CONFIG_PPC32 */
	.toc1 : AT(ADDR(.toc1) - LOAD_OFFSET) {
		*(.toc1)
	}

	.got : AT(ADDR(.got) - LOAD_OFFSET) ALIGN(256) {
		*(.got .toc)
	}

	SOFT_MASK_TABLE(8)
	RESTART_TABLE(8)

#ifdef CONFIG_PPC64_ELF_ABI_V1
	.opd : AT(ADDR(.opd) - LOAD_OFFSET) {
		__start_opd = .;
		KEEP(*(.opd))
		__end_opd = .;
	}
#endif

	. = ALIGN(8);
	__stf_entry_barrier_fixup : AT(ADDR(__stf_entry_barrier_fixup) - LOAD_OFFSET) {
		__start___stf_entry_barrier_fixup = .;
		*(__stf_entry_barrier_fixup)
		__stop___stf_entry_barrier_fixup = .;
	}

	. = ALIGN(8);
	__uaccess_flush_fixup : AT(ADDR(__uaccess_flush_fixup) - LOAD_OFFSET) {
		__start___uaccess_flush_fixup = .;
		*(__uaccess_flush_fixup)
		__stop___uaccess_flush_fixup = .;
	}

	. = ALIGN(8);
	__entry_flush_fixup : AT(ADDR(__entry_flush_fixup) - LOAD_OFFSET) {
		__start___entry_flush_fixup = .;
		*(__entry_flush_fixup)
		__stop___entry_flush_fixup = .;
	}

	. = ALIGN(8);
	__scv_entry_flush_fixup : AT(ADDR(__scv_entry_flush_fixup) - LOAD_OFFSET) {
		__start___scv_entry_flush_fixup = .;
		*(__scv_entry_flush_fixup)
		__stop___scv_entry_flush_fixup = .;
	}

	. = ALIGN(8);
	__stf_exit_barrier_fixup : AT(ADDR(__stf_exit_barrier_fixup) - LOAD_OFFSET) {
		__start___stf_exit_barrier_fixup = .;
		*(__stf_exit_barrier_fixup)
		__stop___stf_exit_barrier_fixup = .;
	}

	. = ALIGN(8);
	__rfi_flush_fixup : AT(ADDR(__rfi_flush_fixup) - LOAD_OFFSET) {
		__start___rfi_flush_fixup = .;
		*(__rfi_flush_fixup)
		__stop___rfi_flush_fixup = .;
	}
#endif /* CONFIG_PPC32 */

#ifdef CONFIG_PPC_BARRIER_NOSPEC
	. = ALIGN(8);
	__spec_barrier_fixup : AT(ADDR(__spec_barrier_fixup) - LOAD_OFFSET) {
		__start___barrier_nospec_fixup = .;
		*(__barrier_nospec_fixup)
		__stop___barrier_nospec_fixup = .;
	}
#endif /* CONFIG_PPC_BARRIER_NOSPEC */

#ifdef CONFIG_PPC_E500
	. = ALIGN(8);
	__spec_btb_flush_fixup : AT(ADDR(__spec_btb_flush_fixup) - LOAD_OFFSET) {
		__start__btb_flush_fixup = .;
		*(__btb_flush_fixup)
		__stop__btb_flush_fixup = .;
	}
#endif

	/*
	 * Various code relies on __init_begin being at the strict RWX boundary.
	 */
	. = ALIGN(STRICT_ALIGN_SIZE);
	__srwx_boundary = .;
	__end_rodata = .;
	__init_begin = .;

/*
 * Init sections discarded at runtime
 */
	.init.text : AT(ADDR(.init.text) - LOAD_OFFSET) {
		_sinittext = .;
		INIT_TEXT

		/*
		 *.init.text might be RO so we must ensure this section ends on
		 * a page boundary.
		 */
		. = ALIGN(PAGE_SIZE);
		_einittext = .;
#ifdef CONFIG_PPC64
		*(.tramp.ftrace.init);
#endif
	} :text

	/* .exit.text is discarded at runtime, not link time,
	 * to deal with references from __bug_table
	 */
	.exit.text : AT(ADDR(.exit.text) - LOAD_OFFSET) {
		EXIT_TEXT
	}

	. = ALIGN(PAGE_SIZE);

	INIT_DATA_SECTION(16)

	. = ALIGN(8);
	__ftr_fixup : AT(ADDR(__ftr_fixup) - LOAD_OFFSET) {
		__start___ftr_fixup = .;
		KEEP(*(__ftr_fixup))
		__stop___ftr_fixup = .;
	}
	. = ALIGN(8);
	__mmu_ftr_fixup : AT(ADDR(__mmu_ftr_fixup) - LOAD_OFFSET) {
		__start___mmu_ftr_fixup = .;
		KEEP(*(__mmu_ftr_fixup))
		__stop___mmu_ftr_fixup = .;
	}
	. = ALIGN(8);
	__lwsync_fixup : AT(ADDR(__lwsync_fixup) - LOAD_OFFSET) {
		__start___lwsync_fixup = .;
		KEEP(*(__lwsync_fixup))
		__stop___lwsync_fixup = .;
	}
#ifdef CONFIG_PPC64
	. = ALIGN(8);
	__fw_ftr_fixup : AT(ADDR(__fw_ftr_fixup) - LOAD_OFFSET) {
		__start___fw_ftr_fixup = .;
		KEEP(*(__fw_ftr_fixup))
		__stop___fw_ftr_fixup = .;
	}
#endif

	PERCPU_SECTION(L1_CACHE_BYTES)

	. = ALIGN(8);
	.machine.desc : AT(ADDR(.machine.desc) - LOAD_OFFSET) {
		__machine_desc_start = . ;
		KEEP(*(.machine.desc))
		__machine_desc_end = . ;
	}
#ifdef CONFIG_RELOCATABLE
	. = ALIGN(8);
	.dynsym : AT(ADDR(.dynsym) - LOAD_OFFSET)
	{
		__dynamic_symtab = .;
		*(.dynsym)
	}
	.dynstr : AT(ADDR(.dynstr) - LOAD_OFFSET) { *(.dynstr) }
	.dynamic : AT(ADDR(.dynamic) - LOAD_OFFSET)
	{
		__dynamic_start = .;
		*(.dynamic)
	}
	.hash : AT(ADDR(.hash) - LOAD_OFFSET) { *(.hash) }
	.gnu.hash : AT(ADDR(.gnu.hash) - LOAD_OFFSET) { *(.gnu.hash) }
	.interp : AT(ADDR(.interp) - LOAD_OFFSET) { *(.interp) }
	.rela.dyn : AT(ADDR(.rela.dyn) - LOAD_OFFSET)
	{
		__rela_dyn_start = .;
		*(.rela*)
	}
#endif
	/* .exit.data is discarded at runtime, not link time,
	 * to deal with references from .exit.text
	 */
	.exit.data : AT(ADDR(.exit.data) - LOAD_OFFSET) {
		EXIT_DATA
	}

	/* freed after init ends here */
	. = ALIGN(PAGE_SIZE);
	__init_end = .;

/*
 * And now the various read/write data
 */

	. = ALIGN(PAGE_SIZE);
	_sdata = .;

	.data : AT(ADDR(.data) - LOAD_OFFSET) {
		DATA_DATA
		*(.data.rel*)
#ifdef CONFIG_PPC32
		*(SDATA_MAIN)
#endif
	}

	/* The initial task and kernel stack */
	INIT_TASK_DATA_SECTION(THREAD_ALIGN)

	.data..page_aligned : AT(ADDR(.data..page_aligned) - LOAD_OFFSET) {
		PAGE_ALIGNED_DATA(PAGE_SIZE)
	}

	.data..cacheline_aligned : AT(ADDR(.data..cacheline_aligned) - LOAD_OFFSET) {
		CACHELINE_ALIGNED_DATA(L1_CACHE_BYTES)
	}

	.data..read_mostly : AT(ADDR(.data..read_mostly) - LOAD_OFFSET) {
		READ_MOSTLY_DATA(L1_CACHE_BYTES)
	}

	. = ALIGN(PAGE_SIZE);
	.data_nosave : AT(ADDR(.data_nosave) - LOAD_OFFSET) {
		NOSAVE_DATA
	}

	BUG_TABLE

	. = ALIGN(PAGE_SIZE);
	_edata  =  .;
	PROVIDE32 (edata = .);

/*
 * And finally the bss
 */

	BSS_SECTION(0, 0, 0)

	. = ALIGN(PAGE_SIZE);
	_end = . ;
	PROVIDE32 (end = .);

	DWARF_DEBUG
	ELF_DETAILS

	DISCARDS
	/DISCARD/ : {
		*(*.EMB.apuinfo)
<<<<<<< HEAD
		*(.glink .iplt .plt .comment)
=======
		*(.glink .iplt .plt)
>>>>>>> 6ab3eda1
		*(.gnu.version*)
		*(.gnu.attributes)
		*(.eh_frame)
#ifndef CONFIG_RELOCATABLE
		*(.rela*)
#endif
	}
}<|MERGE_RESOLUTION|>--- conflicted
+++ resolved
@@ -411,11 +411,7 @@
 	DISCARDS
 	/DISCARD/ : {
 		*(*.EMB.apuinfo)
-<<<<<<< HEAD
-		*(.glink .iplt .plt .comment)
-=======
 		*(.glink .iplt .plt)
->>>>>>> 6ab3eda1
 		*(.gnu.version*)
 		*(.gnu.attributes)
 		*(.eh_frame)
