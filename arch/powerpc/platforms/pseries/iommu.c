// SPDX-License-Identifier: GPL-2.0-or-later
/*
 * Copyright (C) 2001 Mike Corrigan & Dave Engebretsen, IBM Corporation
 *
 * Rewrite, cleanup:
 *
 * Copyright (C) 2004 Olof Johansson <olof@lixom.net>, IBM Corporation
 * Copyright (C) 2006 Olof Johansson <olof@lixom.net>
 *
 * Dynamic DMA mapping support, pSeries-specific parts, both SMP and LPAR.
 */

#include <linux/init.h>
#include <linux/types.h>
#include <linux/slab.h>
#include <linux/mm.h>
#include <linux/memblock.h>
#include <linux/spinlock.h>
#include <linux/string.h>
#include <linux/pci.h>
#include <linux/dma-mapping.h>
#include <linux/crash_dump.h>
#include <linux/memory.h>
#include <linux/of.h>
#include <linux/iommu.h>
#include <linux/rculist.h>
#include <asm/io.h>
#include <asm/prom.h>
#include <asm/rtas.h>
#include <asm/iommu.h>
#include <asm/pci-bridge.h>
#include <asm/machdep.h>
#include <asm/firmware.h>
#include <asm/tce.h>
#include <asm/ppc-pci.h>
#include <asm/udbg.h>
#include <asm/mmzone.h>
#include <asm/plpar_wrappers.h>

#include "pseries.h"

enum {
	DDW_QUERY_PE_DMA_WIN  = 0,
	DDW_CREATE_PE_DMA_WIN = 1,
	DDW_REMOVE_PE_DMA_WIN = 2,

	DDW_APPLICABLE_SIZE
};

enum {
	DDW_EXT_SIZE = 0,
	DDW_EXT_RESET_DMA_WIN = 1,
	DDW_EXT_QUERY_OUT_SIZE = 2
};

static struct iommu_table_group *iommu_pseries_alloc_group(int node)
{
	struct iommu_table_group *table_group;
	struct iommu_table *tbl;

	table_group = kzalloc_node(sizeof(struct iommu_table_group), GFP_KERNEL,
			   node);
	if (!table_group)
		return NULL;

	tbl = kzalloc_node(sizeof(struct iommu_table), GFP_KERNEL, node);
	if (!tbl)
		goto free_group;

	INIT_LIST_HEAD_RCU(&tbl->it_group_list);
	kref_init(&tbl->it_kref);

	table_group->tables[0] = tbl;

	return table_group;

free_group:
	kfree(table_group);
	return NULL;
}

static void iommu_pseries_free_group(struct iommu_table_group *table_group,
		const char *node_name)
{
	struct iommu_table *tbl;

	if (!table_group)
		return;

	tbl = table_group->tables[0];
#ifdef CONFIG_IOMMU_API
	if (table_group->group) {
		iommu_group_put(table_group->group);
		BUG_ON(table_group->group);
	}
#endif
	iommu_tce_table_put(tbl);

	kfree(table_group);
}

static int tce_build_pSeries(struct iommu_table *tbl, long index,
			      long npages, unsigned long uaddr,
			      enum dma_data_direction direction,
			      unsigned long attrs)
{
	u64 proto_tce;
	__be64 *tcep;
	u64 rpn;

	proto_tce = TCE_PCI_READ; // Read allowed

	if (direction != DMA_TO_DEVICE)
		proto_tce |= TCE_PCI_WRITE;

	tcep = ((__be64 *)tbl->it_base) + index;

	while (npages--) {
		/* can't move this out since we might cross MEMBLOCK boundary */
		rpn = __pa(uaddr) >> TCE_SHIFT;
		*tcep = cpu_to_be64(proto_tce | (rpn & TCE_RPN_MASK) << TCE_RPN_SHIFT);

		uaddr += TCE_PAGE_SIZE;
		tcep++;
	}
	return 0;
}


static void tce_free_pSeries(struct iommu_table *tbl, long index, long npages)
{
	__be64 *tcep;

	tcep = ((__be64 *)tbl->it_base) + index;

	while (npages--)
		*(tcep++) = 0;
}

static unsigned long tce_get_pseries(struct iommu_table *tbl, long index)
{
	__be64 *tcep;

	tcep = ((__be64 *)tbl->it_base) + index;

	return be64_to_cpu(*tcep);
}

static void tce_free_pSeriesLP(unsigned long liobn, long, long);
static void tce_freemulti_pSeriesLP(struct iommu_table*, long, long);

static int tce_build_pSeriesLP(unsigned long liobn, long tcenum, long tceshift,
				long npages, unsigned long uaddr,
				enum dma_data_direction direction,
				unsigned long attrs)
{
	u64 rc = 0;
	u64 proto_tce, tce;
	u64 rpn;
	int ret = 0;
	long tcenum_start = tcenum, npages_start = npages;

	rpn = __pa(uaddr) >> tceshift;
	proto_tce = TCE_PCI_READ;
	if (direction != DMA_TO_DEVICE)
		proto_tce |= TCE_PCI_WRITE;

	while (npages--) {
		tce = proto_tce | (rpn & TCE_RPN_MASK) << tceshift;
		rc = plpar_tce_put((u64)liobn, (u64)tcenum << tceshift, tce);

		if (unlikely(rc == H_NOT_ENOUGH_RESOURCES)) {
			ret = (int)rc;
			tce_free_pSeriesLP(liobn, tcenum_start,
			                   (npages_start - (npages + 1)));
			break;
		}

		if (rc && printk_ratelimit()) {
			printk("tce_build_pSeriesLP: plpar_tce_put failed. rc=%lld\n", rc);
			printk("\tindex   = 0x%llx\n", (u64)liobn);
			printk("\ttcenum  = 0x%llx\n", (u64)tcenum);
			printk("\ttce val = 0x%llx\n", tce );
			dump_stack();
		}

		tcenum++;
		rpn++;
	}
	return ret;
}

static DEFINE_PER_CPU(__be64 *, tce_page);

static int tce_buildmulti_pSeriesLP(struct iommu_table *tbl, long tcenum,
				     long npages, unsigned long uaddr,
				     enum dma_data_direction direction,
				     unsigned long attrs)
{
	u64 rc = 0;
	u64 proto_tce;
	__be64 *tcep;
	u64 rpn;
	long l, limit;
	long tcenum_start = tcenum, npages_start = npages;
	int ret = 0;
	unsigned long flags;

<<<<<<< HEAD
	if ((npages == 1) || !firmware_has_feature(FW_FEATURE_MULTITCE)) {
=======
	if ((npages == 1) || !firmware_has_feature(FW_FEATURE_PUT_TCE_IND)) {
>>>>>>> d1988041
		return tce_build_pSeriesLP(tbl->it_index, tcenum,
					   tbl->it_page_shift, npages, uaddr,
		                           direction, attrs);
	}

	local_irq_save(flags);	/* to protect tcep and the page behind it */

	tcep = __this_cpu_read(tce_page);

	/* This is safe to do since interrupts are off when we're called
	 * from iommu_alloc{,_sg}()
	 */
	if (!tcep) {
		tcep = (__be64 *)__get_free_page(GFP_ATOMIC);
		/* If allocation fails, fall back to the loop implementation */
		if (!tcep) {
			local_irq_restore(flags);
			return tce_build_pSeriesLP(tbl->it_index, tcenum,
					tbl->it_page_shift,
					npages, uaddr, direction, attrs);
		}
		__this_cpu_write(tce_page, tcep);
	}

	rpn = __pa(uaddr) >> TCE_SHIFT;
	proto_tce = TCE_PCI_READ;
	if (direction != DMA_TO_DEVICE)
		proto_tce |= TCE_PCI_WRITE;

	/* We can map max one pageful of TCEs at a time */
	do {
		/*
		 * Set up the page with TCE data, looping through and setting
		 * the values.
		 */
		limit = min_t(long, npages, 4096/TCE_ENTRY_SIZE);

		for (l = 0; l < limit; l++) {
			tcep[l] = cpu_to_be64(proto_tce | (rpn & TCE_RPN_MASK) << TCE_RPN_SHIFT);
			rpn++;
		}

		rc = plpar_tce_put_indirect((u64)tbl->it_index,
					    (u64)tcenum << 12,
					    (u64)__pa(tcep),
					    limit);

		npages -= limit;
		tcenum += limit;
	} while (npages > 0 && !rc);

	local_irq_restore(flags);

	if (unlikely(rc == H_NOT_ENOUGH_RESOURCES)) {
		ret = (int)rc;
		tce_freemulti_pSeriesLP(tbl, tcenum_start,
		                        (npages_start - (npages + limit)));
		return ret;
	}

	if (rc && printk_ratelimit()) {
		printk("tce_buildmulti_pSeriesLP: plpar_tce_put failed. rc=%lld\n", rc);
		printk("\tindex   = 0x%llx\n", (u64)tbl->it_index);
		printk("\tnpages  = 0x%llx\n", (u64)npages);
		printk("\ttce[0] val = 0x%llx\n", tcep[0]);
		dump_stack();
	}
	return ret;
}

static void tce_free_pSeriesLP(unsigned long liobn, long tcenum, long npages)
{
	u64 rc;

	while (npages--) {
		rc = plpar_tce_put((u64)liobn, (u64)tcenum << 12, 0);

		if (rc && printk_ratelimit()) {
			printk("tce_free_pSeriesLP: plpar_tce_put failed. rc=%lld\n", rc);
			printk("\tindex   = 0x%llx\n", (u64)liobn);
			printk("\ttcenum  = 0x%llx\n", (u64)tcenum);
			dump_stack();
		}

		tcenum++;
	}
}


static void tce_freemulti_pSeriesLP(struct iommu_table *tbl, long tcenum, long npages)
{
	u64 rc;

<<<<<<< HEAD
	if (!firmware_has_feature(FW_FEATURE_MULTITCE))
=======
	if (!firmware_has_feature(FW_FEATURE_STUFF_TCE))
>>>>>>> d1988041
		return tce_free_pSeriesLP(tbl->it_index, tcenum, npages);

	rc = plpar_tce_stuff((u64)tbl->it_index, (u64)tcenum << 12, 0, npages);

	if (rc && printk_ratelimit()) {
		printk("tce_freemulti_pSeriesLP: plpar_tce_stuff failed\n");
		printk("\trc      = %lld\n", rc);
		printk("\tindex   = 0x%llx\n", (u64)tbl->it_index);
		printk("\tnpages  = 0x%llx\n", (u64)npages);
		dump_stack();
	}
}

static unsigned long tce_get_pSeriesLP(struct iommu_table *tbl, long tcenum)
{
	u64 rc;
	unsigned long tce_ret;

	rc = plpar_tce_get((u64)tbl->it_index, (u64)tcenum << 12, &tce_ret);

	if (rc && printk_ratelimit()) {
		printk("tce_get_pSeriesLP: plpar_tce_get failed. rc=%lld\n", rc);
		printk("\tindex   = 0x%llx\n", (u64)tbl->it_index);
		printk("\ttcenum  = 0x%llx\n", (u64)tcenum);
		dump_stack();
	}

	return tce_ret;
}

/* this is compatible with cells for the device tree property */
struct dynamic_dma_window_prop {
	__be32	liobn;		/* tce table number */
	__be64	dma_base;	/* address hi,lo */
	__be32	tce_shift;	/* ilog2(tce_page_size) */
	__be32	window_shift;	/* ilog2(tce_window_size) */
};

struct direct_window {
	struct device_node *device;
	const struct dynamic_dma_window_prop *prop;
	struct list_head list;
};

/* Dynamic DMA Window support */
struct ddw_query_response {
	u32 windows_available;
	u64 largest_available_block;
	u32 page_size;
	u32 migration_capable;
};

struct ddw_create_response {
	u32 liobn;
	u32 addr_hi;
	u32 addr_lo;
};

static LIST_HEAD(direct_window_list);
/* prevents races between memory on/offline and window creation */
static DEFINE_SPINLOCK(direct_window_list_lock);
/* protects initializing window twice for same device */
static DEFINE_MUTEX(direct_window_init_mutex);
#define DIRECT64_PROPNAME "linux,direct64-ddr-window-info"

static int tce_clearrange_multi_pSeriesLP(unsigned long start_pfn,
					unsigned long num_pfn, const void *arg)
{
	const struct dynamic_dma_window_prop *maprange = arg;
	int rc;
	u64 tce_size, num_tce, dma_offset, next;
	u32 tce_shift;
	long limit;

	tce_shift = be32_to_cpu(maprange->tce_shift);
	tce_size = 1ULL << tce_shift;
	next = start_pfn << PAGE_SHIFT;
	num_tce = num_pfn << PAGE_SHIFT;

	/* round back to the beginning of the tce page size */
	num_tce += next & (tce_size - 1);
	next &= ~(tce_size - 1);

	/* covert to number of tces */
	num_tce |= tce_size - 1;
	num_tce >>= tce_shift;

	do {
		/*
		 * Set up the page with TCE data, looping through and setting
		 * the values.
		 */
		limit = min_t(long, num_tce, 512);
		dma_offset = next + be64_to_cpu(maprange->dma_base);

		rc = plpar_tce_stuff((u64)be32_to_cpu(maprange->liobn),
					     dma_offset,
					     0, limit);
		next += limit * tce_size;
		num_tce -= limit;
	} while (num_tce > 0 && !rc);

	return rc;
}

static int tce_setrange_multi_pSeriesLP(unsigned long start_pfn,
					unsigned long num_pfn, const void *arg)
{
	const struct dynamic_dma_window_prop *maprange = arg;
	u64 tce_size, num_tce, dma_offset, next, proto_tce, liobn;
	__be64 *tcep;
	u32 tce_shift;
	u64 rc = 0;
	long l, limit;

<<<<<<< HEAD
	if (!firmware_has_feature(FW_FEATURE_MULTITCE)) {
=======
	if (!firmware_has_feature(FW_FEATURE_PUT_TCE_IND)) {
>>>>>>> d1988041
		unsigned long tceshift = be32_to_cpu(maprange->tce_shift);
		unsigned long dmastart = (start_pfn << PAGE_SHIFT) +
				be64_to_cpu(maprange->dma_base);
		unsigned long tcenum = dmastart >> tceshift;
		unsigned long npages = num_pfn << PAGE_SHIFT >> tceshift;
		void *uaddr = __va(start_pfn << PAGE_SHIFT);

		return tce_build_pSeriesLP(be32_to_cpu(maprange->liobn),
				tcenum, tceshift, npages, (unsigned long) uaddr,
				DMA_BIDIRECTIONAL, 0);
	}

	local_irq_disable();	/* to protect tcep and the page behind it */
	tcep = __this_cpu_read(tce_page);

	if (!tcep) {
		tcep = (__be64 *)__get_free_page(GFP_ATOMIC);
		if (!tcep) {
			local_irq_enable();
			return -ENOMEM;
		}
		__this_cpu_write(tce_page, tcep);
	}

	proto_tce = TCE_PCI_READ | TCE_PCI_WRITE;

	liobn = (u64)be32_to_cpu(maprange->liobn);
	tce_shift = be32_to_cpu(maprange->tce_shift);
	tce_size = 1ULL << tce_shift;
	next = start_pfn << PAGE_SHIFT;
	num_tce = num_pfn << PAGE_SHIFT;

	/* round back to the beginning of the tce page size */
	num_tce += next & (tce_size - 1);
	next &= ~(tce_size - 1);

	/* covert to number of tces */
	num_tce |= tce_size - 1;
	num_tce >>= tce_shift;

	/* We can map max one pageful of TCEs at a time */
	do {
		/*
		 * Set up the page with TCE data, looping through and setting
		 * the values.
		 */
		limit = min_t(long, num_tce, 4096/TCE_ENTRY_SIZE);
		dma_offset = next + be64_to_cpu(maprange->dma_base);

		for (l = 0; l < limit; l++) {
			tcep[l] = cpu_to_be64(proto_tce | next);
			next += tce_size;
		}

		rc = plpar_tce_put_indirect(liobn,
					    dma_offset,
					    (u64)__pa(tcep),
					    limit);

		num_tce -= limit;
	} while (num_tce > 0 && !rc);

	/* error cleanup: caller will clear whole range */

	local_irq_enable();
	return rc;
}

static int tce_setrange_multi_pSeriesLP_walk(unsigned long start_pfn,
		unsigned long num_pfn, void *arg)
{
	return tce_setrange_multi_pSeriesLP(start_pfn, num_pfn, arg);
}

static void iommu_table_setparms(struct pci_controller *phb,
				 struct device_node *dn,
				 struct iommu_table *tbl)
{
	struct device_node *node;
	const unsigned long *basep;
	const u32 *sizep;

	node = phb->dn;

	basep = of_get_property(node, "linux,tce-base", NULL);
	sizep = of_get_property(node, "linux,tce-size", NULL);
	if (basep == NULL || sizep == NULL) {
		printk(KERN_ERR "PCI_DMA: iommu_table_setparms: %pOF has "
				"missing tce entries !\n", dn);
		return;
	}

	tbl->it_base = (unsigned long)__va(*basep);

	if (!is_kdump_kernel())
		memset((void *)tbl->it_base, 0, *sizep);

	tbl->it_busno = phb->bus->number;
	tbl->it_page_shift = IOMMU_PAGE_SHIFT_4K;

	/* Units of tce entries */
	tbl->it_offset = phb->dma_window_base_cur >> tbl->it_page_shift;

	/* Test if we are going over 2GB of DMA space */
	if (phb->dma_window_base_cur + phb->dma_window_size > 0x80000000ul) {
		udbg_printf("PCI_DMA: Unexpected number of IOAs under this PHB.\n");
		panic("PCI_DMA: Unexpected number of IOAs under this PHB.\n");
	}

	phb->dma_window_base_cur += phb->dma_window_size;

	/* Set the tce table size - measured in entries */
	tbl->it_size = phb->dma_window_size >> tbl->it_page_shift;

	tbl->it_index = 0;
	tbl->it_blocksize = 16;
	tbl->it_type = TCE_PCI;
}

/*
 * iommu_table_setparms_lpar
 *
 * Function: On pSeries LPAR systems, return TCE table info, given a pci bus.
 */
static void iommu_table_setparms_lpar(struct pci_controller *phb,
				      struct device_node *dn,
				      struct iommu_table *tbl,
				      struct iommu_table_group *table_group,
				      const __be32 *dma_window)
{
	unsigned long offset, size;

	of_parse_dma_window(dn, dma_window, &tbl->it_index, &offset, &size);

	tbl->it_busno = phb->bus->number;
	tbl->it_page_shift = IOMMU_PAGE_SHIFT_4K;
	tbl->it_base   = 0;
	tbl->it_blocksize  = 16;
	tbl->it_type = TCE_PCI;
	tbl->it_offset = offset >> tbl->it_page_shift;
	tbl->it_size = size >> tbl->it_page_shift;

	table_group->tce32_start = offset;
	table_group->tce32_size = size;
}

struct iommu_table_ops iommu_table_pseries_ops = {
	.set = tce_build_pSeries,
	.clear = tce_free_pSeries,
	.get = tce_get_pseries
};

static void pci_dma_bus_setup_pSeries(struct pci_bus *bus)
{
	struct device_node *dn;
	struct iommu_table *tbl;
	struct device_node *isa_dn, *isa_dn_orig;
	struct device_node *tmp;
	struct pci_dn *pci;
	int children;

	dn = pci_bus_to_OF_node(bus);

	pr_debug("pci_dma_bus_setup_pSeries: setting up bus %pOF\n", dn);

	if (bus->self) {
		/* This is not a root bus, any setup will be done for the
		 * device-side of the bridge in iommu_dev_setup_pSeries().
		 */
		return;
	}
	pci = PCI_DN(dn);

	/* Check if the ISA bus on the system is under
	 * this PHB.
	 */
	isa_dn = isa_dn_orig = of_find_node_by_type(NULL, "isa");

	while (isa_dn && isa_dn != dn)
		isa_dn = isa_dn->parent;

	of_node_put(isa_dn_orig);

	/* Count number of direct PCI children of the PHB. */
	for (children = 0, tmp = dn->child; tmp; tmp = tmp->sibling)
		children++;

	pr_debug("Children: %d\n", children);

	/* Calculate amount of DMA window per slot. Each window must be
	 * a power of two (due to pci_alloc_consistent requirements).
	 *
	 * Keep 256MB aside for PHBs with ISA.
	 */

	if (!isa_dn) {
		/* No ISA/IDE - just set window size and return */
		pci->phb->dma_window_size = 0x80000000ul; /* To be divided */

		while (pci->phb->dma_window_size * children > 0x80000000ul)
			pci->phb->dma_window_size >>= 1;
		pr_debug("No ISA/IDE, window size is 0x%llx\n",
			 pci->phb->dma_window_size);
		pci->phb->dma_window_base_cur = 0;

		return;
	}

	/* If we have ISA, then we probably have an IDE
	 * controller too. Allocate a 128MB table but
	 * skip the first 128MB to avoid stepping on ISA
	 * space.
	 */
	pci->phb->dma_window_size = 0x8000000ul;
	pci->phb->dma_window_base_cur = 0x8000000ul;

	pci->table_group = iommu_pseries_alloc_group(pci->phb->node);
	tbl = pci->table_group->tables[0];

	iommu_table_setparms(pci->phb, dn, tbl);
	tbl->it_ops = &iommu_table_pseries_ops;
	iommu_init_table(tbl, pci->phb->node, 0, 0);

	/* Divide the rest (1.75GB) among the children */
	pci->phb->dma_window_size = 0x80000000ul;
	while (pci->phb->dma_window_size * children > 0x70000000ul)
		pci->phb->dma_window_size >>= 1;

	pr_debug("ISA/IDE, window size is 0x%llx\n", pci->phb->dma_window_size);
}

#ifdef CONFIG_IOMMU_API
static int tce_exchange_pseries(struct iommu_table *tbl, long index, unsigned
				long *tce, enum dma_data_direction *direction,
				bool realmode)
{
	long rc;
	unsigned long ioba = (unsigned long) index << tbl->it_page_shift;
	unsigned long flags, oldtce = 0;
	u64 proto_tce = iommu_direction_to_tce_perm(*direction);
	unsigned long newtce = *tce | proto_tce;

	spin_lock_irqsave(&tbl->large_pool.lock, flags);

	rc = plpar_tce_get((u64)tbl->it_index, ioba, &oldtce);
	if (!rc)
		rc = plpar_tce_put((u64)tbl->it_index, ioba, newtce);

	if (!rc) {
		*direction = iommu_tce_direction(oldtce);
		*tce = oldtce & ~(TCE_PCI_READ | TCE_PCI_WRITE);
	}

	spin_unlock_irqrestore(&tbl->large_pool.lock, flags);

	return rc;
}
#endif

struct iommu_table_ops iommu_table_lpar_multi_ops = {
	.set = tce_buildmulti_pSeriesLP,
#ifdef CONFIG_IOMMU_API
	.xchg_no_kill = tce_exchange_pseries,
#endif
	.clear = tce_freemulti_pSeriesLP,
	.get = tce_get_pSeriesLP
};

static void pci_dma_bus_setup_pSeriesLP(struct pci_bus *bus)
{
	struct iommu_table *tbl;
	struct device_node *dn, *pdn;
	struct pci_dn *ppci;
	const __be32 *dma_window = NULL;

	dn = pci_bus_to_OF_node(bus);

	pr_debug("pci_dma_bus_setup_pSeriesLP: setting up bus %pOF\n",
		 dn);

	/* Find nearest ibm,dma-window, walking up the device tree */
	for (pdn = dn; pdn != NULL; pdn = pdn->parent) {
		dma_window = of_get_property(pdn, "ibm,dma-window", NULL);
		if (dma_window != NULL)
			break;
	}

	if (dma_window == NULL) {
		pr_debug("  no ibm,dma-window property !\n");
		return;
	}

	ppci = PCI_DN(pdn);

	pr_debug("  parent is %pOF, iommu_table: 0x%p\n",
		 pdn, ppci->table_group);

	if (!ppci->table_group) {
		ppci->table_group = iommu_pseries_alloc_group(ppci->phb->node);
		tbl = ppci->table_group->tables[0];
		iommu_table_setparms_lpar(ppci->phb, pdn, tbl,
				ppci->table_group, dma_window);
		tbl->it_ops = &iommu_table_lpar_multi_ops;
		iommu_init_table(tbl, ppci->phb->node, 0, 0);
		iommu_register_group(ppci->table_group,
				pci_domain_nr(bus), 0);
		pr_debug("  created table: %p\n", ppci->table_group);
	}
}


static void pci_dma_dev_setup_pSeries(struct pci_dev *dev)
{
	struct device_node *dn;
	struct iommu_table *tbl;

	pr_debug("pci_dma_dev_setup_pSeries: %s\n", pci_name(dev));

	dn = dev->dev.of_node;

	/* If we're the direct child of a root bus, then we need to allocate
	 * an iommu table ourselves. The bus setup code should have setup
	 * the window sizes already.
	 */
	if (!dev->bus->self) {
		struct pci_controller *phb = PCI_DN(dn)->phb;

		pr_debug(" --> first child, no bridge. Allocating iommu table.\n");
		PCI_DN(dn)->table_group = iommu_pseries_alloc_group(phb->node);
		tbl = PCI_DN(dn)->table_group->tables[0];
		iommu_table_setparms(phb, dn, tbl);
		tbl->it_ops = &iommu_table_pseries_ops;
		iommu_init_table(tbl, phb->node, 0, 0);
		set_iommu_table_base(&dev->dev, tbl);
		return;
	}

	/* If this device is further down the bus tree, search upwards until
	 * an already allocated iommu table is found and use that.
	 */

	while (dn && PCI_DN(dn) && PCI_DN(dn)->table_group == NULL)
		dn = dn->parent;

	if (dn && PCI_DN(dn))
		set_iommu_table_base(&dev->dev,
				PCI_DN(dn)->table_group->tables[0]);
	else
		printk(KERN_WARNING "iommu: Device %s has no iommu table\n",
		       pci_name(dev));
}

static int __read_mostly disable_ddw;

static int __init disable_ddw_setup(char *str)
{
	disable_ddw = 1;
	printk(KERN_INFO "ppc iommu: disabling ddw.\n");

	return 0;
}

early_param("disable_ddw", disable_ddw_setup);

static void remove_dma_window(struct device_node *np, u32 *ddw_avail,
			      struct property *win)
{
	struct dynamic_dma_window_prop *dwp;
	u64 liobn;
	int ret;

	dwp = win->value;
	liobn = (u64)be32_to_cpu(dwp->liobn);

	/* clear the whole window, note the arg is in kernel pages */
	ret = tce_clearrange_multi_pSeriesLP(0,
		1ULL << (be32_to_cpu(dwp->window_shift) - PAGE_SHIFT), dwp);
	if (ret)
		pr_warn("%pOF failed to clear tces in window.\n",
			np);
	else
		pr_debug("%pOF successfully cleared tces in window.\n",
			 np);

	ret = rtas_call(ddw_avail[DDW_REMOVE_PE_DMA_WIN], 1, 1, NULL, liobn);
	if (ret)
		pr_warn("%pOF: failed to remove direct window: rtas returned "
			"%d to ibm,remove-pe-dma-window(%x) %llx\n",
			np, ret, ddw_avail[DDW_REMOVE_PE_DMA_WIN], liobn);
	else
		pr_debug("%pOF: successfully removed direct window: rtas returned "
			"%d to ibm,remove-pe-dma-window(%x) %llx\n",
			np, ret, ddw_avail[DDW_REMOVE_PE_DMA_WIN], liobn);
}

static void remove_ddw(struct device_node *np, bool remove_prop)
{
	struct property *win;
	u32 ddw_avail[DDW_APPLICABLE_SIZE];
	int ret = 0;

	ret = of_property_read_u32_array(np, "ibm,ddw-applicable",
					 &ddw_avail[0], DDW_APPLICABLE_SIZE);
	if (ret)
		return;

	win = of_find_property(np, DIRECT64_PROPNAME, NULL);
	if (!win)
		return;

	if (win->length >= sizeof(struct dynamic_dma_window_prop))
		remove_dma_window(np, ddw_avail, win);

	if (!remove_prop)
		return;

	ret = of_remove_property(np, win);
	if (ret)
		pr_warn("%pOF: failed to remove direct window property: %d\n",
			np, ret);
}

static u64 find_existing_ddw(struct device_node *pdn)
{
	struct direct_window *window;
	const struct dynamic_dma_window_prop *direct64;
	u64 dma_addr = 0;

	spin_lock(&direct_window_list_lock);
	/* check if we already created a window and dupe that config if so */
	list_for_each_entry(window, &direct_window_list, list) {
		if (window->device == pdn) {
			direct64 = window->prop;
			dma_addr = be64_to_cpu(direct64->dma_base);
			break;
		}
	}
	spin_unlock(&direct_window_list_lock);

	return dma_addr;
}

static int find_existing_ddw_windows(void)
{
	int len;
	struct device_node *pdn;
	struct direct_window *window;
	const struct dynamic_dma_window_prop *direct64;

	if (!firmware_has_feature(FW_FEATURE_LPAR))
		return 0;

	for_each_node_with_property(pdn, DIRECT64_PROPNAME) {
		direct64 = of_get_property(pdn, DIRECT64_PROPNAME, &len);
		if (!direct64)
			continue;

		window = kzalloc(sizeof(*window), GFP_KERNEL);
		if (!window || len < sizeof(struct dynamic_dma_window_prop)) {
			kfree(window);
			remove_ddw(pdn, true);
			continue;
		}

		window->device = pdn;
		window->prop = direct64;
		spin_lock(&direct_window_list_lock);
		list_add(&window->list, &direct_window_list);
		spin_unlock(&direct_window_list_lock);
	}

	return 0;
}
machine_arch_initcall(pseries, find_existing_ddw_windows);

/**
 * ddw_read_ext - Get the value of an DDW extension
 * @np:		device node from which the extension value is to be read.
 * @extnum:	index number of the extension.
 * @value:	pointer to return value, modified when extension is available.
 *
 * Checks if "ibm,ddw-extensions" exists for this node, and get the value
 * on index 'extnum'.
 * It can be used only to check if a property exists, passing value == NULL.
 *
 * Returns:
 *	0 if extension successfully read
 *	-EINVAL if the "ibm,ddw-extensions" does not exist,
 *	-ENODATA if "ibm,ddw-extensions" does not have a value, and
 *	-EOVERFLOW if "ibm,ddw-extensions" does not contain this extension.
 */
static inline int ddw_read_ext(const struct device_node *np, int extnum,
			       u32 *value)
{
	static const char propname[] = "ibm,ddw-extensions";
	u32 count;
	int ret;

	ret = of_property_read_u32_index(np, propname, DDW_EXT_SIZE, &count);
	if (ret)
		return ret;

	if (count < extnum)
		return -EOVERFLOW;

	if (!value)
		value = &count;

	return of_property_read_u32_index(np, propname, extnum, value);
}

static int query_ddw(struct pci_dev *dev, const u32 *ddw_avail,
		     struct ddw_query_response *query,
		     struct device_node *parent)
{
	struct device_node *dn;
	struct pci_dn *pdn;
	u32 cfg_addr, ext_query, query_out[5];
	u64 buid;
	int ret, out_sz;

	/*
	 * From LoPAR level 2.8, "ibm,ddw-extensions" index 3 can rule how many
	 * output parameters ibm,query-pe-dma-windows will have, ranging from
	 * 5 to 6.
	 */
	ret = ddw_read_ext(parent, DDW_EXT_QUERY_OUT_SIZE, &ext_query);
	if (!ret && ext_query == 1)
		out_sz = 6;
	else
		out_sz = 5;

	/*
	 * Get the config address and phb buid of the PE window.
	 * Rely on eeh to retrieve this for us.
	 * Retrieve them from the pci device, not the node with the
	 * dma-window property
	 */
	dn = pci_device_to_OF_node(dev);
	pdn = PCI_DN(dn);
	buid = pdn->phb->buid;
	cfg_addr = ((pdn->busno << 16) | (pdn->devfn << 8));

	ret = rtas_call(ddw_avail[DDW_QUERY_PE_DMA_WIN], 3, out_sz, query_out,
			cfg_addr, BUID_HI(buid), BUID_LO(buid));
	dev_info(&dev->dev, "ibm,query-pe-dma-windows(%x) %x %x %x returned %d\n",
		 ddw_avail[DDW_QUERY_PE_DMA_WIN], cfg_addr, BUID_HI(buid),
		 BUID_LO(buid), ret);

	switch (out_sz) {
	case 5:
		query->windows_available = query_out[0];
		query->largest_available_block = query_out[1];
		query->page_size = query_out[2];
		query->migration_capable = query_out[3];
		break;
	case 6:
		query->windows_available = query_out[0];
		query->largest_available_block = ((u64)query_out[1] << 32) |
						 query_out[2];
		query->page_size = query_out[3];
		query->migration_capable = query_out[4];
		break;
	}

	return ret;
}

static int create_ddw(struct pci_dev *dev, const u32 *ddw_avail,
			struct ddw_create_response *create, int page_shift,
			int window_shift)
{
	struct device_node *dn;
	struct pci_dn *pdn;
	u32 cfg_addr;
	u64 buid;
	int ret;

	/*
	 * Get the config address and phb buid of the PE window.
	 * Rely on eeh to retrieve this for us.
	 * Retrieve them from the pci device, not the node with the
	 * dma-window property
	 */
	dn = pci_device_to_OF_node(dev);
	pdn = PCI_DN(dn);
	buid = pdn->phb->buid;
	cfg_addr = ((pdn->busno << 16) | (pdn->devfn << 8));

	do {
		/* extra outputs are LIOBN and dma-addr (hi, lo) */
		ret = rtas_call(ddw_avail[DDW_CREATE_PE_DMA_WIN], 5, 4,
				(u32 *)create, cfg_addr, BUID_HI(buid),
				BUID_LO(buid), page_shift, window_shift);
	} while (rtas_busy_delay(ret));
	dev_info(&dev->dev,
		"ibm,create-pe-dma-window(%x) %x %x %x %x %x returned %d "
		"(liobn = 0x%x starting addr = %x %x)\n",
		 ddw_avail[DDW_CREATE_PE_DMA_WIN], cfg_addr, BUID_HI(buid),
		 BUID_LO(buid), page_shift, window_shift, ret, create->liobn,
		 create->addr_hi, create->addr_lo);

	return ret;
}

struct failed_ddw_pdn {
	struct device_node *pdn;
	struct list_head list;
};

static LIST_HEAD(failed_ddw_pdn_list);

static phys_addr_t ddw_memory_hotplug_max(void)
{
	phys_addr_t max_addr = memory_hotplug_max();
	struct device_node *memory;

	/*
	 * The "ibm,pmemory" can appear anywhere in the address space.
	 * Assuming it is still backed by page structs, set the upper limit
	 * for the huge DMA window as MAX_PHYSMEM_BITS.
	 */
	if (of_find_node_by_type(NULL, "ibm,pmemory"))
		return (sizeof(phys_addr_t) * 8 <= MAX_PHYSMEM_BITS) ?
			(phys_addr_t) -1 : (1ULL << MAX_PHYSMEM_BITS);

	for_each_node_by_type(memory, "memory") {
		unsigned long start, size;
		int n_mem_addr_cells, n_mem_size_cells, len;
		const __be32 *memcell_buf;

		memcell_buf = of_get_property(memory, "reg", &len);
		if (!memcell_buf || len <= 0)
			continue;

		n_mem_addr_cells = of_n_addr_cells(memory);
		n_mem_size_cells = of_n_size_cells(memory);

		start = of_read_number(memcell_buf, n_mem_addr_cells);
		memcell_buf += n_mem_addr_cells;
		size = of_read_number(memcell_buf, n_mem_size_cells);
		memcell_buf += n_mem_size_cells;

		max_addr = max_t(phys_addr_t, max_addr, start + size);
	}

	return max_addr;
}

/*
 * Platforms supporting the DDW option starting with LoPAR level 2.7 implement
 * ibm,ddw-extensions, which carries the rtas token for
 * ibm,reset-pe-dma-windows.
 * That rtas-call can be used to restore the default DMA window for the device.
 */
static void reset_dma_window(struct pci_dev *dev, struct device_node *par_dn)
{
	int ret;
	u32 cfg_addr, reset_dma_win;
	u64 buid;
	struct device_node *dn;
	struct pci_dn *pdn;

	ret = ddw_read_ext(par_dn, DDW_EXT_RESET_DMA_WIN, &reset_dma_win);
	if (ret)
		return;

	dn = pci_device_to_OF_node(dev);
	pdn = PCI_DN(dn);
	buid = pdn->phb->buid;
	cfg_addr = (pdn->busno << 16) | (pdn->devfn << 8);

	ret = rtas_call(reset_dma_win, 3, 1, NULL, cfg_addr, BUID_HI(buid),
			BUID_LO(buid));
	if (ret)
		dev_info(&dev->dev,
			 "ibm,reset-pe-dma-windows(%x) %x %x %x returned %d ",
			 reset_dma_win, cfg_addr, BUID_HI(buid), BUID_LO(buid),
			 ret);
}

/*
 * If the PE supports dynamic dma windows, and there is space for a table
 * that can map all pages in a linear offset, then setup such a table,
 * and record the dma-offset in the struct device.
 *
 * dev: the pci device we are checking
 * pdn: the parent pe node with the ibm,dma_window property
 * Future: also check if we can remap the base window for our base page size
 *
 * returns the dma offset for use by the direct mapped DMA code.
 */
static u64 enable_ddw(struct pci_dev *dev, struct device_node *pdn)
{
	int len, ret;
	struct ddw_query_response query;
	struct ddw_create_response create;
	int page_shift;
	u64 dma_addr, max_addr;
	struct device_node *dn;
	u32 ddw_avail[DDW_APPLICABLE_SIZE];
	struct direct_window *window;
	struct property *win64;
	struct dynamic_dma_window_prop *ddwprop;
	struct failed_ddw_pdn *fpdn;
	bool default_win_removed = false;

	mutex_lock(&direct_window_init_mutex);

	dma_addr = find_existing_ddw(pdn);
	if (dma_addr != 0)
		goto out_unlock;

	/*
	 * If we already went through this for a previous function of
	 * the same device and failed, we don't want to muck with the
	 * DMA window again, as it will race with in-flight operations
	 * and can lead to EEHs. The above mutex protects access to the
	 * list.
	 */
	list_for_each_entry(fpdn, &failed_ddw_pdn_list, list) {
		if (fpdn->pdn == pdn)
			goto out_unlock;
	}

	/*
	 * the ibm,ddw-applicable property holds the tokens for:
	 * ibm,query-pe-dma-window
	 * ibm,create-pe-dma-window
	 * ibm,remove-pe-dma-window
	 * for the given node in that order.
	 * the property is actually in the parent, not the PE
	 */
	ret = of_property_read_u32_array(pdn, "ibm,ddw-applicable",
					 &ddw_avail[0], DDW_APPLICABLE_SIZE);
	if (ret)
		goto out_failed;

       /*
	 * Query if there is a second window of size to map the
	 * whole partition.  Query returns number of windows, largest
	 * block assigned to PE (partition endpoint), and two bitmasks
	 * of page sizes: supported and supported for migrate-dma.
	 */
	dn = pci_device_to_OF_node(dev);
	ret = query_ddw(dev, ddw_avail, &query, pdn);
	if (ret != 0)
		goto out_failed;

	/*
	 * If there is no window available, remove the default DMA window,
	 * if it's present. This will make all the resources available to the
	 * new DDW window.
	 * If anything fails after this, we need to restore it, so also check
	 * for extensions presence.
	 */
	if (query.windows_available == 0) {
		struct property *default_win;
		int reset_win_ext;

		default_win = of_find_property(pdn, "ibm,dma-window", NULL);
		if (!default_win)
			goto out_failed;

		reset_win_ext = ddw_read_ext(pdn, DDW_EXT_RESET_DMA_WIN, NULL);
		if (reset_win_ext)
			goto out_failed;

		remove_dma_window(pdn, ddw_avail, default_win);
		default_win_removed = true;

		/* Query again, to check if the window is available */
		ret = query_ddw(dev, ddw_avail, &query, pdn);
		if (ret != 0)
			goto out_failed;

		if (query.windows_available == 0) {
			/* no windows are available for this device. */
			dev_dbg(&dev->dev, "no free dynamic windows");
			goto out_failed;
		}
	}
	if (query.page_size & 4) {
		page_shift = 24; /* 16MB */
	} else if (query.page_size & 2) {
		page_shift = 16; /* 64kB */
	} else if (query.page_size & 1) {
		page_shift = 12; /* 4kB */
	} else {
		dev_dbg(&dev->dev, "no supported direct page size in mask %x",
			  query.page_size);
		goto out_failed;
	}
	/* verify the window * number of ptes will map the partition */
	/* check largest block * page size > max memory hotplug addr */
	max_addr = ddw_memory_hotplug_max();
	if (query.largest_available_block < (max_addr >> page_shift)) {
		dev_dbg(&dev->dev, "can't map partition max 0x%llx with %llu "
			  "%llu-sized pages\n", max_addr,  query.largest_available_block,
			  1ULL << page_shift);
		goto out_failed;
	}
	len = order_base_2(max_addr);
	win64 = kzalloc(sizeof(struct property), GFP_KERNEL);
	if (!win64) {
		dev_info(&dev->dev,
			"couldn't allocate property for 64bit dma window\n");
		goto out_failed;
	}
	win64->name = kstrdup(DIRECT64_PROPNAME, GFP_KERNEL);
	win64->value = ddwprop = kmalloc(sizeof(*ddwprop), GFP_KERNEL);
	win64->length = sizeof(*ddwprop);
	if (!win64->name || !win64->value) {
		dev_info(&dev->dev,
			"couldn't allocate property name and value\n");
		goto out_free_prop;
	}

	ret = create_ddw(dev, ddw_avail, &create, page_shift, len);
	if (ret != 0)
		goto out_free_prop;

	ddwprop->liobn = cpu_to_be32(create.liobn);
	ddwprop->dma_base = cpu_to_be64(((u64)create.addr_hi << 32) |
			create.addr_lo);
	ddwprop->tce_shift = cpu_to_be32(page_shift);
	ddwprop->window_shift = cpu_to_be32(len);

	dev_dbg(&dev->dev, "created tce table LIOBN 0x%x for %pOF\n",
		  create.liobn, dn);

	window = kzalloc(sizeof(*window), GFP_KERNEL);
	if (!window)
		goto out_clear_window;

	ret = walk_system_ram_range(0, memblock_end_of_DRAM() >> PAGE_SHIFT,
			win64->value, tce_setrange_multi_pSeriesLP_walk);
	if (ret) {
		dev_info(&dev->dev, "failed to map direct window for %pOF: %d\n",
			 dn, ret);
		goto out_free_window;
	}

	ret = of_add_property(pdn, win64);
	if (ret) {
		dev_err(&dev->dev, "unable to add dma window property for %pOF: %d",
			 pdn, ret);
		goto out_free_window;
	}

	window->device = pdn;
	window->prop = ddwprop;
	spin_lock(&direct_window_list_lock);
	list_add(&window->list, &direct_window_list);
	spin_unlock(&direct_window_list_lock);

	dma_addr = be64_to_cpu(ddwprop->dma_base);
	goto out_unlock;

out_free_window:
	kfree(window);

out_clear_window:
	remove_ddw(pdn, true);

out_free_prop:
	kfree(win64->name);
	kfree(win64->value);
	kfree(win64);

out_failed:
	if (default_win_removed)
		reset_dma_window(dev, pdn);

	fpdn = kzalloc(sizeof(*fpdn), GFP_KERNEL);
	if (!fpdn)
		goto out_unlock;
	fpdn->pdn = pdn;
	list_add(&fpdn->list, &failed_ddw_pdn_list);

out_unlock:
	mutex_unlock(&direct_window_init_mutex);
	return dma_addr;
}

static void pci_dma_dev_setup_pSeriesLP(struct pci_dev *dev)
{
	struct device_node *pdn, *dn;
	struct iommu_table *tbl;
	const __be32 *dma_window = NULL;
	struct pci_dn *pci;

	pr_debug("pci_dma_dev_setup_pSeriesLP: %s\n", pci_name(dev));

	/* dev setup for LPAR is a little tricky, since the device tree might
	 * contain the dma-window properties per-device and not necessarily
	 * for the bus. So we need to search upwards in the tree until we
	 * either hit a dma-window property, OR find a parent with a table
	 * already allocated.
	 */
	dn = pci_device_to_OF_node(dev);
	pr_debug("  node is %pOF\n", dn);

	for (pdn = dn; pdn && PCI_DN(pdn) && !PCI_DN(pdn)->table_group;
	     pdn = pdn->parent) {
		dma_window = of_get_property(pdn, "ibm,dma-window", NULL);
		if (dma_window)
			break;
	}

	if (!pdn || !PCI_DN(pdn)) {
		printk(KERN_WARNING "pci_dma_dev_setup_pSeriesLP: "
		       "no DMA window found for pci dev=%s dn=%pOF\n",
				 pci_name(dev), dn);
		return;
	}
	pr_debug("  parent is %pOF\n", pdn);

	pci = PCI_DN(pdn);
	if (!pci->table_group) {
		pci->table_group = iommu_pseries_alloc_group(pci->phb->node);
		tbl = pci->table_group->tables[0];
		iommu_table_setparms_lpar(pci->phb, pdn, tbl,
				pci->table_group, dma_window);
		tbl->it_ops = &iommu_table_lpar_multi_ops;
		iommu_init_table(tbl, pci->phb->node, 0, 0);
		iommu_register_group(pci->table_group,
				pci_domain_nr(pci->phb->bus), 0);
		pr_debug("  created table: %p\n", pci->table_group);
	} else {
		pr_debug("  found DMA window, table: %p\n", pci->table_group);
	}

	set_iommu_table_base(&dev->dev, pci->table_group->tables[0]);
	iommu_add_device(pci->table_group, &dev->dev);
}

static bool iommu_bypass_supported_pSeriesLP(struct pci_dev *pdev, u64 dma_mask)
{
	struct device_node *dn = pci_device_to_OF_node(pdev), *pdn;
	const __be32 *dma_window = NULL;

	/* only attempt to use a new window if 64-bit DMA is requested */
	if (dma_mask < DMA_BIT_MASK(64))
		return false;

	dev_dbg(&pdev->dev, "node is %pOF\n", dn);

	/*
	 * the device tree might contain the dma-window properties
	 * per-device and not necessarily for the bus. So we need to
	 * search upwards in the tree until we either hit a dma-window
	 * property, OR find a parent with a table already allocated.
	 */
	for (pdn = dn; pdn && PCI_DN(pdn) && !PCI_DN(pdn)->table_group;
			pdn = pdn->parent) {
		dma_window = of_get_property(pdn, "ibm,dma-window", NULL);
		if (dma_window)
			break;
	}

	if (pdn && PCI_DN(pdn)) {
		pdev->dev.archdata.dma_offset = enable_ddw(pdev, pdn);
		if (pdev->dev.archdata.dma_offset)
			return true;
	}

	return false;
}

static int iommu_mem_notifier(struct notifier_block *nb, unsigned long action,
		void *data)
{
	struct direct_window *window;
	struct memory_notify *arg = data;
	int ret = 0;

	switch (action) {
	case MEM_GOING_ONLINE:
		spin_lock(&direct_window_list_lock);
		list_for_each_entry(window, &direct_window_list, list) {
			ret |= tce_setrange_multi_pSeriesLP(arg->start_pfn,
					arg->nr_pages, window->prop);
			/* XXX log error */
		}
		spin_unlock(&direct_window_list_lock);
		break;
	case MEM_CANCEL_ONLINE:
	case MEM_OFFLINE:
		spin_lock(&direct_window_list_lock);
		list_for_each_entry(window, &direct_window_list, list) {
			ret |= tce_clearrange_multi_pSeriesLP(arg->start_pfn,
					arg->nr_pages, window->prop);
			/* XXX log error */
		}
		spin_unlock(&direct_window_list_lock);
		break;
	default:
		break;
	}
	if (ret && action != MEM_CANCEL_ONLINE)
		return NOTIFY_BAD;

	return NOTIFY_OK;
}

static struct notifier_block iommu_mem_nb = {
	.notifier_call = iommu_mem_notifier,
};

static int iommu_reconfig_notifier(struct notifier_block *nb, unsigned long action, void *data)
{
	int err = NOTIFY_OK;
	struct of_reconfig_data *rd = data;
	struct device_node *np = rd->dn;
	struct pci_dn *pci = PCI_DN(np);
	struct direct_window *window;

	switch (action) {
	case OF_RECONFIG_DETACH_NODE:
		/*
		 * Removing the property will invoke the reconfig
		 * notifier again, which causes dead-lock on the
		 * read-write semaphore of the notifier chain. So
		 * we have to remove the property when releasing
		 * the device node.
		 */
		remove_ddw(np, false);
		if (pci && pci->table_group)
			iommu_pseries_free_group(pci->table_group,
					np->full_name);

		spin_lock(&direct_window_list_lock);
		list_for_each_entry(window, &direct_window_list, list) {
			if (window->device == np) {
				list_del(&window->list);
				kfree(window);
				break;
			}
		}
		spin_unlock(&direct_window_list_lock);
		break;
	default:
		err = NOTIFY_DONE;
		break;
	}
	return err;
}

static struct notifier_block iommu_reconfig_nb = {
	.notifier_call = iommu_reconfig_notifier,
};

/* These are called very early. */
void iommu_init_early_pSeries(void)
{
	if (of_chosen && of_get_property(of_chosen, "linux,iommu-off", NULL))
		return;

	if (firmware_has_feature(FW_FEATURE_LPAR)) {
		pseries_pci_controller_ops.dma_bus_setup = pci_dma_bus_setup_pSeriesLP;
		pseries_pci_controller_ops.dma_dev_setup = pci_dma_dev_setup_pSeriesLP;
		if (!disable_ddw)
			pseries_pci_controller_ops.iommu_bypass_supported =
				iommu_bypass_supported_pSeriesLP;
	} else {
		pseries_pci_controller_ops.dma_bus_setup = pci_dma_bus_setup_pSeries;
		pseries_pci_controller_ops.dma_dev_setup = pci_dma_dev_setup_pSeries;
	}


	of_reconfig_notifier_register(&iommu_reconfig_nb);
	register_memory_notifier(&iommu_mem_nb);

	set_pci_dma_ops(&dma_iommu_ops);
}

static int __init disable_multitce(char *str)
{
	if (strcmp(str, "off") == 0 &&
	    firmware_has_feature(FW_FEATURE_LPAR) &&
	    (firmware_has_feature(FW_FEATURE_PUT_TCE_IND) ||
	     firmware_has_feature(FW_FEATURE_STUFF_TCE))) {
		printk(KERN_INFO "Disabling MULTITCE firmware feature\n");
		powerpc_firmware_features &=
			~(FW_FEATURE_PUT_TCE_IND | FW_FEATURE_STUFF_TCE);
	}
	return 1;
}

__setup("multitce=", disable_multitce);

static int tce_iommu_bus_notifier(struct notifier_block *nb,
		unsigned long action, void *data)
{
	struct device *dev = data;

	switch (action) {
	case BUS_NOTIFY_DEL_DEVICE:
		iommu_del_device(dev);
		return 0;
	default:
		return 0;
	}
}

static struct notifier_block tce_iommu_bus_nb = {
	.notifier_call = tce_iommu_bus_notifier,
};

static int __init tce_iommu_bus_notifier_init(void)
{
	bus_register_notifier(&pci_bus_type, &tce_iommu_bus_nb);
	return 0;
}
machine_subsys_initcall_sync(pseries, tce_iommu_bus_notifier_init);<|MERGE_RESOLUTION|>--- conflicted
+++ resolved
@@ -206,11 +206,7 @@
 	int ret = 0;
 	unsigned long flags;
 
-<<<<<<< HEAD
-	if ((npages == 1) || !firmware_has_feature(FW_FEATURE_MULTITCE)) {
-=======
 	if ((npages == 1) || !firmware_has_feature(FW_FEATURE_PUT_TCE_IND)) {
->>>>>>> d1988041
 		return tce_build_pSeriesLP(tbl->it_index, tcenum,
 					   tbl->it_page_shift, npages, uaddr,
 		                           direction, attrs);
@@ -304,11 +300,7 @@
 {
 	u64 rc;
 
-<<<<<<< HEAD
-	if (!firmware_has_feature(FW_FEATURE_MULTITCE))
-=======
 	if (!firmware_has_feature(FW_FEATURE_STUFF_TCE))
->>>>>>> d1988041
 		return tce_free_pSeriesLP(tbl->it_index, tcenum, npages);
 
 	rc = plpar_tce_stuff((u64)tbl->it_index, (u64)tcenum << 12, 0, npages);
@@ -424,11 +416,7 @@
 	u64 rc = 0;
 	long l, limit;
 
-<<<<<<< HEAD
-	if (!firmware_has_feature(FW_FEATURE_MULTITCE)) {
-=======
 	if (!firmware_has_feature(FW_FEATURE_PUT_TCE_IND)) {
->>>>>>> d1988041
 		unsigned long tceshift = be32_to_cpu(maprange->tce_shift);
 		unsigned long dmastart = (start_pfn << PAGE_SHIFT) +
 				be64_to_cpu(maprange->dma_base);
