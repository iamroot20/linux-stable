--- conflicted
+++ resolved
@@ -352,8 +352,6 @@
 	 */
 	cpus_read_lock();
 
-<<<<<<< HEAD
-=======
 	/*
 	 * It's common for the destination firmware to replace cache
 	 * nodes.  Release all of the cacheinfo hierarchy's references
@@ -361,17 +359,13 @@
 	 */
 	cacheinfo_teardown();
 
->>>>>>> f7688b48
 	rc = pseries_devicetree_update(MIGRATION_SCOPE);
 	if (rc)
 		printk(KERN_ERR "Post-mobility device tree update "
 			"failed: %d\n", rc);
 
-<<<<<<< HEAD
-=======
 	cacheinfo_rebuild();
 
->>>>>>> f7688b48
 	cpus_read_unlock();
 
 	/* Possibly switch to a new RFI flush type */
