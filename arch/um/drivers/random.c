/* Copyright (C) 2005 - 2008 Jeff Dike <jdike@{linux.intel,addtoit}.com> */

/* Much of this ripped from drivers/char/hw_random.c, see there for other
 * copyright.
 *
 * This software may be used and distributed according to the terms
 * of the GNU General Public License, incorporated herein by reference.
 */
#include <linux/sched/signal.h>
#include <linux/module.h>
#include <linux/fs.h>
#include <linux/interrupt.h>
#include <linux/miscdevice.h>
#include <linux/hw_random.h>
#include <linux/delay.h>
#include <linux/uaccess.h>
#include <init.h>
#include <irq_kern.h>
#include <os.h>

/*
 * core module information
 */
#define RNG_MODULE_NAME "hw_random"

/* Changed at init time, in the non-modular case, and at module load
 * time, in the module case.  Presumably, the module subsystem
 * protects against a module being loaded twice at the same time.
 */
static int random_fd = -1;
static struct hwrng hwrng = { 0, };
static DECLARE_COMPLETION(have_data);

static int rng_dev_read(struct hwrng *rng, void *buf, size_t max, bool block)
{
	int ret;

	for (;;) {
		ret = os_read_file(random_fd, buf, max);
		if (block && ret == -EAGAIN) {
			add_sigio_fd(random_fd);

			ret = wait_for_completion_killable(&have_data);

			ignore_sigio_fd(random_fd);
			deactivate_fd(random_fd, RANDOM_IRQ);

			if (ret < 0)
				break;
		} else {
			break;
		}
	}

	return ret != -EAGAIN ? ret : 0;
}

static irqreturn_t random_interrupt(int irq, void *data)
{
	complete(&have_data);

	return IRQ_HANDLED;
}

/*
 * rng_init - initialize RNG module
 */
static int __init rng_init (void)
{
	int err;

	err = os_open_file("/dev/random", of_read(OPENFLAGS()), 0);
	if (err < 0)
		goto out;

	random_fd = err;
	err = um_request_irq(RANDOM_IRQ, random_fd, IRQ_READ, random_interrupt,
			     0, "random", NULL);
	if (err < 0)
		goto err_out_cleanup_hw;

<<<<<<< HEAD
	sigio_broken(random_fd, 1);
=======
	sigio_broken(random_fd);
>>>>>>> 3b17187f
	hwrng.name = RNG_MODULE_NAME;
	hwrng.read = rng_dev_read;
	hwrng.quality = 1024;

	err = hwrng_register(&hwrng);
	if (err) {
		pr_err(RNG_MODULE_NAME " registering failed (%d)\n", err);
		goto err_out_cleanup_hw;
	}
out:
	return err;

err_out_cleanup_hw:
	os_close_file(random_fd);
	random_fd = -1;
	goto out;
}

/*
 * rng_cleanup - shutdown RNG module
 */

static void cleanup(void)
{
	free_irq_by_fd(random_fd);
	os_close_file(random_fd);
}

static void __exit rng_cleanup(void)
{
	hwrng_unregister(&hwrng);
	os_close_file(random_fd);
}

module_init (rng_init);
module_exit (rng_cleanup);
__uml_exitcall(cleanup);

MODULE_DESCRIPTION("UML Host Random Number Generator (RNG) driver");
MODULE_LICENSE("GPL");<|MERGE_RESOLUTION|>--- conflicted
+++ resolved
@@ -79,11 +79,7 @@
 	if (err < 0)
 		goto err_out_cleanup_hw;
 
-<<<<<<< HEAD
-	sigio_broken(random_fd, 1);
-=======
 	sigio_broken(random_fd);
->>>>>>> 3b17187f
 	hwrng.name = RNG_MODULE_NAME;
 	hwrng.read = rng_dev_read;
 	hwrng.quality = 1024;
