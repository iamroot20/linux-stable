--- conflicted
+++ resolved
@@ -186,44 +186,9 @@
 first:
 	state->pc = state->ra;
 
-<<<<<<< HEAD
-	return !!__kernel_text_address(state->ra);
-}
-
-void unwind_start(struct unwind_state *state, struct task_struct *task,
-		    struct pt_regs *regs)
-{
-	memset(state, 0, sizeof(*state));
-	state->type = UNWINDER_PROLOGUE;
-
-	if (regs) {
-		state->sp = regs->regs[3];
-		state->pc = regs->csr_era;
-		state->ra = regs->regs[1];
-		if (!__kernel_text_address(state->pc))
-			state->type = UNWINDER_GUESS;
-	} else if (task && task != current) {
-		state->sp = thread_saved_fp(task);
-		state->pc = thread_saved_ra(task);
-		state->ra = 0;
-	} else {
-		state->sp = (unsigned long)__builtin_frame_address(0);
-		state->pc = (unsigned long)__builtin_return_address(0);
-		state->ra = 0;
-	}
-
-	state->task = task;
-	state->first = true;
-
-	get_stack_info(state->sp, state->task, &state->stack_info);
-
-	if (!unwind_done(state) && !__kernel_text_address(state->pc))
-		unwind_next_frame(state);
-=======
 out:
 	state->first = false;
 	return unwind_state_fixup(state) || __kernel_text_address(state->pc);
->>>>>>> 6ab3eda1
 }
 
 static bool next_frame(struct unwind_state *state)
