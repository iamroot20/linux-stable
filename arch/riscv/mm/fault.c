// SPDX-License-Identifier: GPL-2.0-or-later
/*
 * Copyright (C) 2009 Sunplus Core Technology Co., Ltd.
 *  Lennox Wu <lennox.wu@sunplusct.com>
 *  Chen Liqin <liqin.chen@sunplusct.com>
 * Copyright (C) 2012 Regents of the University of California
 */


#include <linux/mm.h>
#include <linux/kernel.h>
#include <linux/interrupt.h>
#include <linux/perf_event.h>
#include <linux/signal.h>
#include <linux/uaccess.h>

#include <asm/pgalloc.h>
#include <asm/ptrace.h>
#include <asm/tlbflush.h>
<<<<<<< HEAD
=======

#include "../kernel/head.h"
>>>>>>> f7688b48

/*
 * This routine handles page faults.  It determines the address and the
 * problem, and then passes it off to one of the appropriate routines.
 */
asmlinkage void do_page_fault(struct pt_regs *regs)
{
	struct task_struct *tsk;
	struct vm_area_struct *vma;
	struct mm_struct *mm;
	unsigned long addr, cause;
	unsigned int flags = FAULT_FLAG_ALLOW_RETRY | FAULT_FLAG_KILLABLE;
	int code = SEGV_MAPERR;
	vm_fault_t fault;

	cause = regs->scause;
	addr = regs->sbadaddr;

	tsk = current;
	mm = tsk->mm;

	/*
	 * Fault-in kernel-space virtual memory on-demand.
	 * The 'reference' page table is init_mm.pgd.
	 *
	 * NOTE! We MUST NOT take any locks for this case. We may
	 * be in an interrupt or a critical region, and should
	 * only copy the information from the master page table,
	 * nothing more.
	 */
	if (unlikely((addr >= VMALLOC_START) && (addr <= VMALLOC_END)))
		goto vmalloc_fault;

	/* Enable interrupts if they were enabled in the parent context. */
	if (likely(regs->sstatus & SR_SPIE))
		local_irq_enable();

	/*
	 * If we're in an interrupt, have no user context, or are running
	 * in an atomic region, then we must not take the fault.
	 */
	if (unlikely(faulthandler_disabled() || !mm))
		goto no_context;

	if (user_mode(regs))
		flags |= FAULT_FLAG_USER;

	perf_sw_event(PERF_COUNT_SW_PAGE_FAULTS, 1, regs, addr);

retry:
	down_read(&mm->mmap_sem);
	vma = find_vma(mm, addr);
	if (unlikely(!vma))
		goto bad_area;
	if (likely(vma->vm_start <= addr))
		goto good_area;
	if (unlikely(!(vma->vm_flags & VM_GROWSDOWN)))
		goto bad_area;
	if (unlikely(expand_stack(vma, addr)))
		goto bad_area;

	/*
	 * Ok, we have a good vm_area for this memory access, so
	 * we can handle it.
	 */
good_area:
	code = SEGV_ACCERR;

	switch (cause) {
	case EXC_INST_PAGE_FAULT:
		if (!(vma->vm_flags & VM_EXEC))
			goto bad_area;
		break;
	case EXC_LOAD_PAGE_FAULT:
		if (!(vma->vm_flags & VM_READ))
			goto bad_area;
		break;
	case EXC_STORE_PAGE_FAULT:
		if (!(vma->vm_flags & VM_WRITE))
			goto bad_area;
		flags |= FAULT_FLAG_WRITE;
		break;
	default:
		panic("%s: unhandled cause %lu", __func__, cause);
	}

	/*
	 * If for any reason at all we could not handle the fault,
	 * make sure we exit gracefully rather than endlessly redo
	 * the fault.
	 */
	fault = handle_mm_fault(vma, addr, flags);

	/*
	 * If we need to retry but a fatal signal is pending, handle the
	 * signal first. We do not need to release the mmap_sem because it
	 * would already be released in __lock_page_or_retry in mm/filemap.c.
	 */
	if ((fault & VM_FAULT_RETRY) && fatal_signal_pending(tsk))
		return;

	if (unlikely(fault & VM_FAULT_ERROR)) {
		if (fault & VM_FAULT_OOM)
			goto out_of_memory;
		else if (fault & VM_FAULT_SIGBUS)
			goto do_sigbus;
		BUG();
	}

	/*
	 * Major/minor page fault accounting is only done on the
	 * initial attempt. If we go through a retry, it is extremely
	 * likely that the page will be found in page cache at that point.
	 */
	if (flags & FAULT_FLAG_ALLOW_RETRY) {
		if (fault & VM_FAULT_MAJOR) {
			tsk->maj_flt++;
			perf_sw_event(PERF_COUNT_SW_PAGE_FAULTS_MAJ,
				      1, regs, addr);
		} else {
			tsk->min_flt++;
			perf_sw_event(PERF_COUNT_SW_PAGE_FAULTS_MIN,
				      1, regs, addr);
		}
		if (fault & VM_FAULT_RETRY) {
			/*
			 * Clear FAULT_FLAG_ALLOW_RETRY to avoid any risk
			 * of starvation.
			 */
			flags &= ~(FAULT_FLAG_ALLOW_RETRY);
			flags |= FAULT_FLAG_TRIED;

			/*
			 * No need to up_read(&mm->mmap_sem) as we would
			 * have already released it in __lock_page_or_retry
			 * in mm/filemap.c.
			 */
			goto retry;
		}
	}

	up_read(&mm->mmap_sem);
	return;

	/*
	 * Something tried to access memory that isn't in our memory map.
	 * Fix it, but check if it's kernel or user first.
	 */
bad_area:
	up_read(&mm->mmap_sem);
	/* User mode accesses just cause a SIGSEGV */
	if (user_mode(regs)) {
		do_trap(regs, SIGSEGV, code, addr);
		return;
	}

no_context:
	/* Are we prepared to handle this kernel fault? */
	if (fixup_exception(regs))
		return;

	/*
	 * Oops. The kernel tried to access some bad page. We'll have to
	 * terminate things with extreme prejudice.
	 */
	bust_spinlocks(1);
	pr_alert("Unable to handle kernel %s at virtual address " REG_FMT "\n",
		(addr < PAGE_SIZE) ? "NULL pointer dereference" :
		"paging request", addr);
	die(regs, "Oops");
	do_exit(SIGKILL);

	/*
	 * We ran out of memory, call the OOM killer, and return the userspace
	 * (which will retry the fault, or kill us if we got oom-killed).
	 */
out_of_memory:
	up_read(&mm->mmap_sem);
	if (!user_mode(regs))
		goto no_context;
	pagefault_out_of_memory();
	return;

do_sigbus:
	up_read(&mm->mmap_sem);
	/* Kernel mode? Handle exceptions or die */
	if (!user_mode(regs))
		goto no_context;
	do_trap(regs, SIGBUS, BUS_ADRERR, addr);
	return;

vmalloc_fault:
	{
		pgd_t *pgd, *pgd_k;
		pud_t *pud, *pud_k;
		p4d_t *p4d, *p4d_k;
		pmd_t *pmd, *pmd_k;
		pte_t *pte_k;
		int index;

		/* User mode accesses just cause a SIGSEGV */
		if (user_mode(regs))
			return do_trap(regs, SIGSEGV, code, addr);

		/*
		 * Synchronize this task's top level page-table
		 * with the 'reference' page table.
		 *
		 * Do _not_ use "tsk->active_mm->pgd" here.
		 * We might be inside an interrupt in the middle
		 * of a task switch.
		 */
		index = pgd_index(addr);
		pgd = (pgd_t *)pfn_to_virt(csr_read(CSR_SATP)) + index;
		pgd_k = init_mm.pgd + index;

		if (!pgd_present(*pgd_k))
			goto no_context;
		set_pgd(pgd, *pgd_k);

		p4d = p4d_offset(pgd, addr);
		p4d_k = p4d_offset(pgd_k, addr);
		if (!p4d_present(*p4d_k))
			goto no_context;

		pud = pud_offset(p4d, addr);
		pud_k = pud_offset(p4d_k, addr);
		if (!pud_present(*pud_k))
			goto no_context;

		/*
		 * Since the vmalloc area is global, it is unnecessary
		 * to copy individual PTEs
		 */
		pmd = pmd_offset(pud, addr);
		pmd_k = pmd_offset(pud_k, addr);
		if (!pmd_present(*pmd_k))
			goto no_context;
		set_pmd(pmd, *pmd_k);

		/*
		 * Make sure the actual PTE exists as well to
		 * catch kernel vmalloc-area accesses to non-mapped
		 * addresses. If we don't do this, this will just
		 * silently loop forever.
		 */
		pte_k = pte_offset_kernel(pmd_k, addr);
		if (!pte_present(*pte_k))
			goto no_context;

		/*
		 * The kernel assumes that TLBs don't cache invalid
		 * entries, but in RISC-V, SFENCE.VMA specifies an
		 * ordering constraint, not a cache flush; it is
		 * necessary even after writing invalid entries.
<<<<<<< HEAD
		 * Relying on flush_tlb_fix_spurious_fault would
		 * suffice, but the extra traps reduce
		 * performance. So, eagerly SFENCE.VMA.
=======
>>>>>>> f7688b48
		 */
		local_flush_tlb_page(addr);

		return;
	}
}<|MERGE_RESOLUTION|>--- conflicted
+++ resolved
@@ -17,11 +17,8 @@
 #include <asm/pgalloc.h>
 #include <asm/ptrace.h>
 #include <asm/tlbflush.h>
-<<<<<<< HEAD
-=======
 
 #include "../kernel/head.h"
->>>>>>> f7688b48
 
 /*
  * This routine handles page faults.  It determines the address and the
@@ -277,12 +274,6 @@
 		 * entries, but in RISC-V, SFENCE.VMA specifies an
 		 * ordering constraint, not a cache flush; it is
 		 * necessary even after writing invalid entries.
-<<<<<<< HEAD
-		 * Relying on flush_tlb_fix_spurious_fault would
-		 * suffice, but the extra traps reduce
-		 * performance. So, eagerly SFENCE.VMA.
-=======
->>>>>>> f7688b48
 		 */
 		local_flush_tlb_page(addr);
 
