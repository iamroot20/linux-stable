--- conflicted
+++ resolved
@@ -23,26 +23,12 @@
 
 void machine_halt(void)
 {
-<<<<<<< HEAD
-	if (pm_power_off != NULL)
-		pm_power_off();
-	else
-		default_power_off();
-=======
 	do_kernel_power_off();
 	default_power_off();
->>>>>>> d60c95ef
 }
 
 void machine_power_off(void)
 {
-<<<<<<< HEAD
-	if (pm_power_off != NULL)
-		pm_power_off();
-	else
-		default_power_off();
-=======
 	do_kernel_power_off();
 	default_power_off();
->>>>>>> d60c95ef
 }