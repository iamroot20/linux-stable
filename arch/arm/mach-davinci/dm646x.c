/*
 * TI DaVinci DM646x chip specific setup
 *
 * Author: Kevin Hilman, Deep Root Systems, LLC
 *
 * 2007 (c) Deep Root Systems, LLC. This file is licensed under
 * the terms of the GNU General Public License version 2. This program
 * is licensed "as is" without any warranty of any kind, whether express
 * or implied.
 */

#include <linux/clk-provider.h>
#include <linux/clk/davinci.h>
#include <linux/clkdev.h>
#include <linux/dma-mapping.h>
#include <linux/dmaengine.h>
#include <linux/init.h>
#include <linux/io.h>
#include <linux/irqchip/irq-davinci-aintc.h>
#include <linux/platform_data/edma.h>
#include <linux/platform_data/gpio-davinci.h>
#include <linux/platform_device.h>
#include <linux/serial_8250.h>

#include <asm/mach/map.h>

#include <mach/common.h>
#include <mach/cputype.h>
#include <mach/mux.h>
#include <mach/serial.h>

#include <clocksource/timer-davinci.h>

#include "asp.h"
#include "davinci.h"
#include "irqs.h"
#include "mux.h"

#define DAVINCI_VPIF_BASE       (0x01C12000)

#define VDD3P3V_VID_MASK	(BIT_MASK(3) | BIT_MASK(2) | BIT_MASK(1) |\
					BIT_MASK(0))
#define VSCLKDIS_MASK		(BIT_MASK(11) | BIT_MASK(10) | BIT_MASK(9) |\
					BIT_MASK(8))

#define DM646X_EMAC_BASE		0x01c80000
#define DM646X_EMAC_MDIO_BASE		(DM646X_EMAC_BASE + 0x4000)
#define DM646X_EMAC_CNTRL_OFFSET	0x0000
#define DM646X_EMAC_CNTRL_MOD_OFFSET	0x1000
#define DM646X_EMAC_CNTRL_RAM_OFFSET	0x2000
#define DM646X_EMAC_CNTRL_RAM_SIZE	0x2000

static struct emac_platform_data dm646x_emac_pdata = {
	.ctrl_reg_offset	= DM646X_EMAC_CNTRL_OFFSET,
	.ctrl_mod_reg_offset	= DM646X_EMAC_CNTRL_MOD_OFFSET,
	.ctrl_ram_offset	= DM646X_EMAC_CNTRL_RAM_OFFSET,
	.ctrl_ram_size		= DM646X_EMAC_CNTRL_RAM_SIZE,
	.version		= EMAC_VERSION_2,
};

static struct resource dm646x_emac_resources[] = {
	{
		.start	= DM646X_EMAC_BASE,
		.end	= DM646X_EMAC_BASE + SZ_16K - 1,
		.flags	= IORESOURCE_MEM,
	},
	{
		.start	= DAVINCI_INTC_IRQ(IRQ_DM646X_EMACRXTHINT),
		.end	= DAVINCI_INTC_IRQ(IRQ_DM646X_EMACRXTHINT),
		.flags	= IORESOURCE_IRQ,
	},
	{
		.start	= DAVINCI_INTC_IRQ(IRQ_DM646X_EMACRXINT),
		.end	= DAVINCI_INTC_IRQ(IRQ_DM646X_EMACRXINT),
		.flags	= IORESOURCE_IRQ,
	},
	{
		.start	= DAVINCI_INTC_IRQ(IRQ_DM646X_EMACTXINT),
		.end	= DAVINCI_INTC_IRQ(IRQ_DM646X_EMACTXINT),
		.flags	= IORESOURCE_IRQ,
	},
	{
		.start	= DAVINCI_INTC_IRQ(IRQ_DM646X_EMACMISCINT),
		.end	= DAVINCI_INTC_IRQ(IRQ_DM646X_EMACMISCINT),
		.flags	= IORESOURCE_IRQ,
	},
};

static struct platform_device dm646x_emac_device = {
	.name		= "davinci_emac",
	.id		= 1,
	.dev = {
		.platform_data	= &dm646x_emac_pdata,
	},
	.num_resources	= ARRAY_SIZE(dm646x_emac_resources),
	.resource	= dm646x_emac_resources,
};

static struct resource dm646x_mdio_resources[] = {
	{
		.start	= DM646X_EMAC_MDIO_BASE,
		.end	= DM646X_EMAC_MDIO_BASE + SZ_4K - 1,
		.flags	= IORESOURCE_MEM,
	},
};

static struct platform_device dm646x_mdio_device = {
	.name		= "davinci_mdio",
	.id		= 0,
	.num_resources	= ARRAY_SIZE(dm646x_mdio_resources),
	.resource	= dm646x_mdio_resources,
};

/*
 * Device specific mux setup
 *
 *	soc	description	mux  mode   mode  mux	 dbg
 *				reg  offset mask  mode
 */
static const struct mux_config dm646x_pins[] = {
#ifdef CONFIG_DAVINCI_MUX
MUX_CFG(DM646X, ATAEN,		0,   0,     5,	  1,	 true)

MUX_CFG(DM646X, AUDCK1,		0,   29,    1,	  0,	 false)

MUX_CFG(DM646X, AUDCK0,		0,   28,    1,	  0,	 false)

MUX_CFG(DM646X, CRGMUX,			0,   24,    7,    5,	 true)

MUX_CFG(DM646X, STSOMUX_DISABLE,	0,   22,    3,    0,	 true)

MUX_CFG(DM646X, STSIMUX_DISABLE,	0,   20,    3,    0,	 true)

MUX_CFG(DM646X, PTSOMUX_DISABLE,	0,   18,    3,    0,	 true)

MUX_CFG(DM646X, PTSIMUX_DISABLE,	0,   16,    3,    0,	 true)

MUX_CFG(DM646X, STSOMUX,		0,   22,    3,    2,	 true)

MUX_CFG(DM646X, STSIMUX,		0,   20,    3,    2,	 true)

MUX_CFG(DM646X, PTSOMUX_PARALLEL,	0,   18,    3,    2,	 true)

MUX_CFG(DM646X, PTSIMUX_PARALLEL,	0,   16,    3,    2,	 true)

MUX_CFG(DM646X, PTSOMUX_SERIAL,		0,   18,    3,    3,	 true)

MUX_CFG(DM646X, PTSIMUX_SERIAL,		0,   16,    3,    3,	 true)
#endif
};

static u8 dm646x_default_priorities[DAVINCI_N_AINTC_IRQ] = {
	[IRQ_DM646X_VP_VERTINT0]        = 7,
	[IRQ_DM646X_VP_VERTINT1]        = 7,
	[IRQ_DM646X_VP_VERTINT2]        = 7,
	[IRQ_DM646X_VP_VERTINT3]        = 7,
	[IRQ_DM646X_VP_ERRINT]          = 7,
	[IRQ_DM646X_RESERVED_1]         = 7,
	[IRQ_DM646X_RESERVED_2]         = 7,
	[IRQ_DM646X_WDINT]              = 7,
	[IRQ_DM646X_CRGENINT0]          = 7,
	[IRQ_DM646X_CRGENINT1]          = 7,
	[IRQ_DM646X_TSIFINT0]           = 7,
	[IRQ_DM646X_TSIFINT1]           = 7,
	[IRQ_DM646X_VDCEINT]            = 7,
	[IRQ_DM646X_USBINT]             = 7,
	[IRQ_DM646X_USBDMAINT]          = 7,
	[IRQ_DM646X_PCIINT]             = 7,
	[IRQ_CCINT0]                    = 7,    /* dma */
	[IRQ_CCERRINT]                  = 7,    /* dma */
	[IRQ_TCERRINT0]                 = 7,    /* dma */
	[IRQ_TCERRINT]                  = 7,    /* dma */
	[IRQ_DM646X_TCERRINT2]          = 7,
	[IRQ_DM646X_TCERRINT3]          = 7,
	[IRQ_DM646X_IDE]                = 7,
	[IRQ_DM646X_HPIINT]             = 7,
	[IRQ_DM646X_EMACRXTHINT]        = 7,
	[IRQ_DM646X_EMACRXINT]          = 7,
	[IRQ_DM646X_EMACTXINT]          = 7,
	[IRQ_DM646X_EMACMISCINT]        = 7,
	[IRQ_DM646X_MCASP0TXINT]        = 7,
	[IRQ_DM646X_MCASP0RXINT]        = 7,
	[IRQ_DM646X_RESERVED_3]         = 7,
	[IRQ_DM646X_MCASP1TXINT]        = 7,
	[IRQ_TINT0_TINT12]              = 7,    /* clockevent */
	[IRQ_TINT0_TINT34]              = 7,    /* clocksource */
	[IRQ_TINT1_TINT12]              = 7,    /* DSP timer */
	[IRQ_TINT1_TINT34]              = 7,    /* system tick */
	[IRQ_PWMINT0]                   = 7,
	[IRQ_PWMINT1]                   = 7,
	[IRQ_DM646X_VLQINT]             = 7,
	[IRQ_I2C]                       = 7,
	[IRQ_UARTINT0]                  = 7,
	[IRQ_UARTINT1]                  = 7,
	[IRQ_DM646X_UARTINT2]           = 7,
	[IRQ_DM646X_SPINT0]             = 7,
	[IRQ_DM646X_SPINT1]             = 7,
	[IRQ_DM646X_DSP2ARMINT]         = 7,
	[IRQ_DM646X_RESERVED_4]         = 7,
	[IRQ_DM646X_PSCINT]             = 7,
	[IRQ_DM646X_GPIO0]              = 7,
	[IRQ_DM646X_GPIO1]              = 7,
	[IRQ_DM646X_GPIO2]              = 7,
	[IRQ_DM646X_GPIO3]              = 7,
	[IRQ_DM646X_GPIO4]              = 7,
	[IRQ_DM646X_GPIO5]              = 7,
	[IRQ_DM646X_GPIO6]              = 7,
	[IRQ_DM646X_GPIO7]              = 7,
	[IRQ_DM646X_GPIOBNK0]           = 7,
	[IRQ_DM646X_GPIOBNK1]           = 7,
	[IRQ_DM646X_GPIOBNK2]           = 7,
	[IRQ_DM646X_DDRINT]             = 7,
	[IRQ_DM646X_AEMIFINT]           = 7,
	[IRQ_COMMTX]                    = 7,
	[IRQ_COMMRX]                    = 7,
	[IRQ_EMUINT]                    = 7,
};

/*----------------------------------------------------------------------*/

/* Four Transfer Controllers on DM646x */
static s8 dm646x_queue_priority_mapping[][2] = {
	/* {event queue no, Priority} */
	{0, 4},
	{1, 0},
	{2, 5},
	{3, 1},
	{-1, -1},
};

static const struct dma_slave_map dm646x_edma_map[] = {
	{ "davinci-mcasp.0", "tx", EDMA_FILTER_PARAM(0, 6) },
	{ "davinci-mcasp.0", "rx", EDMA_FILTER_PARAM(0, 9) },
	{ "davinci-mcasp.1", "tx", EDMA_FILTER_PARAM(0, 12) },
	{ "spi_davinci", "tx", EDMA_FILTER_PARAM(0, 16) },
	{ "spi_davinci", "rx", EDMA_FILTER_PARAM(0, 17) },
};

static struct edma_soc_info dm646x_edma_pdata = {
	.queue_priority_mapping	= dm646x_queue_priority_mapping,
	.default_queue		= EVENTQ_1,
	.slave_map		= dm646x_edma_map,
	.slavecnt		= ARRAY_SIZE(dm646x_edma_map),
};

static struct resource edma_resources[] = {
	{
		.name	= "edma3_cc",
		.start	= 0x01c00000,
		.end	= 0x01c00000 + SZ_64K - 1,
		.flags	= IORESOURCE_MEM,
	},
	{
		.name	= "edma3_tc0",
		.start	= 0x01c10000,
		.end	= 0x01c10000 + SZ_1K - 1,
		.flags	= IORESOURCE_MEM,
	},
	{
		.name	= "edma3_tc1",
		.start	= 0x01c10400,
		.end	= 0x01c10400 + SZ_1K - 1,
		.flags	= IORESOURCE_MEM,
	},
	{
		.name	= "edma3_tc2",
		.start	= 0x01c10800,
		.end	= 0x01c10800 + SZ_1K - 1,
		.flags	= IORESOURCE_MEM,
	},
	{
		.name	= "edma3_tc3",
		.start	= 0x01c10c00,
		.end	= 0x01c10c00 + SZ_1K - 1,
		.flags	= IORESOURCE_MEM,
	},
	{
		.name	= "edma3_ccint",
		.start	= DAVINCI_INTC_IRQ(IRQ_CCINT0),
		.flags	= IORESOURCE_IRQ,
	},
	{
		.name	= "edma3_ccerrint",
		.start	= DAVINCI_INTC_IRQ(IRQ_CCERRINT),
		.flags	= IORESOURCE_IRQ,
	},
	/* not using TC*_ERR */
};

static const struct platform_device_info dm646x_edma_device __initconst = {
	.name		= "edma",
	.id		= 0,
	.dma_mask	= DMA_BIT_MASK(32),
	.res		= edma_resources,
	.num_res	= ARRAY_SIZE(edma_resources),
	.data		= &dm646x_edma_pdata,
	.size_data	= sizeof(dm646x_edma_pdata),
};

static struct resource dm646x_mcasp0_resources[] = {
	{
		.name	= "mpu",
		.start 	= DAVINCI_DM646X_MCASP0_REG_BASE,
		.end 	= DAVINCI_DM646X_MCASP0_REG_BASE + (SZ_1K << 1) - 1,
		.flags 	= IORESOURCE_MEM,
	},
	{
		.name	= "tx",
		.start	= DAVINCI_DM646X_DMA_MCASP0_AXEVT0,
		.end	= DAVINCI_DM646X_DMA_MCASP0_AXEVT0,
		.flags	= IORESOURCE_DMA,
	},
	{
		.name	= "rx",
		.start	= DAVINCI_DM646X_DMA_MCASP0_AREVT0,
		.end	= DAVINCI_DM646X_DMA_MCASP0_AREVT0,
		.flags	= IORESOURCE_DMA,
	},
	{
		.name	= "tx",
		.start	= DAVINCI_INTC_IRQ(IRQ_DM646X_MCASP0TXINT),
		.flags	= IORESOURCE_IRQ,
	},
	{
		.name	= "rx",
		.start	= DAVINCI_INTC_IRQ(IRQ_DM646X_MCASP0RXINT),
		.flags	= IORESOURCE_IRQ,
	},
};

/* DIT mode only, rx is not supported */
static struct resource dm646x_mcasp1_resources[] = {
	{
		.name	= "mpu",
		.start	= DAVINCI_DM646X_MCASP1_REG_BASE,
		.end	= DAVINCI_DM646X_MCASP1_REG_BASE + (SZ_1K << 1) - 1,
		.flags	= IORESOURCE_MEM,
	},
	{
		.name	= "tx",
		.start	= DAVINCI_DM646X_DMA_MCASP1_AXEVT1,
		.end	= DAVINCI_DM646X_DMA_MCASP1_AXEVT1,
		.flags	= IORESOURCE_DMA,
	},
	{
		.name	= "tx",
		.start	= DAVINCI_INTC_IRQ(IRQ_DM646X_MCASP1TXINT),
		.flags	= IORESOURCE_IRQ,
	},
};

static struct platform_device dm646x_mcasp0_device = {
	.name		= "davinci-mcasp",
	.id		= 0,
	.num_resources	= ARRAY_SIZE(dm646x_mcasp0_resources),
	.resource	= dm646x_mcasp0_resources,
};

static struct platform_device dm646x_mcasp1_device = {
	.name		= "davinci-mcasp",
	.id		= 1,
	.num_resources	= ARRAY_SIZE(dm646x_mcasp1_resources),
	.resource	= dm646x_mcasp1_resources,
};

static struct platform_device dm646x_dit_device = {
	.name	= "spdif-dit",
	.id	= -1,
};

static u64 vpif_dma_mask = DMA_BIT_MASK(32);

static struct resource vpif_resource[] = {
	{
		.start	= DAVINCI_VPIF_BASE,
		.end	= DAVINCI_VPIF_BASE + 0x03ff,
		.flags	= IORESOURCE_MEM,
	}
};

static struct platform_device vpif_dev = {
	.name		= "vpif",
	.id		= -1,
	.dev		= {
			.dma_mask 		= &vpif_dma_mask,
			.coherent_dma_mask	= DMA_BIT_MASK(32),
	},
	.resource	= vpif_resource,
	.num_resources	= ARRAY_SIZE(vpif_resource),
};

static struct resource vpif_display_resource[] = {
	{
		.start = DAVINCI_INTC_IRQ(IRQ_DM646X_VP_VERTINT2),
		.end   = DAVINCI_INTC_IRQ(IRQ_DM646X_VP_VERTINT2),
		.flags = IORESOURCE_IRQ,
	},
	{
		.start = DAVINCI_INTC_IRQ(IRQ_DM646X_VP_VERTINT3),
		.end   = DAVINCI_INTC_IRQ(IRQ_DM646X_VP_VERTINT3),
		.flags = IORESOURCE_IRQ,
	},
};

static struct platform_device vpif_display_dev = {
	.name		= "vpif_display",
	.id		= -1,
	.dev		= {
			.dma_mask 		= &vpif_dma_mask,
			.coherent_dma_mask	= DMA_BIT_MASK(32),
	},
	.resource	= vpif_display_resource,
	.num_resources	= ARRAY_SIZE(vpif_display_resource),
};

static struct resource vpif_capture_resource[] = {
	{
		.start = DAVINCI_INTC_IRQ(IRQ_DM646X_VP_VERTINT0),
		.end   = DAVINCI_INTC_IRQ(IRQ_DM646X_VP_VERTINT0),
		.flags = IORESOURCE_IRQ,
	},
	{
		.start = DAVINCI_INTC_IRQ(IRQ_DM646X_VP_VERTINT1),
		.end   = DAVINCI_INTC_IRQ(IRQ_DM646X_VP_VERTINT1),
		.flags = IORESOURCE_IRQ,
	},
};

static struct platform_device vpif_capture_dev = {
	.name		= "vpif_capture",
	.id		= -1,
	.dev		= {
			.dma_mask 		= &vpif_dma_mask,
			.coherent_dma_mask	= DMA_BIT_MASK(32),
	},
	.resource	= vpif_capture_resource,
	.num_resources	= ARRAY_SIZE(vpif_capture_resource),
};

static struct resource dm646x_gpio_resources[] = {
	{	/* registers */
		.start	= DAVINCI_GPIO_BASE,
		.end	= DAVINCI_GPIO_BASE + SZ_4K - 1,
		.flags	= IORESOURCE_MEM,
	},
	{	/* interrupt */
<<<<<<< HEAD
		.start	= IRQ_DM646X_GPIOBNK0,
		.end	= IRQ_DM646X_GPIOBNK0,
		.flags	= IORESOURCE_IRQ,
	},
	{
		.start	= IRQ_DM646X_GPIOBNK1,
		.end	= IRQ_DM646X_GPIOBNK1,
		.flags	= IORESOURCE_IRQ,
	},
	{
		.start	= IRQ_DM646X_GPIOBNK2,
		.end	= IRQ_DM646X_GPIOBNK2,
=======
		.start	= DAVINCI_INTC_IRQ(IRQ_DM646X_GPIOBNK0),
		.end	= DAVINCI_INTC_IRQ(IRQ_DM646X_GPIOBNK0),
		.flags	= IORESOURCE_IRQ,
	},
	{
		.start	= DAVINCI_INTC_IRQ(IRQ_DM646X_GPIOBNK1),
		.end	= DAVINCI_INTC_IRQ(IRQ_DM646X_GPIOBNK1),
		.flags	= IORESOURCE_IRQ,
	},
	{
		.start	= DAVINCI_INTC_IRQ(IRQ_DM646X_GPIOBNK2),
		.end	= DAVINCI_INTC_IRQ(IRQ_DM646X_GPIOBNK2),
>>>>>>> f7688b48
		.flags	= IORESOURCE_IRQ,
	},
};

static struct davinci_gpio_platform_data dm646x_gpio_platform_data = {
	.no_auto_base	= true,
	.base		= 0,
	.ngpio		= 43,
};

int __init dm646x_gpio_register(void)
{
	return davinci_gpio_register(dm646x_gpio_resources,
				     ARRAY_SIZE(dm646x_gpio_resources),
				     &dm646x_gpio_platform_data);
}
/*----------------------------------------------------------------------*/

static struct map_desc dm646x_io_desc[] = {
	{
		.virtual	= IO_VIRT,
		.pfn		= __phys_to_pfn(IO_PHYS),
		.length		= IO_SIZE,
		.type		= MT_DEVICE
	},
};

/* Contents of JTAG ID register used to identify exact cpu type */
static struct davinci_id dm646x_ids[] = {
	{
		.variant	= 0x0,
		.part_no	= 0xb770,
		.manufacturer	= 0x017,
		.cpu_id		= DAVINCI_CPU_ID_DM6467,
		.name		= "dm6467_rev1.x",
	},
	{
		.variant	= 0x1,
		.part_no	= 0xb770,
		.manufacturer	= 0x017,
		.cpu_id		= DAVINCI_CPU_ID_DM6467,
		.name		= "dm6467_rev3.x",
	},
};

/*
 * Bottom half of timer0 is used for clockevent, top half is used for
 * clocksource.
 */
static const struct davinci_timer_cfg dm646x_timer_cfg = {
	.reg = DEFINE_RES_IO(DAVINCI_TIMER0_BASE, SZ_4K),
	.irq = {
		DEFINE_RES_IRQ(DAVINCI_INTC_IRQ(IRQ_TINT0_TINT12)),
		DEFINE_RES_IRQ(DAVINCI_INTC_IRQ(IRQ_TINT0_TINT34)),
	},
};

static struct plat_serial8250_port dm646x_serial0_platform_data[] = {
	{
		.mapbase	= DAVINCI_UART0_BASE,
		.irq		= DAVINCI_INTC_IRQ(IRQ_UARTINT0),
		.flags		= UPF_BOOT_AUTOCONF | UPF_SKIP_TEST |
				  UPF_IOREMAP,
		.iotype		= UPIO_MEM32,
		.regshift	= 2,
	},
	{
		.flags	= 0,
	}
};
static struct plat_serial8250_port dm646x_serial1_platform_data[] = {
	{
		.mapbase	= DAVINCI_UART1_BASE,
		.irq		= DAVINCI_INTC_IRQ(IRQ_UARTINT1),
		.flags		= UPF_BOOT_AUTOCONF | UPF_SKIP_TEST |
				  UPF_IOREMAP,
		.iotype		= UPIO_MEM32,
		.regshift	= 2,
	},
	{
		.flags	= 0,
	}
};
static struct plat_serial8250_port dm646x_serial2_platform_data[] = {
	{
		.mapbase	= DAVINCI_UART2_BASE,
		.irq		= DAVINCI_INTC_IRQ(IRQ_DM646X_UARTINT2),
		.flags		= UPF_BOOT_AUTOCONF | UPF_SKIP_TEST |
				  UPF_IOREMAP,
		.iotype		= UPIO_MEM32,
		.regshift	= 2,
	},
	{
		.flags	= 0,
	}
};

struct platform_device dm646x_serial_device[] = {
	{
		.name			= "serial8250",
		.id			= PLAT8250_DEV_PLATFORM,
		.dev			= {
			.platform_data	= dm646x_serial0_platform_data,
		}
	},
	{
		.name			= "serial8250",
		.id			= PLAT8250_DEV_PLATFORM1,
		.dev			= {
			.platform_data	= dm646x_serial1_platform_data,
		}
	},
	{
		.name			= "serial8250",
		.id			= PLAT8250_DEV_PLATFORM2,
		.dev			= {
			.platform_data	= dm646x_serial2_platform_data,
		}
	},
	{
	}
};

static const struct davinci_soc_info davinci_soc_info_dm646x = {
	.io_desc		= dm646x_io_desc,
	.io_desc_num		= ARRAY_SIZE(dm646x_io_desc),
	.jtag_id_reg		= 0x01c40028,
	.ids			= dm646x_ids,
	.ids_num		= ARRAY_SIZE(dm646x_ids),
	.pinmux_base		= DAVINCI_SYSTEM_MODULE_BASE,
	.pinmux_pins		= dm646x_pins,
	.pinmux_pins_num	= ARRAY_SIZE(dm646x_pins),
	.emac_pdata		= &dm646x_emac_pdata,
	.sram_dma		= 0x10010000,
	.sram_len		= SZ_32K,
};

void __init dm646x_init_mcasp0(struct snd_platform_data *pdata)
{
	dm646x_mcasp0_device.dev.platform_data = pdata;
	platform_device_register(&dm646x_mcasp0_device);
}

void __init dm646x_init_mcasp1(struct snd_platform_data *pdata)
{
	dm646x_mcasp1_device.dev.platform_data = pdata;
	platform_device_register(&dm646x_mcasp1_device);
	platform_device_register(&dm646x_dit_device);
}

void dm646x_setup_vpif(struct vpif_display_config *display_config,
		       struct vpif_capture_config *capture_config)
{
	unsigned int value;

	value = __raw_readl(DAVINCI_SYSMOD_VIRT(SYSMOD_VSCLKDIS));
	value &= ~VSCLKDIS_MASK;
	__raw_writel(value, DAVINCI_SYSMOD_VIRT(SYSMOD_VSCLKDIS));

	value = __raw_readl(DAVINCI_SYSMOD_VIRT(SYSMOD_VDD3P3VPWDN));
	value &= ~VDD3P3V_VID_MASK;
	__raw_writel(value, DAVINCI_SYSMOD_VIRT(SYSMOD_VDD3P3VPWDN));

	davinci_cfg_reg(DM646X_STSOMUX_DISABLE);
	davinci_cfg_reg(DM646X_STSIMUX_DISABLE);
	davinci_cfg_reg(DM646X_PTSOMUX_DISABLE);
	davinci_cfg_reg(DM646X_PTSIMUX_DISABLE);

	vpif_display_dev.dev.platform_data = display_config;
	vpif_capture_dev.dev.platform_data = capture_config;
	platform_device_register(&vpif_dev);
	platform_device_register(&vpif_display_dev);
	platform_device_register(&vpif_capture_dev);
}

int __init dm646x_init_edma(struct edma_rsv_info *rsv)
{
	struct platform_device *edma_pdev;

	dm646x_edma_pdata.rsv = rsv;

	edma_pdev = platform_device_register_full(&dm646x_edma_device);
	return PTR_ERR_OR_ZERO(edma_pdev);
}

void __init dm646x_init(void)
{
	davinci_common_init(&davinci_soc_info_dm646x);
	davinci_map_sysmod();
}

void __init dm646x_init_time(unsigned long ref_clk_rate,
			     unsigned long aux_clkin_rate)
{
	void __iomem *pll1, *psc;
	struct clk *clk;
	int rv;

	clk_register_fixed_rate(NULL, "ref_clk", NULL, 0, ref_clk_rate);
	clk_register_fixed_rate(NULL, "aux_clkin", NULL, 0, aux_clkin_rate);

	pll1 = ioremap(DAVINCI_PLL1_BASE, SZ_1K);
	dm646x_pll1_init(NULL, pll1, NULL);

	psc = ioremap(DAVINCI_PWR_SLEEP_CNTRL_BASE, SZ_4K);
	dm646x_psc_init(NULL, psc);

	clk = clk_get(NULL, "timer0");
	if (WARN_ON(IS_ERR(clk))) {
		pr_err("Unable to get the timer clock\n");
		return;
	}

	rv = davinci_timer_register(clk, &dm646x_timer_cfg);
	WARN(rv, "Unable to register the timer: %d\n", rv);
}

static struct resource dm646x_pll2_resources[] = {
	{
		.start	= DAVINCI_PLL2_BASE,
		.end	= DAVINCI_PLL2_BASE + SZ_1K - 1,
		.flags	= IORESOURCE_MEM,
	},
};

static struct platform_device dm646x_pll2_device = {
	.name		= "dm646x-pll2",
	.id		= -1,
	.resource	= dm646x_pll2_resources,
	.num_resources	= ARRAY_SIZE(dm646x_pll2_resources),
};

void __init dm646x_register_clocks(void)
{
	/* PLL1 and PSC are registered in dm646x_init_time() */
	platform_device_register(&dm646x_pll2_device);
}

static const struct davinci_aintc_config dm646x_aintc_config = {
	.reg = {
		.start		= DAVINCI_ARM_INTC_BASE,
		.end		= DAVINCI_ARM_INTC_BASE + SZ_4K - 1,
		.flags		= IORESOURCE_MEM,
	},
	.num_irqs		= 64,
	.prios			= dm646x_default_priorities,
};

void __init dm646x_init_irq(void)
{
	davinci_aintc_init(&dm646x_aintc_config);
}

static int __init dm646x_init_devices(void)
{
	int ret = 0;

	if (!cpu_is_davinci_dm646x())
		return 0;

	platform_device_register(&dm646x_mdio_device);
	platform_device_register(&dm646x_emac_device);

	ret = davinci_init_wdt();
	if (ret)
		pr_warn("%s: watchdog init failed: %d\n", __func__, ret);

	return ret;
}
postcore_initcall(dm646x_init_devices);<|MERGE_RESOLUTION|>--- conflicted
+++ resolved
@@ -444,20 +444,6 @@
 		.flags	= IORESOURCE_MEM,
 	},
 	{	/* interrupt */
-<<<<<<< HEAD
-		.start	= IRQ_DM646X_GPIOBNK0,
-		.end	= IRQ_DM646X_GPIOBNK0,
-		.flags	= IORESOURCE_IRQ,
-	},
-	{
-		.start	= IRQ_DM646X_GPIOBNK1,
-		.end	= IRQ_DM646X_GPIOBNK1,
-		.flags	= IORESOURCE_IRQ,
-	},
-	{
-		.start	= IRQ_DM646X_GPIOBNK2,
-		.end	= IRQ_DM646X_GPIOBNK2,
-=======
 		.start	= DAVINCI_INTC_IRQ(IRQ_DM646X_GPIOBNK0),
 		.end	= DAVINCI_INTC_IRQ(IRQ_DM646X_GPIOBNK0),
 		.flags	= IORESOURCE_IRQ,
@@ -470,7 +456,6 @@
 	{
 		.start	= DAVINCI_INTC_IRQ(IRQ_DM646X_GPIOBNK2),
 		.end	= DAVINCI_INTC_IRQ(IRQ_DM646X_GPIOBNK2),
->>>>>>> f7688b48
 		.flags	= IORESOURCE_IRQ,
 	},
 };
