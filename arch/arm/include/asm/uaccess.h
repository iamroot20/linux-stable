--- conflicted
+++ resolved
@@ -109,18 +109,11 @@
 	unsigned long tmp;
 
 	asm volatile(
-<<<<<<< HEAD
-	"	sub	%1, %3, #1\n"
-	"	subs	%1, %1, %0\n"
-	"	addhs	%1, %1, #1\n"
-	"	subhss	%1, %1, %2\n"
-=======
 	"	.syntax unified\n"
 	"	sub	%1, %3, #1\n"
 	"	subs	%1, %1, %0\n"
 	"	addhs	%1, %1, #1\n"
 	"	subshs	%1, %1, %2\n"
->>>>>>> f7688b48
 	"	movlo	%0, #0\n"
 	: "+r" (safe_ptr), "=&r" (tmp)
 	: "r" (size), "r" (current_thread_info()->addr_limit)
