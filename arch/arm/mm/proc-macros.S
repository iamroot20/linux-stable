--- conflicted
+++ resolved
@@ -5,7 +5,6 @@
  *  VMA_VM_FLAGS
  *  VM_EXEC
  */
-#include <linux/const.h>
 #include <asm/asm-offsets.h>
 #include <asm/thread_info.h>
 
@@ -31,12 +30,7 @@
  * act_mm - get current->active_mm
  */
 	.macro	act_mm, rd
-<<<<<<< HEAD
-	bic	\rd, sp, #(THREAD_SIZE - 1) & ~63
-	bic	\rd, \rd, #63
-=======
 	get_thread_info \rd
->>>>>>> d1988041
 	ldr	\rd, [\rd, #TI_TASK]
 	.if (TSK_ACTIVE_MM > IMM12_MASK)
 	add	\rd, \rd, #TSK_ACTIVE_MM & ~IMM12_MASK
