--- conflicted
+++ resolved
@@ -194,26 +194,9 @@
 };
 
 static struct resource sa11x0mcp_resources[] = {
-<<<<<<< HEAD
 	[0] = DEFINE_RES_MEM(__PREG(Ser4MCCR0), SZ_64K),
-	[1] = DEFINE_RES_IRQ(IRQ_Ser4MCP),
-=======
-	[0] = {
-		.start	= __PREG(Ser4MCCR0),
-		.end	= __PREG(Ser4MCCR0) + 0xffff,
-		.flags	= IORESOURCE_MEM,
-	},
-	[1] = {
-		.start	= __PREG(Ser4MCCR1),
-		.end	= __PREG(Ser4MCCR1) + 4 - 1,
-		.flags	= IORESOURCE_MEM,
-	},
-	[2] = {
-		.start	= IRQ_Ser4MCP,
-		.end	= IRQ_Ser4MCP,
-		.flags	= IORESOURCE_IRQ,
-	},
->>>>>>> 6ed3e2ac
+	[1] = DEFINE_RES_MEM(__PREG(Ser4MCCR1), 4),
+	[2] = DEFINE_RES_IRQ(IRQ_Ser4MCP),
 };
 
 static u64 sa11x0mcp_dma_mask = 0xffffffffUL;
