// SPDX-License-Identifier: GPL-2.0
/dts-v1/;

#include <dt-bindings/interconnect/qcom,msm8974.h>
#include <dt-bindings/interrupt-controller/arm-gic.h>
#include <dt-bindings/clock/qcom,gcc-msm8974.h>
#include <dt-bindings/clock/qcom,mmcc-msm8974.h>
#include <dt-bindings/clock/qcom,rpmcc.h>
#include <dt-bindings/reset/qcom,gcc-msm8974.h>
#include <dt-bindings/gpio/gpio.h>

/ {
	#address-cells = <1>;
	#size-cells = <1>;
	interrupt-parent = <&intc>;

	clocks {
		xo_board: xo_board {
			compatible = "fixed-clock";
			#clock-cells = <0>;
			clock-frequency = <19200000>;
		};

		sleep_clk: sleep_clk {
			compatible = "fixed-clock";
			#clock-cells = <0>;
			clock-frequency = <32768>;
		};
	};

	cpus {
		#address-cells = <1>;
		#size-cells = <0>;
		interrupts = <GIC_PPI 9 0xf04>;

		CPU0: cpu@0 {
			compatible = "qcom,krait";
			enable-method = "qcom,kpss-acc-v2";
			device_type = "cpu";
			reg = <0>;
			next-level-cache = <&L2>;
			qcom,acc = <&acc0>;
			qcom,saw = <&saw0>;
			cpu-idle-states = <&CPU_SPC>;
		};

		CPU1: cpu@1 {
			compatible = "qcom,krait";
			enable-method = "qcom,kpss-acc-v2";
			device_type = "cpu";
			reg = <1>;
			next-level-cache = <&L2>;
			qcom,acc = <&acc1>;
			qcom,saw = <&saw1>;
			cpu-idle-states = <&CPU_SPC>;
		};

		CPU2: cpu@2 {
			compatible = "qcom,krait";
			enable-method = "qcom,kpss-acc-v2";
			device_type = "cpu";
			reg = <2>;
			next-level-cache = <&L2>;
			qcom,acc = <&acc2>;
			qcom,saw = <&saw2>;
			cpu-idle-states = <&CPU_SPC>;
		};

		CPU3: cpu@3 {
			compatible = "qcom,krait";
			enable-method = "qcom,kpss-acc-v2";
			device_type = "cpu";
			reg = <3>;
			next-level-cache = <&L2>;
			qcom,acc = <&acc3>;
			qcom,saw = <&saw3>;
			cpu-idle-states = <&CPU_SPC>;
		};

		L2: l2-cache {
			compatible = "cache";
			cache-level = <2>;
			qcom,saw = <&saw_l2>;
		};

		idle-states {
			CPU_SPC: spc {
				compatible = "qcom,idle-state-spc",
						"arm,idle-state";
				entry-latency-us = <150>;
				exit-latency-us = <200>;
				min-residency-us = <2000>;
			};
		};
	};

	firmware {
		scm {
			compatible = "qcom,scm";
			clocks = <&gcc GCC_CE1_CLK>, <&gcc GCC_CE1_AXI_CLK>, <&gcc GCC_CE1_AHB_CLK>;
			clock-names = "core", "bus", "iface";
		};
	};

	memory {
		device_type = "memory";
		reg = <0x0 0x0>;
	};

	pmu {
		compatible = "qcom,krait-pmu";
		interrupts = <GIC_PPI 7 0xf04>;
	};

	reserved-memory {
		#address-cells = <1>;
		#size-cells = <1>;
		ranges;

		mpss_region: mpss@8000000 {
			reg = <0x08000000 0x5100000>;
			no-map;
		};

		mba_region: mba@d100000 {
			reg = <0x0d100000 0x100000>;
			no-map;
		};

		wcnss_region: wcnss@d200000 {
			reg = <0x0d200000 0xa00000>;
			no-map;
		};

		adsp_region: adsp@dc00000 {
			reg = <0x0dc00000 0x1900000>;
			no-map;
		};

		venus_region: memory@f500000 {
			reg = <0x0f500000 0x500000>;
			no-map;
		};

		smem_region: smem@fa00000 {
			reg = <0xfa00000 0x200000>;
			no-map;
		};

		tz_region: memory@fc00000 {
			reg = <0x0fc00000 0x160000>;
			no-map;
		};

		rfsa_mem: memory@fd60000 {
			reg = <0x0fd60000 0x20000>;
			no-map;
		};

		rmtfs@fd80000 {
			compatible = "qcom,rmtfs-mem";
			reg = <0x0fd80000 0x180000>;
			no-map;

			qcom,client-id = <1>;
		};
	};

	smem {
		compatible = "qcom,smem";

		memory-region = <&smem_region>;
		qcom,rpm-msg-ram = <&rpm_msg_ram>;

		hwlocks = <&tcsr_mutex 3>;
	};

	smp2p-adsp {
		compatible = "qcom,smp2p";
		qcom,smem = <443>, <429>;

		interrupt-parent = <&intc>;
		interrupts = <GIC_SPI 158 IRQ_TYPE_EDGE_RISING>;

		qcom,ipc = <&apcs 8 10>;

		qcom,local-pid = <0>;
		qcom,remote-pid = <2>;

		adsp_smp2p_out: master-kernel {
			qcom,entry-name = "master-kernel";
			#qcom,smem-state-cells = <1>;
		};

		adsp_smp2p_in: slave-kernel {
			qcom,entry-name = "slave-kernel";

			interrupt-controller;
			#interrupt-cells = <2>;
		};
	};

	smp2p-modem {
		compatible = "qcom,smp2p";
		qcom,smem = <435>, <428>;

		interrupt-parent = <&intc>;
		interrupts = <GIC_SPI 27 IRQ_TYPE_EDGE_RISING>;

		qcom,ipc = <&apcs 8 14>;

		qcom,local-pid = <0>;
		qcom,remote-pid = <1>;

		modem_smp2p_out: master-kernel {
			qcom,entry-name = "master-kernel";
			#qcom,smem-state-cells = <1>;
		};

		modem_smp2p_in: slave-kernel {
			qcom,entry-name = "slave-kernel";

			interrupt-controller;
			#interrupt-cells = <2>;
		};
	};

	smp2p-wcnss {
		compatible = "qcom,smp2p";
		qcom,smem = <451>, <431>;

		interrupt-parent = <&intc>;
		interrupts = <GIC_SPI 143 IRQ_TYPE_EDGE_RISING>;

		qcom,ipc = <&apcs 8 18>;

		qcom,local-pid = <0>;
		qcom,remote-pid = <4>;

		wcnss_smp2p_out: master-kernel {
			qcom,entry-name = "master-kernel";

			#qcom,smem-state-cells = <1>;
		};

		wcnss_smp2p_in: slave-kernel {
			qcom,entry-name = "slave-kernel";

			interrupt-controller;
			#interrupt-cells = <2>;
		};
	};

	smsm {
		compatible = "qcom,smsm";

		#address-cells = <1>;
		#size-cells = <0>;

		qcom,ipc-1 = <&apcs 8 13>;
		qcom,ipc-2 = <&apcs 8 9>;
		qcom,ipc-3 = <&apcs 8 19>;

		apps_smsm: apps@0 {
			reg = <0>;

			#qcom,smem-state-cells = <1>;
		};

		modem_smsm: modem@1 {
			reg = <1>;
			interrupts = <GIC_SPI 26 IRQ_TYPE_EDGE_RISING>;

			interrupt-controller;
			#interrupt-cells = <2>;
		};

		adsp_smsm: adsp@2 {
			reg = <2>;
			interrupts = <GIC_SPI 157 IRQ_TYPE_EDGE_RISING>;

			interrupt-controller;
			#interrupt-cells = <2>;
		};

		wcnss_smsm: wcnss@7 {
			reg = <7>;
			interrupts = <GIC_SPI 144 IRQ_TYPE_EDGE_RISING>;

			interrupt-controller;
			#interrupt-cells = <2>;
		};
	};

	smd {
		compatible = "qcom,smd";

		rpm {
			interrupts = <GIC_SPI 168 IRQ_TYPE_EDGE_RISING>;
			qcom,ipc = <&apcs 8 0>;
			qcom,smd-edge = <15>;

			rpm_requests: rpm_requests {
				compatible = "qcom,rpm-msm8974";
				qcom,smd-channels = "rpm_requests";

				rpmcc: clock-controller {
					compatible = "qcom,rpmcc-msm8974", "qcom,rpmcc";
					#clock-cells = <1>;
				};
			};
		};
	};

	soc: soc {
		#address-cells = <1>;
		#size-cells = <1>;
		ranges;
		compatible = "simple-bus";

		intc: interrupt-controller@f9000000 {
			compatible = "qcom,msm-qgic2";
			interrupt-controller;
			#interrupt-cells = <3>;
			reg = <0xf9000000 0x1000>,
			      <0xf9002000 0x1000>;
		};

		apcs: syscon@f9011000 {
			compatible = "syscon";
			reg = <0xf9011000 0x1000>;
		};

		timer@f9020000 {
			#address-cells = <1>;
			#size-cells = <1>;
			ranges;
			compatible = "arm,armv7-timer-mem";
			reg = <0xf9020000 0x1000>;
			clock-frequency = <19200000>;

			frame@f9021000 {
				frame-number = <0>;
				interrupts = <GIC_SPI 8 IRQ_TYPE_LEVEL_HIGH>,
					     <GIC_SPI 7 IRQ_TYPE_LEVEL_HIGH>;
				reg = <0xf9021000 0x1000>,
				      <0xf9022000 0x1000>;
			};

			frame@f9023000 {
				frame-number = <1>;
				interrupts = <GIC_SPI 9 IRQ_TYPE_LEVEL_HIGH>;
				reg = <0xf9023000 0x1000>;
				status = "disabled";
			};

			frame@f9024000 {
				frame-number = <2>;
				interrupts = <GIC_SPI 10 IRQ_TYPE_LEVEL_HIGH>;
				reg = <0xf9024000 0x1000>;
				status = "disabled";
			};

			frame@f9025000 {
				frame-number = <3>;
				interrupts = <GIC_SPI 11 IRQ_TYPE_LEVEL_HIGH>;
				reg = <0xf9025000 0x1000>;
				status = "disabled";
			};

			frame@f9026000 {
				frame-number = <4>;
				interrupts = <GIC_SPI 12 IRQ_TYPE_LEVEL_HIGH>;
				reg = <0xf9026000 0x1000>;
				status = "disabled";
			};

			frame@f9027000 {
				frame-number = <5>;
				interrupts = <GIC_SPI 13 IRQ_TYPE_LEVEL_HIGH>;
				reg = <0xf9027000 0x1000>;
				status = "disabled";
			};

			frame@f9028000 {
				frame-number = <6>;
				interrupts = <GIC_SPI 14 IRQ_TYPE_LEVEL_HIGH>;
				reg = <0xf9028000 0x1000>;
				status = "disabled";
			};
		};

		saw0: power-controller@f9089000 {
			compatible = "qcom,msm8974-saw2-v2.1-cpu", "qcom,saw2";
			reg = <0xf9089000 0x1000>, <0xf9009000 0x1000>;
		};

		saw1: power-controller@f9099000 {
			compatible = "qcom,msm8974-saw2-v2.1-cpu", "qcom,saw2";
			reg = <0xf9099000 0x1000>, <0xf9009000 0x1000>;
		};

		saw2: power-controller@f90a9000 {
			compatible = "qcom,msm8974-saw2-v2.1-cpu", "qcom,saw2";
			reg = <0xf90a9000 0x1000>, <0xf9009000 0x1000>;
		};

		saw3: power-controller@f90b9000 {
			compatible = "qcom,msm8974-saw2-v2.1-cpu", "qcom,saw2";
			reg = <0xf90b9000 0x1000>, <0xf9009000 0x1000>;
		};

		saw_l2: power-controller@f9012000 {
			compatible = "qcom,saw2";
			reg = <0xf9012000 0x1000>;
			regulator;
		};

		acc0: clock-controller@f9088000 {
			compatible = "qcom,kpss-acc-v2";
			reg = <0xf9088000 0x1000>, <0xf9008000 0x1000>;
		};

		acc1: clock-controller@f9098000 {
			compatible = "qcom,kpss-acc-v2";
			reg = <0xf9098000 0x1000>, <0xf9008000 0x1000>;
		};

		acc2: clock-controller@f90a8000 {
			compatible = "qcom,kpss-acc-v2";
			reg = <0xf90a8000 0x1000>, <0xf9008000 0x1000>;
		};

		acc3: clock-controller@f90b8000 {
			compatible = "qcom,kpss-acc-v2";
			reg = <0xf90b8000 0x1000>, <0xf9008000 0x1000>;
		};

		sdhc_1: sdhci@f9824900 {
			compatible = "qcom,msm8974-sdhci", "qcom,sdhci-msm-v4";
			reg = <0xf9824900 0x11c>, <0xf9824000 0x800>;
			reg-names = "hc_mem", "core_mem";
			interrupts = <GIC_SPI 123 IRQ_TYPE_LEVEL_HIGH>,
				     <GIC_SPI 138 IRQ_TYPE_LEVEL_HIGH>;
			interrupt-names = "hc_irq", "pwr_irq";
			clocks = <&gcc GCC_SDCC1_APPS_CLK>,
				 <&gcc GCC_SDCC1_AHB_CLK>,
				 <&xo_board>;
			clock-names = "core", "iface", "xo";
			bus-width = <8>;
			non-removable;

<<<<<<< HEAD
			status = "disabled";
		};

		sdhc_3: sdhci@f9864900 {
			compatible = "qcom,msm8974-sdhci", "qcom,sdhci-msm-v4";
			reg = <0xf9864900 0x11c>, <0xf9864000 0x800>;
			reg-names = "hc_mem", "core_mem";
			interrupts = <GIC_SPI 127 IRQ_TYPE_LEVEL_HIGH>,
				     <GIC_SPI 224 IRQ_TYPE_LEVEL_HIGH>;
			interrupt-names = "hc_irq", "pwr_irq";
			clocks = <&gcc GCC_SDCC3_APPS_CLK>,
				 <&gcc GCC_SDCC3_AHB_CLK>,
				 <&xo_board>;
			clock-names = "core", "iface", "xo";
			bus-width = <4>;

			status = "disabled";
		};

		sdhc_2: sdhci@f98a4900 {
			compatible = "qcom,msm8974-sdhci", "qcom,sdhci-msm-v4";
			reg = <0xf98a4900 0x11c>, <0xf98a4000 0x800>;
			reg-names = "hc_mem", "core_mem";
			interrupts = <GIC_SPI 125 IRQ_TYPE_LEVEL_HIGH>,
				     <GIC_SPI 221 IRQ_TYPE_LEVEL_HIGH>;
			interrupt-names = "hc_irq", "pwr_irq";
			clocks = <&gcc GCC_SDCC2_APPS_CLK>,
				 <&gcc GCC_SDCC2_AHB_CLK>,
				 <&xo_board>;
			clock-names = "core", "iface", "xo";
			bus-width = <4>;

			status = "disabled";
		};

		blsp1_uart1: serial@f991d000 {
			compatible = "qcom,msm-uartdm-v1.4", "qcom,msm-uartdm";
			reg = <0xf991d000 0x1000>;
			interrupts = <GIC_SPI 107 IRQ_TYPE_LEVEL_HIGH>;
			clocks = <&gcc GCC_BLSP1_UART1_APPS_CLK>, <&gcc GCC_BLSP1_AHB_CLK>;
			clock-names = "core", "iface";
			status = "disabled";
		};

		blsp1_uart2: serial@f991e000 {
			compatible = "qcom,msm-uartdm-v1.4", "qcom,msm-uartdm";
			reg = <0xf991e000 0x1000>;
			interrupts = <GIC_SPI 108 IRQ_TYPE_LEVEL_HIGH>;
			clocks = <&gcc GCC_BLSP1_UART2_APPS_CLK>, <&gcc GCC_BLSP1_AHB_CLK>;
			clock-names = "core", "iface";
			status = "disabled";
		};

		blsp1_i2c1: i2c@f9923000 {
			status = "disabled";
			compatible = "qcom,i2c-qup-v2.1.1";
			reg = <0xf9923000 0x1000>;
			interrupts = <0 95 IRQ_TYPE_LEVEL_HIGH>;
			clocks = <&gcc GCC_BLSP1_QUP1_I2C_APPS_CLK>, <&gcc GCC_BLSP1_AHB_CLK>;
			clock-names = "core", "iface";
			#address-cells = <1>;
			#size-cells = <0>;
		};

		blsp1_i2c2: i2c@f9924000 {
			status = "disabled";
			compatible = "qcom,i2c-qup-v2.1.1";
			reg = <0xf9924000 0x1000>;
			interrupts = <GIC_SPI 96 IRQ_TYPE_LEVEL_HIGH>;
			clocks = <&gcc GCC_BLSP1_QUP2_I2C_APPS_CLK>, <&gcc GCC_BLSP1_AHB_CLK>;
			clock-names = "core", "iface";
			#address-cells = <1>;
			#size-cells = <0>;
		};

		blsp1_i2c3: i2c@f9925000 {
			status = "disabled";
			compatible = "qcom,i2c-qup-v2.1.1";
			reg = <0xf9925000 0x1000>;
			interrupts = <0 97 IRQ_TYPE_LEVEL_HIGH>;
			clocks = <&gcc GCC_BLSP1_QUP3_I2C_APPS_CLK>, <&gcc GCC_BLSP1_AHB_CLK>;
			clock-names = "core", "iface";
			#address-cells = <1>;
			#size-cells = <0>;
		};

		blsp1_i2c6: i2c@f9928000 {
			status = "disabled";
			compatible = "qcom,i2c-qup-v2.1.1";
			reg = <0xf9928000 0x1000>;
			interrupts = <GIC_SPI 100 IRQ_TYPE_LEVEL_HIGH>;
			clocks = <&gcc GCC_BLSP1_QUP6_I2C_APPS_CLK>, <&gcc GCC_BLSP1_AHB_CLK>;
			clock-names = "core", "iface";
			#address-cells = <1>;
			#size-cells = <0>;
		};

		blsp2_dma: dma-controller@f9944000 {
			compatible = "qcom,bam-v1.4.0";
			reg = <0xf9944000 0x19000>;
			interrupts = <GIC_SPI 239 IRQ_TYPE_LEVEL_HIGH>;
			clocks = <&gcc GCC_BLSP2_AHB_CLK>;
			clock-names = "bam_clk";
			#dma-cells = <1>;
			qcom,ee = <0>;
		};

		blsp2_uart1: serial@f995d000 {
			compatible = "qcom,msm-uartdm-v1.4", "qcom,msm-uartdm";
			reg = <0xf995d000 0x1000>;
			interrupts = <GIC_SPI 113 IRQ_TYPE_LEVEL_HIGH>;
			clocks = <&gcc GCC_BLSP2_UART1_APPS_CLK>, <&gcc GCC_BLSP2_AHB_CLK>;
			clock-names = "core", "iface";
			status = "disabled";
		};

		blsp2_uart2: serial@f995e000 {
			compatible = "qcom,msm-uartdm-v1.4", "qcom,msm-uartdm";
			reg = <0xf995e000 0x1000>;
			interrupts = <GIC_SPI 114 IRQ_TYPE_LEVEL_HIGH>;
			clocks = <&gcc GCC_BLSP2_UART2_APPS_CLK>, <&gcc GCC_BLSP2_AHB_CLK>;
			clock-names = "core", "iface";
			status = "disabled";
		};

		blsp2_uart4: serial@f9960000 {
			compatible = "qcom,msm-uartdm-v1.4", "qcom,msm-uartdm";
			reg = <0xf9960000 0x1000>;
			interrupts = <GIC_SPI 116 IRQ_TYPE_LEVEL_HIGH>;
			clocks = <&gcc GCC_BLSP2_UART4_APPS_CLK>, <&gcc GCC_BLSP2_AHB_CLK>;
			clock-names = "core", "iface";
			status = "disabled";
		};

		blsp2_i2c2: i2c@f9964000 {
=======
>>>>>>> bf44eed7
			status = "disabled";
			compatible = "qcom,i2c-qup-v2.1.1";
			reg = <0xf9964000 0x1000>;
			interrupts = <GIC_SPI 102 IRQ_TYPE_LEVEL_HIGH>;
			clocks = <&gcc GCC_BLSP2_QUP2_I2C_APPS_CLK>, <&gcc GCC_BLSP2_AHB_CLK>;
			clock-names = "core", "iface";
			#address-cells = <1>;
			#size-cells = <0>;
		};

<<<<<<< HEAD
		blsp2_i2c5: i2c@f9967000 {
=======
		sdhc_3: sdhci@f9864900 {
			compatible = "qcom,msm8974-sdhci", "qcom,sdhci-msm-v4";
			reg = <0xf9864900 0x11c>, <0xf9864000 0x800>;
			reg-names = "hc_mem", "core_mem";
			interrupts = <GIC_SPI 127 IRQ_TYPE_LEVEL_HIGH>,
				     <GIC_SPI 224 IRQ_TYPE_LEVEL_HIGH>;
			interrupt-names = "hc_irq", "pwr_irq";
			clocks = <&gcc GCC_SDCC3_APPS_CLK>,
				 <&gcc GCC_SDCC3_AHB_CLK>,
				 <&xo_board>;
			clock-names = "core", "iface", "xo";
			bus-width = <4>;

			#address-cells = <1>;
			#size-cells = <0>;

>>>>>>> bf44eed7
			status = "disabled";
			compatible = "qcom,i2c-qup-v2.1.1";
			reg = <0xf9967000 0x1000>;
			interrupts = <GIC_SPI 105 IRQ_TYPE_LEVEL_HIGH>;
			clocks = <&gcc GCC_BLSP2_QUP5_I2C_APPS_CLK>, <&gcc GCC_BLSP2_AHB_CLK>;
			clock-names = "core", "iface";
			#address-cells = <1>;
			#size-cells = <0>;
			dmas = <&blsp2_dma 20>, <&blsp2_dma 21>;
			dma-names = "tx", "rx";
		};

<<<<<<< HEAD
		blsp2_i2c6: i2c@f9968000 {
=======
		sdhc_2: sdhci@f98a4900 {
			compatible = "qcom,msm8974-sdhci", "qcom,sdhci-msm-v4";
			reg = <0xf98a4900 0x11c>, <0xf98a4000 0x800>;
			reg-names = "hc_mem", "core_mem";
			interrupts = <GIC_SPI 125 IRQ_TYPE_LEVEL_HIGH>,
				     <GIC_SPI 221 IRQ_TYPE_LEVEL_HIGH>;
			interrupt-names = "hc_irq", "pwr_irq";
			clocks = <&gcc GCC_SDCC2_APPS_CLK>,
				 <&gcc GCC_SDCC2_AHB_CLK>,
				 <&xo_board>;
			clock-names = "core", "iface", "xo";
			bus-width = <4>;

			#address-cells = <1>;
			#size-cells = <0>;

>>>>>>> bf44eed7
			status = "disabled";
			compatible = "qcom,i2c-qup-v2.1.1";
			reg = <0xf9968000 0x1000>;
			interrupts = <0 106 IRQ_TYPE_LEVEL_HIGH>;
			clocks = <&gcc GCC_BLSP2_QUP6_I2C_APPS_CLK>, <&gcc GCC_BLSP2_AHB_CLK>;
			clock-names = "core", "iface";
			#address-cells = <1>;
			#size-cells = <0>;
		};

		blsp1_uart1: serial@f991d000 {
			compatible = "qcom,msm-uartdm-v1.4", "qcom,msm-uartdm";
			reg = <0xf991d000 0x1000>;
			interrupts = <GIC_SPI 107 IRQ_TYPE_LEVEL_HIGH>;
			clocks = <&gcc GCC_BLSP1_UART1_APPS_CLK>, <&gcc GCC_BLSP1_AHB_CLK>;
			clock-names = "core", "iface";
			status = "disabled";
		};

		blsp1_uart2: serial@f991e000 {
			compatible = "qcom,msm-uartdm-v1.4", "qcom,msm-uartdm";
			reg = <0xf991e000 0x1000>;
			interrupts = <GIC_SPI 108 IRQ_TYPE_LEVEL_HIGH>;
			clocks = <&gcc GCC_BLSP1_UART2_APPS_CLK>, <&gcc GCC_BLSP1_AHB_CLK>;
			clock-names = "core", "iface";
			pinctrl-names = "default";
			pinctrl-0 = <&blsp1_uart2_default>;
			status = "disabled";
		};

		blsp1_i2c1: i2c@f9923000 {
			status = "disabled";
			compatible = "qcom,i2c-qup-v2.1.1";
			reg = <0xf9923000 0x1000>;
			interrupts = <0 95 IRQ_TYPE_LEVEL_HIGH>;
			clocks = <&gcc GCC_BLSP1_QUP1_I2C_APPS_CLK>, <&gcc GCC_BLSP1_AHB_CLK>;
			clock-names = "core", "iface";
			pinctrl-names = "default", "sleep";
			pinctrl-0 = <&blsp1_i2c1_default>;
			pinctrl-1 = <&blsp1_i2c1_sleep>;
			#address-cells = <1>;
			#size-cells = <0>;
		};

		blsp1_i2c2: i2c@f9924000 {
			status = "disabled";
			compatible = "qcom,i2c-qup-v2.1.1";
			reg = <0xf9924000 0x1000>;
			interrupts = <GIC_SPI 96 IRQ_TYPE_LEVEL_HIGH>;
			clocks = <&gcc GCC_BLSP1_QUP2_I2C_APPS_CLK>, <&gcc GCC_BLSP1_AHB_CLK>;
			clock-names = "core", "iface";
			pinctrl-names = "default", "sleep";
			pinctrl-0 = <&blsp1_i2c2_default>;
			pinctrl-1 = <&blsp1_i2c2_sleep>;
			#address-cells = <1>;
			#size-cells = <0>;
		};

		blsp1_i2c3: i2c@f9925000 {
			status = "disabled";
			compatible = "qcom,i2c-qup-v2.1.1";
			reg = <0xf9925000 0x1000>;
			interrupts = <0 97 IRQ_TYPE_LEVEL_HIGH>;
			clocks = <&gcc GCC_BLSP1_QUP3_I2C_APPS_CLK>, <&gcc GCC_BLSP1_AHB_CLK>;
			clock-names = "core", "iface";
			pinctrl-names = "default", "sleep";
			pinctrl-0 = <&blsp1_i2c3_default>;
			pinctrl-1 = <&blsp1_i2c3_sleep>;
			#address-cells = <1>;
			#size-cells = <0>;
		};

		blsp1_i2c6: i2c@f9928000 {
			status = "disabled";
			compatible = "qcom,i2c-qup-v2.1.1";
			reg = <0xf9928000 0x1000>;
			interrupts = <GIC_SPI 100 IRQ_TYPE_LEVEL_HIGH>;
			clocks = <&gcc GCC_BLSP1_QUP6_I2C_APPS_CLK>, <&gcc GCC_BLSP1_AHB_CLK>;
			clock-names = "core", "iface";
			pinctrl-names = "default", "sleep";
			pinctrl-0 = <&blsp1_i2c6_default>;
			pinctrl-1 = <&blsp1_i2c6_sleep>;
			#address-cells = <1>;
			#size-cells = <0>;
		};

		blsp2_dma: dma-controller@f9944000 {
			compatible = "qcom,bam-v1.4.0";
			reg = <0xf9944000 0x19000>;
			interrupts = <GIC_SPI 239 IRQ_TYPE_LEVEL_HIGH>;
			clocks = <&gcc GCC_BLSP2_AHB_CLK>;
			clock-names = "bam_clk";
			#dma-cells = <1>;
			qcom,ee = <0>;
		};

		blsp2_uart1: serial@f995d000 {
			compatible = "qcom,msm-uartdm-v1.4", "qcom,msm-uartdm";
			reg = <0xf995d000 0x1000>;
			interrupts = <GIC_SPI 113 IRQ_TYPE_LEVEL_HIGH>;
			clocks = <&gcc GCC_BLSP2_UART1_APPS_CLK>, <&gcc GCC_BLSP2_AHB_CLK>;
			clock-names = "core", "iface";
			pinctrl-names = "default", "sleep";
			pinctrl-0 = <&blsp2_uart1_default>;
			pinctrl-1 = <&blsp2_uart1_sleep>;
			status = "disabled";
		};

		blsp2_uart2: serial@f995e000 {
			compatible = "qcom,msm-uartdm-v1.4", "qcom,msm-uartdm";
			reg = <0xf995e000 0x1000>;
			interrupts = <GIC_SPI 114 IRQ_TYPE_LEVEL_HIGH>;
			clocks = <&gcc GCC_BLSP2_UART2_APPS_CLK>, <&gcc GCC_BLSP2_AHB_CLK>;
			clock-names = "core", "iface";
			status = "disabled";
		};

		blsp2_uart4: serial@f9960000 {
			compatible = "qcom,msm-uartdm-v1.4", "qcom,msm-uartdm";
			reg = <0xf9960000 0x1000>;
			interrupts = <GIC_SPI 116 IRQ_TYPE_LEVEL_HIGH>;
			clocks = <&gcc GCC_BLSP2_UART4_APPS_CLK>, <&gcc GCC_BLSP2_AHB_CLK>;
			clock-names = "core", "iface";
			pinctrl-names = "default";
			pinctrl-0 = <&blsp2_uart4_default>;
			status = "disabled";
		};

		blsp2_i2c2: i2c@f9964000 {
			status = "disabled";
			compatible = "qcom,i2c-qup-v2.1.1";
			reg = <0xf9964000 0x1000>;
			interrupts = <GIC_SPI 102 IRQ_TYPE_LEVEL_HIGH>;
			clocks = <&gcc GCC_BLSP2_QUP2_I2C_APPS_CLK>, <&gcc GCC_BLSP2_AHB_CLK>;
			clock-names = "core", "iface";
			pinctrl-names = "default", "sleep";
			pinctrl-0 = <&blsp2_i2c2_default>;
			pinctrl-1 = <&blsp2_i2c2_sleep>;
			#address-cells = <1>;
			#size-cells = <0>;
		};

		blsp2_i2c5: i2c@f9967000 {
			status = "disabled";
			compatible = "qcom,i2c-qup-v2.1.1";
			reg = <0xf9967000 0x1000>;
			interrupts = <GIC_SPI 105 IRQ_TYPE_LEVEL_HIGH>;
			clocks = <&gcc GCC_BLSP2_QUP5_I2C_APPS_CLK>, <&gcc GCC_BLSP2_AHB_CLK>;
			clock-names = "core", "iface";
			dmas = <&blsp2_dma 20>, <&blsp2_dma 21>;
			dma-names = "tx", "rx";
			pinctrl-names = "default", "sleep";
			pinctrl-0 = <&blsp2_i2c5_default>;
			pinctrl-1 = <&blsp2_i2c5_sleep>;
			#address-cells = <1>;
			#size-cells = <0>;
		};

		blsp2_i2c6: i2c@f9968000 {
			status = "disabled";
			compatible = "qcom,i2c-qup-v2.1.1";
			reg = <0xf9968000 0x1000>;
			interrupts = <0 106 IRQ_TYPE_LEVEL_HIGH>;
			clocks = <&gcc GCC_BLSP2_QUP6_I2C_APPS_CLK>, <&gcc GCC_BLSP2_AHB_CLK>;
			clock-names = "core", "iface";
			pinctrl-names = "default", "sleep";
			pinctrl-0 = <&blsp2_i2c6_default>;
			pinctrl-1 = <&blsp2_i2c6_sleep>;
			#address-cells = <1>;
			#size-cells = <0>;
		};

		otg: usb@f9a55000 {
			compatible = "qcom,ci-hdrc";
			reg = <0xf9a55000 0x200>,
			      <0xf9a55200 0x200>;
			interrupts = <GIC_SPI 134 IRQ_TYPE_LEVEL_HIGH>;
			clocks = <&gcc GCC_USB_HS_AHB_CLK>,
				 <&gcc GCC_USB_HS_SYSTEM_CLK>;
			clock-names = "iface", "core";
			assigned-clocks = <&gcc GCC_USB_HS_SYSTEM_CLK>;
			assigned-clock-rates = <75000000>;
			resets = <&gcc GCC_USB_HS_BCR>;
			reset-names = "core";
			phy_type = "ulpi";
			dr_mode = "otg";
			ahb-burst-config = <0>;
			phy-names = "usb-phy";
			status = "disabled";
			#reset-cells = <1>;

			ulpi {
				usb_hs1_phy: phy@a {
					compatible = "qcom,usb-hs-phy-msm8974",
						     "qcom,usb-hs-phy";
					#phy-cells = <0>;
					clocks = <&xo_board>, <&gcc GCC_USB2A_PHY_SLEEP_CLK>;
					clock-names = "ref", "sleep";
					resets = <&gcc GCC_USB2A_PHY_BCR>, <&otg 0>;
					reset-names = "phy", "por";
					status = "disabled";
				};

				usb_hs2_phy: phy@b {
					compatible = "qcom,usb-hs-phy-msm8974",
						     "qcom,usb-hs-phy";
					#phy-cells = <0>;
					clocks = <&xo_board>, <&gcc GCC_USB2B_PHY_SLEEP_CLK>;
					clock-names = "ref", "sleep";
					resets = <&gcc GCC_USB2B_PHY_BCR>, <&otg 1>;
					reset-names = "phy", "por";
					status = "disabled";
				};
			};
		};

		rng@f9bff000 {
			compatible = "qcom,prng";
			reg = <0xf9bff000 0x200>;
			clocks = <&gcc GCC_PRNG_AHB_CLK>;
			clock-names = "core";
		};

		pronto: remoteproc@fb21b000 {
			compatible = "qcom,pronto-v2-pil", "qcom,pronto";
			reg = <0xfb204000 0x2000>, <0xfb202000 0x1000>, <0xfb21b000 0x3000>;
			reg-names = "ccu", "dxe", "pmu";

			memory-region = <&wcnss_region>;

			interrupts-extended = <&intc GIC_SPI 149 IRQ_TYPE_EDGE_RISING>,
					      <&wcnss_smp2p_in 0 IRQ_TYPE_EDGE_RISING>,
					      <&wcnss_smp2p_in 1 IRQ_TYPE_EDGE_RISING>,
					      <&wcnss_smp2p_in 2 IRQ_TYPE_EDGE_RISING>,
					      <&wcnss_smp2p_in 3 IRQ_TYPE_EDGE_RISING>;
			interrupt-names = "wdog", "fatal", "ready", "handover", "stop-ack";

			qcom,smem-states = <&wcnss_smp2p_out 0>;
			qcom,smem-state-names = "stop";

			status = "disabled";

			iris {
				compatible = "qcom,wcn3680";

				clocks = <&rpmcc RPM_SMD_CXO_A2>;
				clock-names = "xo";
			};

			smd-edge {
				interrupts = <GIC_SPI 142 IRQ_TYPE_EDGE_RISING>;

				qcom,ipc = <&apcs 8 17>;
				qcom,smd-edge = <6>;

				wcnss {
					compatible = "qcom,wcnss";
					qcom,smd-channels = "WCNSS_CTRL";
					status = "disabled";

					qcom,mmio = <&pronto>;

					bt {
						compatible = "qcom,wcnss-bt";
					};

					wifi {
						compatible = "qcom,wcnss-wlan";

						interrupts = <GIC_SPI 145 IRQ_TYPE_EDGE_RISING>,
							     <GIC_SPI 146 IRQ_TYPE_EDGE_RISING>;
						interrupt-names = "tx", "rx";

						qcom,smem-states = <&apps_smsm 10>, <&apps_smsm 9>;
						qcom,smem-state-names = "tx-enable",
									"tx-rings-empty";
					};
				};
			};
		};

		etf@fc307000 {
			compatible = "arm,coresight-tmc", "arm,primecell";
			reg = <0xfc307000 0x1000>;

			clocks = <&rpmcc RPM_SMD_QDSS_CLK>, <&rpmcc RPM_SMD_QDSS_A_CLK>;
			clock-names = "apb_pclk", "atclk";

			out-ports {
				port {
					etf_out: endpoint {
						remote-endpoint = <&replicator_in>;
					};
				};
			};

			in-ports {
				port {
					etf_in: endpoint {
						remote-endpoint = <&merger_out>;
					};
				};
			};
		};

		tpiu@fc318000 {
			compatible = "arm,coresight-tpiu", "arm,primecell";
			reg = <0xfc318000 0x1000>;

			clocks = <&rpmcc RPM_SMD_QDSS_CLK>, <&rpmcc RPM_SMD_QDSS_A_CLK>;
			clock-names = "apb_pclk", "atclk";

			in-ports {
				port {
					tpiu_in: endpoint {
						remote-endpoint = <&replicator_out1>;
					};
				 };
			};
		};

		funnel@fc31a000 {
			compatible = "arm,coresight-dynamic-funnel", "arm,primecell";
			reg = <0xfc31a000 0x1000>;

			clocks = <&rpmcc RPM_SMD_QDSS_CLK>, <&rpmcc RPM_SMD_QDSS_A_CLK>;
			clock-names = "apb_pclk", "atclk";

			in-ports {
				#address-cells = <1>;
				#size-cells = <0>;

				/*
				 * Not described input ports:
				 * 0 - not-connected
				 * 1 - connected trought funnel to Multimedia CPU
				 * 2 - connected to Wireless CPU
				 * 3 - not-connected
				 * 4 - not-connected
				 * 6 - not-connected
				 * 7 - connected to STM
				 */
				port@5 {
					reg = <5>;
					funnel1_in5: endpoint {
						remote-endpoint = <&kpss_out>;
					};
				};
			};

			out-ports {
				port {
					funnel1_out: endpoint {
						remote-endpoint = <&merger_in1>;
					};
				};
			};
		};

		funnel@fc31b000 {
			compatible = "arm,coresight-dynamic-funnel", "arm,primecell";
			reg = <0xfc31b000 0x1000>;

			clocks = <&rpmcc RPM_SMD_QDSS_CLK>, <&rpmcc RPM_SMD_QDSS_A_CLK>;
			clock-names = "apb_pclk", "atclk";

			in-ports {
				#address-cells = <1>;
				#size-cells = <0>;

				/*
				 * Not described input ports:
				 * 0 - connected trought funnel to Audio, Modem and
				 *     Resource and Power Manager CPU's
				 * 2...7 - not-connected
				 */
				port@1 {
					reg = <1>;
					merger_in1: endpoint {
						remote-endpoint = <&funnel1_out>;
					};
				};
			};

			out-ports {
				port {
					merger_out: endpoint {
						remote-endpoint = <&etf_in>;
					};
				};
			};
		};

		replicator@fc31c000 {
			compatible = "arm,coresight-dynamic-replicator", "arm,primecell";
			reg = <0xfc31c000 0x1000>;

			clocks = <&rpmcc RPM_SMD_QDSS_CLK>, <&rpmcc RPM_SMD_QDSS_A_CLK>;
			clock-names = "apb_pclk", "atclk";

			out-ports {
				#address-cells = <1>;
				#size-cells = <0>;

				port@0 {
					reg = <0>;
					replicator_out0: endpoint {
						remote-endpoint = <&etr_in>;
					};
				};
				port@1 {
					reg = <1>;
					replicator_out1: endpoint {
						remote-endpoint = <&tpiu_in>;
					};
				};
			};

			in-ports {
				port {
					replicator_in: endpoint {
						remote-endpoint = <&etf_out>;
					};
				};
			};
		};

		etr@fc322000 {
			compatible = "arm,coresight-tmc", "arm,primecell";
			reg = <0xfc322000 0x1000>;

			clocks = <&rpmcc RPM_SMD_QDSS_CLK>, <&rpmcc RPM_SMD_QDSS_A_CLK>;
			clock-names = "apb_pclk", "atclk";

			in-ports {
				port {
					etr_in: endpoint {
						remote-endpoint = <&replicator_out0>;
					};
				};
			};
		};

		etm@fc33c000 {
			compatible = "arm,coresight-etm4x", "arm,primecell";
			reg = <0xfc33c000 0x1000>;

			clocks = <&rpmcc RPM_SMD_QDSS_CLK>, <&rpmcc RPM_SMD_QDSS_A_CLK>;
			clock-names = "apb_pclk", "atclk";

			cpu = <&CPU0>;

			out-ports {
				port {
					etm0_out: endpoint {
						remote-endpoint = <&kpss_in0>;
					};
				};
			};
		};

		etm@fc33d000 {
			compatible = "arm,coresight-etm4x", "arm,primecell";
			reg = <0xfc33d000 0x1000>;

			clocks = <&rpmcc RPM_SMD_QDSS_CLK>, <&rpmcc RPM_SMD_QDSS_A_CLK>;
			clock-names = "apb_pclk", "atclk";

			cpu = <&CPU1>;

			out-ports {
				port {
					etm1_out: endpoint {
						remote-endpoint = <&kpss_in1>;
					};
				};
			};
		};

		etm@fc33e000 {
			compatible = "arm,coresight-etm4x", "arm,primecell";
			reg = <0xfc33e000 0x1000>;

			clocks = <&rpmcc RPM_SMD_QDSS_CLK>, <&rpmcc RPM_SMD_QDSS_A_CLK>;
			clock-names = "apb_pclk", "atclk";

			cpu = <&CPU2>;

			out-ports {
				port {
					etm2_out: endpoint {
						remote-endpoint = <&kpss_in2>;
					};
				};
			};
		};

		etm@fc33f000 {
			compatible = "arm,coresight-etm4x", "arm,primecell";
			reg = <0xfc33f000 0x1000>;

			clocks = <&rpmcc RPM_SMD_QDSS_CLK>, <&rpmcc RPM_SMD_QDSS_A_CLK>;
			clock-names = "apb_pclk", "atclk";

			cpu = <&CPU3>;

			out-ports {
				port {
					etm3_out: endpoint {
						remote-endpoint = <&kpss_in3>;
					};
				};
			};
		};

		/* KPSS funnel, only 4 inputs are used */
		funnel@fc345000 {
			compatible = "arm,coresight-dynamic-funnel", "arm,primecell";
			reg = <0xfc345000 0x1000>;

			clocks = <&rpmcc RPM_SMD_QDSS_CLK>, <&rpmcc RPM_SMD_QDSS_A_CLK>;
			clock-names = "apb_pclk", "atclk";

			in-ports {
				#address-cells = <1>;
				#size-cells = <0>;

				port@0 {
					reg = <0>;
					kpss_in0: endpoint {
						remote-endpoint = <&etm0_out>;
					};
				};
				port@1 {
					reg = <1>;
					kpss_in1: endpoint {
						remote-endpoint = <&etm1_out>;
					};
				};
				port@2 {
					reg = <2>;
					kpss_in2: endpoint {
						remote-endpoint = <&etm2_out>;
					};
				};
				port@3 {
					reg = <3>;
					kpss_in3: endpoint {
						remote-endpoint = <&etm3_out>;
					};
				};
<<<<<<< HEAD
			};

			out-ports {
				port {
					kpss_out: endpoint {
						remote-endpoint = <&funnel1_in5>;
					};
				};
=======
>>>>>>> bf44eed7
			};

<<<<<<< HEAD
=======
			out-ports {
				port {
					kpss_out: endpoint {
						remote-endpoint = <&funnel1_in5>;
					};
				};
			};
		};

>>>>>>> bf44eed7
		gcc: clock-controller@fc400000 {
			compatible = "qcom,gcc-msm8974";
			#clock-cells = <1>;
			#reset-cells = <1>;
			#power-domain-cells = <1>;
			reg = <0xfc400000 0x4000>;
		};

		rpm_msg_ram: memory@fc428000 {
			compatible = "qcom,rpm-msg-ram";
			reg = <0xfc428000 0x4000>;
		};

		bimc: interconnect@fc380000 {
			reg = <0xfc380000 0x6a000>;
			compatible = "qcom,msm8974-bimc";
			#interconnect-cells = <1>;
			clock-names = "bus", "bus_a";
			clocks = <&rpmcc RPM_SMD_BIMC_CLK>,
			         <&rpmcc RPM_SMD_BIMC_A_CLK>;
		};

		snoc: interconnect@fc460000 {
			reg = <0xfc460000 0x4000>;
			compatible = "qcom,msm8974-snoc";
			#interconnect-cells = <1>;
			clock-names = "bus", "bus_a";
			clocks = <&rpmcc RPM_SMD_SNOC_CLK>,
			         <&rpmcc RPM_SMD_SNOC_A_CLK>;
		};

		pnoc: interconnect@fc468000 {
			reg = <0xfc468000 0x4000>;
			compatible = "qcom,msm8974-pnoc";
			#interconnect-cells = <1>;
			clock-names = "bus", "bus_a";
			clocks = <&rpmcc RPM_SMD_PNOC_CLK>,
			         <&rpmcc RPM_SMD_PNOC_A_CLK>;
		};

		ocmemnoc: interconnect@fc470000 {
			reg = <0xfc470000 0x4000>;
			compatible = "qcom,msm8974-ocmemnoc";
			#interconnect-cells = <1>;
			clock-names = "bus", "bus_a";
			clocks = <&rpmcc RPM_SMD_OCMEMGX_CLK>,
			         <&rpmcc RPM_SMD_OCMEMGX_A_CLK>;
		};

		mmssnoc: interconnect@fc478000 {
			reg = <0xfc478000 0x4000>;
			compatible = "qcom,msm8974-mmssnoc";
			#interconnect-cells = <1>;
			clock-names = "bus", "bus_a";
			clocks = <&mmcc MMSS_S0_AXI_CLK>,
			         <&mmcc MMSS_S0_AXI_CLK>;
		};

		cnoc: interconnect@fc480000 {
			reg = <0xfc480000 0x4000>;
			compatible = "qcom,msm8974-cnoc";
			#interconnect-cells = <1>;
			clock-names = "bus", "bus_a";
			clocks = <&rpmcc RPM_SMD_CNOC_CLK>,
			         <&rpmcc RPM_SMD_CNOC_A_CLK>;
		};

		tsens: thermal-sensor@fc4a9000 {
			compatible = "qcom,msm8974-tsens";
			reg = <0xfc4a9000 0x1000>, /* TM */
			      <0xfc4a8000 0x1000>; /* SROT */
			nvmem-cells = <&tsens_calib>, <&tsens_backup>;
			nvmem-cell-names = "calib", "calib_backup";
			#qcom,sensors = <11>;
			interrupts = <GIC_SPI 184 IRQ_TYPE_LEVEL_HIGH>;
			interrupt-names = "uplow";
			#thermal-sensor-cells = <1>;
		};
<<<<<<< HEAD

		restart@fc4ab000 {
			compatible = "qcom,pshold";
			reg = <0xfc4ab000 0x4>;
		};

		qfprom: qfprom@fc4bc000 {
			#address-cells = <1>;
			#size-cells = <1>;
			compatible = "qcom,qfprom";
			reg = <0xfc4bc000 0x1000>;
			tsens_calib: calib@d0 {
				reg = <0xd0 0x18>;
			};
			tsens_backup: backup@440 {
				reg = <0x440 0x10>;
			};
		};

		spmi_bus: spmi@fc4cf000 {
			compatible = "qcom,spmi-pmic-arb";
			reg-names = "core", "intr", "cnfg";
			reg = <0xfc4cf000 0x1000>,
			      <0xfc4cb000 0x1000>,
			      <0xfc4ca000 0x1000>;
			interrupt-names = "periph_irq";
			interrupts = <GIC_SPI 190 IRQ_TYPE_LEVEL_HIGH>;
			qcom,ee = <0>;
			qcom,channel = <0>;
			#address-cells = <2>;
			#size-cells = <0>;
			interrupt-controller;
			#interrupt-cells = <4>;
		};

		remoteproc_mss: remoteproc@fc880000 {
			compatible = "qcom,msm8974-mss-pil";
			reg = <0xfc880000 0x100>, <0xfc820000 0x020>;
			reg-names = "qdsp6", "rmb";
=======

		restart@fc4ab000 {
			compatible = "qcom,pshold";
			reg = <0xfc4ab000 0x4>;
		};

		qfprom: qfprom@fc4bc000 {
			#address-cells = <1>;
			#size-cells = <1>;
			compatible = "qcom,qfprom";
			reg = <0xfc4bc000 0x1000>;
			tsens_calib: calib@d0 {
				reg = <0xd0 0x18>;
			};
			tsens_backup: backup@440 {
				reg = <0x440 0x10>;
			};
		};

		spmi_bus: spmi@fc4cf000 {
			compatible = "qcom,spmi-pmic-arb";
			reg-names = "core", "intr", "cnfg";
			reg = <0xfc4cf000 0x1000>,
			      <0xfc4cb000 0x1000>,
			      <0xfc4ca000 0x1000>;
			interrupt-names = "periph_irq";
			interrupts = <GIC_SPI 190 IRQ_TYPE_LEVEL_HIGH>;
			qcom,ee = <0>;
			qcom,channel = <0>;
			#address-cells = <2>;
			#size-cells = <0>;
			interrupt-controller;
			#interrupt-cells = <4>;
		};

		remoteproc_mss: remoteproc@fc880000 {
			compatible = "qcom,msm8974-mss-pil";
			reg = <0xfc880000 0x100>, <0xfc820000 0x020>;
			reg-names = "qdsp6", "rmb";

			interrupts-extended = <&intc GIC_SPI 24 IRQ_TYPE_EDGE_RISING>,
					      <&modem_smp2p_in 0 IRQ_TYPE_EDGE_RISING>,
					      <&modem_smp2p_in 1 IRQ_TYPE_EDGE_RISING>,
					      <&modem_smp2p_in 2 IRQ_TYPE_EDGE_RISING>,
					      <&modem_smp2p_in 3 IRQ_TYPE_EDGE_RISING>;
			interrupt-names = "wdog", "fatal", "ready", "handover", "stop-ack";

			clocks = <&gcc GCC_MSS_Q6_BIMC_AXI_CLK>,
				 <&gcc GCC_MSS_CFG_AHB_CLK>,
				 <&gcc GCC_BOOT_ROM_AHB_CLK>,
				 <&xo_board>;
			clock-names = "iface", "bus", "mem", "xo";

			resets = <&gcc GCC_MSS_RESTART>;
			reset-names = "mss_restart";

			qcom,halt-regs = <&tcsr_mutex_block 0x1180 0x1200 0x1280>;

			qcom,smem-states = <&modem_smp2p_out 0>;
			qcom,smem-state-names = "stop";

			status = "disabled";

			mba {
				memory-region = <&mba_region>;
			};

			mpss {
				memory-region = <&mpss_region>;
			};

			smd-edge {
				interrupts = <GIC_SPI 25 IRQ_TYPE_EDGE_RISING>;

				qcom,ipc = <&apcs 8 12>;
				qcom,smd-edge = <0>;

				label = "modem";
			};
		};

		tcsr_mutex_block: syscon@fd484000 {
			compatible = "syscon";
			reg = <0xfd484000 0x2000>;
		};

		tcsr: syscon@fd4a0000 {
			compatible = "syscon";
			reg = <0xfd4a0000 0x10000>;
		};

		tlmm: pinctrl@fd510000 {
			compatible = "qcom,msm8974-pinctrl";
			reg = <0xfd510000 0x4000>;
			gpio-controller;
			gpio-ranges = <&tlmm 0 0 146>;
			#gpio-cells = <2>;
			interrupt-controller;
			#interrupt-cells = <2>;
			interrupts = <GIC_SPI 208 IRQ_TYPE_LEVEL_HIGH>;

			sdc1_off: sdc1-off {
				clk {
					pins = "sdc1_clk";
					bias-disable;
					drive-strength = <2>;
				};

				cmd {
					pins = "sdc1_cmd";
					bias-pull-up;
					drive-strength = <2>;
				};

				data {
					pins = "sdc1_data";
					bias-pull-up;
					drive-strength = <2>;
				};
			};

			sdc2_off: sdc2-off {
				clk {
					pins = "sdc2_clk";
					bias-disable;
					drive-strength = <2>;
				};

				cmd {
					pins = "sdc2_cmd";
					bias-pull-up;
					drive-strength = <2>;
				};

				data {
					pins = "sdc2_data";
					bias-pull-up;
					drive-strength = <2>;
				};

				cd {
					pins = "gpio54";
					bias-disable;
					drive-strength = <2>;
				};
			};

			blsp1_uart2_default: blsp1-uart2-default {
				rx {
					pins = "gpio5";
					function = "blsp_uart2";
					drive-strength = <2>;
					bias-pull-up;
				};

				tx {
					pins = "gpio4";
					function = "blsp_uart2";
					drive-strength = <4>;
					bias-disable;
				};
			};

			blsp2_uart1_default: blsp2-uart1-default {
				tx-rts {
					pins = "gpio41", "gpio44";
					function = "blsp_uart7";
					drive-strength = <2>;
					bias-disable;
				};

				rx-cts {
					pins = "gpio42", "gpio43";
					function = "blsp_uart7";
					drive-strength = <2>;
					bias-pull-up;
				};
			};

			blsp2_uart1_sleep: blsp2-uart1-sleep {
				pins = "gpio41", "gpio42", "gpio43", "gpio44";
				function = "gpio";
				drive-strength = <2>;
				bias-pull-down;
			};

			blsp2_uart4_default: blsp2-uart4-default {
				tx-rts {
					pins = "gpio53", "gpio56";
					function = "blsp_uart10";
					drive-strength = <2>;
					bias-disable;
				};

				rx-cts {
					pins = "gpio54", "gpio55";
					function = "blsp_uart10";
					drive-strength = <2>;
					bias-pull-up;
				};
			};

			blsp1_i2c1_default: blsp1-i2c1-default {
				pins = "gpio2", "gpio3";
				function = "blsp_i2c1";
				drive-strength = <2>;
				bias-disable;
			};

			blsp1_i2c1_sleep: blsp1-i2c1-sleep {
				pins = "gpio2", "gpio3";
				function = "blsp_i2c1";
				drive-strength = <2>;
				bias-pull-up;
			};

			blsp1_i2c2_default: blsp1-i2c2-default {
				pins = "gpio6", "gpio7";
				function = "blsp_i2c2";
				drive-strength = <2>;
				bias-disable;
			};

			blsp1_i2c2_sleep: blsp1-i2c2-sleep {
				pins = "gpio6", "gpio7";
				function = "blsp_i2c2";
				drive-strength = <2>;
				bias-pull-up;
			};

			blsp1_i2c3_default: blsp1-i2c3-default {
				pins = "gpio10", "gpio11";
				function = "blsp_i2c3";
				drive-strength = <2>;
				bias-disable;
			};

			blsp1_i2c3_sleep: blsp1-i2c3-sleep {
				pins = "gpio10", "gpio11";
				function = "blsp_i2c3";
				drive-strength = <2>;
				bias-pull-up;
			};

			/* BLSP1_I2C4 info is missing */

			/* BLSP1_I2C5 info is missing */

			blsp1_i2c6_default: blsp1-i2c6-default {
				pins = "gpio29", "gpio30";
				function = "blsp_i2c6";
				drive-strength = <2>;
				bias-disable;
			};

			blsp1_i2c6_sleep: blsp1-i2c6-sleep {
				pins = "gpio29", "gpio30";
				function = "blsp_i2c6";
				drive-strength = <2>;
				bias-pull-up;
			};
			/* 6 interfaces per QUP, BLSP2 indexes are numbered (n)+6 */

			/* BLSP2_I2C1 info is missing */

			blsp2_i2c2_default: blsp2-i2c2-default {
				pins = "gpio47", "gpio48";
				function = "blsp_i2c8";
				drive-strength = <2>;
				bias-disable;
			};

			blsp2_i2c2_sleep: blsp2-i2c2-sleep {
				pins = "gpio47", "gpio48";
				function = "blsp_i2c8";
				drive-strength = <2>;
				bias-pull-up;
			};

			/* BLSP2_I2C3 info is missing */

			/* BLSP2_I2C4 info is missing */

			blsp2_i2c5_default: blsp2-i2c5-default {
				pins = "gpio83", "gpio84";
				function = "blsp_i2c11";
				drive-strength = <2>;
				bias-disable;
			};

			blsp2_i2c5_sleep: blsp2-i2c5-sleep {
				pins = "gpio83", "gpio84";
				function = "blsp_i2c11";
				drive-strength = <2>;
				bias-pull-up;
			};

			blsp2_i2c6_default: blsp2-i2c6-default {
				pins = "gpio87", "gpio88";
				function = "blsp_i2c12";
				drive-strength = <2>;
				bias-disable;
			};

			blsp2_i2c6_sleep: blsp2-i2c6-sleep {
				pins = "gpio87", "gpio88";
				function = "blsp_i2c12";
				drive-strength = <2>;
				bias-pull-up;
			};

			spi8_default: spi8_default {
				mosi {
					pins = "gpio45";
					function = "blsp_spi8";
				};
				miso {
					pins = "gpio46";
					function = "blsp_spi8";
				};
				cs {
					pins = "gpio47";
					function = "blsp_spi8";
				};
				clk {
					pins = "gpio48";
					function = "blsp_spi8";
				};
			};
		};

		mmcc: clock-controller@fd8c0000 {
			compatible = "qcom,mmcc-msm8974";
			#clock-cells = <1>;
			#reset-cells = <1>;
			#power-domain-cells = <1>;
			reg = <0xfd8c0000 0x6000>;
		};

		mdss: mdss@fd900000 {
			compatible = "qcom,mdss";
			reg = <0xfd900000 0x100>, <0xfd924000 0x1000>;
			reg-names = "mdss_phys", "vbif_phys";
>>>>>>> bf44eed7

			interrupts-extended = <&intc GIC_SPI 24 IRQ_TYPE_EDGE_RISING>,
					      <&modem_smp2p_in 0 IRQ_TYPE_EDGE_RISING>,
					      <&modem_smp2p_in 1 IRQ_TYPE_EDGE_RISING>,
					      <&modem_smp2p_in 2 IRQ_TYPE_EDGE_RISING>,
					      <&modem_smp2p_in 3 IRQ_TYPE_EDGE_RISING>;
			interrupt-names = "wdog", "fatal", "ready", "handover", "stop-ack";

<<<<<<< HEAD
			clocks = <&gcc GCC_MSS_Q6_BIMC_AXI_CLK>,
				 <&gcc GCC_MSS_CFG_AHB_CLK>,
				 <&gcc GCC_BOOT_ROM_AHB_CLK>,
				 <&xo_board>;
			clock-names = "iface", "bus", "mem", "xo";

			resets = <&gcc GCC_MSS_RESTART>;
			reset-names = "mss_restart";

			qcom,halt-regs = <&tcsr_mutex_block 0x1180 0x1200 0x1280>;

			qcom,smem-states = <&modem_smp2p_out 0>;
			qcom,smem-state-names = "stop";

			status = "disabled";

			mba {
				memory-region = <&mba_region>;
			};

			mpss {
				memory-region = <&mpss_region>;
			};

			smd-edge {
				interrupts = <GIC_SPI 25 IRQ_TYPE_EDGE_RISING>;

				qcom,ipc = <&apcs 8 12>;
				qcom,smd-edge = <0>;

				label = "modem";
			};
		};

		tcsr_mutex_block: syscon@fd484000 {
			compatible = "syscon";
			reg = <0xfd484000 0x2000>;
		};

		tcsr: syscon@fd4a0000 {
			compatible = "syscon";
			reg = <0xfd4a0000 0x10000>;
		};

		tlmm: pinctrl@fd510000 {
			compatible = "qcom,msm8974-pinctrl";
			reg = <0xfd510000 0x4000>;
			gpio-controller;
			gpio-ranges = <&tlmm 0 0 146>;
			#gpio-cells = <2>;
			interrupt-controller;
			#interrupt-cells = <2>;
			interrupts = <GIC_SPI 208 IRQ_TYPE_LEVEL_HIGH>;
		};

		mmcc: clock-controller@fd8c0000 {
			compatible = "qcom,mmcc-msm8974";
			#clock-cells = <1>;
			#reset-cells = <1>;
			#power-domain-cells = <1>;
			reg = <0xfd8c0000 0x6000>;
		};

		mdss: mdss@fd900000 {
			compatible = "qcom,mdss";
			reg = <0xfd900000 0x100>, <0xfd924000 0x1000>;
			reg-names = "mdss_phys", "vbif_phys";

			power-domains = <&mmcc MDSS_GDSC>;

=======
>>>>>>> bf44eed7
			clocks = <&mmcc MDSS_AHB_CLK>,
				 <&mmcc MDSS_AXI_CLK>,
				 <&mmcc MDSS_VSYNC_CLK>;
			clock-names = "iface", "bus", "vsync";

			interrupts = <GIC_SPI 72 IRQ_TYPE_LEVEL_HIGH>;

			interrupt-controller;
			#interrupt-cells = <1>;

			status = "disabled";

			#address-cells = <1>;
			#size-cells = <1>;
			ranges;

			mdp: mdp@fd900000 {
				compatible = "qcom,mdp5";
				reg = <0xfd900100 0x22000>;
				reg-names = "mdp_phys";

				interrupt-parent = <&mdss>;
				interrupts = <0>;

				clocks = <&mmcc MDSS_AHB_CLK>,
					 <&mmcc MDSS_AXI_CLK>,
					 <&mmcc MDSS_MDP_CLK>,
					 <&mmcc MDSS_VSYNC_CLK>;
				clock-names = "iface", "bus", "core", "vsync";

				interconnects = <&mmssnoc MNOC_MAS_MDP_PORT0 &bimc BIMC_SLV_EBI_CH0>;
				interconnect-names = "mdp0-mem";

				ports {
					#address-cells = <1>;
					#size-cells = <0>;

					port@0 {
						reg = <0>;
						mdp5_intf1_out: endpoint {
							remote-endpoint = <&dsi0_in>;
						};
					};
				};
			};

			dsi0: dsi@fd922800 {
				compatible = "qcom,mdss-dsi-ctrl";
				reg = <0xfd922800 0x1f8>;
				reg-names = "dsi_ctrl";

				interrupt-parent = <&mdss>;
				interrupts = <4>;

				assigned-clocks = <&mmcc BYTE0_CLK_SRC>, <&mmcc PCLK0_CLK_SRC>;
				assigned-clock-parents = <&dsi0_phy 0>, <&dsi0_phy 1>;

				clocks = <&mmcc MDSS_MDP_CLK>,
					 <&mmcc MDSS_AHB_CLK>,
					 <&mmcc MDSS_AXI_CLK>,
					 <&mmcc MDSS_BYTE0_CLK>,
					 <&mmcc MDSS_PCLK0_CLK>,
					 <&mmcc MDSS_ESC0_CLK>,
					 <&mmcc MMSS_MISC_AHB_CLK>;
				clock-names = "mdp_core",
					      "iface",
					      "bus",
					      "byte",
					      "pixel",
					      "core",
					      "core_mmss";

				phys = <&dsi0_phy>;
				phy-names = "dsi-phy";

				status = "disabled";

				#address-cells = <1>;
				#size-cells = <0>;

				ports {
					#address-cells = <1>;
					#size-cells = <0>;

					port@0 {
						reg = <0>;
						dsi0_in: endpoint {
							remote-endpoint = <&mdp5_intf1_out>;
						};
					};

					port@1 {
						reg = <1>;
						dsi0_out: endpoint {
						};
					};
				};
			};

			dsi0_phy: dsi-phy@fd922a00 {
				compatible = "qcom,dsi-phy-28nm-hpm";
				reg = <0xfd922a00 0xd4>,
				      <0xfd922b00 0x280>,
				      <0xfd922d80 0x30>;
				reg-names = "dsi_pll",
					    "dsi_phy",
					    "dsi_phy_regulator";

				#clock-cells = <1>;
				#phy-cells = <0>;

				clocks = <&mmcc MDSS_AHB_CLK>, <&xo_board>;
				clock-names = "iface", "ref";

				status = "disabled";
<<<<<<< HEAD
			};
		};

		gpu: adreno@fdb00000 {
			compatible = "qcom,adreno-330.1", "qcom,adreno";
			reg = <0xfdb00000 0x10000>;
			reg-names = "kgsl_3d0_reg_memory";

			interrupts = <GIC_SPI 33 IRQ_TYPE_LEVEL_HIGH>;
			interrupt-names = "kgsl_3d0_irq";

			clocks = <&mmcc OXILI_GFX3D_CLK>,
				 <&mmcc OXILICX_AHB_CLK>,
				 <&mmcc OXILICX_AXI_CLK>;
			clock-names = "core", "iface", "mem_iface";

			sram = <&gmu_sram>;
			power-domains = <&mmcc OXILICX_GDSC>;
			operating-points-v2 = <&gpu_opp_table>;

			interconnects = <&mmssnoc MNOC_MAS_GRAPHICS_3D &bimc BIMC_SLV_EBI_CH0>,
					<&ocmemnoc OCMEM_VNOC_MAS_GFX3D &ocmemnoc OCMEM_SLV_OCMEM>;
			interconnect-names = "gfx-mem", "ocmem";

			// iommus = <&gpu_iommu 0>;

			status = "disabled";

			gpu_opp_table: opp_table {
				compatible = "operating-points-v2";

				opp-320000000 {
					opp-hz = /bits/ 64 <320000000>;
				};

				opp-200000000 {
					opp-hz = /bits/ 64 <200000000>;
				};

				opp-27000000 {
					opp-hz = /bits/ 64 <27000000>;
				};
			};
		};

=======
			};
		};

		gpu: adreno@fdb00000 {
			compatible = "qcom,adreno-330.1", "qcom,adreno";
			reg = <0xfdb00000 0x10000>;
			reg-names = "kgsl_3d0_reg_memory";

			interrupts = <GIC_SPI 33 IRQ_TYPE_LEVEL_HIGH>;
			interrupt-names = "kgsl_3d0_irq";

			clocks = <&mmcc OXILI_GFX3D_CLK>,
				 <&mmcc OXILICX_AHB_CLK>,
				 <&mmcc OXILICX_AXI_CLK>;
			clock-names = "core", "iface", "mem_iface";

			sram = <&gmu_sram>;
			power-domains = <&mmcc OXILICX_GDSC>;
			operating-points-v2 = <&gpu_opp_table>;

			interconnects = <&mmssnoc MNOC_MAS_GRAPHICS_3D &bimc BIMC_SLV_EBI_CH0>,
					<&ocmemnoc OCMEM_VNOC_MAS_GFX3D &ocmemnoc OCMEM_SLV_OCMEM>;
			interconnect-names = "gfx-mem", "ocmem";

			// iommus = <&gpu_iommu 0>;

			status = "disabled";

			gpu_opp_table: opp_table {
				compatible = "operating-points-v2";

				opp-320000000 {
					opp-hz = /bits/ 64 <320000000>;
				};

				opp-200000000 {
					opp-hz = /bits/ 64 <200000000>;
				};

				opp-27000000 {
					opp-hz = /bits/ 64 <27000000>;
				};
			};
		};

>>>>>>> bf44eed7
		ocmem@fdd00000 {
			compatible = "qcom,msm8974-ocmem";
			reg = <0xfdd00000 0x2000>,
			      <0xfec00000 0x180000>;
			reg-names = "ctrl", "mem";
			ranges = <0 0xfec00000 0x180000>;
			clocks = <&rpmcc RPM_SMD_OCMEMGX_CLK>,
				 <&mmcc OCMEMCX_OCMEMNOC_CLK>;
			clock-names = "core", "iface";

			#address-cells = <1>;
			#size-cells = <1>;

			gmu_sram: gmu-sram@0 {
				reg = <0x0 0x100000>;
			};
		};

		remoteproc_adsp: remoteproc@fe200000 {
			compatible = "qcom,msm8974-adsp-pil";
			reg = <0xfe200000 0x100>;

			interrupts-extended = <&intc GIC_SPI 162 IRQ_TYPE_EDGE_RISING>,
					       <&adsp_smp2p_in 0 IRQ_TYPE_EDGE_RISING>,
					       <&adsp_smp2p_in 1 IRQ_TYPE_EDGE_RISING>,
					       <&adsp_smp2p_in 2 IRQ_TYPE_EDGE_RISING>,
					       <&adsp_smp2p_in 3 IRQ_TYPE_EDGE_RISING>;
			interrupt-names = "wdog", "fatal", "ready", "handover", "stop-ack";

			clocks = <&xo_board>;
			clock-names = "xo";

			memory-region = <&adsp_region>;

			qcom,smem-states = <&adsp_smp2p_out 0>;
			qcom,smem-state-names = "stop";

<<<<<<< HEAD
			status = "disabled";

			smd-edge {
				interrupts = <GIC_SPI 156 IRQ_TYPE_EDGE_RISING>;

				qcom,ipc = <&apcs 8 8>;
				qcom,smd-edge = <1>;
				label = "lpass";
				#address-cells = <1>;
				#size-cells = <0>;
			};
		};

		imem: imem@fe805000 {
=======
>>>>>>> bf44eed7
			status = "disabled";

			smd-edge {
				interrupts = <GIC_SPI 156 IRQ_TYPE_EDGE_RISING>;

				qcom,ipc = <&apcs 8 8>;
				qcom,smd-edge = <1>;
				label = "lpass";
				#address-cells = <1>;
				#size-cells = <0>;
			};
		};

		imem: imem@fe805000 {
			compatible = "syscon", "simple-mfd";
			reg = <0xfe805000 0x1000>;

			reboot-mode {
				compatible = "syscon-reboot-mode";
				offset = <0x65c>;
			};
		};
	};

	tcsr_mutex: tcsr-mutex {
		compatible = "qcom,tcsr-mutex";
		syscon = <&tcsr_mutex_block 0 0x80>;

		#hwlock-cells = <1>;
	};

	thermal-zones {
		cpu0-thermal {
			polling-delay-passive = <250>;
			polling-delay = <1000>;

			thermal-sensors = <&tsens 5>;

			trips {
				cpu_alert0: trip0 {
					temperature = <75000>;
					hysteresis = <2000>;
					type = "passive";
				};
				cpu_crit0: trip1 {
					temperature = <110000>;
					hysteresis = <2000>;
					type = "critical";
				};
			};
		};

		cpu1-thermal {
			polling-delay-passive = <250>;
			polling-delay = <1000>;

			thermal-sensors = <&tsens 6>;

			trips {
				cpu_alert1: trip0 {
					temperature = <75000>;
					hysteresis = <2000>;
					type = "passive";
				};
				cpu_crit1: trip1 {
					temperature = <110000>;
					hysteresis = <2000>;
					type = "critical";
				};
			};
		};

		cpu2-thermal {
			polling-delay-passive = <250>;
			polling-delay = <1000>;

			thermal-sensors = <&tsens 7>;

			trips {
				cpu_alert2: trip0 {
					temperature = <75000>;
					hysteresis = <2000>;
					type = "passive";
				};
				cpu_crit2: trip1 {
					temperature = <110000>;
					hysteresis = <2000>;
					type = "critical";
				};
			};
		};

		cpu3-thermal {
			polling-delay-passive = <250>;
			polling-delay = <1000>;

			thermal-sensors = <&tsens 8>;

			trips {
				cpu_alert3: trip0 {
					temperature = <75000>;
					hysteresis = <2000>;
					type = "passive";
				};
				cpu_crit3: trip1 {
					temperature = <110000>;
					hysteresis = <2000>;
					type = "critical";
				};
			};
		};

		q6-dsp-thermal {
			polling-delay-passive = <250>;
			polling-delay = <1000>;

			thermal-sensors = <&tsens 1>;

			trips {
				q6_dsp_alert0: trip-point0 {
					temperature = <90000>;
					hysteresis = <2000>;
					type = "hot";
<<<<<<< HEAD
				};
			};
		};

		modemtx-thermal {
			polling-delay-passive = <250>;
			polling-delay = <1000>;

			thermal-sensors = <&tsens 2>;

			trips {
				modemtx_alert0: trip-point0 {
=======
				};
			};
		};

		modemtx-thermal {
			polling-delay-passive = <250>;
			polling-delay = <1000>;

			thermal-sensors = <&tsens 2>;

			trips {
				modemtx_alert0: trip-point0 {
					temperature = <90000>;
					hysteresis = <2000>;
					type = "hot";
				};
			};
		};

		video-thermal {
			polling-delay-passive = <250>;
			polling-delay = <1000>;

			thermal-sensors = <&tsens 3>;

			trips {
				video_alert0: trip-point0 {
					temperature = <95000>;
					hysteresis = <2000>;
					type = "hot";
				};
			};
		};

		wlan-thermal {
			polling-delay-passive = <250>;
			polling-delay = <1000>;

			thermal-sensors = <&tsens 4>;

			trips {
				wlan_alert0: trip-point0 {
					temperature = <105000>;
					hysteresis = <2000>;
					type = "hot";
				};
			};
		};

		gpu-top-thermal {
			polling-delay-passive = <250>;
			polling-delay = <1000>;

			thermal-sensors = <&tsens 9>;

			trips {
				gpu1_alert0: trip-point0 {
>>>>>>> bf44eed7
					temperature = <90000>;
					hysteresis = <2000>;
					type = "hot";
				};
			};
		};

<<<<<<< HEAD
		video-thermal {
			polling-delay-passive = <250>;
			polling-delay = <1000>;

			thermal-sensors = <&tsens 3>;

			trips {
				video_alert0: trip-point0 {
					temperature = <95000>;
					hysteresis = <2000>;
					type = "hot";
				};
			};
		};

		wlan-thermal {
			polling-delay-passive = <250>;
			polling-delay = <1000>;

			thermal-sensors = <&tsens 4>;

			trips {
				wlan_alert0: trip-point0 {
					temperature = <105000>;
					hysteresis = <2000>;
					type = "hot";
				};
			};
		};

		gpu-top-thermal {
			polling-delay-passive = <250>;
			polling-delay = <1000>;

			thermal-sensors = <&tsens 9>;

			trips {
				gpu1_alert0: trip-point0 {
					temperature = <90000>;
					hysteresis = <2000>;
					type = "hot";
				};
			};
		};

		gpu-bottom-thermal {
			polling-delay-passive = <250>;
			polling-delay = <1000>;

			thermal-sensors = <&tsens 10>;

=======
		gpu-bottom-thermal {
			polling-delay-passive = <250>;
			polling-delay = <1000>;

			thermal-sensors = <&tsens 10>;

>>>>>>> bf44eed7
			trips {
				gpu2_alert0: trip-point0 {
					temperature = <90000>;
					hysteresis = <2000>;
					type = "hot";
				};
			};
		};
	};

	timer {
		compatible = "arm,armv7-timer";
		interrupts = <GIC_PPI 2 0xf08>,
			     <GIC_PPI 3 0xf08>,
			     <GIC_PPI 4 0xf08>,
			     <GIC_PPI 1 0xf08>;
		clock-frequency = <19200000>;
	};

	vreg_boost: vreg-boost {
		compatible = "regulator-fixed";

		regulator-name = "vreg-boost";
		regulator-min-microvolt = <3150000>;
		regulator-max-microvolt = <3150000>;

		regulator-always-on;
		regulator-boot-on;

		gpio = <&pm8941_gpios 21 GPIO_ACTIVE_HIGH>;
		enable-active-high;

		pinctrl-names = "default";
		pinctrl-0 = <&boost_bypass_n_pin>;
	};

	vreg_vph_pwr: vreg-vph-pwr {
		compatible = "regulator-fixed";
		regulator-name = "vph-pwr";

		regulator-min-microvolt = <3600000>;
		regulator-max-microvolt = <3600000>;

		regulator-always-on;
	};
};<|MERGE_RESOLUTION|>--- conflicted
+++ resolved
@@ -450,7 +450,6 @@
 			bus-width = <8>;
 			non-removable;
 
-<<<<<<< HEAD
 			status = "disabled";
 		};
 
@@ -467,6 +466,9 @@
 			clock-names = "core", "iface", "xo";
 			bus-width = <4>;
 
+			#address-cells = <1>;
+			#size-cells = <0>;
+
 			status = "disabled";
 		};
 
@@ -483,181 +485,10 @@
 			clock-names = "core", "iface", "xo";
 			bus-width = <4>;
 
-			status = "disabled";
-		};
-
-		blsp1_uart1: serial@f991d000 {
-			compatible = "qcom,msm-uartdm-v1.4", "qcom,msm-uartdm";
-			reg = <0xf991d000 0x1000>;
-			interrupts = <GIC_SPI 107 IRQ_TYPE_LEVEL_HIGH>;
-			clocks = <&gcc GCC_BLSP1_UART1_APPS_CLK>, <&gcc GCC_BLSP1_AHB_CLK>;
-			clock-names = "core", "iface";
-			status = "disabled";
-		};
-
-		blsp1_uart2: serial@f991e000 {
-			compatible = "qcom,msm-uartdm-v1.4", "qcom,msm-uartdm";
-			reg = <0xf991e000 0x1000>;
-			interrupts = <GIC_SPI 108 IRQ_TYPE_LEVEL_HIGH>;
-			clocks = <&gcc GCC_BLSP1_UART2_APPS_CLK>, <&gcc GCC_BLSP1_AHB_CLK>;
-			clock-names = "core", "iface";
-			status = "disabled";
-		};
-
-		blsp1_i2c1: i2c@f9923000 {
-			status = "disabled";
-			compatible = "qcom,i2c-qup-v2.1.1";
-			reg = <0xf9923000 0x1000>;
-			interrupts = <0 95 IRQ_TYPE_LEVEL_HIGH>;
-			clocks = <&gcc GCC_BLSP1_QUP1_I2C_APPS_CLK>, <&gcc GCC_BLSP1_AHB_CLK>;
-			clock-names = "core", "iface";
 			#address-cells = <1>;
 			#size-cells = <0>;
-		};
-
-		blsp1_i2c2: i2c@f9924000 {
-			status = "disabled";
-			compatible = "qcom,i2c-qup-v2.1.1";
-			reg = <0xf9924000 0x1000>;
-			interrupts = <GIC_SPI 96 IRQ_TYPE_LEVEL_HIGH>;
-			clocks = <&gcc GCC_BLSP1_QUP2_I2C_APPS_CLK>, <&gcc GCC_BLSP1_AHB_CLK>;
-			clock-names = "core", "iface";
-			#address-cells = <1>;
-			#size-cells = <0>;
-		};
-
-		blsp1_i2c3: i2c@f9925000 {
-			status = "disabled";
-			compatible = "qcom,i2c-qup-v2.1.1";
-			reg = <0xf9925000 0x1000>;
-			interrupts = <0 97 IRQ_TYPE_LEVEL_HIGH>;
-			clocks = <&gcc GCC_BLSP1_QUP3_I2C_APPS_CLK>, <&gcc GCC_BLSP1_AHB_CLK>;
-			clock-names = "core", "iface";
-			#address-cells = <1>;
-			#size-cells = <0>;
-		};
-
-		blsp1_i2c6: i2c@f9928000 {
-			status = "disabled";
-			compatible = "qcom,i2c-qup-v2.1.1";
-			reg = <0xf9928000 0x1000>;
-			interrupts = <GIC_SPI 100 IRQ_TYPE_LEVEL_HIGH>;
-			clocks = <&gcc GCC_BLSP1_QUP6_I2C_APPS_CLK>, <&gcc GCC_BLSP1_AHB_CLK>;
-			clock-names = "core", "iface";
-			#address-cells = <1>;
-			#size-cells = <0>;
-		};
-
-		blsp2_dma: dma-controller@f9944000 {
-			compatible = "qcom,bam-v1.4.0";
-			reg = <0xf9944000 0x19000>;
-			interrupts = <GIC_SPI 239 IRQ_TYPE_LEVEL_HIGH>;
-			clocks = <&gcc GCC_BLSP2_AHB_CLK>;
-			clock-names = "bam_clk";
-			#dma-cells = <1>;
-			qcom,ee = <0>;
-		};
-
-		blsp2_uart1: serial@f995d000 {
-			compatible = "qcom,msm-uartdm-v1.4", "qcom,msm-uartdm";
-			reg = <0xf995d000 0x1000>;
-			interrupts = <GIC_SPI 113 IRQ_TYPE_LEVEL_HIGH>;
-			clocks = <&gcc GCC_BLSP2_UART1_APPS_CLK>, <&gcc GCC_BLSP2_AHB_CLK>;
-			clock-names = "core", "iface";
-			status = "disabled";
-		};
-
-		blsp2_uart2: serial@f995e000 {
-			compatible = "qcom,msm-uartdm-v1.4", "qcom,msm-uartdm";
-			reg = <0xf995e000 0x1000>;
-			interrupts = <GIC_SPI 114 IRQ_TYPE_LEVEL_HIGH>;
-			clocks = <&gcc GCC_BLSP2_UART2_APPS_CLK>, <&gcc GCC_BLSP2_AHB_CLK>;
-			clock-names = "core", "iface";
-			status = "disabled";
-		};
-
-		blsp2_uart4: serial@f9960000 {
-			compatible = "qcom,msm-uartdm-v1.4", "qcom,msm-uartdm";
-			reg = <0xf9960000 0x1000>;
-			interrupts = <GIC_SPI 116 IRQ_TYPE_LEVEL_HIGH>;
-			clocks = <&gcc GCC_BLSP2_UART4_APPS_CLK>, <&gcc GCC_BLSP2_AHB_CLK>;
-			clock-names = "core", "iface";
-			status = "disabled";
-		};
-
-		blsp2_i2c2: i2c@f9964000 {
-=======
->>>>>>> bf44eed7
-			status = "disabled";
-			compatible = "qcom,i2c-qup-v2.1.1";
-			reg = <0xf9964000 0x1000>;
-			interrupts = <GIC_SPI 102 IRQ_TYPE_LEVEL_HIGH>;
-			clocks = <&gcc GCC_BLSP2_QUP2_I2C_APPS_CLK>, <&gcc GCC_BLSP2_AHB_CLK>;
-			clock-names = "core", "iface";
-			#address-cells = <1>;
-			#size-cells = <0>;
-		};
-
-<<<<<<< HEAD
-		blsp2_i2c5: i2c@f9967000 {
-=======
-		sdhc_3: sdhci@f9864900 {
-			compatible = "qcom,msm8974-sdhci", "qcom,sdhci-msm-v4";
-			reg = <0xf9864900 0x11c>, <0xf9864000 0x800>;
-			reg-names = "hc_mem", "core_mem";
-			interrupts = <GIC_SPI 127 IRQ_TYPE_LEVEL_HIGH>,
-				     <GIC_SPI 224 IRQ_TYPE_LEVEL_HIGH>;
-			interrupt-names = "hc_irq", "pwr_irq";
-			clocks = <&gcc GCC_SDCC3_APPS_CLK>,
-				 <&gcc GCC_SDCC3_AHB_CLK>,
-				 <&xo_board>;
-			clock-names = "core", "iface", "xo";
-			bus-width = <4>;
-
-			#address-cells = <1>;
-			#size-cells = <0>;
-
->>>>>>> bf44eed7
-			status = "disabled";
-			compatible = "qcom,i2c-qup-v2.1.1";
-			reg = <0xf9967000 0x1000>;
-			interrupts = <GIC_SPI 105 IRQ_TYPE_LEVEL_HIGH>;
-			clocks = <&gcc GCC_BLSP2_QUP5_I2C_APPS_CLK>, <&gcc GCC_BLSP2_AHB_CLK>;
-			clock-names = "core", "iface";
-			#address-cells = <1>;
-			#size-cells = <0>;
-			dmas = <&blsp2_dma 20>, <&blsp2_dma 21>;
-			dma-names = "tx", "rx";
-		};
-
-<<<<<<< HEAD
-		blsp2_i2c6: i2c@f9968000 {
-=======
-		sdhc_2: sdhci@f98a4900 {
-			compatible = "qcom,msm8974-sdhci", "qcom,sdhci-msm-v4";
-			reg = <0xf98a4900 0x11c>, <0xf98a4000 0x800>;
-			reg-names = "hc_mem", "core_mem";
-			interrupts = <GIC_SPI 125 IRQ_TYPE_LEVEL_HIGH>,
-				     <GIC_SPI 221 IRQ_TYPE_LEVEL_HIGH>;
-			interrupt-names = "hc_irq", "pwr_irq";
-			clocks = <&gcc GCC_SDCC2_APPS_CLK>,
-				 <&gcc GCC_SDCC2_AHB_CLK>,
-				 <&xo_board>;
-			clock-names = "core", "iface", "xo";
-			bus-width = <4>;
-
-			#address-cells = <1>;
-			#size-cells = <0>;
-
->>>>>>> bf44eed7
-			status = "disabled";
-			compatible = "qcom,i2c-qup-v2.1.1";
-			reg = <0xf9968000 0x1000>;
-			interrupts = <0 106 IRQ_TYPE_LEVEL_HIGH>;
-			clocks = <&gcc GCC_BLSP2_QUP6_I2C_APPS_CLK>, <&gcc GCC_BLSP2_AHB_CLK>;
-			clock-names = "core", "iface";
-			#address-cells = <1>;
-			#size-cells = <0>;
+
+			status = "disabled";
 		};
 
 		blsp1_uart1: serial@f991d000 {
@@ -1201,7 +1032,6 @@
 						remote-endpoint = <&etm3_out>;
 					};
 				};
-<<<<<<< HEAD
 			};
 
 			out-ports {
@@ -1210,22 +1040,9 @@
 						remote-endpoint = <&funnel1_in5>;
 					};
 				};
-=======
->>>>>>> bf44eed7
-			};
-
-<<<<<<< HEAD
-=======
-			out-ports {
-				port {
-					kpss_out: endpoint {
-						remote-endpoint = <&funnel1_in5>;
-					};
-				};
-			};
-		};
-
->>>>>>> bf44eed7
+			};
+		};
+
 		gcc: clock-controller@fc400000 {
 			compatible = "qcom,gcc-msm8974";
 			#clock-cells = <1>;
@@ -1304,7 +1121,6 @@
 			interrupt-names = "uplow";
 			#thermal-sensor-cells = <1>;
 		};
-<<<<<<< HEAD
 
 		restart@fc4ab000 {
 			compatible = "qcom,pshold";
@@ -1344,46 +1160,6 @@
 			compatible = "qcom,msm8974-mss-pil";
 			reg = <0xfc880000 0x100>, <0xfc820000 0x020>;
 			reg-names = "qdsp6", "rmb";
-=======
-
-		restart@fc4ab000 {
-			compatible = "qcom,pshold";
-			reg = <0xfc4ab000 0x4>;
-		};
-
-		qfprom: qfprom@fc4bc000 {
-			#address-cells = <1>;
-			#size-cells = <1>;
-			compatible = "qcom,qfprom";
-			reg = <0xfc4bc000 0x1000>;
-			tsens_calib: calib@d0 {
-				reg = <0xd0 0x18>;
-			};
-			tsens_backup: backup@440 {
-				reg = <0x440 0x10>;
-			};
-		};
-
-		spmi_bus: spmi@fc4cf000 {
-			compatible = "qcom,spmi-pmic-arb";
-			reg-names = "core", "intr", "cnfg";
-			reg = <0xfc4cf000 0x1000>,
-			      <0xfc4cb000 0x1000>,
-			      <0xfc4ca000 0x1000>;
-			interrupt-names = "periph_irq";
-			interrupts = <GIC_SPI 190 IRQ_TYPE_LEVEL_HIGH>;
-			qcom,ee = <0>;
-			qcom,channel = <0>;
-			#address-cells = <2>;
-			#size-cells = <0>;
-			interrupt-controller;
-			#interrupt-cells = <4>;
-		};
-
-		remoteproc_mss: remoteproc@fc880000 {
-			compatible = "qcom,msm8974-mss-pil";
-			reg = <0xfc880000 0x100>, <0xfc820000 0x020>;
-			reg-names = "qdsp6", "rmb";
 
 			interrupts-extended = <&intc GIC_SPI 24 IRQ_TYPE_EDGE_RISING>,
 					      <&modem_smp2p_in 0 IRQ_TYPE_EDGE_RISING>,
@@ -1688,88 +1464,9 @@
 			compatible = "qcom,mdss";
 			reg = <0xfd900000 0x100>, <0xfd924000 0x1000>;
 			reg-names = "mdss_phys", "vbif_phys";
->>>>>>> bf44eed7
-
-			interrupts-extended = <&intc GIC_SPI 24 IRQ_TYPE_EDGE_RISING>,
-					      <&modem_smp2p_in 0 IRQ_TYPE_EDGE_RISING>,
-					      <&modem_smp2p_in 1 IRQ_TYPE_EDGE_RISING>,
-					      <&modem_smp2p_in 2 IRQ_TYPE_EDGE_RISING>,
-					      <&modem_smp2p_in 3 IRQ_TYPE_EDGE_RISING>;
-			interrupt-names = "wdog", "fatal", "ready", "handover", "stop-ack";
-
-<<<<<<< HEAD
-			clocks = <&gcc GCC_MSS_Q6_BIMC_AXI_CLK>,
-				 <&gcc GCC_MSS_CFG_AHB_CLK>,
-				 <&gcc GCC_BOOT_ROM_AHB_CLK>,
-				 <&xo_board>;
-			clock-names = "iface", "bus", "mem", "xo";
-
-			resets = <&gcc GCC_MSS_RESTART>;
-			reset-names = "mss_restart";
-
-			qcom,halt-regs = <&tcsr_mutex_block 0x1180 0x1200 0x1280>;
-
-			qcom,smem-states = <&modem_smp2p_out 0>;
-			qcom,smem-state-names = "stop";
-
-			status = "disabled";
-
-			mba {
-				memory-region = <&mba_region>;
-			};
-
-			mpss {
-				memory-region = <&mpss_region>;
-			};
-
-			smd-edge {
-				interrupts = <GIC_SPI 25 IRQ_TYPE_EDGE_RISING>;
-
-				qcom,ipc = <&apcs 8 12>;
-				qcom,smd-edge = <0>;
-
-				label = "modem";
-			};
-		};
-
-		tcsr_mutex_block: syscon@fd484000 {
-			compatible = "syscon";
-			reg = <0xfd484000 0x2000>;
-		};
-
-		tcsr: syscon@fd4a0000 {
-			compatible = "syscon";
-			reg = <0xfd4a0000 0x10000>;
-		};
-
-		tlmm: pinctrl@fd510000 {
-			compatible = "qcom,msm8974-pinctrl";
-			reg = <0xfd510000 0x4000>;
-			gpio-controller;
-			gpio-ranges = <&tlmm 0 0 146>;
-			#gpio-cells = <2>;
-			interrupt-controller;
-			#interrupt-cells = <2>;
-			interrupts = <GIC_SPI 208 IRQ_TYPE_LEVEL_HIGH>;
-		};
-
-		mmcc: clock-controller@fd8c0000 {
-			compatible = "qcom,mmcc-msm8974";
-			#clock-cells = <1>;
-			#reset-cells = <1>;
-			#power-domain-cells = <1>;
-			reg = <0xfd8c0000 0x6000>;
-		};
-
-		mdss: mdss@fd900000 {
-			compatible = "qcom,mdss";
-			reg = <0xfd900000 0x100>, <0xfd924000 0x1000>;
-			reg-names = "mdss_phys", "vbif_phys";
 
 			power-domains = <&mmcc MDSS_GDSC>;
 
-=======
->>>>>>> bf44eed7
 			clocks = <&mmcc MDSS_AHB_CLK>,
 				 <&mmcc MDSS_AXI_CLK>,
 				 <&mmcc MDSS_VSYNC_CLK>;
@@ -1885,7 +1582,6 @@
 				clock-names = "iface", "ref";
 
 				status = "disabled";
-<<<<<<< HEAD
 			};
 		};
 
@@ -1931,53 +1627,6 @@
 			};
 		};
 
-=======
-			};
-		};
-
-		gpu: adreno@fdb00000 {
-			compatible = "qcom,adreno-330.1", "qcom,adreno";
-			reg = <0xfdb00000 0x10000>;
-			reg-names = "kgsl_3d0_reg_memory";
-
-			interrupts = <GIC_SPI 33 IRQ_TYPE_LEVEL_HIGH>;
-			interrupt-names = "kgsl_3d0_irq";
-
-			clocks = <&mmcc OXILI_GFX3D_CLK>,
-				 <&mmcc OXILICX_AHB_CLK>,
-				 <&mmcc OXILICX_AXI_CLK>;
-			clock-names = "core", "iface", "mem_iface";
-
-			sram = <&gmu_sram>;
-			power-domains = <&mmcc OXILICX_GDSC>;
-			operating-points-v2 = <&gpu_opp_table>;
-
-			interconnects = <&mmssnoc MNOC_MAS_GRAPHICS_3D &bimc BIMC_SLV_EBI_CH0>,
-					<&ocmemnoc OCMEM_VNOC_MAS_GFX3D &ocmemnoc OCMEM_SLV_OCMEM>;
-			interconnect-names = "gfx-mem", "ocmem";
-
-			// iommus = <&gpu_iommu 0>;
-
-			status = "disabled";
-
-			gpu_opp_table: opp_table {
-				compatible = "operating-points-v2";
-
-				opp-320000000 {
-					opp-hz = /bits/ 64 <320000000>;
-				};
-
-				opp-200000000 {
-					opp-hz = /bits/ 64 <200000000>;
-				};
-
-				opp-27000000 {
-					opp-hz = /bits/ 64 <27000000>;
-				};
-			};
-		};
-
->>>>>>> bf44eed7
 		ocmem@fdd00000 {
 			compatible = "qcom,msm8974-ocmem";
 			reg = <0xfdd00000 0x2000>,
@@ -2015,7 +1664,6 @@
 			qcom,smem-states = <&adsp_smp2p_out 0>;
 			qcom,smem-state-names = "stop";
 
-<<<<<<< HEAD
 			status = "disabled";
 
 			smd-edge {
@@ -2030,22 +1678,6 @@
 		};
 
 		imem: imem@fe805000 {
-=======
->>>>>>> bf44eed7
-			status = "disabled";
-
-			smd-edge {
-				interrupts = <GIC_SPI 156 IRQ_TYPE_EDGE_RISING>;
-
-				qcom,ipc = <&apcs 8 8>;
-				qcom,smd-edge = <1>;
-				label = "lpass";
-				#address-cells = <1>;
-				#size-cells = <0>;
-			};
-		};
-
-		imem: imem@fe805000 {
 			compatible = "syscon", "simple-mfd";
 			reg = <0xfe805000 0x1000>;
 
@@ -2155,20 +1787,6 @@
 					temperature = <90000>;
 					hysteresis = <2000>;
 					type = "hot";
-<<<<<<< HEAD
-				};
-			};
-		};
-
-		modemtx-thermal {
-			polling-delay-passive = <250>;
-			polling-delay = <1000>;
-
-			thermal-sensors = <&tsens 2>;
-
-			trips {
-				modemtx_alert0: trip-point0 {
-=======
 				};
 			};
 		};
@@ -2226,7 +1844,6 @@
 
 			trips {
 				gpu1_alert0: trip-point0 {
->>>>>>> bf44eed7
 					temperature = <90000>;
 					hysteresis = <2000>;
 					type = "hot";
@@ -2234,66 +1851,12 @@
 			};
 		};
 
-<<<<<<< HEAD
-		video-thermal {
-			polling-delay-passive = <250>;
-			polling-delay = <1000>;
-
-			thermal-sensors = <&tsens 3>;
-
-			trips {
-				video_alert0: trip-point0 {
-					temperature = <95000>;
-					hysteresis = <2000>;
-					type = "hot";
-				};
-			};
-		};
-
-		wlan-thermal {
-			polling-delay-passive = <250>;
-			polling-delay = <1000>;
-
-			thermal-sensors = <&tsens 4>;
-
-			trips {
-				wlan_alert0: trip-point0 {
-					temperature = <105000>;
-					hysteresis = <2000>;
-					type = "hot";
-				};
-			};
-		};
-
-		gpu-top-thermal {
-			polling-delay-passive = <250>;
-			polling-delay = <1000>;
-
-			thermal-sensors = <&tsens 9>;
-
-			trips {
-				gpu1_alert0: trip-point0 {
-					temperature = <90000>;
-					hysteresis = <2000>;
-					type = "hot";
-				};
-			};
-		};
-
 		gpu-bottom-thermal {
 			polling-delay-passive = <250>;
 			polling-delay = <1000>;
 
 			thermal-sensors = <&tsens 10>;
 
-=======
-		gpu-bottom-thermal {
-			polling-delay-passive = <250>;
-			polling-delay = <1000>;
-
-			thermal-sensors = <&tsens 10>;
-
->>>>>>> bf44eed7
 			trips {
 				gpu2_alert0: trip-point0 {
 					temperature = <90000>;
