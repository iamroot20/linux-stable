// SPDX-License-Identifier: (GPL-2.0+ OR BSD-3-Clause)
/*
 * Copyright (C) STMicroelectronics 2017 - All Rights Reserved
 * Author: Ludovic Barre <ludovic.barre@st.com> for STMicroelectronics.
 */
#include <dt-bindings/interrupt-controller/arm-gic.h>
#include <dt-bindings/clock/stm32mp1-clks.h>
#include <dt-bindings/reset/stm32mp1-resets.h>

/ {
	#address-cells = <1>;
	#size-cells = <1>;

	cpus {
		#address-cells = <1>;
		#size-cells = <0>;

		cpu0: cpu@0 {
			compatible = "arm,cortex-a7";
			device_type = "cpu";
			reg = <0>;
		};

		cpu1: cpu@1 {
			compatible = "arm,cortex-a7";
			device_type = "cpu";
			reg = <1>;
		};
	};

	psci {
		compatible = "arm,psci";
		method = "smc";
		cpu_off = <0x84000002>;
		cpu_on = <0x84000003>;
	};

	intc: interrupt-controller@a0021000 {
		compatible = "arm,cortex-a7-gic";
		#interrupt-cells = <3>;
		interrupt-controller;
		reg = <0xa0021000 0x1000>,
		      <0xa0022000 0x2000>;
	};

	timer {
		compatible = "arm,armv7-timer";
		interrupts = <GIC_PPI 13 (GIC_CPU_MASK_SIMPLE(4) | IRQ_TYPE_LEVEL_LOW)>,
			     <GIC_PPI 14 (GIC_CPU_MASK_SIMPLE(4) | IRQ_TYPE_LEVEL_LOW)>,
			     <GIC_PPI 11 (GIC_CPU_MASK_SIMPLE(4) | IRQ_TYPE_LEVEL_LOW)>,
			     <GIC_PPI 10 (GIC_CPU_MASK_SIMPLE(4) | IRQ_TYPE_LEVEL_LOW)>;
		interrupt-parent = <&intc>;
	};

	clocks {
		clk_hse: clk-hse {
			#clock-cells = <0>;
			compatible = "fixed-clock";
			clock-frequency = <24000000>;
		};

		clk_hsi: clk-hsi {
			#clock-cells = <0>;
			compatible = "fixed-clock";
			clock-frequency = <64000000>;
		};

		clk_lse: clk-lse {
			#clock-cells = <0>;
			compatible = "fixed-clock";
			clock-frequency = <32768>;
		};

		clk_lsi: clk-lsi {
			#clock-cells = <0>;
			compatible = "fixed-clock";
			clock-frequency = <32000>;
		};

		clk_csi: clk-csi {
			#clock-cells = <0>;
			compatible = "fixed-clock";
			clock-frequency = <4000000>;
		};
	};

	thermal-zones {
		cpu_thermal: cpu-thermal {
			polling-delay-passive = <0>;
			polling-delay = <0>;
			thermal-sensors = <&dts>;

			trips {
				cpu_alert1: cpu-alert1 {
					temperature = <85000>;
					hysteresis = <0>;
					type = "passive";
				};

				cpu-crit {
					temperature = <120000>;
					hysteresis = <0>;
					type = "critical";
				};
			};

			cooling-maps {
			};
		};
	};

	booster: regulator-booster {
		compatible = "st,stm32mp1-booster";
		st,syscfg = <&syscfg>;
		status = "disabled";
	};

	soc {
		compatible = "simple-bus";
		#address-cells = <1>;
		#size-cells = <1>;
		interrupt-parent = <&intc>;
		ranges;

		timers2: timer@40000000 {
			#address-cells = <1>;
			#size-cells = <0>;
			compatible = "st,stm32-timers";
			reg = <0x40000000 0x400>;
			clocks = <&rcc TIM2_K>;
			clock-names = "int";
			dmas = <&dmamux1 18 0x400 0x1>,
			       <&dmamux1 19 0x400 0x1>,
			       <&dmamux1 20 0x400 0x1>,
			       <&dmamux1 21 0x400 0x1>,
			       <&dmamux1 22 0x400 0x1>;
			dma-names = "ch1", "ch2", "ch3", "ch4", "up";
			status = "disabled";

			pwm {
				compatible = "st,stm32-pwm";
				#pwm-cells = <3>;
				status = "disabled";
			};

			timer@1 {
				compatible = "st,stm32h7-timer-trigger";
				reg = <1>;
				status = "disabled";
			};
		};

		timers3: timer@40001000 {
			#address-cells = <1>;
			#size-cells = <0>;
			compatible = "st,stm32-timers";
			reg = <0x40001000 0x400>;
			clocks = <&rcc TIM3_K>;
			clock-names = "int";
			dmas = <&dmamux1 23 0x400 0x1>,
			       <&dmamux1 24 0x400 0x1>,
			       <&dmamux1 25 0x400 0x1>,
			       <&dmamux1 26 0x400 0x1>,
			       <&dmamux1 27 0x400 0x1>,
			       <&dmamux1 28 0x400 0x1>;
			dma-names = "ch1", "ch2", "ch3", "ch4", "up", "trig";
			status = "disabled";

			pwm {
				compatible = "st,stm32-pwm";
				#pwm-cells = <3>;
				status = "disabled";
			};

			timer@2 {
				compatible = "st,stm32h7-timer-trigger";
				reg = <2>;
				status = "disabled";
			};
		};

		timers4: timer@40002000 {
			#address-cells = <1>;
			#size-cells = <0>;
			compatible = "st,stm32-timers";
			reg = <0x40002000 0x400>;
			clocks = <&rcc TIM4_K>;
			clock-names = "int";
			dmas = <&dmamux1 29 0x400 0x1>,
			       <&dmamux1 30 0x400 0x1>,
			       <&dmamux1 31 0x400 0x1>,
			       <&dmamux1 32 0x400 0x1>;
			dma-names = "ch1", "ch2", "ch3", "ch4";
			status = "disabled";

			pwm {
				compatible = "st,stm32-pwm";
				#pwm-cells = <3>;
				status = "disabled";
			};

			timer@3 {
				compatible = "st,stm32h7-timer-trigger";
				reg = <3>;
				status = "disabled";
			};
		};

		timers5: timer@40003000 {
			#address-cells = <1>;
			#size-cells = <0>;
			compatible = "st,stm32-timers";
			reg = <0x40003000 0x400>;
			clocks = <&rcc TIM5_K>;
			clock-names = "int";
			dmas = <&dmamux1 55 0x400 0x1>,
			       <&dmamux1 56 0x400 0x1>,
			       <&dmamux1 57 0x400 0x1>,
			       <&dmamux1 58 0x400 0x1>,
			       <&dmamux1 59 0x400 0x1>,
			       <&dmamux1 60 0x400 0x1>;
			dma-names = "ch1", "ch2", "ch3", "ch4", "up", "trig";
			status = "disabled";

			pwm {
				compatible = "st,stm32-pwm";
				#pwm-cells = <3>;
				status = "disabled";
			};

			timer@4 {
				compatible = "st,stm32h7-timer-trigger";
				reg = <4>;
				status = "disabled";
			};
		};

		timers6: timer@40004000 {
			#address-cells = <1>;
			#size-cells = <0>;
			compatible = "st,stm32-timers";
			reg = <0x40004000 0x400>;
			clocks = <&rcc TIM6_K>;
			clock-names = "int";
			dmas = <&dmamux1 69 0x400 0x1>;
			dma-names = "up";
			status = "disabled";

			timer@5 {
				compatible = "st,stm32h7-timer-trigger";
				reg = <5>;
				status = "disabled";
			};
		};

		timers7: timer@40005000 {
			#address-cells = <1>;
			#size-cells = <0>;
			compatible = "st,stm32-timers";
			reg = <0x40005000 0x400>;
			clocks = <&rcc TIM7_K>;
			clock-names = "int";
			dmas = <&dmamux1 70 0x400 0x1>;
			dma-names = "up";
			status = "disabled";

			timer@6 {
				compatible = "st,stm32h7-timer-trigger";
				reg = <6>;
				status = "disabled";
			};
		};

		timers12: timer@40006000 {
			#address-cells = <1>;
			#size-cells = <0>;
			compatible = "st,stm32-timers";
			reg = <0x40006000 0x400>;
			clocks = <&rcc TIM12_K>;
			clock-names = "int";
			status = "disabled";

			pwm {
				compatible = "st,stm32-pwm";
				#pwm-cells = <3>;
				status = "disabled";
			};

			timer@11 {
				compatible = "st,stm32h7-timer-trigger";
				reg = <11>;
				status = "disabled";
			};
		};

		timers13: timer@40007000 {
			#address-cells = <1>;
			#size-cells = <0>;
			compatible = "st,stm32-timers";
			reg = <0x40007000 0x400>;
			clocks = <&rcc TIM13_K>;
			clock-names = "int";
			status = "disabled";

			pwm {
				compatible = "st,stm32-pwm";
				#pwm-cells = <3>;
				status = "disabled";
			};

			timer@12 {
				compatible = "st,stm32h7-timer-trigger";
				reg = <12>;
				status = "disabled";
			};
		};

		timers14: timer@40008000 {
			#address-cells = <1>;
			#size-cells = <0>;
			compatible = "st,stm32-timers";
			reg = <0x40008000 0x400>;
			clocks = <&rcc TIM14_K>;
			clock-names = "int";
			status = "disabled";

			pwm {
				compatible = "st,stm32-pwm";
				#pwm-cells = <3>;
				status = "disabled";
			};

			timer@13 {
				compatible = "st,stm32h7-timer-trigger";
				reg = <13>;
				status = "disabled";
			};
		};

		lptimer1: timer@40009000 {
			#address-cells = <1>;
			#size-cells = <0>;
			compatible = "st,stm32-lptimer";
			reg = <0x40009000 0x400>;
			clocks = <&rcc LPTIM1_K>;
			clock-names = "mux";
			status = "disabled";

			pwm {
				compatible = "st,stm32-pwm-lp";
				#pwm-cells = <3>;
				status = "disabled";
			};

			trigger@0 {
				compatible = "st,stm32-lptimer-trigger";
				reg = <0>;
				status = "disabled";
			};

			counter {
				compatible = "st,stm32-lptimer-counter";
				status = "disabled";
			};
		};

		spi2: spi@4000b000 {
			#address-cells = <1>;
			#size-cells = <0>;
			compatible = "st,stm32h7-spi";
			reg = <0x4000b000 0x400>;
			interrupts = <GIC_SPI 36 IRQ_TYPE_LEVEL_HIGH>;
			clocks = <&rcc SPI2_K>;
			resets = <&rcc SPI2_R>;
			dmas = <&dmamux1 39 0x400 0x05>,
			       <&dmamux1 40 0x400 0x05>;
			dma-names = "rx", "tx";
			status = "disabled";
		};

		i2s2: audio-controller@4000b000 {
			compatible = "st,stm32h7-i2s";
			#sound-dai-cells = <0>;
			reg = <0x4000b000 0x400>;
			interrupts = <GIC_SPI 36 IRQ_TYPE_LEVEL_HIGH>;
			dmas = <&dmamux1 39 0x400 0x01>,
			       <&dmamux1 40 0x400 0x01>;
			dma-names = "rx", "tx";
			status = "disabled";
		};

		spi3: spi@4000c000 {
			#address-cells = <1>;
			#size-cells = <0>;
			compatible = "st,stm32h7-spi";
			reg = <0x4000c000 0x400>;
			interrupts = <GIC_SPI 51 IRQ_TYPE_LEVEL_HIGH>;
			clocks = <&rcc SPI3_K>;
			resets = <&rcc SPI3_R>;
			dmas = <&dmamux1 61 0x400 0x05>,
			       <&dmamux1 62 0x400 0x05>;
			dma-names = "rx", "tx";
			status = "disabled";
		};

		i2s3: audio-controller@4000c000 {
			compatible = "st,stm32h7-i2s";
			#sound-dai-cells = <0>;
			reg = <0x4000c000 0x400>;
			interrupts = <GIC_SPI 51 IRQ_TYPE_LEVEL_HIGH>;
			dmas = <&dmamux1 61 0x400 0x01>,
			       <&dmamux1 62 0x400 0x01>;
			dma-names = "rx", "tx";
			status = "disabled";
		};

		spdifrx: audio-controller@4000d000 {
			compatible = "st,stm32h7-spdifrx";
			#sound-dai-cells = <0>;
			reg = <0x4000d000 0x400>;
			clocks = <&rcc SPDIF_K>;
			clock-names = "kclk";
			interrupts = <GIC_SPI 97 IRQ_TYPE_LEVEL_HIGH>;
			dmas = <&dmamux1 93 0x400 0x01>,
			       <&dmamux1 94 0x400 0x01>;
			dma-names = "rx", "rx-ctrl";
			status = "disabled";
		};

		usart2: serial@4000e000 {
			compatible = "st,stm32h7-uart";
			reg = <0x4000e000 0x400>;
			interrupts = <GIC_SPI 38 IRQ_TYPE_LEVEL_HIGH>;
			clocks = <&rcc USART2_K>;
			status = "disabled";
		};

		usart3: serial@4000f000 {
			compatible = "st,stm32h7-uart";
			reg = <0x4000f000 0x400>;
			interrupts = <GIC_SPI 39 IRQ_TYPE_LEVEL_HIGH>;
			clocks = <&rcc USART3_K>;
			status = "disabled";
		};

		uart4: serial@40010000 {
			compatible = "st,stm32h7-uart";
			reg = <0x40010000 0x400>;
			interrupts = <GIC_SPI 52 IRQ_TYPE_LEVEL_HIGH>;
			clocks = <&rcc UART4_K>;
			status = "disabled";
		};

		uart5: serial@40011000 {
			compatible = "st,stm32h7-uart";
			reg = <0x40011000 0x400>;
			interrupts = <GIC_SPI 53 IRQ_TYPE_LEVEL_HIGH>;
			clocks = <&rcc UART5_K>;
			status = "disabled";
		};

		i2c1: i2c@40012000 {
			compatible = "st,stm32f7-i2c";
			reg = <0x40012000 0x400>;
			interrupt-names = "event", "error";
			interrupts = <GIC_SPI 31 IRQ_TYPE_LEVEL_HIGH>,
				     <GIC_SPI 32 IRQ_TYPE_LEVEL_HIGH>;
			clocks = <&rcc I2C1_K>;
			resets = <&rcc I2C1_R>;
			#address-cells = <1>;
			#size-cells = <0>;
			status = "disabled";
		};

		i2c2: i2c@40013000 {
			compatible = "st,stm32f7-i2c";
			reg = <0x40013000 0x400>;
			interrupt-names = "event", "error";
			interrupts = <GIC_SPI 33 IRQ_TYPE_LEVEL_HIGH>,
				     <GIC_SPI 34 IRQ_TYPE_LEVEL_HIGH>;
			clocks = <&rcc I2C2_K>;
			resets = <&rcc I2C2_R>;
			#address-cells = <1>;
			#size-cells = <0>;
			status = "disabled";
		};

		i2c3: i2c@40014000 {
			compatible = "st,stm32f7-i2c";
			reg = <0x40014000 0x400>;
			interrupt-names = "event", "error";
			interrupts = <GIC_SPI 72 IRQ_TYPE_LEVEL_HIGH>,
				     <GIC_SPI 73 IRQ_TYPE_LEVEL_HIGH>;
			clocks = <&rcc I2C3_K>;
			resets = <&rcc I2C3_R>;
			#address-cells = <1>;
			#size-cells = <0>;
			status = "disabled";
		};

		i2c5: i2c@40015000 {
			compatible = "st,stm32f7-i2c";
			reg = <0x40015000 0x400>;
			interrupt-names = "event", "error";
			interrupts = <GIC_SPI 107 IRQ_TYPE_LEVEL_HIGH>,
				     <GIC_SPI 108 IRQ_TYPE_LEVEL_HIGH>;
			clocks = <&rcc I2C5_K>;
			resets = <&rcc I2C5_R>;
			#address-cells = <1>;
			#size-cells = <0>;
			status = "disabled";
		};

		cec: cec@40016000 {
			compatible = "st,stm32-cec";
			reg = <0x40016000 0x400>;
			interrupts = <GIC_SPI 94 IRQ_TYPE_LEVEL_HIGH>;
			clocks = <&rcc CEC_K>, <&clk_lse>;
			clock-names = "cec", "hdmi-cec";
			status = "disabled";
		};

		dac: dac@40017000 {
			compatible = "st,stm32h7-dac-core";
			reg = <0x40017000 0x400>;
			clocks = <&rcc DAC12>;
			clock-names = "pclk";
			#address-cells = <1>;
			#size-cells = <0>;
			status = "disabled";

			dac1: dac@1 {
				compatible = "st,stm32-dac";
				#io-channels-cells = <1>;
				reg = <1>;
				status = "disabled";
			};

			dac2: dac@2 {
				compatible = "st,stm32-dac";
				#io-channels-cells = <1>;
				reg = <2>;
				status = "disabled";
			};
		};

		uart7: serial@40018000 {
			compatible = "st,stm32h7-uart";
			reg = <0x40018000 0x400>;
			interrupts = <GIC_SPI 82 IRQ_TYPE_LEVEL_HIGH>;
			clocks = <&rcc UART7_K>;
			status = "disabled";
		};

		uart8: serial@40019000 {
			compatible = "st,stm32h7-uart";
			reg = <0x40019000 0x400>;
			interrupts = <GIC_SPI 83 IRQ_TYPE_LEVEL_HIGH>;
			clocks = <&rcc UART8_K>;
			status = "disabled";
		};

		timers1: timer@44000000 {
			#address-cells = <1>;
			#size-cells = <0>;
			compatible = "st,stm32-timers";
			reg = <0x44000000 0x400>;
			clocks = <&rcc TIM1_K>;
			clock-names = "int";
			dmas = <&dmamux1 11 0x400 0x1>,
			       <&dmamux1 12 0x400 0x1>,
			       <&dmamux1 13 0x400 0x1>,
			       <&dmamux1 14 0x400 0x1>,
			       <&dmamux1 15 0x400 0x1>,
			       <&dmamux1 16 0x400 0x1>,
			       <&dmamux1 17 0x400 0x1>;
			dma-names = "ch1", "ch2", "ch3", "ch4",
				    "up", "trig", "com";
			status = "disabled";

			pwm {
				compatible = "st,stm32-pwm";
				#pwm-cells = <3>;
				status = "disabled";
			};

			timer@0 {
				compatible = "st,stm32h7-timer-trigger";
				reg = <0>;
				status = "disabled";
			};
		};

		timers8: timer@44001000 {
			#address-cells = <1>;
			#size-cells = <0>;
			compatible = "st,stm32-timers";
			reg = <0x44001000 0x400>;
			clocks = <&rcc TIM8_K>;
			clock-names = "int";
			dmas = <&dmamux1 47 0x400 0x1>,
			       <&dmamux1 48 0x400 0x1>,
			       <&dmamux1 49 0x400 0x1>,
			       <&dmamux1 50 0x400 0x1>,
			       <&dmamux1 51 0x400 0x1>,
			       <&dmamux1 52 0x400 0x1>,
			       <&dmamux1 53 0x400 0x1>;
			dma-names = "ch1", "ch2", "ch3", "ch4",
				    "up", "trig", "com";
			status = "disabled";

			pwm {
				compatible = "st,stm32-pwm";
				#pwm-cells = <3>;
				status = "disabled";
			};

			timer@7 {
				compatible = "st,stm32h7-timer-trigger";
				reg = <7>;
				status = "disabled";
			};
		};

		usart6: serial@44003000 {
			compatible = "st,stm32h7-uart";
			reg = <0x44003000 0x400>;
			interrupts = <GIC_SPI 71 IRQ_TYPE_LEVEL_HIGH>;
			clocks = <&rcc USART6_K>;
			status = "disabled";
		};

		spi1: spi@44004000 {
			#address-cells = <1>;
			#size-cells = <0>;
			compatible = "st,stm32h7-spi";
			reg = <0x44004000 0x400>;
			interrupts = <GIC_SPI 35 IRQ_TYPE_LEVEL_HIGH>;
			clocks = <&rcc SPI1_K>;
			resets = <&rcc SPI1_R>;
			dmas = <&dmamux1 37 0x400 0x05>,
			       <&dmamux1 38 0x400 0x05>;
			dma-names = "rx", "tx";
			status = "disabled";
		};

		i2s1: audio-controller@44004000 {
			compatible = "st,stm32h7-i2s";
			#sound-dai-cells = <0>;
			reg = <0x44004000 0x400>;
			interrupts = <GIC_SPI 35 IRQ_TYPE_LEVEL_HIGH>;
			dmas = <&dmamux1 37 0x400 0x01>,
			       <&dmamux1 38 0x400 0x01>;
			dma-names = "rx", "tx";
			status = "disabled";
		};

		spi4: spi@44005000 {
			#address-cells = <1>;
			#size-cells = <0>;
			compatible = "st,stm32h7-spi";
			reg = <0x44005000 0x400>;
			interrupts = <GIC_SPI 84 IRQ_TYPE_LEVEL_HIGH>;
			clocks = <&rcc SPI4_K>;
			resets = <&rcc SPI4_R>;
			dmas = <&dmamux1 83 0x400 0x05>,
			       <&dmamux1 84 0x400 0x05>;
			dma-names = "rx", "tx";
			status = "disabled";
		};

		timers15: timer@44006000 {
			#address-cells = <1>;
			#size-cells = <0>;
			compatible = "st,stm32-timers";
			reg = <0x44006000 0x400>;
			clocks = <&rcc TIM15_K>;
			clock-names = "int";
			dmas = <&dmamux1 105 0x400 0x1>,
			       <&dmamux1 106 0x400 0x1>,
			       <&dmamux1 107 0x400 0x1>,
			       <&dmamux1 108 0x400 0x1>;
			dma-names = "ch1", "up", "trig", "com";
			status = "disabled";

			pwm {
				compatible = "st,stm32-pwm";
				#pwm-cells = <3>;
				status = "disabled";
			};

			timer@14 {
				compatible = "st,stm32h7-timer-trigger";
				reg = <14>;
				status = "disabled";
			};
		};

		timers16: timer@44007000 {
			#address-cells = <1>;
			#size-cells = <0>;
			compatible = "st,stm32-timers";
			reg = <0x44007000 0x400>;
			clocks = <&rcc TIM16_K>;
			clock-names = "int";
			dmas = <&dmamux1 109 0x400 0x1>,
			       <&dmamux1 110 0x400 0x1>;
			dma-names = "ch1", "up";
			status = "disabled";

			pwm {
				compatible = "st,stm32-pwm";
				#pwm-cells = <3>;
				status = "disabled";
			};
			timer@15 {
				compatible = "st,stm32h7-timer-trigger";
				reg = <15>;
				status = "disabled";
			};
		};

		timers17: timer@44008000 {
			#address-cells = <1>;
			#size-cells = <0>;
			compatible = "st,stm32-timers";
			reg = <0x44008000 0x400>;
			clocks = <&rcc TIM17_K>;
			clock-names = "int";
			dmas = <&dmamux1 111 0x400 0x1>,
			       <&dmamux1 112 0x400 0x1>;
			dma-names = "ch1", "up";
			status = "disabled";

			pwm {
				compatible = "st,stm32-pwm";
				#pwm-cells = <3>;
				status = "disabled";
			};

			timer@16 {
				compatible = "st,stm32h7-timer-trigger";
				reg = <16>;
				status = "disabled";
			};
		};

		spi5: spi@44009000 {
			#address-cells = <1>;
			#size-cells = <0>;
			compatible = "st,stm32h7-spi";
			reg = <0x44009000 0x400>;
			interrupts = <GIC_SPI 85 IRQ_TYPE_LEVEL_HIGH>;
			clocks = <&rcc SPI5_K>;
			resets = <&rcc SPI5_R>;
			dmas = <&dmamux1 85 0x400 0x05>,
			       <&dmamux1 86 0x400 0x05>;
			dma-names = "rx", "tx";
			status = "disabled";
		};

		sai1: sai@4400a000 {
			compatible = "st,stm32h7-sai";
			#address-cells = <1>;
			#size-cells = <1>;
			ranges = <0 0x4400a000 0x400>;
			reg = <0x4400a000 0x4>, <0x4400a3f0 0x10>;
			interrupts = <GIC_SPI 87 IRQ_TYPE_LEVEL_HIGH>;
			resets = <&rcc SAI1_R>;
			status = "disabled";

			sai1a: audio-controller@4400a004 {
				#sound-dai-cells = <0>;

				compatible = "st,stm32-sai-sub-a";
				reg = <0x4 0x1c>;
				clocks = <&rcc SAI1_K>;
				clock-names = "sai_ck";
				dmas = <&dmamux1 87 0x400 0x01>;
				status = "disabled";
			};

			sai1b: audio-controller@4400a024 {
				#sound-dai-cells = <0>;
				compatible = "st,stm32-sai-sub-b";
				reg = <0x24 0x1c>;
				clocks = <&rcc SAI1_K>;
				clock-names = "sai_ck";
				dmas = <&dmamux1 88 0x400 0x01>;
				status = "disabled";
			};
		};

		sai2: sai@4400b000 {
			compatible = "st,stm32h7-sai";
			#address-cells = <1>;
			#size-cells = <1>;
			ranges = <0 0x4400b000 0x400>;
			reg = <0x4400b000 0x4>, <0x4400b3f0 0x10>;
			interrupts = <GIC_SPI 91 IRQ_TYPE_LEVEL_HIGH>;
			resets = <&rcc SAI2_R>;
			status = "disabled";

			sai2a: audio-controller@4400b004 {
				#sound-dai-cells = <0>;
				compatible = "st,stm32-sai-sub-a";
				reg = <0x4 0x1c>;
				clocks = <&rcc SAI2_K>;
				clock-names = "sai_ck";
				dmas = <&dmamux1 89 0x400 0x01>;
				status = "disabled";
			};

			sai2b: audio-controller@4400b024 {
				#sound-dai-cells = <0>;
				compatible = "st,stm32-sai-sub-b";
				reg = <0x24 0x1c>;
				clocks = <&rcc SAI2_K>;
				clock-names = "sai_ck";
				dmas = <&dmamux1 90 0x400 0x01>;
				status = "disabled";
			};
		};

		sai3: sai@4400c000 {
			compatible = "st,stm32h7-sai";
			#address-cells = <1>;
			#size-cells = <1>;
			ranges = <0 0x4400c000 0x400>;
			reg = <0x4400c000 0x4>, <0x4400c3f0 0x10>;
			interrupts = <GIC_SPI 114 IRQ_TYPE_LEVEL_HIGH>;
			resets = <&rcc SAI3_R>;
			status = "disabled";

			sai3a: audio-controller@4400c004 {
				#sound-dai-cells = <0>;
				compatible = "st,stm32-sai-sub-a";
				reg = <0x04 0x1c>;
				clocks = <&rcc SAI3_K>;
				clock-names = "sai_ck";
				dmas = <&dmamux1 113 0x400 0x01>;
				status = "disabled";
			};

			sai3b: audio-controller@4400c024 {
				#sound-dai-cells = <0>;
				compatible = "st,stm32-sai-sub-b";
				reg = <0x24 0x1c>;
				clocks = <&rcc SAI3_K>;
				clock-names = "sai_ck";
				dmas = <&dmamux1 114 0x400 0x01>;
				status = "disabled";
			};
		};

		dfsdm: dfsdm@4400d000 {
			compatible = "st,stm32mp1-dfsdm";
			reg = <0x4400d000 0x800>;
			clocks = <&rcc DFSDM_K>;
			clock-names = "dfsdm";
			#address-cells = <1>;
			#size-cells = <0>;
			status = "disabled";

			dfsdm0: filter@0 {
				compatible = "st,stm32-dfsdm-adc";
				#io-channel-cells = <1>;
				reg = <0>;
				interrupts = <GIC_SPI 110 IRQ_TYPE_LEVEL_HIGH>;
				dmas = <&dmamux1 101 0x400 0x01>;
				dma-names = "rx";
				status = "disabled";
			};

			dfsdm1: filter@1 {
				compatible = "st,stm32-dfsdm-adc";
				#io-channel-cells = <1>;
				reg = <1>;
				interrupts = <GIC_SPI 111 IRQ_TYPE_LEVEL_HIGH>;
				dmas = <&dmamux1 102 0x400 0x01>;
				dma-names = "rx";
				status = "disabled";
			};

			dfsdm2: filter@2 {
				compatible = "st,stm32-dfsdm-adc";
				#io-channel-cells = <1>;
				reg = <2>;
				interrupts = <GIC_SPI 112 IRQ_TYPE_LEVEL_HIGH>;
				dmas = <&dmamux1 103 0x400 0x01>;
				dma-names = "rx";
				status = "disabled";
			};

			dfsdm3: filter@3 {
				compatible = "st,stm32-dfsdm-adc";
				#io-channel-cells = <1>;
				reg = <3>;
				interrupts = <GIC_SPI 113 IRQ_TYPE_LEVEL_HIGH>;
				dmas = <&dmamux1 104 0x400 0x01>;
				dma-names = "rx";
				status = "disabled";
			};

			dfsdm4: filter@4 {
				compatible = "st,stm32-dfsdm-adc";
				#io-channel-cells = <1>;
				reg = <4>;
				interrupts = <GIC_SPI 115 IRQ_TYPE_LEVEL_HIGH>;
				dmas = <&dmamux1 91 0x400 0x01>;
				dma-names = "rx";
				status = "disabled";
			};

			dfsdm5: filter@5 {
				compatible = "st,stm32-dfsdm-adc";
				#io-channel-cells = <1>;
				reg = <5>;
				interrupts = <GIC_SPI 126 IRQ_TYPE_LEVEL_HIGH>;
				dmas = <&dmamux1 92 0x400 0x01>;
				dma-names = "rx";
				status = "disabled";
			};
		};

		m_can1: can@4400e000 {
			compatible = "bosch,m_can";
			reg = <0x4400e000 0x400>, <0x44011000 0x1400>;
			reg-names = "m_can", "message_ram";
			interrupts = <GIC_SPI 19 IRQ_TYPE_LEVEL_HIGH>,
				     <GIC_SPI 21 IRQ_TYPE_LEVEL_HIGH>;
			interrupt-names = "int0", "int1";
			clocks = <&rcc CK_HSE>, <&rcc FDCAN_K>;
			clock-names = "hclk", "cclk";
			bosch,mram-cfg = <0x0 0 0 32 0 0 2 2>;
			status = "disabled";
		};

		m_can2: can@4400f000 {
			compatible = "bosch,m_can";
			reg = <0x4400f000 0x400>, <0x44011000 0x2800>;
			reg-names = "m_can", "message_ram";
			interrupts = <GIC_SPI 20 IRQ_TYPE_LEVEL_HIGH>,
				     <GIC_SPI 22 IRQ_TYPE_LEVEL_HIGH>;
			interrupt-names = "int0", "int1";
			clocks = <&rcc CK_HSE>, <&rcc FDCAN_K>;
			clock-names = "hclk", "cclk";
			bosch,mram-cfg = <0x1400 0 0 32 0 0 2 2>;
			status = "disabled";
		};

		dma1: dma@48000000 {
			compatible = "st,stm32-dma";
			reg = <0x48000000 0x400>;
			interrupts = <GIC_SPI 11 IRQ_TYPE_LEVEL_HIGH>,
				     <GIC_SPI 12 IRQ_TYPE_LEVEL_HIGH>,
				     <GIC_SPI 13 IRQ_TYPE_LEVEL_HIGH>,
				     <GIC_SPI 14 IRQ_TYPE_LEVEL_HIGH>,
				     <GIC_SPI 15 IRQ_TYPE_LEVEL_HIGH>,
				     <GIC_SPI 16 IRQ_TYPE_LEVEL_HIGH>,
				     <GIC_SPI 17 IRQ_TYPE_LEVEL_HIGH>,
				     <GIC_SPI 47 IRQ_TYPE_LEVEL_HIGH>;
			clocks = <&rcc DMA1>;
			#dma-cells = <4>;
			st,mem2mem;
			dma-requests = <8>;
		};

		dma2: dma@48001000 {
			compatible = "st,stm32-dma";
			reg = <0x48001000 0x400>;
			interrupts = <GIC_SPI 56 IRQ_TYPE_LEVEL_HIGH>,
				     <GIC_SPI 57 IRQ_TYPE_LEVEL_HIGH>,
				     <GIC_SPI 58 IRQ_TYPE_LEVEL_HIGH>,
				     <GIC_SPI 59 IRQ_TYPE_LEVEL_HIGH>,
				     <GIC_SPI 60 IRQ_TYPE_LEVEL_HIGH>,
				     <GIC_SPI 68 IRQ_TYPE_LEVEL_HIGH>,
				     <GIC_SPI 69 IRQ_TYPE_LEVEL_HIGH>,
				     <GIC_SPI 70 IRQ_TYPE_LEVEL_HIGH>;
			clocks = <&rcc DMA2>;
			#dma-cells = <4>;
			st,mem2mem;
			dma-requests = <8>;
		};

		dmamux1: dma-router@48002000 {
			compatible = "st,stm32h7-dmamux";
			reg = <0x48002000 0x1c>;
			#dma-cells = <3>;
			dma-requests = <128>;
			dma-masters = <&dma1 &dma2>;
			dma-channels = <16>;
			clocks = <&rcc DMAMUX>;
		};

		adc: adc@48003000 {
			compatible = "st,stm32mp1-adc-core";
			reg = <0x48003000 0x400>;
			interrupts = <GIC_SPI 18 IRQ_TYPE_LEVEL_HIGH>,
				     <GIC_SPI 90 IRQ_TYPE_LEVEL_HIGH>;
			clocks = <&rcc ADC12>, <&rcc ADC12_K>;
			clock-names = "bus", "adc";
			interrupt-controller;
			st,syscfg = <&syscfg>;
			#interrupt-cells = <1>;
			#address-cells = <1>;
			#size-cells = <0>;
			status = "disabled";

			adc1: adc@0 {
				compatible = "st,stm32mp1-adc";
				#io-channel-cells = <1>;
				reg = <0x0>;
				interrupt-parent = <&adc>;
				interrupts = <0>;
				dmas = <&dmamux1 9 0x400 0x01>;
				dma-names = "rx";
				status = "disabled";
			};

			adc2: adc@100 {
				compatible = "st,stm32mp1-adc";
				#io-channel-cells = <1>;
				reg = <0x100>;
				interrupt-parent = <&adc>;
				interrupts = <1>;
				dmas = <&dmamux1 10 0x400 0x01>;
				dma-names = "rx";
				status = "disabled";
			};
		};

		usbotg_hs: usb-otg@49000000 {
			compatible = "snps,dwc2";
			reg = <0x49000000 0x10000>;
			clocks = <&rcc USBO_K>;
			clock-names = "otg";
			resets = <&rcc USBO_R>;
			reset-names = "dwc2";
			interrupts = <GIC_SPI 98 IRQ_TYPE_LEVEL_HIGH>;
			g-rx-fifo-size = <256>;
			g-np-tx-fifo-size = <32>;
			g-tx-fifo-size = <128 128 64 64 64 64 32 32>;
			dr_mode = "otg";
			status = "disabled";
		};

		ipcc: mailbox@4c001000 {
			compatible = "st,stm32mp1-ipcc";
			#mbox-cells = <1>;
			reg = <0x4c001000 0x400>;
			st,proc-id = <0>;
			interrupts-extended =
				<&intc GIC_SPI 100 IRQ_TYPE_LEVEL_HIGH>,
				<&intc GIC_SPI 101 IRQ_TYPE_LEVEL_HIGH>,
				<&exti 61 1>;
			interrupt-names = "rx", "tx", "wakeup";
			clocks = <&rcc IPCC>;
			wakeup-source;
			status = "disabled";
		};

		dcmi: dcmi@4c006000 {
			compatible = "st,stm32-dcmi";
			reg = <0x4c006000 0x400>;
			interrupts = <GIC_SPI 78 IRQ_TYPE_LEVEL_HIGH>;
			resets = <&rcc CAMITF_R>;
			clocks = <&rcc DCMI>;
			clock-names = "mclk";
			dmas = <&dmamux1 75 0x400 0x0d>;
			dma-names = "tx";
			status = "disabled";
		};

		rcc: rcc@50000000 {
			compatible = "st,stm32mp1-rcc", "syscon";
			reg = <0x50000000 0x1000>;
			#clock-cells = <1>;
			#reset-cells = <1>;
		};

		exti: interrupt-controller@5000d000 {
			compatible = "st,stm32mp1-exti", "syscon";
			interrupt-controller;
			#interrupt-cells = <2>;
			reg = <0x5000d000 0x400>;
		};

		syscfg: syscon@50020000 {
			compatible = "st,stm32mp157-syscfg", "syscon";
			reg = <0x50020000 0x400>;
			clocks = <&rcc SYSCFG>;
		};

		lptimer2: timer@50021000 {
			#address-cells = <1>;
			#size-cells = <0>;
			compatible = "st,stm32-lptimer";
			reg = <0x50021000 0x400>;
			clocks = <&rcc LPTIM2_K>;
			clock-names = "mux";
			status = "disabled";

			pwm {
				compatible = "st,stm32-pwm-lp";
				#pwm-cells = <3>;
				status = "disabled";
			};

			trigger@1 {
				compatible = "st,stm32-lptimer-trigger";
				reg = <1>;
				status = "disabled";
			};

			counter {
				compatible = "st,stm32-lptimer-counter";
				status = "disabled";
			};
		};

		lptimer3: timer@50022000 {
			#address-cells = <1>;
			#size-cells = <0>;
			compatible = "st,stm32-lptimer";
			reg = <0x50022000 0x400>;
			clocks = <&rcc LPTIM3_K>;
			clock-names = "mux";
			status = "disabled";

			pwm {
				compatible = "st,stm32-pwm-lp";
				#pwm-cells = <3>;
				status = "disabled";
			};

			trigger@2 {
				compatible = "st,stm32-lptimer-trigger";
				reg = <2>;
				status = "disabled";
			};
		};

		lptimer4: timer@50023000 {
			compatible = "st,stm32-lptimer";
			reg = <0x50023000 0x400>;
			clocks = <&rcc LPTIM4_K>;
			clock-names = "mux";
			status = "disabled";

			pwm {
				compatible = "st,stm32-pwm-lp";
				#pwm-cells = <3>;
				status = "disabled";
			};
		};

		lptimer5: timer@50024000 {
			compatible = "st,stm32-lptimer";
			reg = <0x50024000 0x400>;
			clocks = <&rcc LPTIM5_K>;
			clock-names = "mux";
			status = "disabled";

			pwm {
				compatible = "st,stm32-pwm-lp";
				#pwm-cells = <3>;
				status = "disabled";
			};
		};

		vrefbuf: vrefbuf@50025000 {
			compatible = "st,stm32-vrefbuf";
			reg = <0x50025000 0x8>;
			regulator-min-microvolt = <1500000>;
			regulator-max-microvolt = <2500000>;
			clocks = <&rcc VREF>;
			status = "disabled";
		};

		sai4: sai@50027000 {
			compatible = "st,stm32h7-sai";
			#address-cells = <1>;
			#size-cells = <1>;
			ranges = <0 0x50027000 0x400>;
			reg = <0x50027000 0x4>, <0x500273f0 0x10>;
			interrupts = <GIC_SPI 146 IRQ_TYPE_LEVEL_HIGH>;
			resets = <&rcc SAI4_R>;
			status = "disabled";

			sai4a: audio-controller@50027004 {
				#sound-dai-cells = <0>;
				compatible = "st,stm32-sai-sub-a";
				reg = <0x04 0x1c>;
				clocks = <&rcc SAI4_K>;
				clock-names = "sai_ck";
				dmas = <&dmamux1 99 0x400 0x01>;
				status = "disabled";
			};

			sai4b: audio-controller@50027024 {
				#sound-dai-cells = <0>;
				compatible = "st,stm32-sai-sub-b";
				reg = <0x24 0x1c>;
				clocks = <&rcc SAI4_K>;
				clock-names = "sai_ck";
				dmas = <&dmamux1 100 0x400 0x01>;
				status = "disabled";
			};
		};

		dts: thermal@50028000 {
			compatible = "st,stm32-thermal";
			reg = <0x50028000 0x100>;
			interrupts = <GIC_SPI 147 IRQ_TYPE_LEVEL_HIGH>;
			clocks = <&rcc TMPSENS>;
			clock-names = "pclk";
			#thermal-sensor-cells = <0>;
			status = "disabled";
		};

		cryp1: cryp@54001000 {
			compatible = "st,stm32mp1-cryp";
			reg = <0x54001000 0x400>;
			interrupts = <GIC_SPI 79 IRQ_TYPE_LEVEL_HIGH>;
			clocks = <&rcc CRYP1>;
			resets = <&rcc CRYP1_R>;
			status = "disabled";
		};

		hash1: hash@54002000 {
			compatible = "st,stm32f756-hash";
			reg = <0x54002000 0x400>;
			interrupts = <GIC_SPI 80 IRQ_TYPE_LEVEL_HIGH>;
			clocks = <&rcc HASH1>;
			resets = <&rcc HASH1_R>;
			dmas = <&mdma1 31 0x10 0x1000A02 0x0 0x0>;
			dma-names = "in";
			dma-maxburst = <2>;
			status = "disabled";
		};

		rng1: rng@54003000 {
			compatible = "st,stm32-rng";
			reg = <0x54003000 0x400>;
			clocks = <&rcc RNG1_K>;
			resets = <&rcc RNG1_R>;
			status = "disabled";
		};

		mdma1: dma@58000000 {
			compatible = "st,stm32h7-mdma";
			reg = <0x58000000 0x1000>;
			interrupts = <GIC_SPI 122 IRQ_TYPE_LEVEL_HIGH>;
			clocks = <&rcc MDMA>;
			#dma-cells = <5>;
			dma-channels = <32>;
			dma-requests = <48>;
		};

<<<<<<< HEAD
=======
		fmc: nand-controller@58002000 {
			compatible = "st,stm32mp15-fmc2";
			reg = <0x58002000 0x1000>,
			      <0x80000000 0x1000>,
			      <0x88010000 0x1000>,
			      <0x88020000 0x1000>,
			      <0x81000000 0x1000>,
			      <0x89010000 0x1000>,
			      <0x89020000 0x1000>;
			interrupts = <GIC_SPI 48 IRQ_TYPE_LEVEL_HIGH>;
			dmas = <&mdma1 20 0x10 0x12000a02 0x0 0x0>,
			       <&mdma1 20 0x10 0x12000a08 0x0 0x0>,
			       <&mdma1 21 0x10 0x12000a0a 0x0 0x0>;
			dma-names = "tx", "rx", "ecc";
			clocks = <&rcc FMC_K>;
			resets = <&rcc FMC_R>;
			status = "disabled";
		};

>>>>>>> f7688b48
		qspi: spi@58003000 {
			compatible = "st,stm32f469-qspi";
			reg = <0x58003000 0x1000>, <0x70000000 0x10000000>;
			reg-names = "qspi", "qspi_mm";
			interrupts = <GIC_SPI 92 IRQ_TYPE_LEVEL_HIGH>;
			dmas = <&mdma1 22 0x10 0x100002 0x0 0x0>,
			       <&mdma1 22 0x10 0x100008 0x0 0x0>;
			dma-names = "tx", "rx";
			clocks = <&rcc QSPI_K>;
			resets = <&rcc QSPI_R>;
			status = "disabled";
		};

		sdmmc1: sdmmc@58005000 {
			compatible = "arm,pl18x", "arm,primecell";
			arm,primecell-periphid = <0x10153180>;
			reg = <0x58005000 0x1000>;
			interrupts = <GIC_SPI 49 IRQ_TYPE_LEVEL_HIGH>;
			interrupt-names	= "cmd_irq";
			clocks = <&rcc SDMMC1_K>;
			clock-names = "apb_pclk";
			resets = <&rcc SDMMC1_R>;
			cap-sd-highspeed;
			cap-mmc-highspeed;
			max-frequency = <120000000>;
		};

		crc1: crc@58009000 {
			compatible = "st,stm32f7-crc";
			reg = <0x58009000 0x400>;
			clocks = <&rcc CRC1>;
			status = "disabled";
		};

		stmmac_axi_config_0: stmmac-axi-config {
			snps,wr_osr_lmt = <0x7>;
			snps,rd_osr_lmt = <0x7>;
			snps,blen = <0 0 0 0 16 8 4>;
		};

		ethernet0: ethernet@5800a000 {
			compatible = "st,stm32mp1-dwmac", "snps,dwmac-4.20a";
			reg = <0x5800a000 0x2000>;
			reg-names = "stmmaceth";
			interrupts-extended = <&intc GIC_SPI 61 IRQ_TYPE_LEVEL_HIGH>;
			interrupt-names = "macirq";
			clock-names = "stmmaceth",
				      "mac-clk-tx",
				      "mac-clk-rx",
				      "ethstp",
				      "syscfg-clk";
			clocks = <&rcc ETHMAC>,
				 <&rcc ETHTX>,
				 <&rcc ETHRX>,
				 <&rcc ETHSTP>,
				 <&rcc SYSCFG>;
			st,syscon = <&syscfg 0x4>;
			snps,mixed-burst;
			snps,pbl = <2>;
			snps,axi-config = <&stmmac_axi_config_0>;
			snps,tso;
			status = "disabled";
		};

		usbh_ohci: usbh-ohci@5800c000 {
			compatible = "generic-ohci";
			reg = <0x5800c000 0x1000>;
			clocks = <&rcc USBH>;
			resets = <&rcc USBH_R>;
			interrupts = <GIC_SPI 74 IRQ_TYPE_LEVEL_HIGH>;
			status = "disabled";
		};

		usbh_ehci: usbh-ehci@5800d000 {
			compatible = "generic-ehci";
			reg = <0x5800d000 0x1000>;
			clocks = <&rcc USBH>;
			resets = <&rcc USBH_R>;
			interrupts = <GIC_SPI 75 IRQ_TYPE_LEVEL_HIGH>;
			companion = <&usbh_ohci>;
			status = "disabled";
		};

		gpu: gpu@59000000 {
			compatible = "vivante,gc";
			reg = <0x59000000 0x800>;
			interrupts = <GIC_SPI 109 IRQ_TYPE_LEVEL_HIGH>;
			clocks = <&rcc GPU>, <&rcc GPU_K>;
			clock-names = "bus" ,"core";
			resets = <&rcc GPU_R>;
			status = "disabled";
		};

		dsi: dsi@5a000000 {
			compatible = "st,stm32-dsi";
			reg = <0x5a000000 0x800>;
			clocks = <&rcc DSI_K>, <&clk_hse>, <&rcc DSI_PX>;
			clock-names = "pclk", "ref", "px_clk";
			resets = <&rcc DSI_R>;
			reset-names = "apb";
			status = "disabled";
		};

		ltdc: display-controller@5a001000 {
			compatible = "st,stm32-ltdc";
			reg = <0x5a001000 0x400>;
			interrupts = <GIC_SPI 88 IRQ_TYPE_LEVEL_HIGH>,
				     <GIC_SPI 89 IRQ_TYPE_LEVEL_HIGH>;
			clocks = <&rcc LTDC_PX>;
			clock-names = "lcd";
			resets = <&rcc LTDC_R>;
			status = "disabled";
		};

		iwdg2: watchdog@5a002000 {
			compatible = "st,stm32mp1-iwdg";
			reg = <0x5a002000 0x400>;
			clocks = <&rcc IWDG2>, <&rcc CK_LSI>;
			clock-names = "pclk", "lsi";
			status = "disabled";
		};

		usbphyc: usbphyc@5a006000 {
			#address-cells = <1>;
			#size-cells = <0>;
			compatible = "st,stm32mp1-usbphyc";
			reg = <0x5a006000 0x1000>;
			clocks = <&rcc USBPHY_K>;
			resets = <&rcc USBPHY_R>;
			status = "disabled";

			usbphyc_port0: usb-phy@0 {
				#phy-cells = <0>;
				reg = <0>;
			};

			usbphyc_port1: usb-phy@1 {
				#phy-cells = <1>;
				reg = <1>;
			};
		};

		usart1: serial@5c000000 {
			compatible = "st,stm32h7-uart";
			reg = <0x5c000000 0x400>;
			interrupts = <GIC_SPI 37 IRQ_TYPE_LEVEL_HIGH>;
			clocks = <&rcc USART1_K>;
			status = "disabled";
		};

		spi6: spi@5c001000 {
			#address-cells = <1>;
			#size-cells = <0>;
			compatible = "st,stm32h7-spi";
			reg = <0x5c001000 0x400>;
			interrupts = <GIC_SPI 86 IRQ_TYPE_LEVEL_HIGH>;
			clocks = <&rcc SPI6_K>;
			resets = <&rcc SPI6_R>;
			dmas = <&mdma1 34 0x0 0x40008 0x0 0x0>,
			       <&mdma1 35 0x0 0x40002 0x0 0x0>;
			dma-names = "rx", "tx";
			status = "disabled";
		};

		i2c4: i2c@5c002000 {
			compatible = "st,stm32f7-i2c";
			reg = <0x5c002000 0x400>;
			interrupt-names = "event", "error";
			interrupts = <GIC_SPI 95 IRQ_TYPE_LEVEL_HIGH>,
				     <GIC_SPI 96 IRQ_TYPE_LEVEL_HIGH>;
			clocks = <&rcc I2C4_K>;
			resets = <&rcc I2C4_R>;
			#address-cells = <1>;
			#size-cells = <0>;
			status = "disabled";
		};

		rtc: rtc@5c004000 {
			compatible = "st,stm32mp1-rtc";
			reg = <0x5c004000 0x400>;
			clocks = <&rcc RTCAPB>, <&rcc RTC>;
			clock-names = "pclk", "rtc_ck";
			interrupts = <GIC_SPI 3 IRQ_TYPE_LEVEL_HIGH>;
			status = "disabled";
		};

		bsec: nvmem@5c005000 {
			compatible = "st,stm32mp15-bsec";
			reg = <0x5c005000 0x400>;
			#address-cells = <1>;
			#size-cells = <1>;
			ts_cal1: calib@5c {
				reg = <0x5c 0x2>;
			};
			ts_cal2: calib@5e {
				reg = <0x5e 0x2>;
			};
		};

		i2c6: i2c@5c009000 {
			compatible = "st,stm32f7-i2c";
			reg = <0x5c009000 0x400>;
			interrupt-names = "event", "error";
			interrupts = <GIC_SPI 135 IRQ_TYPE_LEVEL_HIGH>,
				     <GIC_SPI 136 IRQ_TYPE_LEVEL_HIGH>;
			clocks = <&rcc I2C6_K>;
			resets = <&rcc I2C6_R>;
			#address-cells = <1>;
			#size-cells = <0>;
			status = "disabled";
		};
	};

	mlahb {
		compatible = "simple-bus";
		#address-cells = <1>;
		#size-cells = <1>;
		dma-ranges = <0x00000000 0x38000000 0x10000>,
			     <0x10000000 0x10000000 0x60000>,
			     <0x30000000 0x30000000 0x60000>;

		m4_rproc: m4@10000000 {
			compatible = "st,stm32mp1-m4";
			reg = <0x10000000 0x40000>,
			      <0x30000000 0x40000>,
			      <0x38000000 0x10000>;
			resets = <&rcc MCU_R>;
			st,syscfg-holdboot = <&rcc 0x10C 0x1>;
			st,syscfg-tz = <&rcc 0x000 0x1>;
			status = "disabled";
		};
	};
};<|MERGE_RESOLUTION|>--- conflicted
+++ resolved
@@ -1258,8 +1258,6 @@
 			dma-requests = <48>;
 		};
 
-<<<<<<< HEAD
-=======
 		fmc: nand-controller@58002000 {
 			compatible = "st,stm32mp15-fmc2";
 			reg = <0x58002000 0x1000>,
@@ -1279,7 +1277,6 @@
 			status = "disabled";
 		};
 
->>>>>>> f7688b48
 		qspi: spi@58003000 {
 			compatible = "st,stm32f469-qspi";
 			reg = <0x58003000 0x1000>, <0x70000000 0x10000000>;
