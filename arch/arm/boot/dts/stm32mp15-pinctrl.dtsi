--- conflicted
+++ resolved
@@ -1574,8 +1574,6 @@
 	};
 
 	uart4_pins_a: uart4-0 {
-<<<<<<< HEAD
-=======
 		pins1 {
 			pinmux = <STM32_PINMUX('G', 11, AF6)>; /* UART4_TX */
 			bias-disable;
@@ -1717,83 +1715,68 @@
 	};
 
 	usart2_pins_a: usart2-0 {
->>>>>>> 85b047c6
-		pins1 {
-			pinmux = <STM32_PINMUX('G', 11, AF6)>; /* UART4_TX */
-			bias-disable;
-			drive-push-pull;
-			slew-rate = <0>;
-		};
-		pins2 {
-			pinmux = <STM32_PINMUX('B', 2, AF8)>; /* UART4_RX */
-			bias-disable;
-		};
-	};
-
-	uart4_pins_b: uart4-1 {
-		pins1 {
-			pinmux = <STM32_PINMUX('D', 1, AF8)>; /* UART4_TX */
-			bias-disable;
-			drive-push-pull;
-			slew-rate = <0>;
-		};
-		pins2 {
-			pinmux = <STM32_PINMUX('B', 2, AF8)>; /* UART4_RX */
-			bias-disable;
-		};
-	};
-
-	uart4_pins_c: uart4-2 {
-		pins1 {
-			pinmux = <STM32_PINMUX('G', 11, AF6)>; /* UART4_TX */
-			bias-disable;
-			drive-push-pull;
-			slew-rate = <0>;
-		};
-		pins2 {
-			pinmux = <STM32_PINMUX('B', 2, AF8)>; /* UART4_RX */
-			bias-disable;
-		};
-	};
-
-<<<<<<< HEAD
-	uart7_pins_a: uart7-0 {
-		pins1 {
-			pinmux = <STM32_PINMUX('E', 8, AF7)>; /* UART7_TX */
-=======
+		pins1 {
+			pinmux = <STM32_PINMUX('F', 5, AF7)>, /* USART2_TX */
+				 <STM32_PINMUX('D', 4, AF7)>; /* USART2_RTS */
+			bias-disable;
+			drive-push-pull;
+			slew-rate = <0>;
+		};
+		pins2 {
+			pinmux = <STM32_PINMUX('D', 6, AF7)>, /* USART2_RX */
+				 <STM32_PINMUX('D', 3, AF7)>; /* USART2_CTS_NSS */
+			bias-disable;
+		};
+	};
+
+	usart2_sleep_pins_a: usart2-sleep-0 {
+		pins {
+			pinmux = <STM32_PINMUX('F', 5, ANALOG)>, /* USART2_TX */
+				 <STM32_PINMUX('D', 4, ANALOG)>, /* USART2_RTS */
+				 <STM32_PINMUX('D', 6, ANALOG)>, /* USART2_RX */
+				 <STM32_PINMUX('D', 3, ANALOG)>; /* USART2_CTS_NSS */
+		};
+	};
+
+	usart2_pins_b: usart2-1 {
+		pins1 {
+			pinmux = <STM32_PINMUX('F', 5, AF7)>, /* USART2_TX */
+				 <STM32_PINMUX('A', 1, AF7)>; /* USART2_RTS */
+			bias-disable;
+			drive-push-pull;
+			slew-rate = <0>;
+		};
+		pins2 {
+			pinmux = <STM32_PINMUX('F', 4, AF7)>, /* USART2_RX */
+				 <STM32_PINMUX('E', 15, AF7)>; /* USART2_CTS_NSS */
+			bias-disable;
+		};
+	};
+
+	usart2_sleep_pins_b: usart2-sleep-1 {
+		pins {
+			pinmux = <STM32_PINMUX('F', 5, ANALOG)>, /* USART2_TX */
+				 <STM32_PINMUX('A', 1, ANALOG)>, /* USART2_RTS */
+				 <STM32_PINMUX('F', 4, ANALOG)>, /* USART2_RX */
+				 <STM32_PINMUX('E', 15, ANALOG)>; /* USART2_CTS_NSS */
+		};
+	};
+
 	usart2_pins_c: usart2-2 {
 		pins1 {
 			pinmux = <STM32_PINMUX('D', 5, AF7)>, /* USART2_TX */
 				 <STM32_PINMUX('D', 4, AF7)>; /* USART2_RTS */
->>>>>>> 85b047c6
 			bias-disable;
 			drive-push-pull;
 			slew-rate = <3>;
 		};
 		pins2 {
-<<<<<<< HEAD
-			pinmux = <STM32_PINMUX('E', 7, AF7)>, /* UART7_RX */
-				 <STM32_PINMUX('E', 10, AF7)>, /* UART7_CTS */
-				 <STM32_PINMUX('E', 9, AF7)>; /* UART7_RTS */
-=======
 			pinmux = <STM32_PINMUX('D', 6, AF7)>, /* USART2_RX */
 				 <STM32_PINMUX('D', 3, AF7)>; /* USART2_CTS_NSS */
->>>>>>> 85b047c6
-			bias-disable;
-		};
-	};
-
-<<<<<<< HEAD
-	uart7_pins_b: uart7-1 {
-		pins1 {
-			pinmux = <STM32_PINMUX('F', 7, AF7)>; /* UART7_TX */
-			bias-disable;
-			drive-push-pull;
-			slew-rate = <0>;
-		};
-		pins2 {
-			pinmux = <STM32_PINMUX('F', 6, AF7)>; /* UART7_RX */
-=======
+			bias-disable;
+		};
+	};
+
 	usart2_idle_pins_c: usart2-idle-2 {
 		pins1 {
 			pinmux = <STM32_PINMUX('D', 5, ANALOG)>, /* USART2_TX */
@@ -1802,16 +1785,10 @@
 		};
 		pins2 {
 			pinmux = <STM32_PINMUX('D', 6, AF7)>; /* USART2_RX */
->>>>>>> 85b047c6
-			bias-disable;
-		};
-	};
-
-<<<<<<< HEAD
-	uart8_pins_a: uart8-0 {
-		pins1 {
-			pinmux = <STM32_PINMUX('E', 1, AF8)>; /* UART8_TX */
-=======
+			bias-disable;
+		};
+	};
+
 	usart2_sleep_pins_c: usart2-sleep-2 {
 		pins {
 			pinmux = <STM32_PINMUX('D', 5, ANALOG)>, /* USART2_TX */
@@ -1824,60 +1801,31 @@
 	usart3_pins_a: usart3-0 {
 		pins1 {
 			pinmux = <STM32_PINMUX('B', 10, AF7)>; /* USART3_TX */
->>>>>>> 85b047c6
-			bias-disable;
-			drive-push-pull;
-			slew-rate = <0>;
-		};
-		pins2 {
-<<<<<<< HEAD
-			pinmux = <STM32_PINMUX('E', 0, AF8)>; /* UART8_RX */
-=======
+			bias-disable;
+			drive-push-pull;
+			slew-rate = <0>;
+		};
+		pins2 {
 			pinmux = <STM32_PINMUX('B', 12, AF8)>; /* USART3_RX */
->>>>>>> 85b047c6
-			bias-disable;
-		};
-	};
-
-<<<<<<< HEAD
-	spi4_pins_a: spi4-0 {
-		pins {
-			pinmux = <STM32_PINMUX('E', 12, AF5)>, /* SPI4_SCK */
-				 <STM32_PINMUX('E', 6, AF5)>;  /* SPI4_MOSI */
-=======
+			bias-disable;
+		};
+	};
+
 	usart3_pins_b: usart3-1 {
 		pins1 {
 			pinmux = <STM32_PINMUX('B', 10, AF7)>, /* USART3_TX */
 				 <STM32_PINMUX('G', 8, AF8)>; /* USART3_RTS */
->>>>>>> 85b047c6
-			bias-disable;
-			drive-push-pull;
-			slew-rate = <1>;
-		};
-		pins2 {
-<<<<<<< HEAD
-			pinmux = <STM32_PINMUX('E', 13, AF5)>; /* SPI4_MISO */
-=======
+			bias-disable;
+			drive-push-pull;
+			slew-rate = <0>;
+		};
+		pins2 {
 			pinmux = <STM32_PINMUX('B', 12, AF8)>, /* USART3_RX */
 				 <STM32_PINMUX('I', 10, AF8)>; /* USART3_CTS_NSS */
->>>>>>> 85b047c6
-			bias-disable;
-		};
-	};
-
-<<<<<<< HEAD
-	usart2_pins_a: usart2-0 {
-		pins1 {
-			pinmux = <STM32_PINMUX('F', 5, AF7)>, /* USART2_TX */
-				 <STM32_PINMUX('D', 4, AF7)>; /* USART2_RTS */
-			bias-disable;
-			drive-push-pull;
-			slew-rate = <0>;
-		};
-		pins2 {
-			pinmux = <STM32_PINMUX('D', 6, AF7)>, /* USART2_RX */
-				 <STM32_PINMUX('D', 3, AF7)>; /* USART2_CTS_NSS */
-=======
+			bias-disable;
+		};
+	};
+
 	usart3_idle_pins_b: usart3-idle-1 {
 		pins1 {
 			pinmux = <STM32_PINMUX('B', 10, ANALOG)>, /* USART3_TX */
@@ -1886,26 +1834,10 @@
 		};
 		pins2 {
 			pinmux = <STM32_PINMUX('B', 12, AF8)>; /* USART3_RX */
->>>>>>> 85b047c6
-			bias-disable;
-		};
-	};
-
-<<<<<<< HEAD
-	usart2_sleep_pins_a: usart2-sleep-0 {
-		pins {
-			pinmux = <STM32_PINMUX('F', 5, ANALOG)>, /* USART2_TX */
-				 <STM32_PINMUX('D', 4, ANALOG)>, /* USART2_RTS */
-				 <STM32_PINMUX('D', 6, ANALOG)>, /* USART2_RX */
-				 <STM32_PINMUX('D', 3, ANALOG)>; /* USART2_CTS_NSS */
-		};
-	};
-
-	usart2_pins_b: usart2-1 {
-		pins1 {
-			pinmux = <STM32_PINMUX('F', 5, AF7)>, /* USART2_TX */
-				 <STM32_PINMUX('A', 1, AF7)>; /* USART2_RTS */
-=======
+			bias-disable;
+		};
+	};
+
 	usart3_sleep_pins_b: usart3-sleep-1 {
 		pins {
 			pinmux = <STM32_PINMUX('B', 10, ANALOG)>, /* USART3_TX */
@@ -1919,46 +1851,22 @@
 		pins1 {
 			pinmux = <STM32_PINMUX('B', 10, AF7)>, /* USART3_TX */
 				 <STM32_PINMUX('G', 8, AF8)>; /* USART3_RTS */
->>>>>>> 85b047c6
-			bias-disable;
-			drive-push-pull;
-			slew-rate = <0>;
-		};
-		pins2 {
-<<<<<<< HEAD
-			pinmux = <STM32_PINMUX('F', 4, AF7)>, /* USART2_RX */
-				 <STM32_PINMUX('E', 15, AF7)>; /* USART2_CTS_NSS */
-=======
+			bias-disable;
+			drive-push-pull;
+			slew-rate = <0>;
+		};
+		pins2 {
 			pinmux = <STM32_PINMUX('B', 12, AF8)>, /* USART3_RX */
 				 <STM32_PINMUX('B', 13, AF7)>; /* USART3_CTS_NSS */
->>>>>>> 85b047c6
-			bias-disable;
-		};
-	};
-
-<<<<<<< HEAD
-	usart2_sleep_pins_b: usart2-sleep-1 {
-		pins {
-			pinmux = <STM32_PINMUX('F', 5, ANALOG)>, /* USART2_TX */
-				 <STM32_PINMUX('A', 1, ANALOG)>, /* USART2_RTS */
-				 <STM32_PINMUX('F', 4, ANALOG)>, /* USART2_RX */
-				 <STM32_PINMUX('E', 15, ANALOG)>; /* USART2_CTS_NSS */
-		};
-	};
-
-	usart3_pins_a: usart3-0 {
-		pins1 {
-			pinmux = <STM32_PINMUX('B', 10, AF7)>; /* USART3_TX */
-			bias-disable;
-			drive-push-pull;
-			slew-rate = <0>;
-=======
+			bias-disable;
+		};
+	};
+
 	usart3_idle_pins_c: usart3-idle-2 {
 		pins1 {
 			pinmux = <STM32_PINMUX('B', 10, ANALOG)>, /* USART3_TX */
 				 <STM32_PINMUX('G', 8, ANALOG)>, /* USART3_RTS */
 				 <STM32_PINMUX('B', 13, ANALOG)>; /* USART3_CTS_NSS */
->>>>>>> 85b047c6
 		};
 		pins2 {
 			pinmux = <STM32_PINMUX('B', 12, AF8)>; /* USART3_RX */
