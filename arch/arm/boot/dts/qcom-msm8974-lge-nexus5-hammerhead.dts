// SPDX-License-Identifier: GPL-2.0
#include "qcom-msm8974.dtsi"
#include "qcom-pm8841.dtsi"
#include "qcom-pm8941.dtsi"
#include <dt-bindings/input/input.h>
#include <dt-bindings/pinctrl/qcom,pmic-gpio.h>

/ {
	model = "LGE MSM 8974 HAMMERHEAD";
	compatible = "lge,hammerhead", "qcom,msm8974";

	aliases {
		serial0 = &blsp1_uart1;
		serial1 = &blsp2_uart4;
	};

	chosen {
		stdout-path = "serial0:115200n8";
	};

	gpio-keys {
		compatible = "gpio-keys";

		pinctrl-names = "default";
		pinctrl-0 = <&gpio_keys_pin_a>;

		volume-up {
			label = "volume_up";
			gpios = <&pm8941_gpios 2 GPIO_ACTIVE_LOW>;
			linux,input-type = <1>;
			linux,code = <KEY_VOLUMEUP>;
		};

		volume-down {
			label = "volume_down";
			gpios = <&pm8941_gpios 3 GPIO_ACTIVE_LOW>;
			linux,input-type = <1>;
			linux,code = <KEY_VOLUMEDOWN>;
		};
	};

	vreg_wlan: wlan-regulator {
		compatible = "regulator-fixed";

		regulator-name = "wl-reg";
		regulator-min-microvolt = <3300000>;
		regulator-max-microvolt = <3300000>;

		gpio = <&tlmm 26 GPIO_ACTIVE_HIGH>;
		enable-active-high;

		pinctrl-names = "default";
		pinctrl-0 = <&wlan_regulator_pin>;
	};
};

&blsp1_i2c1 {
	status = "okay";
	clock-frequency = <100000>;

<<<<<<< HEAD
	pinctrl-names = "default";
	pinctrl-0 = <&i2c1_pins>;

=======
>>>>>>> bf44eed7
	charger: bq24192@6b {
		compatible = "ti,bq24192";
		reg = <0x6b>;
		interrupts-extended = <&spmi_bus 0 0xd5 0 IRQ_TYPE_EDGE_FALLING>;

		omit-battery-class;

		usb_otg_vbus: usb-otg-vbus { };
	};

	fuelgauge: max17048@36 {
		compatible = "maxim,max17048";
		reg = <0x36>;

		maxim,double-soc;
		maxim,rcomp = /bits/ 8 <0x4d>;

		interrupt-parent = <&tlmm>;
		interrupts = <9 IRQ_TYPE_LEVEL_LOW>;

		pinctrl-names = "default";
		pinctrl-0 = <&fuelgauge_pin>;

		maxim,alert-low-soc-level = <2>;
	};
};

&blsp1_i2c2 {
	status = "okay";
	clock-frequency = <355000>;

<<<<<<< HEAD
	pinctrl-names = "default";
	pinctrl-0 = <&i2c2_pins>;

	synaptics@70 {
		compatible = "syna,rmi4-i2c";
		reg = <0x70>;

		interrupts-extended = <&tlmm 5 IRQ_TYPE_EDGE_FALLING>;
		vdd-supply = <&pm8941_l22>;
		vio-supply = <&pm8941_lvs3>;

		pinctrl-names = "default";
		pinctrl-0 = <&touch_pin>;

		#address-cells = <1>;
		#size-cells = <0>;

		rmi4-f01@1 {
			reg = <0x1>;
			syna,nosleep-mode = <1>;
		};

		rmi4-f12@12 {
			reg = <0x12>;
			syna,sensor-type = <1>;
		};
	};
};

&blsp1_i2c3 {
	status = "okay";
	clock-frequency = <100000>;

	pinctrl-names = "default";
	pinctrl-0 = <&i2c3_pins>;

	avago_apds993@39 {
		compatible = "avago,apds9930";
		reg = <0x39>;
		interrupts-extended = <&tlmm 61 IRQ_TYPE_EDGE_FALLING>;
		vdd-supply = <&pm8941_l17>;
		vddio-supply = <&pm8941_lvs1>;
		led-max-microamp = <100000>;
		amstaos,proximity-diodes = <0>;
	};
};

&blsp2_i2c5 {
	status = "okay";
	clock-frequency = <355000>;

	pinctrl-names = "default";
	pinctrl-0 = <&i2c11_pins>;

	led-controller@38 {
		compatible = "ti,lm3630a";
		status = "okay";
		reg = <0x38>;

		#address-cells = <1>;
		#size-cells = <0>;

		led@0 {
			reg = <0>;
			led-sources = <0 1>;
			label = "lcd-backlight";
			default-brightness = <200>;
=======
	synaptics@70 {
		compatible = "syna,rmi4-i2c";
		reg = <0x70>;

		interrupts-extended = <&tlmm 5 IRQ_TYPE_EDGE_FALLING>;
		vdd-supply = <&pm8941_l22>;
		vio-supply = <&pm8941_lvs3>;

		pinctrl-names = "default";
		pinctrl-0 = <&touch_pin>;

		#address-cells = <1>;
		#size-cells = <0>;

		rmi4-f01@1 {
			reg = <0x1>;
			syna,nosleep-mode = <1>;
>>>>>>> bf44eed7
		};
	};
};

&blsp2_i2c6 {
	status = "okay";
	clock-frequency = <100000>;

	pinctrl-names = "default";
	pinctrl-0 = <&i2c12_pins>;

	mpu6515@68 {
		compatible = "invensense,mpu6515";
		reg = <0x68>;
		interrupts-extended = <&tlmm 73 IRQ_TYPE_EDGE_FALLING>;
		vddio-supply = <&pm8941_lvs1>;

		pinctrl-names = "default";
		pinctrl-0 = <&mpu6515_pin>;

<<<<<<< HEAD
		mount-matrix = "0", "-1", "0",
				"-1", "0", "0",
				"0", "0", "1";

		i2c-gate {
			#address-cells = <1>;
			#size-cells = <0>;
			ak8963@f {
				compatible = "asahi-kasei,ak8963";
				reg = <0x0f>;
				gpios = <&tlmm 67 0>;
				vid-supply = <&pm8941_lvs1>;
				vdd-supply = <&pm8941_l17>;
			};

			bmp280@76 {
				compatible = "bosch,bmp280";
				reg = <0x76>;
				vdda-supply = <&pm8941_lvs1>;
				vddd-supply = <&pm8941_l17>;
			};
		};
	};
};

&blsp1_uart1 {
	status = "okay";
};

&blsp2_uart4 {
	status = "okay";

	pinctrl-names = "default";
	pinctrl-0 = <&blsp2_uart4_pin_a>;

	bluetooth {
		compatible = "brcm,bcm43438-bt";
		max-speed = <3000000>;

		pinctrl-names = "default";
		pinctrl-0 = <&bt_pin>;

		host-wakeup-gpios = <&tlmm 42 GPIO_ACTIVE_HIGH>;
		device-wakeup-gpios = <&tlmm 62 GPIO_ACTIVE_HIGH>;
		shutdown-gpios = <&tlmm 41 GPIO_ACTIVE_HIGH>;
	};
};

&dsi0 {
	status = "okay";

	vdda-supply = <&pm8941_l2>;
	vdd-supply = <&pm8941_lvs3>;
	vddio-supply = <&pm8941_l12>;

	panel: panel@0 {
		reg = <0>;
		compatible = "lg,acx467akm-7";

		pinctrl-names = "default";
		pinctrl-0 = <&panel_pin>;

		port {
			panel_in: endpoint {
				remote-endpoint = <&dsi0_out>;
			};
		};
	};
};

&dsi0_out {
	remote-endpoint = <&panel_in>;
	data-lanes = <0 1 2 3>;
};

&dsi0_phy {
	status = "okay";

	vddio-supply = <&pm8941_l12>;
};

&mdss {
	status = "okay";
};

&otg {
	status = "okay";

	phys = <&usb_hs1_phy>;
	phy-select = <&tcsr 0xb000 0>;

	extcon = <&charger>, <&usb_id>;
	vbus-supply = <&usb_otg_vbus>;

	hnp-disable;
	srp-disable;
	adp-disable;

	ulpi {
		phy@a {
			status = "okay";

			v1p8-supply = <&pm8941_l6>;
			v3p3-supply = <&pm8941_l24>;

			qcom,init-seq = /bits/ 8 <0x1 0x64>;
		};
	};
};

&pm8941_gpios {
	gpio_keys_pin_a: gpio-keys-active {
		pins = "gpio2", "gpio3";
		function = "normal";

		bias-pull-up;
		power-source = <PM8941_GPIO_S3>;
	};

	fuelgauge_pin: fuelgauge-int {
		pins = "gpio9";
		function = "normal";

		bias-disable;
		input-enable;
		power-source = <PM8941_GPIO_S3>;
	};

	wlan_sleep_clk_pin: wl-sleep-clk {
		pins = "gpio16";
		function = "func2";

		output-high;
		power-source = <PM8941_GPIO_S3>;
	};

	wlan_regulator_pin: wl-reg-active {
		pins = "gpio17";
		function = "normal";

		bias-disable;
		power-source = <PM8941_GPIO_S3>;
	};

	otg {
		gpio-hog;
		gpios = <35 GPIO_ACTIVE_HIGH>;
		output-high;
		line-name = "otg-gpio";
	};
};

&rpm_requests {
	pm8841-regulators {
		compatible = "qcom,rpm-pm8841-regulators";

		pm8841_s1: s1 {
			regulator-min-microvolt = <675000>;
			regulator-max-microvolt = <1050000>;
		};

		pm8841_s2: s2 {
			regulator-min-microvolt = <500000>;
			regulator-max-microvolt = <1050000>;
		};

		pm8841_s3: s3 {
			regulator-min-microvolt = <1050000>;
			regulator-max-microvolt = <1050000>;
		};

		pm8841_s4: s4 {
			regulator-min-microvolt = <815000>;
			regulator-max-microvolt = <900000>;
=======
		rmi4-f12@12 {
			reg = <0x12>;
			syna,sensor-type = <1>;
		};
	};
};

&blsp1_i2c3 {
	status = "okay";
	clock-frequency = <100000>;

	avago_apds993@39 {
		compatible = "avago,apds9930";
		reg = <0x39>;
		interrupts-extended = <&tlmm 61 IRQ_TYPE_EDGE_FALLING>;
		vdd-supply = <&pm8941_l17>;
		vddio-supply = <&pm8941_lvs1>;
		led-max-microamp = <100000>;
		amstaos,proximity-diodes = <0>;
	};
};

&blsp2_i2c5 {
	status = "okay";
	clock-frequency = <355000>;

	led-controller@38 {
		compatible = "ti,lm3630a";
		status = "okay";
		reg = <0x38>;

		#address-cells = <1>;
		#size-cells = <0>;

		led@0 {
			reg = <0>;
			led-sources = <0 1>;
			label = "lcd-backlight";
			default-brightness = <200>;
		};
	};
};

&blsp2_i2c6 {
	status = "okay";
	clock-frequency = <100000>;

	mpu6515@68 {
		compatible = "invensense,mpu6515";
		reg = <0x68>;
		interrupts-extended = <&tlmm 73 IRQ_TYPE_EDGE_FALLING>;
		vddio-supply = <&pm8941_lvs1>;

		pinctrl-names = "default";
		pinctrl-0 = <&mpu6515_pin>;

		mount-matrix = "0", "-1", "0",
				"-1", "0", "0",
				"0", "0", "1";

		i2c-gate {
			#address-cells = <1>;
			#size-cells = <0>;
			ak8963@f {
				compatible = "asahi-kasei,ak8963";
				reg = <0x0f>;
				gpios = <&tlmm 67 0>;
				vid-supply = <&pm8941_lvs1>;
				vdd-supply = <&pm8941_l17>;
			};

			bmp280@76 {
				compatible = "bosch,bmp280";
				reg = <0x76>;
				vdda-supply = <&pm8941_lvs1>;
				vddd-supply = <&pm8941_l17>;
			};
		};
	};
};

&blsp1_uart1 {
	status = "okay";
};

&blsp2_uart4 {
	status = "okay";

	bluetooth {
		compatible = "brcm,bcm43438-bt";
		max-speed = <3000000>;

		pinctrl-names = "default";
		pinctrl-0 = <&bt_pin>;

		host-wakeup-gpios = <&tlmm 42 GPIO_ACTIVE_HIGH>;
		device-wakeup-gpios = <&tlmm 62 GPIO_ACTIVE_HIGH>;
		shutdown-gpios = <&tlmm 41 GPIO_ACTIVE_HIGH>;
	};
};

&dsi0 {
	status = "okay";

	vdda-supply = <&pm8941_l2>;
	vdd-supply = <&pm8941_lvs3>;
	vddio-supply = <&pm8941_l12>;

	panel: panel@0 {
		reg = <0>;
		compatible = "lg,acx467akm-7";

		pinctrl-names = "default";
		pinctrl-0 = <&panel_pin>;

		port {
			panel_in: endpoint {
				remote-endpoint = <&dsi0_out>;
			};
		};
	};
};

&dsi0_out {
	remote-endpoint = <&panel_in>;
	data-lanes = <0 1 2 3>;
};

&dsi0_phy {
	status = "okay";

	vddio-supply = <&pm8941_l12>;
};

&mdss {
	status = "okay";
};

&otg {
	status = "okay";

	phys = <&usb_hs1_phy>;
	phy-select = <&tcsr 0xb000 0>;

	extcon = <&charger>, <&usb_id>;
	vbus-supply = <&usb_otg_vbus>;

	hnp-disable;
	srp-disable;
	adp-disable;

	ulpi {
		phy@a {
			status = "okay";

			v1p8-supply = <&pm8941_l6>;
			v3p3-supply = <&pm8941_l24>;

			qcom,init-seq = /bits/ 8 <0x1 0x64>;
>>>>>>> bf44eed7
		};
	};
};

<<<<<<< HEAD
	pm8941-regulators {
		compatible = "qcom,rpm-pm8941-regulators";

		vdd_l1_l3-supply = <&pm8941_s1>;
		vdd_l2_lvs1_2_3-supply = <&pm8941_s3>;
		vdd_l4_l11-supply = <&pm8941_s1>;
		vdd_l5_l7-supply = <&pm8941_s2>;
		vdd_l6_l12_l14_l15-supply = <&pm8941_s2>;
		vdd_l8_l16_l18_l19-supply = <&vreg_vph_pwr>;
		vdd_l9_l10_l17_l22-supply = <&vreg_boost>;
		vdd_l13_l20_l23_l24-supply = <&vreg_boost>;
		vdd_l21-supply = <&vreg_boost>;

		pm8941_s1: s1 {
			regulator-min-microvolt = <1300000>;
			regulator-max-microvolt = <1300000>;
			regulator-always-on;
			regulator-boot-on;
		};

		pm8941_s2: s2 {
			regulator-min-microvolt = <2150000>;
			regulator-max-microvolt = <2150000>;
			regulator-boot-on;
		};

		pm8941_s3: s3 {
			regulator-min-microvolt = <1800000>;
			regulator-max-microvolt = <1800000>;
			regulator-always-on;
			regulator-boot-on;
		};

		pm8941_l1: l1 {
			regulator-min-microvolt = <1225000>;
			regulator-max-microvolt = <1225000>;
			regulator-always-on;
			regulator-boot-on;
		};

		pm8941_l2: l2 {
			regulator-min-microvolt = <1200000>;
			regulator-max-microvolt = <1200000>;
		};

		pm8941_l3: l3 {
			regulator-min-microvolt = <1225000>;
			regulator-max-microvolt = <1225000>;
		};

		pm8941_l4: l4 {
			regulator-min-microvolt = <1225000>;
			regulator-max-microvolt = <1225000>;
		};

		pm8941_l5: l5 {
			regulator-min-microvolt = <1800000>;
			regulator-max-microvolt = <1800000>;
		};

		pm8941_l6: l6 {
			regulator-min-microvolt = <1800000>;
			regulator-max-microvolt = <1800000>;
			regulator-boot-on;
		};

		pm8941_l7: l7 {
			regulator-min-microvolt = <1800000>;
			regulator-max-microvolt = <1800000>;
			regulator-boot-on;
		};

		pm8941_l8: l8 {
			regulator-min-microvolt = <1800000>;
			regulator-max-microvolt = <1800000>;
		};

		pm8941_l9: l9 {
			regulator-min-microvolt = <1800000>;
			regulator-max-microvolt = <2950000>;
		};

		pm8941_l10: l10 {
			regulator-min-microvolt = <1800000>;
			regulator-max-microvolt = <2950000>;
		};

		pm8941_l11: l11 {
			regulator-min-microvolt = <1300000>;
			regulator-max-microvolt = <1300000>;
=======
&pm8941_gpios {
	gpio_keys_pin_a: gpio-keys-active {
		pins = "gpio2", "gpio3";
		function = "normal";

		bias-pull-up;
		power-source = <PM8941_GPIO_S3>;
	};

	fuelgauge_pin: fuelgauge-int {
		pins = "gpio9";
		function = "normal";

		bias-disable;
		input-enable;
		power-source = <PM8941_GPIO_S3>;
	};

	wlan_sleep_clk_pin: wl-sleep-clk {
		pins = "gpio16";
		function = "func2";

		output-high;
		power-source = <PM8941_GPIO_S3>;
	};

	wlan_regulator_pin: wl-reg-active {
		pins = "gpio17";
		function = "normal";

		bias-disable;
		power-source = <PM8941_GPIO_S3>;
	};

	otg {
		gpio-hog;
		gpios = <35 GPIO_ACTIVE_HIGH>;
		output-high;
		line-name = "otg-gpio";
	};
};

&rpm_requests {
	pm8841-regulators {
		compatible = "qcom,rpm-pm8841-regulators";

		pm8841_s1: s1 {
			regulator-min-microvolt = <675000>;
			regulator-max-microvolt = <1050000>;
		};

		pm8841_s2: s2 {
			regulator-min-microvolt = <500000>;
			regulator-max-microvolt = <1050000>;
		};

		pm8841_s3: s3 {
			regulator-min-microvolt = <1050000>;
			regulator-max-microvolt = <1050000>;
		};

		pm8841_s4: s4 {
			regulator-min-microvolt = <815000>;
			regulator-max-microvolt = <900000>;
>>>>>>> bf44eed7
		};

<<<<<<< HEAD
		pm8941_l12: l12 {
			regulator-min-microvolt = <1800000>;
			regulator-max-microvolt = <1800000>;
			regulator-always-on;
			regulator-boot-on;
		};

		pm8941_l13: l13 {
			regulator-min-microvolt = <1800000>;
			regulator-max-microvolt = <2950000>;
			regulator-boot-on;
		};

		pm8941_l14: l14 {
			regulator-min-microvolt = <1800000>;
			regulator-max-microvolt = <1800000>;
		};

		pm8941_l15: l15 {
			regulator-min-microvolt = <2050000>;
			regulator-max-microvolt = <2050000>;
		};

		pm8941_l16: l16 {
			regulator-min-microvolt = <2700000>;
			regulator-max-microvolt = <2700000>;
		};

		pm8941_l17: l17 {
			regulator-min-microvolt = <2850000>;
			regulator-max-microvolt = <2850000>;
		};

		pm8941_l18: l18 {
			regulator-min-microvolt = <2850000>;
			regulator-max-microvolt = <2850000>;
		};

		pm8941_l19: l19 {
			regulator-min-microvolt = <3000000>;
			regulator-max-microvolt = <3300000>;
		};

		pm8941_l20: l20 {
			regulator-min-microvolt = <2950000>;
			regulator-max-microvolt = <2950000>;
			regulator-system-load = <200000>;
			regulator-allow-set-load;
			regulator-boot-on;
		};

		pm8941_l21: l21 {
			regulator-min-microvolt = <2950000>;
			regulator-max-microvolt = <2950000>;
			regulator-boot-on;
		};

		pm8941_l22: l22 {
			regulator-min-microvolt = <3000000>;
			regulator-max-microvolt = <3300000>;
		};

		pm8941_l23: l23 {
			regulator-min-microvolt = <3000000>;
			regulator-max-microvolt = <3000000>;
		};

		pm8941_l24: l24 {
			regulator-min-microvolt = <3075000>;
			regulator-max-microvolt = <3075000>;
			regulator-boot-on;
		};

		pm8941_lvs1: lvs1 {};
		pm8941_lvs3: lvs3 {};
	};
};

&sdhc_1 {
	status = "okay";

	vmmc-supply = <&pm8941_l20>;
	vqmmc-supply = <&pm8941_s3>;

	pinctrl-names = "default";
	pinctrl-0 = <&sdhc1_pin_a>;
};

&sdhc_2 {
	status = "okay";

	max-frequency = <100000000>;
	vmmc-supply = <&vreg_wlan>;
	vqmmc-supply = <&pm8941_s3>;
	non-removable;

	pinctrl-names = "default";
	pinctrl-0 = <&sdhc2_pin_a>;

	#address-cells = <1>;
	#size-cells = <0>;

	bcrmf@1 {
		compatible = "brcm,bcm4339-fmac", "brcm,bcm4329-fmac";
		reg = <1>;

		brcm,drive-strength = <10>;

		pinctrl-names = "default";
		pinctrl-0 = <&wlan_sleep_clk_pin>;
	};
};

&tlmm {
	sdhc1_pin_a: sdhc1-pin-active {
		clk {
			pins = "sdc1_clk";
			drive-strength = <16>;
			bias-disable;
		};

		cmd-data {
			pins = "sdc1_cmd", "sdc1_data";
			drive-strength = <10>;
			bias-pull-up;
=======
	pm8941-regulators {
		compatible = "qcom,rpm-pm8941-regulators";

		vdd_l1_l3-supply = <&pm8941_s1>;
		vdd_l2_lvs1_2_3-supply = <&pm8941_s3>;
		vdd_l4_l11-supply = <&pm8941_s1>;
		vdd_l5_l7-supply = <&pm8941_s2>;
		vdd_l6_l12_l14_l15-supply = <&pm8941_s2>;
		vdd_l8_l16_l18_l19-supply = <&vreg_vph_pwr>;
		vdd_l9_l10_l17_l22-supply = <&vreg_boost>;
		vdd_l13_l20_l23_l24-supply = <&vreg_boost>;
		vdd_l21-supply = <&vreg_boost>;

		pm8941_s1: s1 {
			regulator-min-microvolt = <1300000>;
			regulator-max-microvolt = <1300000>;
			regulator-always-on;
			regulator-boot-on;
		};

		pm8941_s2: s2 {
			regulator-min-microvolt = <2150000>;
			regulator-max-microvolt = <2150000>;
			regulator-boot-on;
		};

		pm8941_s3: s3 {
			regulator-min-microvolt = <1800000>;
			regulator-max-microvolt = <1800000>;
			regulator-always-on;
			regulator-boot-on;
		};

		pm8941_l1: l1 {
			regulator-min-microvolt = <1225000>;
			regulator-max-microvolt = <1225000>;
			regulator-always-on;
			regulator-boot-on;
		};

		pm8941_l2: l2 {
			regulator-min-microvolt = <1200000>;
			regulator-max-microvolt = <1200000>;
		};

		pm8941_l3: l3 {
			regulator-min-microvolt = <1225000>;
			regulator-max-microvolt = <1225000>;
		};

		pm8941_l4: l4 {
			regulator-min-microvolt = <1225000>;
			regulator-max-microvolt = <1225000>;
		};

		pm8941_l5: l5 {
			regulator-min-microvolt = <1800000>;
			regulator-max-microvolt = <1800000>;
		};

		pm8941_l6: l6 {
			regulator-min-microvolt = <1800000>;
			regulator-max-microvolt = <1800000>;
			regulator-boot-on;
		};

		pm8941_l7: l7 {
			regulator-min-microvolt = <1800000>;
			regulator-max-microvolt = <1800000>;
			regulator-boot-on;
		};

		pm8941_l8: l8 {
			regulator-min-microvolt = <1800000>;
			regulator-max-microvolt = <1800000>;
		};

		pm8941_l9: l9 {
			regulator-min-microvolt = <1800000>;
			regulator-max-microvolt = <2950000>;
		};

		pm8941_l10: l10 {
			regulator-min-microvolt = <1800000>;
			regulator-max-microvolt = <2950000>;
		};

		pm8941_l11: l11 {
			regulator-min-microvolt = <1300000>;
			regulator-max-microvolt = <1300000>;
		};

		pm8941_l12: l12 {
			regulator-min-microvolt = <1800000>;
			regulator-max-microvolt = <1800000>;
			regulator-always-on;
			regulator-boot-on;
		};

		pm8941_l13: l13 {
			regulator-min-microvolt = <1800000>;
			regulator-max-microvolt = <2950000>;
			regulator-boot-on;
		};

		pm8941_l14: l14 {
			regulator-min-microvolt = <1800000>;
			regulator-max-microvolt = <1800000>;
		};

		pm8941_l15: l15 {
			regulator-min-microvolt = <2050000>;
			regulator-max-microvolt = <2050000>;
>>>>>>> bf44eed7
		};

<<<<<<< HEAD
	sdhc2_pin_a: sdhc2-pin-active {
		clk {
			pins = "sdc2_clk";
			drive-strength = <6>;
			bias-disable;
		};

		cmd-data {
			pins = "sdc2_cmd", "sdc2_data";
			drive-strength = <6>;
			bias-pull-up;
=======
		pm8941_l16: l16 {
			regulator-min-microvolt = <2700000>;
			regulator-max-microvolt = <2700000>;
>>>>>>> bf44eed7
		};

<<<<<<< HEAD
	i2c1_pins: i2c1 {
		mux {
			pins = "gpio2", "gpio3";
			function = "blsp_i2c1";

			drive-strength = <2>;
			bias-disable;
		};
	};

	i2c2_pins: i2c2 {
		mux {
			pins = "gpio6", "gpio7";
			function = "blsp_i2c2";

			drive-strength = <2>;
			bias-disable;
		};
	};

	i2c3_pins: i2c3 {
		mux {
			pins = "gpio10", "gpio11";
			function = "blsp_i2c3";
			drive-strength = <2>;
			bias-disable;
		};
	};

	i2c11_pins: i2c11 {
		mux {
			pins = "gpio83", "gpio84";
			function = "blsp_i2c11";

			drive-strength = <2>;
			bias-disable;
=======
		pm8941_l17: l17 {
			regulator-min-microvolt = <2850000>;
			regulator-max-microvolt = <2850000>;
		};

		pm8941_l18: l18 {
			regulator-min-microvolt = <2850000>;
			regulator-max-microvolt = <2850000>;
		};

		pm8941_l19: l19 {
			regulator-min-microvolt = <3000000>;
			regulator-max-microvolt = <3300000>;
		};

		pm8941_l20: l20 {
			regulator-min-microvolt = <2950000>;
			regulator-max-microvolt = <2950000>;
			regulator-system-load = <200000>;
			regulator-allow-set-load;
			regulator-boot-on;
		};

		pm8941_l21: l21 {
			regulator-min-microvolt = <2950000>;
			regulator-max-microvolt = <2950000>;
			regulator-boot-on;
		};

		pm8941_l22: l22 {
			regulator-min-microvolt = <3000000>;
			regulator-max-microvolt = <3300000>;
		};

		pm8941_l23: l23 {
			regulator-min-microvolt = <3000000>;
			regulator-max-microvolt = <3000000>;
		};

		pm8941_l24: l24 {
			regulator-min-microvolt = <3075000>;
			regulator-max-microvolt = <3075000>;
			regulator-boot-on;
>>>>>>> bf44eed7
		};

		pm8941_lvs1: lvs1 {};
		pm8941_lvs3: lvs3 {};
	};
};

<<<<<<< HEAD
	i2c12_pins: i2c12 {
		mux {
			pins = "gpio87", "gpio88";
			function = "blsp_i2c12";
			drive-strength = <2>;
			bias-disable;
		};
	};

	mpu6515_pin: mpu6515 {
		irq {
			pins = "gpio73";
			function = "gpio";
			bias-disable;
			input-enable;
		};
	};

	touch_pin: touch {
		int {
			pins = "gpio5";
			function = "gpio";

			drive-strength = <2>;
			bias-disable;
			input-enable;
		};

		reset {
			pins = "gpio8";
			function = "gpio";

			drive-strength = <2>;
			bias-pull-up;
		};
	};

	panel_pin: panel {
		te {
			pins = "gpio12";
			function = "mdp_vsync";

			drive-strength = <2>;
			bias-disable;
		};
	};

	bt_pin: bt {
		hostwake {
			pins = "gpio42";
			function = "gpio";
		};

		devwake {
			pins = "gpio62";
			function = "gpio";
		};

		shutdown {
			pins = "gpio41";
			function = "gpio";
		};
	};

	blsp2_uart4_pin_a: blsp2-uart4-pin-active {
		tx {
			pins = "gpio53";
			function = "blsp_uart10";

			drive-strength = <2>;
			bias-disable;
		};

		rx {
			pins = "gpio54";
			function = "blsp_uart10";

			drive-strength = <2>;
			bias-pull-up;
		};

		cts {
			pins = "gpio55";
			function = "blsp_uart10";

			drive-strength = <2>;
			bias-pull-up;
		};

		rts {
			pins = "gpio56";
			function = "blsp_uart10";

			drive-strength = <2>;
			bias-disable;
=======
&sdhc_1 {
	status = "okay";

	vmmc-supply = <&pm8941_l20>;
	vqmmc-supply = <&pm8941_s3>;

	pinctrl-names = "default", "sleep";
	pinctrl-0 = <&sdc1_on>;
	pinctrl-1 = <&sdc1_off>;
};

&sdhc_2 {
	status = "okay";

	max-frequency = <100000000>;
	vmmc-supply = <&vreg_wlan>;
	vqmmc-supply = <&pm8941_s3>;
	non-removable;

	pinctrl-names = "default", "sleep";
	pinctrl-0 = <&sdc2_on>;
	pinctrl-1 = <&sdc2_off>;

	bcrmf@1 {
		compatible = "brcm,bcm4339-fmac", "brcm,bcm4329-fmac";
		reg = <1>;

		brcm,drive-strength = <10>;

		pinctrl-names = "default";
		pinctrl-0 = <&wlan_sleep_clk_pin>;
	};
};

&tlmm {
	sdc1_on: sdc1-on {
		clk {
			pins = "sdc1_clk";
			drive-strength = <16>;
			bias-disable;
		};

		cmd-data {
			pins = "sdc1_cmd", "sdc1_data";
			drive-strength = <10>;
			bias-pull-up;
		};
	};

	sdc2_on: sdc2-on {
		clk {
			pins = "sdc2_clk";
			drive-strength = <6>;
			bias-disable;
		};

		cmd-data {
			pins = "sdc2_cmd", "sdc2_data";
			drive-strength = <6>;
			bias-pull-up;
		};
	};

	mpu6515_pin: mpu6515 {
		pins = "gpio73";
		function = "gpio";
		bias-disable;
		input-enable;
	};

	touch_pin: touch {
		int {
			pins = "gpio5";
			function = "gpio";

			drive-strength = <2>;
			bias-disable;
			input-enable;
		};

		reset {
			pins = "gpio8";
			function = "gpio";

			drive-strength = <2>;
			bias-pull-up;
		};
	};

	panel_pin: panel {
		pins = "gpio12";
		function = "mdp_vsync";
		drive-strength = <2>;
		bias-disable;
	};

	bt_pin: bt {
		hostwake {
			pins = "gpio42";
			function = "gpio";
		};

		devwake {
			pins = "gpio62";
			function = "gpio";
		};

		shutdown {
			pins = "gpio41";
			function = "gpio";
>>>>>>> bf44eed7
		};
	};
};<|MERGE_RESOLUTION|>--- conflicted
+++ resolved
@@ -58,12 +58,6 @@
 	status = "okay";
 	clock-frequency = <100000>;
 
-<<<<<<< HEAD
-	pinctrl-names = "default";
-	pinctrl-0 = <&i2c1_pins>;
-
-=======
->>>>>>> bf44eed7
 	charger: bq24192@6b {
 		compatible = "ti,bq24192";
 		reg = <0x6b>;
@@ -95,10 +89,6 @@
 	status = "okay";
 	clock-frequency = <355000>;
 
-<<<<<<< HEAD
-	pinctrl-names = "default";
-	pinctrl-0 = <&i2c2_pins>;
-
 	synaptics@70 {
 		compatible = "syna,rmi4-i2c";
 		reg = <0x70>;
@@ -128,9 +118,6 @@
 &blsp1_i2c3 {
 	status = "okay";
 	clock-frequency = <100000>;
-
-	pinctrl-names = "default";
-	pinctrl-0 = <&i2c3_pins>;
 
 	avago_apds993@39 {
 		compatible = "avago,apds9930";
@@ -147,9 +134,6 @@
 	status = "okay";
 	clock-frequency = <355000>;
 
-	pinctrl-names = "default";
-	pinctrl-0 = <&i2c11_pins>;
-
 	led-controller@38 {
 		compatible = "ti,lm3630a";
 		status = "okay";
@@ -163,25 +147,6 @@
 			led-sources = <0 1>;
 			label = "lcd-backlight";
 			default-brightness = <200>;
-=======
-	synaptics@70 {
-		compatible = "syna,rmi4-i2c";
-		reg = <0x70>;
-
-		interrupts-extended = <&tlmm 5 IRQ_TYPE_EDGE_FALLING>;
-		vdd-supply = <&pm8941_l22>;
-		vio-supply = <&pm8941_lvs3>;
-
-		pinctrl-names = "default";
-		pinctrl-0 = <&touch_pin>;
-
-		#address-cells = <1>;
-		#size-cells = <0>;
-
-		rmi4-f01@1 {
-			reg = <0x1>;
-			syna,nosleep-mode = <1>;
->>>>>>> bf44eed7
 		};
 	};
 };
@@ -189,9 +154,6 @@
 &blsp2_i2c6 {
 	status = "okay";
 	clock-frequency = <100000>;
-
-	pinctrl-names = "default";
-	pinctrl-0 = <&i2c12_pins>;
 
 	mpu6515@68 {
 		compatible = "invensense,mpu6515";
@@ -202,7 +164,6 @@
 		pinctrl-names = "default";
 		pinctrl-0 = <&mpu6515_pin>;
 
-<<<<<<< HEAD
 		mount-matrix = "0", "-1", "0",
 				"-1", "0", "0",
 				"0", "0", "1";
@@ -235,9 +196,6 @@
 &blsp2_uart4 {
 	status = "okay";
 
-	pinctrl-names = "default";
-	pinctrl-0 = <&blsp2_uart4_pin_a>;
-
 	bluetooth {
 		compatible = "brcm,bcm43438-bt";
 		max-speed = <3000000>;
@@ -377,172 +335,9 @@
 		pm8841_s4: s4 {
 			regulator-min-microvolt = <815000>;
 			regulator-max-microvolt = <900000>;
-=======
-		rmi4-f12@12 {
-			reg = <0x12>;
-			syna,sensor-type = <1>;
-		};
-	};
-};
-
-&blsp1_i2c3 {
-	status = "okay";
-	clock-frequency = <100000>;
-
-	avago_apds993@39 {
-		compatible = "avago,apds9930";
-		reg = <0x39>;
-		interrupts-extended = <&tlmm 61 IRQ_TYPE_EDGE_FALLING>;
-		vdd-supply = <&pm8941_l17>;
-		vddio-supply = <&pm8941_lvs1>;
-		led-max-microamp = <100000>;
-		amstaos,proximity-diodes = <0>;
-	};
-};
-
-&blsp2_i2c5 {
-	status = "okay";
-	clock-frequency = <355000>;
-
-	led-controller@38 {
-		compatible = "ti,lm3630a";
-		status = "okay";
-		reg = <0x38>;
-
-		#address-cells = <1>;
-		#size-cells = <0>;
-
-		led@0 {
-			reg = <0>;
-			led-sources = <0 1>;
-			label = "lcd-backlight";
-			default-brightness = <200>;
-		};
-	};
-};
-
-&blsp2_i2c6 {
-	status = "okay";
-	clock-frequency = <100000>;
-
-	mpu6515@68 {
-		compatible = "invensense,mpu6515";
-		reg = <0x68>;
-		interrupts-extended = <&tlmm 73 IRQ_TYPE_EDGE_FALLING>;
-		vddio-supply = <&pm8941_lvs1>;
-
-		pinctrl-names = "default";
-		pinctrl-0 = <&mpu6515_pin>;
-
-		mount-matrix = "0", "-1", "0",
-				"-1", "0", "0",
-				"0", "0", "1";
-
-		i2c-gate {
-			#address-cells = <1>;
-			#size-cells = <0>;
-			ak8963@f {
-				compatible = "asahi-kasei,ak8963";
-				reg = <0x0f>;
-				gpios = <&tlmm 67 0>;
-				vid-supply = <&pm8941_lvs1>;
-				vdd-supply = <&pm8941_l17>;
-			};
-
-			bmp280@76 {
-				compatible = "bosch,bmp280";
-				reg = <0x76>;
-				vdda-supply = <&pm8941_lvs1>;
-				vddd-supply = <&pm8941_l17>;
-			};
-		};
-	};
-};
-
-&blsp1_uart1 {
-	status = "okay";
-};
-
-&blsp2_uart4 {
-	status = "okay";
-
-	bluetooth {
-		compatible = "brcm,bcm43438-bt";
-		max-speed = <3000000>;
-
-		pinctrl-names = "default";
-		pinctrl-0 = <&bt_pin>;
-
-		host-wakeup-gpios = <&tlmm 42 GPIO_ACTIVE_HIGH>;
-		device-wakeup-gpios = <&tlmm 62 GPIO_ACTIVE_HIGH>;
-		shutdown-gpios = <&tlmm 41 GPIO_ACTIVE_HIGH>;
-	};
-};
-
-&dsi0 {
-	status = "okay";
-
-	vdda-supply = <&pm8941_l2>;
-	vdd-supply = <&pm8941_lvs3>;
-	vddio-supply = <&pm8941_l12>;
-
-	panel: panel@0 {
-		reg = <0>;
-		compatible = "lg,acx467akm-7";
-
-		pinctrl-names = "default";
-		pinctrl-0 = <&panel_pin>;
-
-		port {
-			panel_in: endpoint {
-				remote-endpoint = <&dsi0_out>;
-			};
-		};
-	};
-};
-
-&dsi0_out {
-	remote-endpoint = <&panel_in>;
-	data-lanes = <0 1 2 3>;
-};
-
-&dsi0_phy {
-	status = "okay";
-
-	vddio-supply = <&pm8941_l12>;
-};
-
-&mdss {
-	status = "okay";
-};
-
-&otg {
-	status = "okay";
-
-	phys = <&usb_hs1_phy>;
-	phy-select = <&tcsr 0xb000 0>;
-
-	extcon = <&charger>, <&usb_id>;
-	vbus-supply = <&usb_otg_vbus>;
-
-	hnp-disable;
-	srp-disable;
-	adp-disable;
-
-	ulpi {
-		phy@a {
-			status = "okay";
-
-			v1p8-supply = <&pm8941_l6>;
-			v3p3-supply = <&pm8941_l24>;
-
-			qcom,init-seq = /bits/ 8 <0x1 0x64>;
->>>>>>> bf44eed7
-		};
-	};
-};
-
-<<<<<<< HEAD
+		};
+	};
+
 	pm8941-regulators {
 		compatible = "qcom,rpm-pm8941-regulators";
 
@@ -633,75 +428,8 @@
 		pm8941_l11: l11 {
 			regulator-min-microvolt = <1300000>;
 			regulator-max-microvolt = <1300000>;
-=======
-&pm8941_gpios {
-	gpio_keys_pin_a: gpio-keys-active {
-		pins = "gpio2", "gpio3";
-		function = "normal";
-
-		bias-pull-up;
-		power-source = <PM8941_GPIO_S3>;
-	};
-
-	fuelgauge_pin: fuelgauge-int {
-		pins = "gpio9";
-		function = "normal";
-
-		bias-disable;
-		input-enable;
-		power-source = <PM8941_GPIO_S3>;
-	};
-
-	wlan_sleep_clk_pin: wl-sleep-clk {
-		pins = "gpio16";
-		function = "func2";
-
-		output-high;
-		power-source = <PM8941_GPIO_S3>;
-	};
-
-	wlan_regulator_pin: wl-reg-active {
-		pins = "gpio17";
-		function = "normal";
-
-		bias-disable;
-		power-source = <PM8941_GPIO_S3>;
-	};
-
-	otg {
-		gpio-hog;
-		gpios = <35 GPIO_ACTIVE_HIGH>;
-		output-high;
-		line-name = "otg-gpio";
-	};
-};
-
-&rpm_requests {
-	pm8841-regulators {
-		compatible = "qcom,rpm-pm8841-regulators";
-
-		pm8841_s1: s1 {
-			regulator-min-microvolt = <675000>;
-			regulator-max-microvolt = <1050000>;
-		};
-
-		pm8841_s2: s2 {
-			regulator-min-microvolt = <500000>;
-			regulator-max-microvolt = <1050000>;
-		};
-
-		pm8841_s3: s3 {
-			regulator-min-microvolt = <1050000>;
-			regulator-max-microvolt = <1050000>;
-		};
-
-		pm8841_s4: s4 {
-			regulator-min-microvolt = <815000>;
-			regulator-max-microvolt = <900000>;
->>>>>>> bf44eed7
-		};
-
-<<<<<<< HEAD
+		};
+
 		pm8941_l12: l12 {
 			regulator-min-microvolt = <1800000>;
 			regulator-max-microvolt = <1800000>;
@@ -780,375 +508,6 @@
 	};
 };
 
-&sdhc_1 {
-	status = "okay";
-
-	vmmc-supply = <&pm8941_l20>;
-	vqmmc-supply = <&pm8941_s3>;
-
-	pinctrl-names = "default";
-	pinctrl-0 = <&sdhc1_pin_a>;
-};
-
-&sdhc_2 {
-	status = "okay";
-
-	max-frequency = <100000000>;
-	vmmc-supply = <&vreg_wlan>;
-	vqmmc-supply = <&pm8941_s3>;
-	non-removable;
-
-	pinctrl-names = "default";
-	pinctrl-0 = <&sdhc2_pin_a>;
-
-	#address-cells = <1>;
-	#size-cells = <0>;
-
-	bcrmf@1 {
-		compatible = "brcm,bcm4339-fmac", "brcm,bcm4329-fmac";
-		reg = <1>;
-
-		brcm,drive-strength = <10>;
-
-		pinctrl-names = "default";
-		pinctrl-0 = <&wlan_sleep_clk_pin>;
-	};
-};
-
-&tlmm {
-	sdhc1_pin_a: sdhc1-pin-active {
-		clk {
-			pins = "sdc1_clk";
-			drive-strength = <16>;
-			bias-disable;
-		};
-
-		cmd-data {
-			pins = "sdc1_cmd", "sdc1_data";
-			drive-strength = <10>;
-			bias-pull-up;
-=======
-	pm8941-regulators {
-		compatible = "qcom,rpm-pm8941-regulators";
-
-		vdd_l1_l3-supply = <&pm8941_s1>;
-		vdd_l2_lvs1_2_3-supply = <&pm8941_s3>;
-		vdd_l4_l11-supply = <&pm8941_s1>;
-		vdd_l5_l7-supply = <&pm8941_s2>;
-		vdd_l6_l12_l14_l15-supply = <&pm8941_s2>;
-		vdd_l8_l16_l18_l19-supply = <&vreg_vph_pwr>;
-		vdd_l9_l10_l17_l22-supply = <&vreg_boost>;
-		vdd_l13_l20_l23_l24-supply = <&vreg_boost>;
-		vdd_l21-supply = <&vreg_boost>;
-
-		pm8941_s1: s1 {
-			regulator-min-microvolt = <1300000>;
-			regulator-max-microvolt = <1300000>;
-			regulator-always-on;
-			regulator-boot-on;
-		};
-
-		pm8941_s2: s2 {
-			regulator-min-microvolt = <2150000>;
-			regulator-max-microvolt = <2150000>;
-			regulator-boot-on;
-		};
-
-		pm8941_s3: s3 {
-			regulator-min-microvolt = <1800000>;
-			regulator-max-microvolt = <1800000>;
-			regulator-always-on;
-			regulator-boot-on;
-		};
-
-		pm8941_l1: l1 {
-			regulator-min-microvolt = <1225000>;
-			regulator-max-microvolt = <1225000>;
-			regulator-always-on;
-			regulator-boot-on;
-		};
-
-		pm8941_l2: l2 {
-			regulator-min-microvolt = <1200000>;
-			regulator-max-microvolt = <1200000>;
-		};
-
-		pm8941_l3: l3 {
-			regulator-min-microvolt = <1225000>;
-			regulator-max-microvolt = <1225000>;
-		};
-
-		pm8941_l4: l4 {
-			regulator-min-microvolt = <1225000>;
-			regulator-max-microvolt = <1225000>;
-		};
-
-		pm8941_l5: l5 {
-			regulator-min-microvolt = <1800000>;
-			regulator-max-microvolt = <1800000>;
-		};
-
-		pm8941_l6: l6 {
-			regulator-min-microvolt = <1800000>;
-			regulator-max-microvolt = <1800000>;
-			regulator-boot-on;
-		};
-
-		pm8941_l7: l7 {
-			regulator-min-microvolt = <1800000>;
-			regulator-max-microvolt = <1800000>;
-			regulator-boot-on;
-		};
-
-		pm8941_l8: l8 {
-			regulator-min-microvolt = <1800000>;
-			regulator-max-microvolt = <1800000>;
-		};
-
-		pm8941_l9: l9 {
-			regulator-min-microvolt = <1800000>;
-			regulator-max-microvolt = <2950000>;
-		};
-
-		pm8941_l10: l10 {
-			regulator-min-microvolt = <1800000>;
-			regulator-max-microvolt = <2950000>;
-		};
-
-		pm8941_l11: l11 {
-			regulator-min-microvolt = <1300000>;
-			regulator-max-microvolt = <1300000>;
-		};
-
-		pm8941_l12: l12 {
-			regulator-min-microvolt = <1800000>;
-			regulator-max-microvolt = <1800000>;
-			regulator-always-on;
-			regulator-boot-on;
-		};
-
-		pm8941_l13: l13 {
-			regulator-min-microvolt = <1800000>;
-			regulator-max-microvolt = <2950000>;
-			regulator-boot-on;
-		};
-
-		pm8941_l14: l14 {
-			regulator-min-microvolt = <1800000>;
-			regulator-max-microvolt = <1800000>;
-		};
-
-		pm8941_l15: l15 {
-			regulator-min-microvolt = <2050000>;
-			regulator-max-microvolt = <2050000>;
->>>>>>> bf44eed7
-		};
-
-<<<<<<< HEAD
-	sdhc2_pin_a: sdhc2-pin-active {
-		clk {
-			pins = "sdc2_clk";
-			drive-strength = <6>;
-			bias-disable;
-		};
-
-		cmd-data {
-			pins = "sdc2_cmd", "sdc2_data";
-			drive-strength = <6>;
-			bias-pull-up;
-=======
-		pm8941_l16: l16 {
-			regulator-min-microvolt = <2700000>;
-			regulator-max-microvolt = <2700000>;
->>>>>>> bf44eed7
-		};
-
-<<<<<<< HEAD
-	i2c1_pins: i2c1 {
-		mux {
-			pins = "gpio2", "gpio3";
-			function = "blsp_i2c1";
-
-			drive-strength = <2>;
-			bias-disable;
-		};
-	};
-
-	i2c2_pins: i2c2 {
-		mux {
-			pins = "gpio6", "gpio7";
-			function = "blsp_i2c2";
-
-			drive-strength = <2>;
-			bias-disable;
-		};
-	};
-
-	i2c3_pins: i2c3 {
-		mux {
-			pins = "gpio10", "gpio11";
-			function = "blsp_i2c3";
-			drive-strength = <2>;
-			bias-disable;
-		};
-	};
-
-	i2c11_pins: i2c11 {
-		mux {
-			pins = "gpio83", "gpio84";
-			function = "blsp_i2c11";
-
-			drive-strength = <2>;
-			bias-disable;
-=======
-		pm8941_l17: l17 {
-			regulator-min-microvolt = <2850000>;
-			regulator-max-microvolt = <2850000>;
-		};
-
-		pm8941_l18: l18 {
-			regulator-min-microvolt = <2850000>;
-			regulator-max-microvolt = <2850000>;
-		};
-
-		pm8941_l19: l19 {
-			regulator-min-microvolt = <3000000>;
-			regulator-max-microvolt = <3300000>;
-		};
-
-		pm8941_l20: l20 {
-			regulator-min-microvolt = <2950000>;
-			regulator-max-microvolt = <2950000>;
-			regulator-system-load = <200000>;
-			regulator-allow-set-load;
-			regulator-boot-on;
-		};
-
-		pm8941_l21: l21 {
-			regulator-min-microvolt = <2950000>;
-			regulator-max-microvolt = <2950000>;
-			regulator-boot-on;
-		};
-
-		pm8941_l22: l22 {
-			regulator-min-microvolt = <3000000>;
-			regulator-max-microvolt = <3300000>;
-		};
-
-		pm8941_l23: l23 {
-			regulator-min-microvolt = <3000000>;
-			regulator-max-microvolt = <3000000>;
-		};
-
-		pm8941_l24: l24 {
-			regulator-min-microvolt = <3075000>;
-			regulator-max-microvolt = <3075000>;
-			regulator-boot-on;
->>>>>>> bf44eed7
-		};
-
-		pm8941_lvs1: lvs1 {};
-		pm8941_lvs3: lvs3 {};
-	};
-};
-
-<<<<<<< HEAD
-	i2c12_pins: i2c12 {
-		mux {
-			pins = "gpio87", "gpio88";
-			function = "blsp_i2c12";
-			drive-strength = <2>;
-			bias-disable;
-		};
-	};
-
-	mpu6515_pin: mpu6515 {
-		irq {
-			pins = "gpio73";
-			function = "gpio";
-			bias-disable;
-			input-enable;
-		};
-	};
-
-	touch_pin: touch {
-		int {
-			pins = "gpio5";
-			function = "gpio";
-
-			drive-strength = <2>;
-			bias-disable;
-			input-enable;
-		};
-
-		reset {
-			pins = "gpio8";
-			function = "gpio";
-
-			drive-strength = <2>;
-			bias-pull-up;
-		};
-	};
-
-	panel_pin: panel {
-		te {
-			pins = "gpio12";
-			function = "mdp_vsync";
-
-			drive-strength = <2>;
-			bias-disable;
-		};
-	};
-
-	bt_pin: bt {
-		hostwake {
-			pins = "gpio42";
-			function = "gpio";
-		};
-
-		devwake {
-			pins = "gpio62";
-			function = "gpio";
-		};
-
-		shutdown {
-			pins = "gpio41";
-			function = "gpio";
-		};
-	};
-
-	blsp2_uart4_pin_a: blsp2-uart4-pin-active {
-		tx {
-			pins = "gpio53";
-			function = "blsp_uart10";
-
-			drive-strength = <2>;
-			bias-disable;
-		};
-
-		rx {
-			pins = "gpio54";
-			function = "blsp_uart10";
-
-			drive-strength = <2>;
-			bias-pull-up;
-		};
-
-		cts {
-			pins = "gpio55";
-			function = "blsp_uart10";
-
-			drive-strength = <2>;
-			bias-pull-up;
-		};
-
-		rts {
-			pins = "gpio56";
-			function = "blsp_uart10";
-
-			drive-strength = <2>;
-			bias-disable;
-=======
 &sdhc_1 {
 	status = "okay";
 
@@ -1259,7 +618,6 @@
 		shutdown {
 			pins = "gpio41";
 			function = "gpio";
->>>>>>> bf44eed7
 		};
 	};
 };