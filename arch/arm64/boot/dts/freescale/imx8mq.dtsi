--- conflicted
+++ resolved
@@ -592,9 +592,6 @@
 				#address-cells = <1>;
 				#size-cells = <1>;
 
-<<<<<<< HEAD
-				imx8mq_uid: soc-uid@4 {
-=======
 				/*
 				 * The register address below maps to the MX8M
 				 * Fusemap Description Table entries this way.
@@ -609,7 +606,6 @@
 				 * 0x420).
 				 */
 				imx8mq_uid: soc-uid@4 { /* 0x410-0x420 */
->>>>>>> 5729a900
 					reg = <0x4 0x8>;
 				};
 
