// SPDX-License-Identifier: GPL-2.0

#include <dt-bindings/clock/tegra234-clock.h>
#include <dt-bindings/gpio/tegra234-gpio.h>
#include <dt-bindings/interrupt-controller/arm-gic.h>
#include <dt-bindings/mailbox/tegra186-hsp.h>
#include <dt-bindings/memory/tegra234-mc.h>
#include <dt-bindings/power/tegra234-powergate.h>
#include <dt-bindings/reset/tegra234-reset.h>

/ {
	compatible = "nvidia,tegra234";
	interrupt-parent = <&gic>;
	#address-cells = <2>;
	#size-cells = <2>;

	bus@0 {
		compatible = "simple-bus";
		#address-cells = <1>;
		#size-cells = <1>;

		ranges = <0x0 0x0 0x0 0x40000000>;

		gpcdma: dma-controller@2600000 {
			compatible = "nvidia,tegra234-gpcdma",
				     "nvidia,tegra186-gpcdma";
			reg = <0x2600000 0x210000>;
			resets = <&bpmp TEGRA234_RESET_GPCDMA>;
			reset-names = "gpcdma";
			interrupts = <GIC_SPI 76 IRQ_TYPE_LEVEL_HIGH>,
				     <GIC_SPI 77 IRQ_TYPE_LEVEL_HIGH>,
				     <GIC_SPI 78 IRQ_TYPE_LEVEL_HIGH>,
				     <GIC_SPI 79 IRQ_TYPE_LEVEL_HIGH>,
				     <GIC_SPI 80 IRQ_TYPE_LEVEL_HIGH>,
				     <GIC_SPI 81 IRQ_TYPE_LEVEL_HIGH>,
				     <GIC_SPI 82 IRQ_TYPE_LEVEL_HIGH>,
				     <GIC_SPI 83 IRQ_TYPE_LEVEL_HIGH>,
				     <GIC_SPI 84 IRQ_TYPE_LEVEL_HIGH>,
				     <GIC_SPI 85 IRQ_TYPE_LEVEL_HIGH>,
				     <GIC_SPI 86 IRQ_TYPE_LEVEL_HIGH>,
				     <GIC_SPI 87 IRQ_TYPE_LEVEL_HIGH>,
				     <GIC_SPI 88 IRQ_TYPE_LEVEL_HIGH>,
				     <GIC_SPI 89 IRQ_TYPE_LEVEL_HIGH>,
				     <GIC_SPI 90 IRQ_TYPE_LEVEL_HIGH>,
				     <GIC_SPI 91 IRQ_TYPE_LEVEL_HIGH>,
				     <GIC_SPI 92 IRQ_TYPE_LEVEL_HIGH>,
				     <GIC_SPI 93 IRQ_TYPE_LEVEL_HIGH>,
				     <GIC_SPI 94 IRQ_TYPE_LEVEL_HIGH>,
				     <GIC_SPI 95 IRQ_TYPE_LEVEL_HIGH>,
				     <GIC_SPI 96 IRQ_TYPE_LEVEL_HIGH>,
				     <GIC_SPI 97 IRQ_TYPE_LEVEL_HIGH>,
				     <GIC_SPI 98 IRQ_TYPE_LEVEL_HIGH>,
				     <GIC_SPI 99 IRQ_TYPE_LEVEL_HIGH>,
				     <GIC_SPI 100 IRQ_TYPE_LEVEL_HIGH>,
				     <GIC_SPI 101 IRQ_TYPE_LEVEL_HIGH>,
				     <GIC_SPI 102 IRQ_TYPE_LEVEL_HIGH>,
				     <GIC_SPI 103 IRQ_TYPE_LEVEL_HIGH>,
				     <GIC_SPI 104 IRQ_TYPE_LEVEL_HIGH>,
				     <GIC_SPI 105 IRQ_TYPE_LEVEL_HIGH>,
				     <GIC_SPI 106 IRQ_TYPE_LEVEL_HIGH>;
			#dma-cells = <1>;
			iommus = <&smmu_niso0 TEGRA234_SID_GPCDMA>;
			dma-coherent;
		};

		aconnect@2900000 {
			compatible = "nvidia,tegra234-aconnect",
				     "nvidia,tegra210-aconnect";
			clocks = <&bpmp TEGRA234_CLK_APE>,
				 <&bpmp TEGRA234_CLK_APB2APE>;
			clock-names = "ape", "apb2ape";
			power-domains = <&bpmp TEGRA234_POWER_DOMAIN_AUD>;
			#address-cells = <1>;
			#size-cells = <1>;
			ranges = <0x02900000 0x02900000 0x200000>;
			status = "disabled";

			tegra_ahub: ahub@2900800 {
				compatible = "nvidia,tegra234-ahub";
				reg = <0x02900800 0x800>;
				clocks = <&bpmp TEGRA234_CLK_AHUB>;
				clock-names = "ahub";
				assigned-clocks = <&bpmp TEGRA234_CLK_AHUB>;
				assigned-clock-parents = <&bpmp TEGRA234_CLK_PLLA_OUT0>;
				#address-cells = <1>;
				#size-cells = <1>;
				ranges = <0x02900800 0x02900800 0x11800>;
				status = "disabled";

				tegra_i2s1: i2s@2901000 {
					compatible = "nvidia,tegra234-i2s",
						     "nvidia,tegra210-i2s";
					reg = <0x2901000 0x100>;
					clocks = <&bpmp TEGRA234_CLK_I2S1>,
						 <&bpmp TEGRA234_CLK_I2S1_SYNC_INPUT>;
					clock-names = "i2s", "sync_input";
					assigned-clocks = <&bpmp TEGRA234_CLK_I2S1>;
					assigned-clock-parents = <&bpmp TEGRA234_CLK_PLLA_OUT0>;
					assigned-clock-rates = <1536000>;
					sound-name-prefix = "I2S1";
					status = "disabled";
				};

				tegra_i2s2: i2s@2901100 {
					compatible = "nvidia,tegra234-i2s",
						     "nvidia,tegra210-i2s";
					reg = <0x2901100 0x100>;
					clocks = <&bpmp TEGRA234_CLK_I2S2>,
						 <&bpmp TEGRA234_CLK_I2S2_SYNC_INPUT>;
					clock-names = "i2s", "sync_input";
					assigned-clocks = <&bpmp TEGRA234_CLK_I2S2>;
					assigned-clock-parents = <&bpmp TEGRA234_CLK_PLLA_OUT0>;
					assigned-clock-rates = <1536000>;
					sound-name-prefix = "I2S2";
					status = "disabled";
				};

				tegra_i2s3: i2s@2901200 {
					compatible = "nvidia,tegra234-i2s",
						     "nvidia,tegra210-i2s";
					reg = <0x2901200 0x100>;
					clocks = <&bpmp TEGRA234_CLK_I2S3>,
						 <&bpmp TEGRA234_CLK_I2S3_SYNC_INPUT>;
					clock-names = "i2s", "sync_input";
					assigned-clocks = <&bpmp TEGRA234_CLK_I2S3>;
					assigned-clock-parents = <&bpmp TEGRA234_CLK_PLLA_OUT0>;
					assigned-clock-rates = <1536000>;
					sound-name-prefix = "I2S3";
					status = "disabled";
				};

				tegra_i2s4: i2s@2901300 {
					compatible = "nvidia,tegra234-i2s",
						     "nvidia,tegra210-i2s";
					reg = <0x2901300 0x100>;
					clocks = <&bpmp TEGRA234_CLK_I2S4>,
						 <&bpmp TEGRA234_CLK_I2S4_SYNC_INPUT>;
					clock-names = "i2s", "sync_input";
					assigned-clocks = <&bpmp TEGRA234_CLK_I2S4>;
					assigned-clock-parents = <&bpmp TEGRA234_CLK_PLLA_OUT0>;
					assigned-clock-rates = <1536000>;
					sound-name-prefix = "I2S4";
					status = "disabled";
				};

				tegra_i2s5: i2s@2901400 {
					compatible = "nvidia,tegra234-i2s",
						     "nvidia,tegra210-i2s";
					reg = <0x2901400 0x100>;
					clocks = <&bpmp TEGRA234_CLK_I2S5>,
						 <&bpmp TEGRA234_CLK_I2S5_SYNC_INPUT>;
					clock-names = "i2s", "sync_input";
					assigned-clocks = <&bpmp TEGRA234_CLK_I2S5>;
					assigned-clock-parents = <&bpmp TEGRA234_CLK_PLLA_OUT0>;
					assigned-clock-rates = <1536000>;
					sound-name-prefix = "I2S5";
					status = "disabled";
				};

				tegra_i2s6: i2s@2901500 {
					compatible = "nvidia,tegra234-i2s",
						     "nvidia,tegra210-i2s";
					reg = <0x2901500 0x100>;
					clocks = <&bpmp TEGRA234_CLK_I2S6>,
						 <&bpmp TEGRA234_CLK_I2S6_SYNC_INPUT>;
					clock-names = "i2s", "sync_input";
					assigned-clocks = <&bpmp TEGRA234_CLK_I2S6>;
					assigned-clock-parents = <&bpmp TEGRA234_CLK_PLLA_OUT0>;
					assigned-clock-rates = <1536000>;
					sound-name-prefix = "I2S6";
					status = "disabled";
				};

				tegra_sfc1: sfc@2902000 {
					compatible = "nvidia,tegra234-sfc",
						     "nvidia,tegra210-sfc";
					reg = <0x2902000 0x200>;
					sound-name-prefix = "SFC1";
					status = "disabled";
				};

				tegra_sfc2: sfc@2902200 {
					compatible = "nvidia,tegra234-sfc",
						     "nvidia,tegra210-sfc";
					reg = <0x2902200 0x200>;
					sound-name-prefix = "SFC2";
					status = "disabled";
				};

				tegra_sfc3: sfc@2902400 {
					compatible = "nvidia,tegra234-sfc",
						     "nvidia,tegra210-sfc";
					reg = <0x2902400 0x200>;
					sound-name-prefix = "SFC3";
					status = "disabled";
				};

				tegra_sfc4: sfc@2902600 {
					compatible = "nvidia,tegra234-sfc",
						     "nvidia,tegra210-sfc";
					reg = <0x2902600 0x200>;
					sound-name-prefix = "SFC4";
					status = "disabled";
				};

				tegra_amx1: amx@2903000 {
					compatible = "nvidia,tegra234-amx",
						     "nvidia,tegra194-amx";
					reg = <0x2903000 0x100>;
					sound-name-prefix = "AMX1";
					status = "disabled";
				};

				tegra_amx2: amx@2903100 {
					compatible = "nvidia,tegra234-amx",
						     "nvidia,tegra194-amx";
					reg = <0x2903100 0x100>;
					sound-name-prefix = "AMX2";
					status = "disabled";
				};

				tegra_amx3: amx@2903200 {
					compatible = "nvidia,tegra234-amx",
						     "nvidia,tegra194-amx";
					reg = <0x2903200 0x100>;
					sound-name-prefix = "AMX3";
					status = "disabled";
				};

				tegra_amx4: amx@2903300 {
					compatible = "nvidia,tegra234-amx",
						     "nvidia,tegra194-amx";
					reg = <0x2903300 0x100>;
					sound-name-prefix = "AMX4";
					status = "disabled";
				};

				tegra_adx1: adx@2903800 {
					compatible = "nvidia,tegra234-adx",
						     "nvidia,tegra210-adx";
					reg = <0x2903800 0x100>;
					sound-name-prefix = "ADX1";
					status = "disabled";
				};

				tegra_adx2: adx@2903900 {
					compatible = "nvidia,tegra234-adx",
						     "nvidia,tegra210-adx";
					reg = <0x2903900 0x100>;
					sound-name-prefix = "ADX2";
					status = "disabled";
				};

				tegra_adx3: adx@2903a00 {
					compatible = "nvidia,tegra234-adx",
						     "nvidia,tegra210-adx";
					reg = <0x2903a00 0x100>;
					sound-name-prefix = "ADX3";
					status = "disabled";
				};

				tegra_adx4: adx@2903b00 {
					compatible = "nvidia,tegra234-adx",
						     "nvidia,tegra210-adx";
					reg = <0x2903b00 0x100>;
					sound-name-prefix = "ADX4";
					status = "disabled";
				};


				tegra_dmic1: dmic@2904000 {
					compatible = "nvidia,tegra234-dmic",
						     "nvidia,tegra210-dmic";
					reg = <0x2904000 0x100>;
					clocks = <&bpmp TEGRA234_CLK_DMIC1>;
					clock-names = "dmic";
					assigned-clocks = <&bpmp TEGRA234_CLK_DMIC1>;
					assigned-clock-parents = <&bpmp TEGRA234_CLK_PLLA_OUT0>;
					assigned-clock-rates = <3072000>;
					sound-name-prefix = "DMIC1";
					status = "disabled";
				};

				tegra_dmic2: dmic@2904100 {
					compatible = "nvidia,tegra234-dmic",
						     "nvidia,tegra210-dmic";
					reg = <0x2904100 0x100>;
					clocks = <&bpmp TEGRA234_CLK_DMIC2>;
					clock-names = "dmic";
					assigned-clocks = <&bpmp TEGRA234_CLK_DMIC2>;
					assigned-clock-parents = <&bpmp TEGRA234_CLK_PLLA_OUT0>;
					assigned-clock-rates = <3072000>;
					sound-name-prefix = "DMIC2";
					status = "disabled";
				};

				tegra_dmic3: dmic@2904200 {
					compatible = "nvidia,tegra234-dmic",
						     "nvidia,tegra210-dmic";
					reg = <0x2904200 0x100>;
					clocks = <&bpmp TEGRA234_CLK_DMIC3>;
					clock-names = "dmic";
					assigned-clocks = <&bpmp TEGRA234_CLK_DMIC3>;
					assigned-clock-parents = <&bpmp TEGRA234_CLK_PLLA_OUT0>;
					assigned-clock-rates = <3072000>;
					sound-name-prefix = "DMIC3";
					status = "disabled";
				};

				tegra_dmic4: dmic@2904300 {
					compatible = "nvidia,tegra234-dmic",
						     "nvidia,tegra210-dmic";
					reg = <0x2904300 0x100>;
					clocks = <&bpmp TEGRA234_CLK_DMIC4>;
					clock-names = "dmic";
					assigned-clocks = <&bpmp TEGRA234_CLK_DMIC4>;
					assigned-clock-parents = <&bpmp TEGRA234_CLK_PLLA_OUT0>;
					assigned-clock-rates = <3072000>;
					sound-name-prefix = "DMIC4";
					status = "disabled";
				};

				tegra_dspk1: dspk@2905000 {
					compatible = "nvidia,tegra234-dspk",
						     "nvidia,tegra186-dspk";
					reg = <0x2905000 0x100>;
					clocks = <&bpmp TEGRA234_CLK_DSPK1>;
					clock-names = "dspk";
					assigned-clocks = <&bpmp TEGRA234_CLK_DSPK1>;
					assigned-clock-parents = <&bpmp TEGRA234_CLK_PLLA_OUT0>;
					assigned-clock-rates = <12288000>;
					sound-name-prefix = "DSPK1";
					status = "disabled";
				};

				tegra_dspk2: dspk@2905100 {
					compatible = "nvidia,tegra234-dspk",
						     "nvidia,tegra186-dspk";
					reg = <0x2905100 0x100>;
					clocks = <&bpmp TEGRA234_CLK_DSPK2>;
					clock-names = "dspk";
					assigned-clocks = <&bpmp TEGRA234_CLK_DSPK2>;
					assigned-clock-parents = <&bpmp TEGRA234_CLK_PLLA_OUT0>;
					assigned-clock-rates = <12288000>;
					sound-name-prefix = "DSPK2";
					status = "disabled";
				};

				tegra_ope1: processing-engine@2908000 {
					compatible = "nvidia,tegra234-ope",
						     "nvidia,tegra210-ope";
					reg = <0x2908000 0x100>;
					#address-cells = <1>;
					#size-cells = <1>;
					ranges;
					sound-name-prefix = "OPE1";
					status = "disabled";

					equalizer@2908100 {
						compatible = "nvidia,tegra234-peq",
							     "nvidia,tegra210-peq";
						reg = <0x2908100 0x100>;
					};

					dynamic-range-compressor@2908200 {
						compatible = "nvidia,tegra234-mbdrc",
							     "nvidia,tegra210-mbdrc";
						reg = <0x2908200 0x200>;
					};
				};

				tegra_mvc1: mvc@290a000 {
					compatible = "nvidia,tegra234-mvc",
						     "nvidia,tegra210-mvc";
					reg = <0x290a000 0x200>;
					sound-name-prefix = "MVC1";
					status = "disabled";
				};

				tegra_mvc2: mvc@290a200 {
					compatible = "nvidia,tegra234-mvc",
						     "nvidia,tegra210-mvc";
					reg = <0x290a200 0x200>;
					sound-name-prefix = "MVC2";
					status = "disabled";
				};

				tegra_amixer: amixer@290bb00 {
					compatible = "nvidia,tegra234-amixer",
						     "nvidia,tegra210-amixer";
					reg = <0x290bb00 0x800>;
					sound-name-prefix = "MIXER1";
					status = "disabled";
				};

				tegra_admaif: admaif@290f000 {
					compatible = "nvidia,tegra234-admaif",
						     "nvidia,tegra186-admaif";
					reg = <0x0290f000 0x1000>;
					dmas = <&adma 1>, <&adma 1>,
					       <&adma 2>, <&adma 2>,
					       <&adma 3>, <&adma 3>,
					       <&adma 4>, <&adma 4>,
					       <&adma 5>, <&adma 5>,
					       <&adma 6>, <&adma 6>,
					       <&adma 7>, <&adma 7>,
					       <&adma 8>, <&adma 8>,
					       <&adma 9>, <&adma 9>,
					       <&adma 10>, <&adma 10>,
					       <&adma 11>, <&adma 11>,
					       <&adma 12>, <&adma 12>,
					       <&adma 13>, <&adma 13>,
					       <&adma 14>, <&adma 14>,
					       <&adma 15>, <&adma 15>,
					       <&adma 16>, <&adma 16>,
					       <&adma 17>, <&adma 17>,
					       <&adma 18>, <&adma 18>,
					       <&adma 19>, <&adma 19>,
					       <&adma 20>, <&adma 20>;
					dma-names = "rx1", "tx1",
						    "rx2", "tx2",
						    "rx3", "tx3",
						    "rx4", "tx4",
						    "rx5", "tx5",
						    "rx6", "tx6",
						    "rx7", "tx7",
						    "rx8", "tx8",
						    "rx9", "tx9",
						    "rx10", "tx10",
						    "rx11", "tx11",
						    "rx12", "tx12",
						    "rx13", "tx13",
						    "rx14", "tx14",
						    "rx15", "tx15",
						    "rx16", "tx16",
						    "rx17", "tx17",
						    "rx18", "tx18",
						    "rx19", "tx19",
						    "rx20", "tx20";
					interconnects = <&mc TEGRA234_MEMORY_CLIENT_APEDMAR &emc>,
							<&mc TEGRA234_MEMORY_CLIENT_APEDMAW &emc>;
					interconnect-names = "dma-mem", "write";
					iommus = <&smmu_niso0 TEGRA234_SID_APE>;
					status = "disabled";
				};

				tegra_asrc: asrc@2910000 {
					compatible = "nvidia,tegra234-asrc",
						     "nvidia,tegra186-asrc";
					reg = <0x2910000 0x2000>;
					sound-name-prefix = "ASRC1";
					status = "disabled";
				};
			};

			adma: dma-controller@2930000 {
				compatible = "nvidia,tegra234-adma",
					     "nvidia,tegra186-adma";
				reg = <0x02930000 0x20000>;
				interrupt-parent = <&agic>;
				interrupts =  <GIC_SPI 0 IRQ_TYPE_LEVEL_HIGH>,
					      <GIC_SPI 1 IRQ_TYPE_LEVEL_HIGH>,
					      <GIC_SPI 2 IRQ_TYPE_LEVEL_HIGH>,
					      <GIC_SPI 3 IRQ_TYPE_LEVEL_HIGH>,
					      <GIC_SPI 4 IRQ_TYPE_LEVEL_HIGH>,
					      <GIC_SPI 5 IRQ_TYPE_LEVEL_HIGH>,
					      <GIC_SPI 6 IRQ_TYPE_LEVEL_HIGH>,
					      <GIC_SPI 7 IRQ_TYPE_LEVEL_HIGH>,
					      <GIC_SPI 8 IRQ_TYPE_LEVEL_HIGH>,
					      <GIC_SPI 9 IRQ_TYPE_LEVEL_HIGH>,
					      <GIC_SPI 10 IRQ_TYPE_LEVEL_HIGH>,
					      <GIC_SPI 11 IRQ_TYPE_LEVEL_HIGH>,
					      <GIC_SPI 12 IRQ_TYPE_LEVEL_HIGH>,
					      <GIC_SPI 13 IRQ_TYPE_LEVEL_HIGH>,
					      <GIC_SPI 14 IRQ_TYPE_LEVEL_HIGH>,
					      <GIC_SPI 15 IRQ_TYPE_LEVEL_HIGH>,
					      <GIC_SPI 16 IRQ_TYPE_LEVEL_HIGH>,
					      <GIC_SPI 17 IRQ_TYPE_LEVEL_HIGH>,
					      <GIC_SPI 18 IRQ_TYPE_LEVEL_HIGH>,
					      <GIC_SPI 19 IRQ_TYPE_LEVEL_HIGH>,
					      <GIC_SPI 20 IRQ_TYPE_LEVEL_HIGH>,
					      <GIC_SPI 21 IRQ_TYPE_LEVEL_HIGH>,
					      <GIC_SPI 22 IRQ_TYPE_LEVEL_HIGH>,
					      <GIC_SPI 23 IRQ_TYPE_LEVEL_HIGH>,
					      <GIC_SPI 24 IRQ_TYPE_LEVEL_HIGH>,
					      <GIC_SPI 25 IRQ_TYPE_LEVEL_HIGH>,
					      <GIC_SPI 26 IRQ_TYPE_LEVEL_HIGH>,
					      <GIC_SPI 27 IRQ_TYPE_LEVEL_HIGH>,
					      <GIC_SPI 28 IRQ_TYPE_LEVEL_HIGH>,
					      <GIC_SPI 29 IRQ_TYPE_LEVEL_HIGH>,
					      <GIC_SPI 30 IRQ_TYPE_LEVEL_HIGH>,
					      <GIC_SPI 31 IRQ_TYPE_LEVEL_HIGH>;
				#dma-cells = <1>;
				clocks = <&bpmp TEGRA234_CLK_AHUB>;
				clock-names = "d_audio";
				status = "disabled";
			};

			agic: interrupt-controller@2a40000 {
				compatible = "nvidia,tegra234-agic",
					     "nvidia,tegra210-agic";
				#interrupt-cells = <3>;
				interrupt-controller;
				reg = <0x02a41000 0x1000>,
				      <0x02a42000 0x2000>;
				interrupts = <GIC_SPI 145
					      (GIC_CPU_MASK_SIMPLE(4) |
					       IRQ_TYPE_LEVEL_HIGH)>;
				clocks = <&bpmp TEGRA234_CLK_APE>;
				clock-names = "clk";
				status = "disabled";
			};
		};

		misc@100000 {
			compatible = "nvidia,tegra234-misc";
			reg = <0x00100000 0xf000>,
			      <0x0010f000 0x1000>;
			status = "okay";
		};

		timer@2080000 {
			compatible = "nvidia,tegra234-timer";
			reg = <0x02080000 0x00121000>;
			interrupts = <GIC_SPI 0 IRQ_TYPE_LEVEL_HIGH>,
				     <GIC_SPI 1 IRQ_TYPE_LEVEL_HIGH>,
				     <GIC_SPI 2 IRQ_TYPE_LEVEL_HIGH>,
				     <GIC_SPI 3 IRQ_TYPE_LEVEL_HIGH>,
				     <GIC_SPI 4 IRQ_TYPE_LEVEL_HIGH>,
				     <GIC_SPI 5 IRQ_TYPE_LEVEL_HIGH>,
				     <GIC_SPI 6 IRQ_TYPE_LEVEL_HIGH>,
				     <GIC_SPI 7 IRQ_TYPE_LEVEL_HIGH>,
				     <GIC_SPI 8 IRQ_TYPE_LEVEL_HIGH>,
				     <GIC_SPI 9 IRQ_TYPE_LEVEL_HIGH>,
				     <GIC_SPI 10 IRQ_TYPE_LEVEL_HIGH>,
				     <GIC_SPI 11 IRQ_TYPE_LEVEL_HIGH>,
				     <GIC_SPI 12 IRQ_TYPE_LEVEL_HIGH>,
				     <GIC_SPI 13 IRQ_TYPE_LEVEL_HIGH>,
				     <GIC_SPI 14 IRQ_TYPE_LEVEL_HIGH>,
				     <GIC_SPI 15 IRQ_TYPE_LEVEL_HIGH>;
			status = "okay";
		};

		host1x@13e00000 {
			compatible = "nvidia,tegra234-host1x";
			reg = <0x13e00000 0x10000>,
			      <0x13e10000 0x10000>,
			      <0x13e40000 0x10000>;
			reg-names = "common", "hypervisor", "vm";
			interrupts = <GIC_SPI 448 IRQ_TYPE_LEVEL_HIGH>,
				     <GIC_SPI 449 IRQ_TYPE_LEVEL_HIGH>,
				     <GIC_SPI 450 IRQ_TYPE_LEVEL_HIGH>,
				     <GIC_SPI 451 IRQ_TYPE_LEVEL_HIGH>,
				     <GIC_SPI 452 IRQ_TYPE_LEVEL_HIGH>,
				     <GIC_SPI 453 IRQ_TYPE_LEVEL_HIGH>,
				     <GIC_SPI 454 IRQ_TYPE_LEVEL_HIGH>,
				     <GIC_SPI 455 IRQ_TYPE_LEVEL_HIGH>,
				     <GIC_SPI 263 IRQ_TYPE_LEVEL_HIGH>;
			interrupt-names = "syncpt0", "syncpt1", "syncpt2", "syncpt3", "syncpt4",
					  "syncpt5", "syncpt6", "syncpt7", "host1x";
			clocks = <&bpmp TEGRA234_CLK_HOST1X>;
			clock-names = "host1x";

			#address-cells = <1>;
			#size-cells = <1>;

			ranges = <0x15000000 0x15000000 0x01000000>;
			interconnects = <&mc TEGRA234_MEMORY_CLIENT_HOST1XDMAR &emc>;
			interconnect-names = "dma-mem";
			iommus = <&smmu_niso1 TEGRA234_SID_HOST1X>;

			/* Context isolation domains */
			iommu-map = <0 &smmu_niso0 TEGRA234_SID_HOST1X_CTX0 1>,
				    <1 &smmu_niso0 TEGRA234_SID_HOST1X_CTX1 1>,
				    <2 &smmu_niso0 TEGRA234_SID_HOST1X_CTX2 1>,
				    <3 &smmu_niso0 TEGRA234_SID_HOST1X_CTX3 1>,
				    <4 &smmu_niso0 TEGRA234_SID_HOST1X_CTX4 1>,
				    <5 &smmu_niso0 TEGRA234_SID_HOST1X_CTX5 1>,
				    <6 &smmu_niso0 TEGRA234_SID_HOST1X_CTX6 1>,
				    <7 &smmu_niso0 TEGRA234_SID_HOST1X_CTX7 1>,
				    <8 &smmu_niso1 TEGRA234_SID_HOST1X_CTX0 1>,
				    <9 &smmu_niso1 TEGRA234_SID_HOST1X_CTX1 1>,
				    <10 &smmu_niso1 TEGRA234_SID_HOST1X_CTX2 1>,
				    <11 &smmu_niso1 TEGRA234_SID_HOST1X_CTX3 1>,
				    <12 &smmu_niso1 TEGRA234_SID_HOST1X_CTX4 1>,
				    <13 &smmu_niso1 TEGRA234_SID_HOST1X_CTX5 1>,
				    <14 &smmu_niso1 TEGRA234_SID_HOST1X_CTX6 1>,
				    <15 &smmu_niso1 TEGRA234_SID_HOST1X_CTX7 1>;

			vic@15340000 {
				compatible = "nvidia,tegra234-vic";
				reg = <0x15340000 0x00040000>;
				interrupts = <GIC_SPI 206 IRQ_TYPE_LEVEL_HIGH>;
				clocks = <&bpmp TEGRA234_CLK_VIC>;
				clock-names = "vic";
				resets = <&bpmp TEGRA234_RESET_VIC>;
				reset-names = "vic";

				power-domains = <&bpmp TEGRA234_POWER_DOMAIN_VIC>;
				interconnects = <&mc TEGRA234_MEMORY_CLIENT_VICSRD &emc>,
						<&mc TEGRA234_MEMORY_CLIENT_VICSWR &emc>;
				interconnect-names = "dma-mem", "write";
				iommus = <&smmu_niso1 TEGRA234_SID_VIC>;
				dma-coherent;
			};
		};

		gpio: gpio@2200000 {
			compatible = "nvidia,tegra234-gpio";
			reg-names = "security", "gpio";
			reg = <0x02200000 0x10000>,
			      <0x02210000 0x10000>;
			interrupts = <GIC_SPI 288 IRQ_TYPE_LEVEL_HIGH>,
				     <GIC_SPI 289 IRQ_TYPE_LEVEL_HIGH>,
				     <GIC_SPI 290 IRQ_TYPE_LEVEL_HIGH>,
				     <GIC_SPI 291 IRQ_TYPE_LEVEL_HIGH>,
				     <GIC_SPI 292 IRQ_TYPE_LEVEL_HIGH>,
				     <GIC_SPI 293 IRQ_TYPE_LEVEL_HIGH>,
				     <GIC_SPI 294 IRQ_TYPE_LEVEL_HIGH>,
				     <GIC_SPI 295 IRQ_TYPE_LEVEL_HIGH>,
				     <GIC_SPI 296 IRQ_TYPE_LEVEL_HIGH>,
				     <GIC_SPI 297 IRQ_TYPE_LEVEL_HIGH>,
				     <GIC_SPI 298 IRQ_TYPE_LEVEL_HIGH>,
				     <GIC_SPI 299 IRQ_TYPE_LEVEL_HIGH>,
				     <GIC_SPI 300 IRQ_TYPE_LEVEL_HIGH>,
				     <GIC_SPI 301 IRQ_TYPE_LEVEL_HIGH>,
				     <GIC_SPI 302 IRQ_TYPE_LEVEL_HIGH>,
				     <GIC_SPI 303 IRQ_TYPE_LEVEL_HIGH>,
				     <GIC_SPI 304 IRQ_TYPE_LEVEL_HIGH>,
				     <GIC_SPI 305 IRQ_TYPE_LEVEL_HIGH>,
				     <GIC_SPI 306 IRQ_TYPE_LEVEL_HIGH>,
				     <GIC_SPI 307 IRQ_TYPE_LEVEL_HIGH>,
				     <GIC_SPI 308 IRQ_TYPE_LEVEL_HIGH>,
				     <GIC_SPI 309 IRQ_TYPE_LEVEL_HIGH>,
				     <GIC_SPI 310 IRQ_TYPE_LEVEL_HIGH>,
				     <GIC_SPI 311 IRQ_TYPE_LEVEL_HIGH>,
				     <GIC_SPI 312 IRQ_TYPE_LEVEL_HIGH>,
				     <GIC_SPI 313 IRQ_TYPE_LEVEL_HIGH>,
				     <GIC_SPI 314 IRQ_TYPE_LEVEL_HIGH>,
				     <GIC_SPI 315 IRQ_TYPE_LEVEL_HIGH>,
				     <GIC_SPI 316 IRQ_TYPE_LEVEL_HIGH>,
				     <GIC_SPI 317 IRQ_TYPE_LEVEL_HIGH>,
				     <GIC_SPI 318 IRQ_TYPE_LEVEL_HIGH>,
				     <GIC_SPI 319 IRQ_TYPE_LEVEL_HIGH>,
				     <GIC_SPI 320 IRQ_TYPE_LEVEL_HIGH>,
				     <GIC_SPI 321 IRQ_TYPE_LEVEL_HIGH>,
				     <GIC_SPI 322 IRQ_TYPE_LEVEL_HIGH>,
				     <GIC_SPI 323 IRQ_TYPE_LEVEL_HIGH>,
				     <GIC_SPI 324 IRQ_TYPE_LEVEL_HIGH>,
				     <GIC_SPI 325 IRQ_TYPE_LEVEL_HIGH>,
				     <GIC_SPI 326 IRQ_TYPE_LEVEL_HIGH>,
				     <GIC_SPI 327 IRQ_TYPE_LEVEL_HIGH>,
				     <GIC_SPI 328 IRQ_TYPE_LEVEL_HIGH>,
				     <GIC_SPI 329 IRQ_TYPE_LEVEL_HIGH>,
				     <GIC_SPI 330 IRQ_TYPE_LEVEL_HIGH>,
				     <GIC_SPI 331 IRQ_TYPE_LEVEL_HIGH>,
				     <GIC_SPI 332 IRQ_TYPE_LEVEL_HIGH>,
				     <GIC_SPI 333 IRQ_TYPE_LEVEL_HIGH>,
				     <GIC_SPI 334 IRQ_TYPE_LEVEL_HIGH>,
				     <GIC_SPI 335 IRQ_TYPE_LEVEL_HIGH>;
			#interrupt-cells = <2>;
			interrupt-controller;
			#gpio-cells = <2>;
			gpio-controller;
		};

		mc: memory-controller@2c00000 {
			compatible = "nvidia,tegra234-mc";
			reg = <0x02c00000 0x10000>,   /* MC-SID */
			      <0x02c10000 0x10000>,   /* MC Broadcast*/
			      <0x02c20000 0x10000>,   /* MC0 */
			      <0x02c30000 0x10000>,   /* MC1 */
			      <0x02c40000 0x10000>,   /* MC2 */
			      <0x02c50000 0x10000>,   /* MC3 */
			      <0x02b80000 0x10000>,   /* MC4 */
			      <0x02b90000 0x10000>,   /* MC5 */
			      <0x02ba0000 0x10000>,   /* MC6 */
			      <0x02bb0000 0x10000>,   /* MC7 */
			      <0x01700000 0x10000>,   /* MC8 */
			      <0x01710000 0x10000>,   /* MC9 */
			      <0x01720000 0x10000>,   /* MC10 */
			      <0x01730000 0x10000>,   /* MC11 */
			      <0x01740000 0x10000>,   /* MC12 */
			      <0x01750000 0x10000>,   /* MC13 */
			      <0x01760000 0x10000>,   /* MC14 */
			      <0x01770000 0x10000>;   /* MC15 */
			reg-names = "sid", "broadcast", "ch0", "ch1", "ch2", "ch3",
				    "ch4", "ch5", "ch6", "ch7", "ch8", "ch9", "ch10",
				    "ch11", "ch12", "ch13", "ch14", "ch15";
			interrupts = <GIC_SPI 223 IRQ_TYPE_LEVEL_HIGH>;
			#interconnect-cells = <1>;
			status = "okay";

			#address-cells = <2>;
			#size-cells = <2>;

			ranges = <0x01700000 0x0 0x01700000 0x0 0x100000>,
				 <0x02b80000 0x0 0x02b80000 0x0 0x040000>,
				 <0x02c00000 0x0 0x02c00000 0x0 0x100000>;

			/*
			 * Bit 39 of addresses passing through the memory
			 * controller selects the XBAR format used when memory
			 * is accessed. This is used to transparently access
			 * memory in the XBAR format used by the discrete GPU
			 * (bit 39 set) or Tegra (bit 39 clear).
			 *
			 * As a consequence, the operating system must ensure
			 * that bit 39 is never used implicitly, for example
			 * via an I/O virtual address mapping of an IOMMU. If
			 * devices require access to the XBAR switch, their
			 * drivers must set this bit explicitly.
			 *
			 * Limit the DMA range for memory clients to [38:0].
			 */
			dma-ranges = <0x0 0x0 0x0 0x80 0x0>;

			emc: external-memory-controller@2c60000 {
				compatible = "nvidia,tegra234-emc";
				reg = <0x0 0x02c60000 0x0 0x90000>,
				      <0x0 0x01780000 0x0 0x80000>;
				interrupts = <GIC_SPI 224 IRQ_TYPE_LEVEL_HIGH>;
				clocks = <&bpmp TEGRA234_CLK_EMC>;
				clock-names = "emc";
				status = "okay";

				#interconnect-cells = <0>;

				nvidia,bpmp = <&bpmp>;
			};
		};

		uarta: serial@3100000 {
			compatible = "nvidia,tegra234-uart", "nvidia,tegra20-uart";
			reg = <0x03100000 0x10000>;
			interrupts = <GIC_SPI 112 IRQ_TYPE_LEVEL_HIGH>;
			clocks = <&bpmp TEGRA234_CLK_UARTA>;
			clock-names = "serial";
			resets = <&bpmp TEGRA234_RESET_UARTA>;
			reset-names = "serial";
			status = "disabled";
		};

		gen1_i2c: i2c@3160000 {
			compatible = "nvidia,tegra194-i2c";
			reg = <0x3160000 0x100>;
			status = "disabled";
			interrupts = <GIC_SPI 25 IRQ_TYPE_LEVEL_HIGH>;
			clock-frequency = <400000>;
			clocks = <&bpmp TEGRA234_CLK_I2C1
				  &bpmp TEGRA234_CLK_PLLP_OUT0>;
			assigned-clocks = <&bpmp TEGRA234_CLK_I2C1>;
			assigned-clock-parents = <&bpmp TEGRA234_CLK_PLLP_OUT0>;
			clock-names = "div-clk", "parent";
			resets = <&bpmp TEGRA234_RESET_I2C1>;
			reset-names = "i2c";
			iommus = <&smmu_niso0 TEGRA234_SID_GPCDMA>;
			dma-coherent;
			dmas = <&gpcdma 21>, <&gpcdma 21>;
			dma-names = "rx", "tx";
		};

		cam_i2c: i2c@3180000 {
			compatible = "nvidia,tegra194-i2c";
			reg = <0x3180000 0x100>;
			interrupts = <GIC_SPI 27 IRQ_TYPE_LEVEL_HIGH>;
			status = "disabled";
			clock-frequency = <400000>;
			clocks = <&bpmp TEGRA234_CLK_I2C3
				&bpmp TEGRA234_CLK_PLLP_OUT0>;
			assigned-clocks = <&bpmp TEGRA234_CLK_I2C3>;
			assigned-clock-parents = <&bpmp TEGRA234_CLK_PLLP_OUT0>;
			clock-names = "div-clk", "parent";
			resets = <&bpmp TEGRA234_RESET_I2C3>;
			reset-names = "i2c";
			iommus = <&smmu_niso0 TEGRA234_SID_GPCDMA>;
			dma-coherent;
			dmas = <&gpcdma 23>, <&gpcdma 23>;
			dma-names = "rx", "tx";
		};

		dp_aux_ch1_i2c: i2c@3190000 {
			compatible = "nvidia,tegra194-i2c";
			reg = <0x3190000 0x100>;
			interrupts = <GIC_SPI 28 IRQ_TYPE_LEVEL_HIGH>;
			status = "disabled";
			clock-frequency = <100000>;
			clocks = <&bpmp TEGRA234_CLK_I2C4
				&bpmp TEGRA234_CLK_PLLP_OUT0>;
			assigned-clocks = <&bpmp TEGRA234_CLK_I2C4>;
			assigned-clock-parents = <&bpmp TEGRA234_CLK_PLLP_OUT0>;
			clock-names = "div-clk", "parent";
			resets = <&bpmp TEGRA234_RESET_I2C4>;
			reset-names = "i2c";
			iommus = <&smmu_niso0 TEGRA234_SID_GPCDMA>;
			dma-coherent;
			dmas = <&gpcdma 26>, <&gpcdma 26>;
			dma-names = "rx", "tx";
		};

		dp_aux_ch0_i2c: i2c@31b0000 {
			compatible = "nvidia,tegra194-i2c";
			reg = <0x31b0000 0x100>;
			interrupts = <GIC_SPI 30 IRQ_TYPE_LEVEL_HIGH>;
			status = "disabled";
			clock-frequency = <100000>;
			clocks = <&bpmp TEGRA234_CLK_I2C6
				&bpmp TEGRA234_CLK_PLLP_OUT0>;
			assigned-clocks = <&bpmp TEGRA234_CLK_I2C6>;
			assigned-clock-parents = <&bpmp TEGRA234_CLK_PLLP_OUT0>;
			clock-names = "div-clk", "parent";
			resets = <&bpmp TEGRA234_RESET_I2C6>;
			reset-names = "i2c";
			iommus = <&smmu_niso0 TEGRA234_SID_GPCDMA>;
			dma-coherent;
			dmas = <&gpcdma 30>, <&gpcdma 30>;
			dma-names = "rx", "tx";
		};

		dp_aux_ch2_i2c: i2c@31c0000 {
			compatible = "nvidia,tegra194-i2c";
			reg = <0x31c0000 0x100>;
			interrupts = <GIC_SPI 31 IRQ_TYPE_LEVEL_HIGH>;
			status = "disabled";
			clock-frequency = <100000>;
			clocks = <&bpmp TEGRA234_CLK_I2C7
				&bpmp TEGRA234_CLK_PLLP_OUT0>;
			assigned-clocks = <&bpmp TEGRA234_CLK_I2C7>;
			assigned-clock-parents = <&bpmp TEGRA234_CLK_PLLP_OUT0>;
			clock-names = "div-clk", "parent";
			resets = <&bpmp TEGRA234_RESET_I2C7>;
			reset-names = "i2c";
			iommus = <&smmu_niso0 TEGRA234_SID_GPCDMA>;
			dma-coherent;
			dmas = <&gpcdma 27>, <&gpcdma 27>;
			dma-names = "rx", "tx";
		};

		dp_aux_ch3_i2c: i2c@31e0000 {
			compatible = "nvidia,tegra194-i2c";
			reg = <0x31e0000 0x100>;
			interrupts = <GIC_SPI 33 IRQ_TYPE_LEVEL_HIGH>;
			status = "disabled";
			clock-frequency = <100000>;
			clocks = <&bpmp TEGRA234_CLK_I2C9
				&bpmp TEGRA234_CLK_PLLP_OUT0>;
			assigned-clocks = <&bpmp TEGRA234_CLK_I2C9>;
			assigned-clock-parents = <&bpmp TEGRA234_CLK_PLLP_OUT0>;
			clock-names = "div-clk", "parent";
			resets = <&bpmp TEGRA234_RESET_I2C9>;
			reset-names = "i2c";
			iommus = <&smmu_niso0 TEGRA234_SID_GPCDMA>;
			dma-coherent;
			dmas = <&gpcdma 31>, <&gpcdma 31>;
			dma-names = "rx", "tx";
		};

		spi@3270000 {
			compatible = "nvidia,tegra234-qspi";
			reg = <0x3270000 0x1000>;
			interrupts = <GIC_SPI 35 IRQ_TYPE_LEVEL_HIGH>;
			#address-cells = <1>;
			#size-cells = <0>;
			clocks = <&bpmp TEGRA234_CLK_QSPI0_2X_PM>,
				 <&bpmp TEGRA234_CLK_QSPI0_PM>;
			clock-names = "qspi", "qspi_out";
			resets = <&bpmp TEGRA234_RESET_QSPI0>;
			reset-names = "qspi";
			status = "disabled";
		};

		pwm1: pwm@3280000 {
			compatible = "nvidia,tegra194-pwm",
				     "nvidia,tegra186-pwm";
			reg = <0x3280000 0x10000>;
			clocks = <&bpmp TEGRA234_CLK_PWM1>;
			clock-names = "pwm";
			resets = <&bpmp TEGRA234_RESET_PWM1>;
			reset-names = "pwm";
			status = "disabled";
			#pwm-cells = <2>;
		};

		spi@3300000 {
			compatible = "nvidia,tegra234-qspi";
			reg = <0x3300000 0x1000>;
			interrupts = <GIC_SPI 39 IRQ_TYPE_LEVEL_HIGH>;
			#address-cells = <1>;
			#size-cells = <0>;
			clocks = <&bpmp TEGRA234_CLK_QSPI1_2X_PM>,
				 <&bpmp TEGRA234_CLK_QSPI1_PM>;
			clock-names = "qspi", "qspi_out";
			resets = <&bpmp TEGRA234_RESET_QSPI1>;
			reset-names = "qspi";
			status = "disabled";
		};

		mmc@3460000 {
			compatible = "nvidia,tegra234-sdhci", "nvidia,tegra186-sdhci";
			reg = <0x03460000 0x20000>;
			interrupts = <GIC_SPI 65 IRQ_TYPE_LEVEL_HIGH>;
			clocks = <&bpmp TEGRA234_CLK_SDMMC4>,
				 <&bpmp TEGRA234_CLK_SDMMC_LEGACY_TM>;
			clock-names = "sdhci", "tmclk";
			assigned-clocks = <&bpmp TEGRA234_CLK_SDMMC4>,
					  <&bpmp TEGRA234_CLK_PLLC4>;
			assigned-clock-parents = <&bpmp TEGRA234_CLK_PLLC4>;
			resets = <&bpmp TEGRA234_RESET_SDMMC4>;
			reset-names = "sdhci";
			interconnects = <&mc TEGRA234_MEMORY_CLIENT_SDMMCRAB &emc>,
					<&mc TEGRA234_MEMORY_CLIENT_SDMMCWAB &emc>;
			interconnect-names = "dma-mem", "write";
			iommus = <&smmu_niso1 TEGRA234_SID_SDMMC4>;
			nvidia,pad-autocal-pull-up-offset-hs400 = <0x00>;
			nvidia,pad-autocal-pull-down-offset-hs400 = <0x00>;
			nvidia,pad-autocal-pull-up-offset-1v8-timeout = <0x0a>;
			nvidia,pad-autocal-pull-down-offset-1v8-timeout = <0x0a>;
			nvidia,pad-autocal-pull-up-offset-3v3-timeout = <0x0a>;
			nvidia,pad-autocal-pull-down-offset-3v3-timeout = <0x0a>;
			nvidia,default-tap = <0x8>;
			nvidia,default-trim = <0x14>;
			nvidia,dqs-trim = <40>;
			supports-cqe;
			status = "disabled";
		};

		hda@3510000 {
			compatible = "nvidia,tegra234-hda", "nvidia,tegra30-hda";
			reg = <0x3510000 0x10000>;
			interrupts = <GIC_SPI 60 IRQ_TYPE_LEVEL_HIGH>;
			clocks = <&bpmp TEGRA234_CLK_AZA_BIT>,
				 <&bpmp TEGRA234_CLK_AZA_2XBIT>;
			clock-names = "hda", "hda2codec_2x";
			resets = <&bpmp TEGRA234_RESET_HDA>,
				 <&bpmp TEGRA234_RESET_HDACODEC>;
			reset-names = "hda", "hda2codec_2x";
			power-domains = <&bpmp TEGRA234_POWER_DOMAIN_DISP>;
			interconnects = <&mc TEGRA234_MEMORY_CLIENT_HDAR &emc>,
					<&mc TEGRA234_MEMORY_CLIENT_HDAW &emc>;
			interconnect-names = "dma-mem", "write";
			iommus = <&smmu_niso0 TEGRA234_SID_HDA>;
			status = "disabled";
		};

		fuse@3810000 {
			compatible = "nvidia,tegra234-efuse";
			reg = <0x03810000 0x10000>;
			clocks = <&bpmp TEGRA234_CLK_FUSE>;
			clock-names = "fuse";
		};

		hsp_top0: hsp@3c00000 {
			compatible = "nvidia,tegra234-hsp", "nvidia,tegra194-hsp";
			reg = <0x03c00000 0xa0000>;
			interrupts = <GIC_SPI 176 IRQ_TYPE_LEVEL_HIGH>,
				     <GIC_SPI 120 IRQ_TYPE_LEVEL_HIGH>,
				     <GIC_SPI 121 IRQ_TYPE_LEVEL_HIGH>,
				     <GIC_SPI 122 IRQ_TYPE_LEVEL_HIGH>,
				     <GIC_SPI 123 IRQ_TYPE_LEVEL_HIGH>,
				     <GIC_SPI 124 IRQ_TYPE_LEVEL_HIGH>,
				     <GIC_SPI 125 IRQ_TYPE_LEVEL_HIGH>,
				     <GIC_SPI 126 IRQ_TYPE_LEVEL_HIGH>,
				     <GIC_SPI 127 IRQ_TYPE_LEVEL_HIGH>;
			interrupt-names = "doorbell", "shared0", "shared1", "shared2",
					  "shared3", "shared4", "shared5", "shared6",
					  "shared7";
			#mbox-cells = <2>;
		};

		ethernet@6800000 {
			compatible = "nvidia,tegra234-mgbe";
			reg = <0x06800000 0x10000>,
			      <0x06810000 0x10000>,
			      <0x068a0000 0x10000>;
			reg-names = "hypervisor", "mac", "xpcs";
			interrupts = <GIC_SPI 384 IRQ_TYPE_LEVEL_HIGH>;
			interrupt-names = "common";
			clocks = <&bpmp TEGRA234_CLK_MGBE0_APP>,
				 <&bpmp TEGRA234_CLK_MGBE0_MAC>,
				 <&bpmp TEGRA234_CLK_MGBE0_MAC_DIVIDER>,
				 <&bpmp TEGRA234_CLK_MGBE0_PTP_REF>,
				 <&bpmp TEGRA234_CLK_MGBE0_RX_INPUT_M>,
				 <&bpmp TEGRA234_CLK_MGBE0_RX_INPUT>,
				 <&bpmp TEGRA234_CLK_MGBE0_TX>,
				 <&bpmp TEGRA234_CLK_MGBE0_EEE_PCS>,
				 <&bpmp TEGRA234_CLK_MGBE0_RX_PCS_INPUT>,
				 <&bpmp TEGRA234_CLK_MGBE0_RX_PCS_M>,
				 <&bpmp TEGRA234_CLK_MGBE0_RX_PCS>,
				 <&bpmp TEGRA234_CLK_MGBE0_TX_PCS>;
			clock-names = "mgbe", "mac", "mac-divider", "ptp-ref", "rx-input-m",
				      "rx-input", "tx", "eee-pcs", "rx-pcs-input", "rx-pcs-m",
				      "rx-pcs", "tx-pcs";
			resets = <&bpmp TEGRA234_RESET_MGBE0_MAC>,
				 <&bpmp TEGRA234_RESET_MGBE0_PCS>;
			reset-names = "mac", "pcs";
			interconnects = <&mc TEGRA234_MEMORY_CLIENT_MGBEARD &emc>,
					<&mc TEGRA234_MEMORY_CLIENT_MGBEAWR &emc>;
			interconnect-names = "dma-mem", "write";
			iommus = <&smmu_niso0 TEGRA234_SID_MGBE>;
			power-domains = <&bpmp TEGRA234_POWER_DOMAIN_MGBEA>;
			status = "disabled";
		};

		ethernet@6900000 {
			compatible = "nvidia,tegra234-mgbe";
			reg = <0x06900000 0x10000>,
			      <0x06910000 0x10000>,
			      <0x069a0000 0x10000>;
			reg-names = "hypervisor", "mac", "xpcs";
			interrupts = <GIC_SPI 392 IRQ_TYPE_LEVEL_HIGH>;
			interrupt-names = "common";
			clocks = <&bpmp TEGRA234_CLK_MGBE1_APP>,
				 <&bpmp TEGRA234_CLK_MGBE1_MAC>,
				 <&bpmp TEGRA234_CLK_MGBE1_MAC_DIVIDER>,
				 <&bpmp TEGRA234_CLK_MGBE1_PTP_REF>,
				 <&bpmp TEGRA234_CLK_MGBE1_RX_INPUT_M>,
				 <&bpmp TEGRA234_CLK_MGBE1_RX_INPUT>,
				 <&bpmp TEGRA234_CLK_MGBE1_TX>,
				 <&bpmp TEGRA234_CLK_MGBE1_EEE_PCS>,
				 <&bpmp TEGRA234_CLK_MGBE1_RX_PCS_INPUT>,
				 <&bpmp TEGRA234_CLK_MGBE1_RX_PCS_M>,
				 <&bpmp TEGRA234_CLK_MGBE1_RX_PCS>,
				 <&bpmp TEGRA234_CLK_MGBE1_TX_PCS>;
			clock-names = "mgbe", "mac", "mac-divider", "ptp-ref", "rx-input-m",
				      "rx-input", "tx", "eee-pcs", "rx-pcs-input", "rx-pcs-m",
				      "rx-pcs", "tx-pcs";
			resets = <&bpmp TEGRA234_RESET_MGBE1_MAC>,
				 <&bpmp TEGRA234_RESET_MGBE1_PCS>;
			reset-names = "mac", "pcs";
			interconnects = <&mc TEGRA234_MEMORY_CLIENT_MGBEBRD &emc>,
					<&mc TEGRA234_MEMORY_CLIENT_MGBEBWR &emc>;
			interconnect-names = "dma-mem", "write";
			iommus = <&smmu_niso0 TEGRA234_SID_MGBE_VF1>;
			power-domains = <&bpmp TEGRA234_POWER_DOMAIN_MGBEB>;
			status = "disabled";
		};

		ethernet@6a00000 {
			compatible = "nvidia,tegra234-mgbe";
			reg = <0x06a00000 0x10000>,
			      <0x06a10000 0x10000>,
			      <0x06aa0000 0x10000>;
			reg-names = "hypervisor", "mac", "xpcs";
			interrupts = <GIC_SPI 400 IRQ_TYPE_LEVEL_HIGH>;
			interrupt-names = "common";
			clocks = <&bpmp TEGRA234_CLK_MGBE2_APP>,
				 <&bpmp TEGRA234_CLK_MGBE2_MAC>,
				 <&bpmp TEGRA234_CLK_MGBE2_MAC_DIVIDER>,
				 <&bpmp TEGRA234_CLK_MGBE2_PTP_REF>,
				 <&bpmp TEGRA234_CLK_MGBE2_RX_INPUT_M>,
				 <&bpmp TEGRA234_CLK_MGBE2_RX_INPUT>,
				 <&bpmp TEGRA234_CLK_MGBE2_TX>,
				 <&bpmp TEGRA234_CLK_MGBE2_EEE_PCS>,
				 <&bpmp TEGRA234_CLK_MGBE2_RX_PCS_INPUT>,
				 <&bpmp TEGRA234_CLK_MGBE2_RX_PCS_M>,
				 <&bpmp TEGRA234_CLK_MGBE2_RX_PCS>,
				 <&bpmp TEGRA234_CLK_MGBE2_TX_PCS>;
			clock-names = "mgbe", "mac", "mac-divider", "ptp-ref", "rx-input-m",
				      "rx-input", "tx", "eee-pcs", "rx-pcs-input", "rx-pcs-m",
				      "rx-pcs", "tx-pcs";
			resets = <&bpmp TEGRA234_RESET_MGBE2_MAC>,
				 <&bpmp TEGRA234_RESET_MGBE2_PCS>;
			reset-names = "mac", "pcs";
			interconnects = <&mc TEGRA234_MEMORY_CLIENT_MGBECRD &emc>,
					<&mc TEGRA234_MEMORY_CLIENT_MGBECWR &emc>;
			interconnect-names = "dma-mem", "write";
			iommus = <&smmu_niso0 TEGRA234_SID_MGBE_VF2>;
			power-domains = <&bpmp TEGRA234_POWER_DOMAIN_MGBEC>;
			status = "disabled";
		};

		ethernet@6b00000 {
			compatible = "nvidia,tegra234-mgbe";
			reg = <0x06b00000 0x10000>,
			      <0x06b10000 0x10000>,
			      <0x06ba0000 0x10000>;
			reg-names = "hypervisor", "mac", "xpcs";
			interrupts = <GIC_SPI 408 IRQ_TYPE_LEVEL_HIGH>;
			interrupt-names = "common";
			clocks = <&bpmp TEGRA234_CLK_MGBE3_APP>,
				 <&bpmp TEGRA234_CLK_MGBE3_MAC>,
				 <&bpmp TEGRA234_CLK_MGBE3_MAC_DIVIDER>,
				 <&bpmp TEGRA234_CLK_MGBE3_PTP_REF>,
				 <&bpmp TEGRA234_CLK_MGBE3_RX_INPUT_M>,
				 <&bpmp TEGRA234_CLK_MGBE3_RX_INPUT>,
				 <&bpmp TEGRA234_CLK_MGBE3_TX>,
				 <&bpmp TEGRA234_CLK_MGBE3_EEE_PCS>,
				 <&bpmp TEGRA234_CLK_MGBE3_RX_PCS_INPUT>,
				 <&bpmp TEGRA234_CLK_MGBE3_RX_PCS_M>,
				 <&bpmp TEGRA234_CLK_MGBE3_RX_PCS>,
				 <&bpmp TEGRA234_CLK_MGBE3_TX_PCS>;
			clock-names = "mgbe", "mac", "mac-divider", "ptp-ref", "rx-input-m",
				      "rx-input", "tx", "eee-pcs", "rx-pcs-input", "rx-pcs-m",
				      "rx-pcs", "tx-pcs";
			resets = <&bpmp TEGRA234_RESET_MGBE3_MAC>,
				 <&bpmp TEGRA234_RESET_MGBE3_PCS>;
			reset-names = "mac", "pcs";
			interconnects = <&mc TEGRA234_MEMORY_CLIENT_MGBEDRD &emc>,
					<&mc TEGRA234_MEMORY_CLIENT_MGBEDWR &emc>;
			interconnect-names = "dma-mem", "write";
			iommus = <&smmu_niso0 TEGRA234_SID_MGBE_VF3>;
			power-domains = <&bpmp TEGRA234_POWER_DOMAIN_MGBED>;
			status = "disabled";
		};

		smmu_niso1: iommu@8000000 {
			compatible = "nvidia,tegra234-smmu", "nvidia,smmu-500";
			reg = <0x8000000 0x1000000>,
			      <0x7000000 0x1000000>;
			interrupts = <GIC_SPI 238 IRQ_TYPE_LEVEL_HIGH>,
				     <GIC_SPI 242 IRQ_TYPE_LEVEL_HIGH>,
				     <GIC_SPI 238 IRQ_TYPE_LEVEL_HIGH>,
				     <GIC_SPI 242 IRQ_TYPE_LEVEL_HIGH>,
				     <GIC_SPI 238 IRQ_TYPE_LEVEL_HIGH>,
				     <GIC_SPI 238 IRQ_TYPE_LEVEL_HIGH>,
				     <GIC_SPI 238 IRQ_TYPE_LEVEL_HIGH>,
				     <GIC_SPI 238 IRQ_TYPE_LEVEL_HIGH>,
				     <GIC_SPI 238 IRQ_TYPE_LEVEL_HIGH>,
				     <GIC_SPI 238 IRQ_TYPE_LEVEL_HIGH>,
				     <GIC_SPI 238 IRQ_TYPE_LEVEL_HIGH>,
				     <GIC_SPI 238 IRQ_TYPE_LEVEL_HIGH>,
				     <GIC_SPI 238 IRQ_TYPE_LEVEL_HIGH>,
				     <GIC_SPI 238 IRQ_TYPE_LEVEL_HIGH>,
				     <GIC_SPI 238 IRQ_TYPE_LEVEL_HIGH>,
				     <GIC_SPI 238 IRQ_TYPE_LEVEL_HIGH>,
				     <GIC_SPI 238 IRQ_TYPE_LEVEL_HIGH>,
				     <GIC_SPI 238 IRQ_TYPE_LEVEL_HIGH>,
				     <GIC_SPI 238 IRQ_TYPE_LEVEL_HIGH>,
				     <GIC_SPI 238 IRQ_TYPE_LEVEL_HIGH>,
				     <GIC_SPI 238 IRQ_TYPE_LEVEL_HIGH>,
				     <GIC_SPI 238 IRQ_TYPE_LEVEL_HIGH>,
				     <GIC_SPI 238 IRQ_TYPE_LEVEL_HIGH>,
				     <GIC_SPI 238 IRQ_TYPE_LEVEL_HIGH>,
				     <GIC_SPI 238 IRQ_TYPE_LEVEL_HIGH>,
				     <GIC_SPI 238 IRQ_TYPE_LEVEL_HIGH>,
				     <GIC_SPI 238 IRQ_TYPE_LEVEL_HIGH>,
				     <GIC_SPI 238 IRQ_TYPE_LEVEL_HIGH>,
				     <GIC_SPI 238 IRQ_TYPE_LEVEL_HIGH>,
				     <GIC_SPI 238 IRQ_TYPE_LEVEL_HIGH>,
				     <GIC_SPI 238 IRQ_TYPE_LEVEL_HIGH>,
				     <GIC_SPI 238 IRQ_TYPE_LEVEL_HIGH>,
				     <GIC_SPI 238 IRQ_TYPE_LEVEL_HIGH>,
				     <GIC_SPI 238 IRQ_TYPE_LEVEL_HIGH>,
				     <GIC_SPI 238 IRQ_TYPE_LEVEL_HIGH>,
				     <GIC_SPI 238 IRQ_TYPE_LEVEL_HIGH>,
				     <GIC_SPI 238 IRQ_TYPE_LEVEL_HIGH>,
				     <GIC_SPI 238 IRQ_TYPE_LEVEL_HIGH>,
				     <GIC_SPI 238 IRQ_TYPE_LEVEL_HIGH>,
				     <GIC_SPI 238 IRQ_TYPE_LEVEL_HIGH>,
				     <GIC_SPI 238 IRQ_TYPE_LEVEL_HIGH>,
				     <GIC_SPI 238 IRQ_TYPE_LEVEL_HIGH>,
				     <GIC_SPI 238 IRQ_TYPE_LEVEL_HIGH>,
				     <GIC_SPI 238 IRQ_TYPE_LEVEL_HIGH>,
				     <GIC_SPI 238 IRQ_TYPE_LEVEL_HIGH>,
				     <GIC_SPI 238 IRQ_TYPE_LEVEL_HIGH>,
				     <GIC_SPI 238 IRQ_TYPE_LEVEL_HIGH>,
				     <GIC_SPI 238 IRQ_TYPE_LEVEL_HIGH>,
				     <GIC_SPI 238 IRQ_TYPE_LEVEL_HIGH>,
				     <GIC_SPI 238 IRQ_TYPE_LEVEL_HIGH>,
				     <GIC_SPI 238 IRQ_TYPE_LEVEL_HIGH>,
				     <GIC_SPI 238 IRQ_TYPE_LEVEL_HIGH>,
				     <GIC_SPI 238 IRQ_TYPE_LEVEL_HIGH>,
				     <GIC_SPI 238 IRQ_TYPE_LEVEL_HIGH>,
				     <GIC_SPI 238 IRQ_TYPE_LEVEL_HIGH>,
				     <GIC_SPI 238 IRQ_TYPE_LEVEL_HIGH>,
				     <GIC_SPI 238 IRQ_TYPE_LEVEL_HIGH>,
				     <GIC_SPI 238 IRQ_TYPE_LEVEL_HIGH>,
				     <GIC_SPI 238 IRQ_TYPE_LEVEL_HIGH>,
				     <GIC_SPI 238 IRQ_TYPE_LEVEL_HIGH>,
				     <GIC_SPI 238 IRQ_TYPE_LEVEL_HIGH>,
				     <GIC_SPI 238 IRQ_TYPE_LEVEL_HIGH>,
				     <GIC_SPI 238 IRQ_TYPE_LEVEL_HIGH>,
				     <GIC_SPI 238 IRQ_TYPE_LEVEL_HIGH>,
				     <GIC_SPI 238 IRQ_TYPE_LEVEL_HIGH>,
				     <GIC_SPI 238 IRQ_TYPE_LEVEL_HIGH>,
				     <GIC_SPI 238 IRQ_TYPE_LEVEL_HIGH>,
				     <GIC_SPI 238 IRQ_TYPE_LEVEL_HIGH>,
				     <GIC_SPI 238 IRQ_TYPE_LEVEL_HIGH>,
				     <GIC_SPI 238 IRQ_TYPE_LEVEL_HIGH>,
				     <GIC_SPI 238 IRQ_TYPE_LEVEL_HIGH>,
				     <GIC_SPI 238 IRQ_TYPE_LEVEL_HIGH>,
				     <GIC_SPI 238 IRQ_TYPE_LEVEL_HIGH>,
				     <GIC_SPI 238 IRQ_TYPE_LEVEL_HIGH>,
				     <GIC_SPI 238 IRQ_TYPE_LEVEL_HIGH>,
				     <GIC_SPI 238 IRQ_TYPE_LEVEL_HIGH>,
				     <GIC_SPI 238 IRQ_TYPE_LEVEL_HIGH>,
				     <GIC_SPI 238 IRQ_TYPE_LEVEL_HIGH>,
				     <GIC_SPI 238 IRQ_TYPE_LEVEL_HIGH>,
				     <GIC_SPI 238 IRQ_TYPE_LEVEL_HIGH>,
				     <GIC_SPI 238 IRQ_TYPE_LEVEL_HIGH>,
				     <GIC_SPI 238 IRQ_TYPE_LEVEL_HIGH>,
				     <GIC_SPI 238 IRQ_TYPE_LEVEL_HIGH>,
				     <GIC_SPI 238 IRQ_TYPE_LEVEL_HIGH>,
				     <GIC_SPI 238 IRQ_TYPE_LEVEL_HIGH>,
				     <GIC_SPI 238 IRQ_TYPE_LEVEL_HIGH>,
				     <GIC_SPI 238 IRQ_TYPE_LEVEL_HIGH>,
				     <GIC_SPI 238 IRQ_TYPE_LEVEL_HIGH>,
				     <GIC_SPI 238 IRQ_TYPE_LEVEL_HIGH>,
				     <GIC_SPI 238 IRQ_TYPE_LEVEL_HIGH>,
				     <GIC_SPI 238 IRQ_TYPE_LEVEL_HIGH>,
				     <GIC_SPI 238 IRQ_TYPE_LEVEL_HIGH>,
				     <GIC_SPI 238 IRQ_TYPE_LEVEL_HIGH>,
				     <GIC_SPI 238 IRQ_TYPE_LEVEL_HIGH>,
				     <GIC_SPI 238 IRQ_TYPE_LEVEL_HIGH>,
				     <GIC_SPI 238 IRQ_TYPE_LEVEL_HIGH>,
				     <GIC_SPI 238 IRQ_TYPE_LEVEL_HIGH>,
				     <GIC_SPI 238 IRQ_TYPE_LEVEL_HIGH>,
				     <GIC_SPI 238 IRQ_TYPE_LEVEL_HIGH>,
				     <GIC_SPI 238 IRQ_TYPE_LEVEL_HIGH>,
				     <GIC_SPI 238 IRQ_TYPE_LEVEL_HIGH>,
				     <GIC_SPI 238 IRQ_TYPE_LEVEL_HIGH>,
				     <GIC_SPI 238 IRQ_TYPE_LEVEL_HIGH>,
				     <GIC_SPI 238 IRQ_TYPE_LEVEL_HIGH>,
				     <GIC_SPI 238 IRQ_TYPE_LEVEL_HIGH>,
				     <GIC_SPI 238 IRQ_TYPE_LEVEL_HIGH>,
				     <GIC_SPI 238 IRQ_TYPE_LEVEL_HIGH>,
				     <GIC_SPI 238 IRQ_TYPE_LEVEL_HIGH>,
				     <GIC_SPI 238 IRQ_TYPE_LEVEL_HIGH>,
				     <GIC_SPI 238 IRQ_TYPE_LEVEL_HIGH>,
				     <GIC_SPI 238 IRQ_TYPE_LEVEL_HIGH>,
				     <GIC_SPI 238 IRQ_TYPE_LEVEL_HIGH>,
				     <GIC_SPI 238 IRQ_TYPE_LEVEL_HIGH>,
				     <GIC_SPI 238 IRQ_TYPE_LEVEL_HIGH>,
				     <GIC_SPI 238 IRQ_TYPE_LEVEL_HIGH>,
				     <GIC_SPI 238 IRQ_TYPE_LEVEL_HIGH>,
				     <GIC_SPI 238 IRQ_TYPE_LEVEL_HIGH>,
				     <GIC_SPI 238 IRQ_TYPE_LEVEL_HIGH>,
				     <GIC_SPI 238 IRQ_TYPE_LEVEL_HIGH>,
				     <GIC_SPI 238 IRQ_TYPE_LEVEL_HIGH>,
				     <GIC_SPI 238 IRQ_TYPE_LEVEL_HIGH>,
				     <GIC_SPI 238 IRQ_TYPE_LEVEL_HIGH>,
				     <GIC_SPI 238 IRQ_TYPE_LEVEL_HIGH>,
				     <GIC_SPI 238 IRQ_TYPE_LEVEL_HIGH>,
				     <GIC_SPI 238 IRQ_TYPE_LEVEL_HIGH>,
				     <GIC_SPI 238 IRQ_TYPE_LEVEL_HIGH>,
				     <GIC_SPI 238 IRQ_TYPE_LEVEL_HIGH>,
				     <GIC_SPI 238 IRQ_TYPE_LEVEL_HIGH>,
				     <GIC_SPI 238 IRQ_TYPE_LEVEL_HIGH>,
				     <GIC_SPI 238 IRQ_TYPE_LEVEL_HIGH>;
			stream-match-mask = <0x7f80>;
			#global-interrupts = <2>;
			#iommu-cells = <1>;

			nvidia,memory-controller = <&mc>;
			status = "okay";
		};

		sce-fabric@b600000 {
			compatible = "nvidia,tegra234-sce-fabric";
			reg = <0xb600000 0x40000>;
			interrupts = <GIC_SPI 173 IRQ_TYPE_LEVEL_HIGH>;
			status = "okay";
		};

		rce-fabric@be00000 {
			compatible = "nvidia,tegra234-rce-fabric";
			reg = <0xbe00000 0x40000>;
			interrupts = <GIC_SPI 175 IRQ_TYPE_LEVEL_HIGH>;
			status = "okay";
		};

		p2u_hsio_0: phy@3e00000 {
			compatible = "nvidia,tegra234-p2u";
			reg = <0x03e00000 0x10000>;
			reg-names = "ctl";

			#phy-cells = <0>;
		};

		p2u_hsio_1: phy@3e10000 {
			compatible = "nvidia,tegra234-p2u";
			reg = <0x03e10000 0x10000>;
			reg-names = "ctl";

			#phy-cells = <0>;
		};

		p2u_hsio_2: phy@3e20000 {
			compatible = "nvidia,tegra234-p2u";
			reg = <0x03e20000 0x10000>;
			reg-names = "ctl";

			#phy-cells = <0>;
		};

		p2u_hsio_3: phy@3e30000 {
			compatible = "nvidia,tegra234-p2u";
			reg = <0x03e30000 0x10000>;
			reg-names = "ctl";

			#phy-cells = <0>;
		};

		p2u_hsio_4: phy@3e40000 {
			compatible = "nvidia,tegra234-p2u";
			reg = <0x03e40000 0x10000>;
			reg-names = "ctl";

			#phy-cells = <0>;
		};

		p2u_hsio_5: phy@3e50000 {
			compatible = "nvidia,tegra234-p2u";
			reg = <0x03e50000 0x10000>;
			reg-names = "ctl";

			#phy-cells = <0>;
		};

		p2u_hsio_6: phy@3e60000 {
			compatible = "nvidia,tegra234-p2u";
			reg = <0x03e60000 0x10000>;
			reg-names = "ctl";

			#phy-cells = <0>;
		};

		p2u_hsio_7: phy@3e70000 {
			compatible = "nvidia,tegra234-p2u";
			reg = <0x03e70000 0x10000>;
			reg-names = "ctl";

			#phy-cells = <0>;
		};

		p2u_nvhs_0: phy@3e90000 {
			compatible = "nvidia,tegra234-p2u";
			reg = <0x03e90000 0x10000>;
			reg-names = "ctl";

			#phy-cells = <0>;
		};

		p2u_nvhs_1: phy@3ea0000 {
			compatible = "nvidia,tegra234-p2u";
			reg = <0x03ea0000 0x10000>;
			reg-names = "ctl";

			#phy-cells = <0>;
		};

		p2u_nvhs_2: phy@3eb0000 {
			compatible = "nvidia,tegra234-p2u";
			reg = <0x03eb0000 0x10000>;
			reg-names = "ctl";

			#phy-cells = <0>;
		};

		p2u_nvhs_3: phy@3ec0000 {
			compatible = "nvidia,tegra234-p2u";
			reg = <0x03ec0000 0x10000>;
			reg-names = "ctl";

			#phy-cells = <0>;
		};

		p2u_nvhs_4: phy@3ed0000 {
			compatible = "nvidia,tegra234-p2u";
			reg = <0x03ed0000 0x10000>;
			reg-names = "ctl";

			#phy-cells = <0>;
		};

		p2u_nvhs_5: phy@3ee0000 {
			compatible = "nvidia,tegra234-p2u";
			reg = <0x03ee0000 0x10000>;
			reg-names = "ctl";

			#phy-cells = <0>;
		};

		p2u_nvhs_6: phy@3ef0000 {
			compatible = "nvidia,tegra234-p2u";
			reg = <0x03ef0000 0x10000>;
			reg-names = "ctl";

			#phy-cells = <0>;
		};

		p2u_nvhs_7: phy@3f00000 {
			compatible = "nvidia,tegra234-p2u";
			reg = <0x03f00000 0x10000>;
			reg-names = "ctl";

			#phy-cells = <0>;
		};

		p2u_gbe_0: phy@3f20000 {
			compatible = "nvidia,tegra234-p2u";
			reg = <0x03f20000 0x10000>;
			reg-names = "ctl";

			#phy-cells = <0>;
		};

		p2u_gbe_1: phy@3f30000 {
			compatible = "nvidia,tegra234-p2u";
			reg = <0x03f30000 0x10000>;
			reg-names = "ctl";

			#phy-cells = <0>;
		};

		p2u_gbe_2: phy@3f40000 {
			compatible = "nvidia,tegra234-p2u";
			reg = <0x03f40000 0x10000>;
			reg-names = "ctl";

			#phy-cells = <0>;
		};

		p2u_gbe_3: phy@3f50000 {
			compatible = "nvidia,tegra234-p2u";
			reg = <0x03f50000 0x10000>;
			reg-names = "ctl";

			#phy-cells = <0>;
		};

		p2u_gbe_4: phy@3f60000 {
			compatible = "nvidia,tegra234-p2u";
			reg = <0x03f60000 0x10000>;
			reg-names = "ctl";

			#phy-cells = <0>;
		};

		p2u_gbe_5: phy@3f70000 {
			compatible = "nvidia,tegra234-p2u";
			reg = <0x03f70000 0x10000>;
			reg-names = "ctl";

			#phy-cells = <0>;
		};

		p2u_gbe_6: phy@3f80000 {
			compatible = "nvidia,tegra234-p2u";
			reg = <0x03f80000 0x10000>;
			reg-names = "ctl";

			#phy-cells = <0>;
		};

		p2u_gbe_7: phy@3f90000 {
			compatible = "nvidia,tegra234-p2u";
			reg = <0x03f90000 0x10000>;
			reg-names = "ctl";

			#phy-cells = <0>;
		};

		hsp_aon: hsp@c150000 {
			compatible = "nvidia,tegra234-hsp", "nvidia,tegra194-hsp";
			reg = <0x0c150000 0x90000>;
			interrupts = <GIC_SPI 133 IRQ_TYPE_LEVEL_HIGH>,
				     <GIC_SPI 134 IRQ_TYPE_LEVEL_HIGH>,
				     <GIC_SPI 135 IRQ_TYPE_LEVEL_HIGH>,
				     <GIC_SPI 136 IRQ_TYPE_LEVEL_HIGH>;
			/*
			 * Shared interrupt 0 is routed only to AON/SPE, so
			 * we only have 4 shared interrupts for the CCPLEX.
			 */
			interrupt-names = "shared1", "shared2", "shared3", "shared4";
			#mbox-cells = <2>;
		};

		gen2_i2c: i2c@c240000 {
			compatible = "nvidia,tegra194-i2c";
			reg = <0xc240000 0x100>;
			interrupts = <GIC_SPI 26 IRQ_TYPE_LEVEL_HIGH>;
			status = "disabled";
			clock-frequency = <100000>;
			clocks = <&bpmp TEGRA234_CLK_I2C2
				&bpmp TEGRA234_CLK_PLLP_OUT0>;
			clock-names = "div-clk", "parent";
			assigned-clocks = <&bpmp TEGRA234_CLK_I2C2>;
			assigned-clock-parents = <&bpmp TEGRA234_CLK_PLLP_OUT0>;
			resets = <&bpmp TEGRA234_RESET_I2C2>;
			reset-names = "i2c";
			iommus = <&smmu_niso0 TEGRA234_SID_GPCDMA>;
			dma-coherent;
			dmas = <&gpcdma 22>, <&gpcdma 22>;
			dma-names = "rx", "tx";
		};

		gen8_i2c: i2c@c250000 {
			compatible = "nvidia,tegra194-i2c";
			reg = <0xc250000 0x100>;
			nvidia,hw-instance-id = <0x7>;
			interrupts = <GIC_SPI 32 IRQ_TYPE_LEVEL_HIGH>;
			status = "disabled";
			clock-frequency = <400000>;
			clocks = <&bpmp TEGRA234_CLK_I2C8
				&bpmp TEGRA234_CLK_PLLP_OUT0>;
			clock-names = "div-clk", "parent";
			assigned-clocks = <&bpmp TEGRA234_CLK_I2C8>;
			assigned-clock-parents = <&bpmp TEGRA234_CLK_PLLP_OUT0>;
			resets = <&bpmp TEGRA234_RESET_I2C8>;
			reset-names = "i2c";
			iommus = <&smmu_niso0 TEGRA234_SID_GPCDMA>;
			dma-coherent;
			dmas = <&gpcdma 0>, <&gpcdma 0>;
			dma-names = "rx", "tx";
		};

		rtc@c2a0000 {
			compatible = "nvidia,tegra234-rtc", "nvidia,tegra20-rtc";
			reg = <0x0c2a0000 0x10000>;
			interrupt-parent = <&pmc>;
			interrupts = <73 IRQ_TYPE_LEVEL_HIGH>;
			clocks = <&bpmp TEGRA234_CLK_CLK_32K>;
			clock-names = "rtc";
			status = "disabled";
		};

		gpio_aon: gpio@c2f0000 {
			compatible = "nvidia,tegra234-gpio-aon";
			reg-names = "security", "gpio";
			reg = <0x0c2f0000 0x1000>,
			      <0x0c2f1000 0x1000>;
			interrupts = <GIC_SPI 56 IRQ_TYPE_LEVEL_HIGH>,
				     <GIC_SPI 57 IRQ_TYPE_LEVEL_HIGH>,
				     <GIC_SPI 58 IRQ_TYPE_LEVEL_HIGH>,
				     <GIC_SPI 59 IRQ_TYPE_LEVEL_HIGH>;
			#interrupt-cells = <2>;
			interrupt-controller;
			#gpio-cells = <2>;
			gpio-controller;
		};

		pmc: pmc@c360000 {
			compatible = "nvidia,tegra234-pmc";
			reg = <0x0c360000 0x10000>,
			      <0x0c370000 0x10000>,
			      <0x0c380000 0x10000>,
			      <0x0c390000 0x10000>,
			      <0x0c3a0000 0x10000>;
			reg-names = "pmc", "wake", "aotag", "scratch", "misc";

			#interrupt-cells = <2>;
			interrupt-controller;
		};

		aon-fabric@c600000 {
			compatible = "nvidia,tegra234-aon-fabric";
			reg = <0xc600000 0x40000>;
			interrupts = <GIC_SPI 172 IRQ_TYPE_LEVEL_HIGH>;
			status = "okay";
		};

		bpmp-fabric@d600000 {
			compatible = "nvidia,tegra234-bpmp-fabric";
			reg = <0xd600000 0x40000>;
			interrupts = <GIC_SPI 174 IRQ_TYPE_LEVEL_HIGH>;
			status = "okay";
		};

		dce-fabric@de00000 {
			compatible = "nvidia,tegra234-sce-fabric";
			reg = <0xde00000 0x40000>;
			interrupts = <GIC_SPI 381 IRQ_TYPE_LEVEL_HIGH>;
			status = "okay";
		};

		gic: interrupt-controller@f400000 {
			compatible = "arm,gic-v3";
			reg = <0x0f400000 0x010000>, /* GICD */
			      <0x0f440000 0x200000>; /* GICR */
			interrupt-parent = <&gic>;
			interrupts = <GIC_PPI 9 (GIC_CPU_MASK_SIMPLE(4) | IRQ_TYPE_LEVEL_HIGH)>;

			#redistributor-regions = <1>;
			#interrupt-cells = <3>;
			interrupt-controller;
		};

<<<<<<< HEAD
	sram@40000000 {
		compatible = "nvidia,tegra234-sysram", "mmio-sram";
		reg = <0x0 0x40000000 0x0 0x80000>;
		#address-cells = <1>;
		#size-cells = <1>;
		ranges = <0x0 0x0 0x40000000 0x80000>;
		no-memory-wc;

		cpu_bpmp_tx: sram@70000 {
			reg = <0x70000 0x1000>;
			label = "cpu-bpmp-tx";
			pool;
		};

		cpu_bpmp_rx: sram@71000 {
			reg = <0x71000 0x1000>;
			label = "cpu-bpmp-rx";
			pool;
		};
	};

	bpmp: bpmp {
		compatible = "nvidia,tegra234-bpmp", "nvidia,tegra186-bpmp";
		mboxes = <&hsp_top0 TEGRA_HSP_MBOX_TYPE_DB
				    TEGRA_HSP_DB_MASTER_BPMP>;
		shmem = <&cpu_bpmp_tx>, <&cpu_bpmp_rx>;
		#clock-cells = <1>;
		#reset-cells = <1>;
		#power-domain-cells = <1>;
=======
		smmu_iso: iommu@10000000{
			compatible = "nvidia,tegra234-smmu", "nvidia,smmu-500";
			reg = <0x10000000 0x1000000>;
			interrupts = <GIC_SPI 240 IRQ_TYPE_LEVEL_HIGH>,
				     <GIC_SPI 240 IRQ_TYPE_LEVEL_HIGH>,
				     <GIC_SPI 240 IRQ_TYPE_LEVEL_HIGH>,
				     <GIC_SPI 240 IRQ_TYPE_LEVEL_HIGH>,
				     <GIC_SPI 240 IRQ_TYPE_LEVEL_HIGH>,
				     <GIC_SPI 240 IRQ_TYPE_LEVEL_HIGH>,
				     <GIC_SPI 240 IRQ_TYPE_LEVEL_HIGH>,
				     <GIC_SPI 240 IRQ_TYPE_LEVEL_HIGH>,
				     <GIC_SPI 240 IRQ_TYPE_LEVEL_HIGH>,
				     <GIC_SPI 240 IRQ_TYPE_LEVEL_HIGH>,
				     <GIC_SPI 240 IRQ_TYPE_LEVEL_HIGH>,
				     <GIC_SPI 240 IRQ_TYPE_LEVEL_HIGH>,
				     <GIC_SPI 240 IRQ_TYPE_LEVEL_HIGH>,
				     <GIC_SPI 240 IRQ_TYPE_LEVEL_HIGH>,
				     <GIC_SPI 240 IRQ_TYPE_LEVEL_HIGH>,
				     <GIC_SPI 240 IRQ_TYPE_LEVEL_HIGH>,
				     <GIC_SPI 240 IRQ_TYPE_LEVEL_HIGH>,
				     <GIC_SPI 240 IRQ_TYPE_LEVEL_HIGH>,
				     <GIC_SPI 240 IRQ_TYPE_LEVEL_HIGH>,
				     <GIC_SPI 240 IRQ_TYPE_LEVEL_HIGH>,
				     <GIC_SPI 240 IRQ_TYPE_LEVEL_HIGH>,
				     <GIC_SPI 240 IRQ_TYPE_LEVEL_HIGH>,
				     <GIC_SPI 240 IRQ_TYPE_LEVEL_HIGH>,
				     <GIC_SPI 240 IRQ_TYPE_LEVEL_HIGH>,
				     <GIC_SPI 240 IRQ_TYPE_LEVEL_HIGH>,
				     <GIC_SPI 240 IRQ_TYPE_LEVEL_HIGH>,
				     <GIC_SPI 240 IRQ_TYPE_LEVEL_HIGH>,
				     <GIC_SPI 240 IRQ_TYPE_LEVEL_HIGH>,
				     <GIC_SPI 240 IRQ_TYPE_LEVEL_HIGH>,
				     <GIC_SPI 240 IRQ_TYPE_LEVEL_HIGH>,
				     <GIC_SPI 240 IRQ_TYPE_LEVEL_HIGH>,
				     <GIC_SPI 240 IRQ_TYPE_LEVEL_HIGH>,
				     <GIC_SPI 240 IRQ_TYPE_LEVEL_HIGH>,
				     <GIC_SPI 240 IRQ_TYPE_LEVEL_HIGH>,
				     <GIC_SPI 240 IRQ_TYPE_LEVEL_HIGH>,
				     <GIC_SPI 240 IRQ_TYPE_LEVEL_HIGH>,
				     <GIC_SPI 240 IRQ_TYPE_LEVEL_HIGH>,
				     <GIC_SPI 240 IRQ_TYPE_LEVEL_HIGH>,
				     <GIC_SPI 240 IRQ_TYPE_LEVEL_HIGH>,
				     <GIC_SPI 240 IRQ_TYPE_LEVEL_HIGH>,
				     <GIC_SPI 240 IRQ_TYPE_LEVEL_HIGH>,
				     <GIC_SPI 240 IRQ_TYPE_LEVEL_HIGH>,
				     <GIC_SPI 240 IRQ_TYPE_LEVEL_HIGH>,
				     <GIC_SPI 240 IRQ_TYPE_LEVEL_HIGH>,
				     <GIC_SPI 240 IRQ_TYPE_LEVEL_HIGH>,
				     <GIC_SPI 240 IRQ_TYPE_LEVEL_HIGH>,
				     <GIC_SPI 240 IRQ_TYPE_LEVEL_HIGH>,
				     <GIC_SPI 240 IRQ_TYPE_LEVEL_HIGH>,
				     <GIC_SPI 240 IRQ_TYPE_LEVEL_HIGH>,
				     <GIC_SPI 240 IRQ_TYPE_LEVEL_HIGH>,
				     <GIC_SPI 240 IRQ_TYPE_LEVEL_HIGH>,
				     <GIC_SPI 240 IRQ_TYPE_LEVEL_HIGH>,
				     <GIC_SPI 240 IRQ_TYPE_LEVEL_HIGH>,
				     <GIC_SPI 240 IRQ_TYPE_LEVEL_HIGH>,
				     <GIC_SPI 240 IRQ_TYPE_LEVEL_HIGH>,
				     <GIC_SPI 240 IRQ_TYPE_LEVEL_HIGH>,
				     <GIC_SPI 240 IRQ_TYPE_LEVEL_HIGH>,
				     <GIC_SPI 240 IRQ_TYPE_LEVEL_HIGH>,
				     <GIC_SPI 240 IRQ_TYPE_LEVEL_HIGH>,
				     <GIC_SPI 240 IRQ_TYPE_LEVEL_HIGH>,
				     <GIC_SPI 240 IRQ_TYPE_LEVEL_HIGH>,
				     <GIC_SPI 240 IRQ_TYPE_LEVEL_HIGH>,
				     <GIC_SPI 240 IRQ_TYPE_LEVEL_HIGH>,
				     <GIC_SPI 240 IRQ_TYPE_LEVEL_HIGH>,
				     <GIC_SPI 240 IRQ_TYPE_LEVEL_HIGH>,
				     <GIC_SPI 240 IRQ_TYPE_LEVEL_HIGH>,
				     <GIC_SPI 240 IRQ_TYPE_LEVEL_HIGH>,
				     <GIC_SPI 240 IRQ_TYPE_LEVEL_HIGH>,
				     <GIC_SPI 240 IRQ_TYPE_LEVEL_HIGH>,
				     <GIC_SPI 240 IRQ_TYPE_LEVEL_HIGH>,
				     <GIC_SPI 240 IRQ_TYPE_LEVEL_HIGH>,
				     <GIC_SPI 240 IRQ_TYPE_LEVEL_HIGH>,
				     <GIC_SPI 240 IRQ_TYPE_LEVEL_HIGH>,
				     <GIC_SPI 240 IRQ_TYPE_LEVEL_HIGH>,
				     <GIC_SPI 240 IRQ_TYPE_LEVEL_HIGH>,
				     <GIC_SPI 240 IRQ_TYPE_LEVEL_HIGH>,
				     <GIC_SPI 240 IRQ_TYPE_LEVEL_HIGH>,
				     <GIC_SPI 240 IRQ_TYPE_LEVEL_HIGH>,
				     <GIC_SPI 240 IRQ_TYPE_LEVEL_HIGH>,
				     <GIC_SPI 240 IRQ_TYPE_LEVEL_HIGH>,
				     <GIC_SPI 240 IRQ_TYPE_LEVEL_HIGH>,
				     <GIC_SPI 240 IRQ_TYPE_LEVEL_HIGH>,
				     <GIC_SPI 240 IRQ_TYPE_LEVEL_HIGH>,
				     <GIC_SPI 240 IRQ_TYPE_LEVEL_HIGH>,
				     <GIC_SPI 240 IRQ_TYPE_LEVEL_HIGH>,
				     <GIC_SPI 240 IRQ_TYPE_LEVEL_HIGH>,
				     <GIC_SPI 240 IRQ_TYPE_LEVEL_HIGH>,
				     <GIC_SPI 240 IRQ_TYPE_LEVEL_HIGH>,
				     <GIC_SPI 240 IRQ_TYPE_LEVEL_HIGH>,
				     <GIC_SPI 240 IRQ_TYPE_LEVEL_HIGH>,
				     <GIC_SPI 240 IRQ_TYPE_LEVEL_HIGH>,
				     <GIC_SPI 240 IRQ_TYPE_LEVEL_HIGH>,
				     <GIC_SPI 240 IRQ_TYPE_LEVEL_HIGH>,
				     <GIC_SPI 240 IRQ_TYPE_LEVEL_HIGH>,
				     <GIC_SPI 240 IRQ_TYPE_LEVEL_HIGH>,
				     <GIC_SPI 240 IRQ_TYPE_LEVEL_HIGH>,
				     <GIC_SPI 240 IRQ_TYPE_LEVEL_HIGH>,
				     <GIC_SPI 240 IRQ_TYPE_LEVEL_HIGH>,
				     <GIC_SPI 240 IRQ_TYPE_LEVEL_HIGH>,
				     <GIC_SPI 240 IRQ_TYPE_LEVEL_HIGH>,
				     <GIC_SPI 240 IRQ_TYPE_LEVEL_HIGH>,
				     <GIC_SPI 240 IRQ_TYPE_LEVEL_HIGH>,
				     <GIC_SPI 240 IRQ_TYPE_LEVEL_HIGH>,
				     <GIC_SPI 240 IRQ_TYPE_LEVEL_HIGH>,
				     <GIC_SPI 240 IRQ_TYPE_LEVEL_HIGH>,
				     <GIC_SPI 240 IRQ_TYPE_LEVEL_HIGH>,
				     <GIC_SPI 240 IRQ_TYPE_LEVEL_HIGH>,
				     <GIC_SPI 240 IRQ_TYPE_LEVEL_HIGH>,
				     <GIC_SPI 240 IRQ_TYPE_LEVEL_HIGH>,
				     <GIC_SPI 240 IRQ_TYPE_LEVEL_HIGH>,
				     <GIC_SPI 240 IRQ_TYPE_LEVEL_HIGH>,
				     <GIC_SPI 240 IRQ_TYPE_LEVEL_HIGH>,
				     <GIC_SPI 240 IRQ_TYPE_LEVEL_HIGH>,
				     <GIC_SPI 240 IRQ_TYPE_LEVEL_HIGH>,
				     <GIC_SPI 240 IRQ_TYPE_LEVEL_HIGH>,
				     <GIC_SPI 240 IRQ_TYPE_LEVEL_HIGH>,
				     <GIC_SPI 240 IRQ_TYPE_LEVEL_HIGH>,
				     <GIC_SPI 240 IRQ_TYPE_LEVEL_HIGH>,
				     <GIC_SPI 240 IRQ_TYPE_LEVEL_HIGH>,
				     <GIC_SPI 240 IRQ_TYPE_LEVEL_HIGH>,
				     <GIC_SPI 240 IRQ_TYPE_LEVEL_HIGH>,
				     <GIC_SPI 240 IRQ_TYPE_LEVEL_HIGH>,
				     <GIC_SPI 240 IRQ_TYPE_LEVEL_HIGH>,
				     <GIC_SPI 240 IRQ_TYPE_LEVEL_HIGH>,
				     <GIC_SPI 240 IRQ_TYPE_LEVEL_HIGH>,
				     <GIC_SPI 240 IRQ_TYPE_LEVEL_HIGH>,
				     <GIC_SPI 240 IRQ_TYPE_LEVEL_HIGH>,
				     <GIC_SPI 240 IRQ_TYPE_LEVEL_HIGH>,
				     <GIC_SPI 240 IRQ_TYPE_LEVEL_HIGH>;
			stream-match-mask = <0x7f80>;
			#global-interrupts = <1>;
			#iommu-cells = <1>;

			nvidia,memory-controller = <&mc>;
			status = "okay";
		};

		smmu_niso0: iommu@12000000 {
			compatible = "nvidia,tegra234-smmu", "nvidia,smmu-500";
			reg = <0x12000000 0x1000000>,
			      <0x11000000 0x1000000>;
			interrupts = <GIC_SPI 170 IRQ_TYPE_LEVEL_HIGH>,
				     <GIC_SPI 232 IRQ_TYPE_LEVEL_HIGH>,
				     <GIC_SPI 170 IRQ_TYPE_LEVEL_HIGH>,
				     <GIC_SPI 232 IRQ_TYPE_LEVEL_HIGH>,
				     <GIC_SPI 170 IRQ_TYPE_LEVEL_HIGH>,
				     <GIC_SPI 170 IRQ_TYPE_LEVEL_HIGH>,
				     <GIC_SPI 170 IRQ_TYPE_LEVEL_HIGH>,
				     <GIC_SPI 170 IRQ_TYPE_LEVEL_HIGH>,
				     <GIC_SPI 170 IRQ_TYPE_LEVEL_HIGH>,
				     <GIC_SPI 170 IRQ_TYPE_LEVEL_HIGH>,
				     <GIC_SPI 170 IRQ_TYPE_LEVEL_HIGH>,
				     <GIC_SPI 170 IRQ_TYPE_LEVEL_HIGH>,
				     <GIC_SPI 170 IRQ_TYPE_LEVEL_HIGH>,
				     <GIC_SPI 170 IRQ_TYPE_LEVEL_HIGH>,
				     <GIC_SPI 170 IRQ_TYPE_LEVEL_HIGH>,
				     <GIC_SPI 170 IRQ_TYPE_LEVEL_HIGH>,
				     <GIC_SPI 170 IRQ_TYPE_LEVEL_HIGH>,
				     <GIC_SPI 170 IRQ_TYPE_LEVEL_HIGH>,
				     <GIC_SPI 170 IRQ_TYPE_LEVEL_HIGH>,
				     <GIC_SPI 170 IRQ_TYPE_LEVEL_HIGH>,
				     <GIC_SPI 170 IRQ_TYPE_LEVEL_HIGH>,
				     <GIC_SPI 170 IRQ_TYPE_LEVEL_HIGH>,
				     <GIC_SPI 170 IRQ_TYPE_LEVEL_HIGH>,
				     <GIC_SPI 170 IRQ_TYPE_LEVEL_HIGH>,
				     <GIC_SPI 170 IRQ_TYPE_LEVEL_HIGH>,
				     <GIC_SPI 170 IRQ_TYPE_LEVEL_HIGH>,
				     <GIC_SPI 170 IRQ_TYPE_LEVEL_HIGH>,
				     <GIC_SPI 170 IRQ_TYPE_LEVEL_HIGH>,
				     <GIC_SPI 170 IRQ_TYPE_LEVEL_HIGH>,
				     <GIC_SPI 170 IRQ_TYPE_LEVEL_HIGH>,
				     <GIC_SPI 170 IRQ_TYPE_LEVEL_HIGH>,
				     <GIC_SPI 170 IRQ_TYPE_LEVEL_HIGH>,
				     <GIC_SPI 170 IRQ_TYPE_LEVEL_HIGH>,
				     <GIC_SPI 170 IRQ_TYPE_LEVEL_HIGH>,
				     <GIC_SPI 170 IRQ_TYPE_LEVEL_HIGH>,
				     <GIC_SPI 170 IRQ_TYPE_LEVEL_HIGH>,
				     <GIC_SPI 170 IRQ_TYPE_LEVEL_HIGH>,
				     <GIC_SPI 170 IRQ_TYPE_LEVEL_HIGH>,
				     <GIC_SPI 170 IRQ_TYPE_LEVEL_HIGH>,
				     <GIC_SPI 170 IRQ_TYPE_LEVEL_HIGH>,
				     <GIC_SPI 170 IRQ_TYPE_LEVEL_HIGH>,
				     <GIC_SPI 170 IRQ_TYPE_LEVEL_HIGH>,
				     <GIC_SPI 170 IRQ_TYPE_LEVEL_HIGH>,
				     <GIC_SPI 170 IRQ_TYPE_LEVEL_HIGH>,
				     <GIC_SPI 170 IRQ_TYPE_LEVEL_HIGH>,
				     <GIC_SPI 170 IRQ_TYPE_LEVEL_HIGH>,
				     <GIC_SPI 170 IRQ_TYPE_LEVEL_HIGH>,
				     <GIC_SPI 170 IRQ_TYPE_LEVEL_HIGH>,
				     <GIC_SPI 170 IRQ_TYPE_LEVEL_HIGH>,
				     <GIC_SPI 170 IRQ_TYPE_LEVEL_HIGH>,
				     <GIC_SPI 170 IRQ_TYPE_LEVEL_HIGH>,
				     <GIC_SPI 170 IRQ_TYPE_LEVEL_HIGH>,
				     <GIC_SPI 170 IRQ_TYPE_LEVEL_HIGH>,
				     <GIC_SPI 170 IRQ_TYPE_LEVEL_HIGH>,
				     <GIC_SPI 170 IRQ_TYPE_LEVEL_HIGH>,
				     <GIC_SPI 170 IRQ_TYPE_LEVEL_HIGH>,
				     <GIC_SPI 170 IRQ_TYPE_LEVEL_HIGH>,
				     <GIC_SPI 170 IRQ_TYPE_LEVEL_HIGH>,
				     <GIC_SPI 170 IRQ_TYPE_LEVEL_HIGH>,
				     <GIC_SPI 170 IRQ_TYPE_LEVEL_HIGH>,
				     <GIC_SPI 170 IRQ_TYPE_LEVEL_HIGH>,
				     <GIC_SPI 170 IRQ_TYPE_LEVEL_HIGH>,
				     <GIC_SPI 170 IRQ_TYPE_LEVEL_HIGH>,
				     <GIC_SPI 170 IRQ_TYPE_LEVEL_HIGH>,
				     <GIC_SPI 170 IRQ_TYPE_LEVEL_HIGH>,
				     <GIC_SPI 170 IRQ_TYPE_LEVEL_HIGH>,
				     <GIC_SPI 170 IRQ_TYPE_LEVEL_HIGH>,
				     <GIC_SPI 170 IRQ_TYPE_LEVEL_HIGH>,
				     <GIC_SPI 170 IRQ_TYPE_LEVEL_HIGH>,
				     <GIC_SPI 170 IRQ_TYPE_LEVEL_HIGH>,
				     <GIC_SPI 170 IRQ_TYPE_LEVEL_HIGH>,
				     <GIC_SPI 170 IRQ_TYPE_LEVEL_HIGH>,
				     <GIC_SPI 170 IRQ_TYPE_LEVEL_HIGH>,
				     <GIC_SPI 170 IRQ_TYPE_LEVEL_HIGH>,
				     <GIC_SPI 170 IRQ_TYPE_LEVEL_HIGH>,
				     <GIC_SPI 170 IRQ_TYPE_LEVEL_HIGH>,
				     <GIC_SPI 170 IRQ_TYPE_LEVEL_HIGH>,
				     <GIC_SPI 170 IRQ_TYPE_LEVEL_HIGH>,
				     <GIC_SPI 170 IRQ_TYPE_LEVEL_HIGH>,
				     <GIC_SPI 170 IRQ_TYPE_LEVEL_HIGH>,
				     <GIC_SPI 170 IRQ_TYPE_LEVEL_HIGH>,
				     <GIC_SPI 170 IRQ_TYPE_LEVEL_HIGH>,
				     <GIC_SPI 170 IRQ_TYPE_LEVEL_HIGH>,
				     <GIC_SPI 170 IRQ_TYPE_LEVEL_HIGH>,
				     <GIC_SPI 170 IRQ_TYPE_LEVEL_HIGH>,
				     <GIC_SPI 170 IRQ_TYPE_LEVEL_HIGH>,
				     <GIC_SPI 170 IRQ_TYPE_LEVEL_HIGH>,
				     <GIC_SPI 170 IRQ_TYPE_LEVEL_HIGH>,
				     <GIC_SPI 170 IRQ_TYPE_LEVEL_HIGH>,
				     <GIC_SPI 170 IRQ_TYPE_LEVEL_HIGH>,
				     <GIC_SPI 170 IRQ_TYPE_LEVEL_HIGH>,
				     <GIC_SPI 170 IRQ_TYPE_LEVEL_HIGH>,
				     <GIC_SPI 170 IRQ_TYPE_LEVEL_HIGH>,
				     <GIC_SPI 170 IRQ_TYPE_LEVEL_HIGH>,
				     <GIC_SPI 170 IRQ_TYPE_LEVEL_HIGH>,
				     <GIC_SPI 170 IRQ_TYPE_LEVEL_HIGH>,
				     <GIC_SPI 170 IRQ_TYPE_LEVEL_HIGH>,
				     <GIC_SPI 170 IRQ_TYPE_LEVEL_HIGH>,
				     <GIC_SPI 170 IRQ_TYPE_LEVEL_HIGH>,
				     <GIC_SPI 170 IRQ_TYPE_LEVEL_HIGH>,
				     <GIC_SPI 170 IRQ_TYPE_LEVEL_HIGH>,
				     <GIC_SPI 170 IRQ_TYPE_LEVEL_HIGH>,
				     <GIC_SPI 170 IRQ_TYPE_LEVEL_HIGH>,
				     <GIC_SPI 170 IRQ_TYPE_LEVEL_HIGH>,
				     <GIC_SPI 170 IRQ_TYPE_LEVEL_HIGH>,
				     <GIC_SPI 170 IRQ_TYPE_LEVEL_HIGH>,
				     <GIC_SPI 170 IRQ_TYPE_LEVEL_HIGH>,
				     <GIC_SPI 170 IRQ_TYPE_LEVEL_HIGH>,
				     <GIC_SPI 170 IRQ_TYPE_LEVEL_HIGH>,
				     <GIC_SPI 170 IRQ_TYPE_LEVEL_HIGH>,
				     <GIC_SPI 170 IRQ_TYPE_LEVEL_HIGH>,
				     <GIC_SPI 170 IRQ_TYPE_LEVEL_HIGH>,
				     <GIC_SPI 170 IRQ_TYPE_LEVEL_HIGH>,
				     <GIC_SPI 170 IRQ_TYPE_LEVEL_HIGH>,
				     <GIC_SPI 170 IRQ_TYPE_LEVEL_HIGH>,
				     <GIC_SPI 170 IRQ_TYPE_LEVEL_HIGH>,
				     <GIC_SPI 170 IRQ_TYPE_LEVEL_HIGH>,
				     <GIC_SPI 170 IRQ_TYPE_LEVEL_HIGH>,
				     <GIC_SPI 170 IRQ_TYPE_LEVEL_HIGH>,
				     <GIC_SPI 170 IRQ_TYPE_LEVEL_HIGH>,
				     <GIC_SPI 170 IRQ_TYPE_LEVEL_HIGH>,
				     <GIC_SPI 170 IRQ_TYPE_LEVEL_HIGH>,
				     <GIC_SPI 170 IRQ_TYPE_LEVEL_HIGH>,
				     <GIC_SPI 170 IRQ_TYPE_LEVEL_HIGH>,
				     <GIC_SPI 170 IRQ_TYPE_LEVEL_HIGH>,
				     <GIC_SPI 170 IRQ_TYPE_LEVEL_HIGH>,
				     <GIC_SPI 170 IRQ_TYPE_LEVEL_HIGH>,
				     <GIC_SPI 170 IRQ_TYPE_LEVEL_HIGH>,
				     <GIC_SPI 170 IRQ_TYPE_LEVEL_HIGH>,
				     <GIC_SPI 170 IRQ_TYPE_LEVEL_HIGH>;
			stream-match-mask = <0x7f80>;
			#global-interrupts = <2>;
			#iommu-cells = <1>;

			nvidia,memory-controller = <&mc>;
			status = "okay";
		};
>>>>>>> d60c95ef

		cbb-fabric@13a00000 {
			compatible = "nvidia,tegra234-cbb-fabric";
			reg = <0x13a00000 0x400000>;
			interrupts = <GIC_SPI 231 IRQ_TYPE_LEVEL_HIGH>;
			status = "okay";
		};
	};

	ccplex@e000000 {
		compatible = "nvidia,tegra234-ccplex-cluster";
		reg = <0x0 0x0e000000 0x0 0x5ffff>;
		nvidia,bpmp = <&bpmp>;
		status = "okay";
	};

	pcie@140a0000 {
		compatible = "nvidia,tegra234-pcie";
		power-domains = <&bpmp TEGRA234_POWER_DOMAIN_PCIEX4CA>;
		reg = <0x00 0x140a0000 0x0 0x00020000>, /* appl registers (128K)      */
		      <0x00 0x2a000000 0x0 0x00040000>, /* configuration space (256K) */
		      <0x00 0x2a040000 0x0 0x00040000>, /* iATU_DMA reg space (256K)  */
		      <0x00 0x2a080000 0x0 0x00040000>; /* DBI reg space (256K)       */
		reg-names = "appl", "config", "atu_dma", "dbi";

		#address-cells = <3>;
		#size-cells = <2>;
		device_type = "pci";
		num-lanes = <4>;
		num-viewport = <8>;
		linux,pci-domain = <8>;

		clocks = <&bpmp TEGRA234_CLK_PEX2_C8_CORE>;
		clock-names = "core";

		resets = <&bpmp TEGRA234_RESET_PEX2_CORE_8_APB>,
			 <&bpmp TEGRA234_RESET_PEX2_CORE_8>;
		reset-names = "apb", "core";

		interrupts = <GIC_SPI 356 IRQ_TYPE_LEVEL_HIGH>, /* controller interrupt */
			     <GIC_SPI 357 IRQ_TYPE_LEVEL_HIGH>; /* MSI interrupt */
		interrupt-names = "intr", "msi";

		#interrupt-cells = <1>;
		interrupt-map-mask = <0 0 0 0>;
		interrupt-map = <0 0 0 0 &gic GIC_SPI 356 IRQ_TYPE_LEVEL_HIGH>;

		nvidia,bpmp = <&bpmp 8>;

		nvidia,aspm-cmrt-us = <60>;
		nvidia,aspm-pwr-on-t-us = <20>;
		nvidia,aspm-l0s-entrance-latency-us = <3>;

		bus-range = <0x0 0xff>;

		ranges = <0x43000000 0x32 0x40000000 0x32 0x40000000 0x2 0xe8000000>, /* prefetchable memory (11904 MB) */
			 <0x02000000 0x0  0x40000000 0x35 0x28000000 0x0 0x08000000>, /* non-prefetchable memory (128 MB) */
			 <0x01000000 0x0  0x2a100000 0x00 0x2a100000 0x0 0x00100000>; /* downstream I/O (1 MB) */

		interconnects = <&mc TEGRA234_MEMORY_CLIENT_PCIE8AR &emc>,
				<&mc TEGRA234_MEMORY_CLIENT_PCIE8AW &emc>;
		interconnect-names = "dma-mem", "write";
		iommu-map = <0x0 &smmu_niso1 TEGRA234_SID_PCIE8 0x1000>;
		iommu-map-mask = <0x0>;
		dma-coherent;

		status = "disabled";
	};

	pcie@140c0000 {
		compatible = "nvidia,tegra234-pcie";
		power-domains = <&bpmp TEGRA234_POWER_DOMAIN_PCIEX4CB>;
		reg = <0x00 0x140c0000 0x0 0x00020000>, /* appl registers (128K)      */
		      <0x00 0x2c000000 0x0 0x00040000>, /* configuration space (256K) */
		      <0x00 0x2c040000 0x0 0x00040000>, /* iATU_DMA reg space (256K)  */
		      <0x00 0x2c080000 0x0 0x00040000>; /* DBI reg space (256K)       */
		reg-names = "appl", "config", "atu_dma", "dbi";

		#address-cells = <3>;
		#size-cells = <2>;
		device_type = "pci";
		num-lanes = <4>;
		num-viewport = <8>;
		linux,pci-domain = <9>;

		clocks = <&bpmp TEGRA234_CLK_PEX2_C9_CORE>;
		clock-names = "core";

		resets = <&bpmp TEGRA234_RESET_PEX2_CORE_9_APB>,
			 <&bpmp TEGRA234_RESET_PEX2_CORE_9>;
		reset-names = "apb", "core";

		interrupts = <GIC_SPI 358 IRQ_TYPE_LEVEL_HIGH>, /* controller interrupt */
			     <GIC_SPI 359 IRQ_TYPE_LEVEL_HIGH>; /* MSI interrupt */
		interrupt-names = "intr", "msi";

		#interrupt-cells = <1>;
		interrupt-map-mask = <0 0 0 0>;
		interrupt-map = <0 0 0 0 &gic GIC_SPI 358 IRQ_TYPE_LEVEL_HIGH>;

		nvidia,bpmp = <&bpmp 9>;

		nvidia,aspm-cmrt-us = <60>;
		nvidia,aspm-pwr-on-t-us = <20>;
		nvidia,aspm-l0s-entrance-latency-us = <3>;

		bus-range = <0x0 0xff>;

		ranges = <0x43000000 0x35 0x40000000 0x35 0x40000000 0x2 0xc0000000>, /* prefetchable memory (11264 MB) */
			 <0x02000000 0x0  0x40000000 0x38 0x28000000 0x0 0x08000000>, /* non-prefetchable memory (128 MB) */
			 <0x01000000 0x0  0x2c100000 0x00 0x2c100000 0x0 0x00100000>; /* downstream I/O (1 MB) */

		interconnects = <&mc TEGRA234_MEMORY_CLIENT_PCIE9AR &emc>,
				<&mc TEGRA234_MEMORY_CLIENT_PCIE9AW &emc>;
		interconnect-names = "dma-mem", "write";
		iommu-map = <0x0 &smmu_niso0 TEGRA234_SID_PCIE9 0x1000>;
		iommu-map-mask = <0x0>;
		dma-coherent;

		status = "disabled";
	};

	pcie@140e0000 {
		compatible = "nvidia,tegra234-pcie";
		power-domains = <&bpmp TEGRA234_POWER_DOMAIN_PCIEX4CC>;
		reg = <0x00 0x140e0000 0x0 0x00020000>, /* appl registers (128K)      */
		      <0x00 0x2e000000 0x0 0x00040000>, /* configuration space (256K) */
		      <0x00 0x2e040000 0x0 0x00040000>, /* iATU_DMA reg space (256K)  */
		      <0x00 0x2e080000 0x0 0x00040000>; /* DBI reg space (256K)       */
		reg-names = "appl", "config", "atu_dma", "dbi";

		#address-cells = <3>;
		#size-cells = <2>;
		device_type = "pci";
		num-lanes = <4>;
		num-viewport = <8>;
		linux,pci-domain = <10>;

		clocks = <&bpmp TEGRA234_CLK_PEX2_C10_CORE>;
		clock-names = "core";

		resets = <&bpmp TEGRA234_RESET_PEX2_CORE_10_APB>,
			 <&bpmp TEGRA234_RESET_PEX2_CORE_10>;
		reset-names = "apb", "core";

		interrupts = <GIC_SPI 360 IRQ_TYPE_LEVEL_HIGH>, /* controller interrupt */
			     <GIC_SPI 361 IRQ_TYPE_LEVEL_HIGH>; /* MSI interrupt */
		interrupt-names = "intr", "msi";

		#interrupt-cells = <1>;
		interrupt-map-mask = <0 0 0 0>;
		interrupt-map = <0 0 0 0 &gic GIC_SPI 360 IRQ_TYPE_LEVEL_HIGH>;

		nvidia,bpmp = <&bpmp 10>;

		nvidia,aspm-cmrt-us = <60>;
		nvidia,aspm-pwr-on-t-us = <20>;
		nvidia,aspm-l0s-entrance-latency-us = <3>;

		bus-range = <0x0 0xff>;

		ranges = <0x43000000 0x38 0x40000000 0x38 0x40000000 0x2 0xe8000000>, /* prefetchable memory (11904 MB) */
			 <0x02000000 0x0  0x40000000 0x3b 0x28000000 0x0 0x08000000>, /* non-prefetchable memory (128 MB) */
			 <0x01000000 0x0  0x2e100000 0x00 0x2e100000 0x0 0x00100000>; /* downstream I/O (1 MB) */

		interconnects = <&mc TEGRA234_MEMORY_CLIENT_PCIE10AR &emc>,
				<&mc TEGRA234_MEMORY_CLIENT_PCIE10AW &emc>;
		interconnect-names = "dma-mem", "write";
		iommu-map = <0x0 &smmu_niso1 TEGRA234_SID_PCIE10 0x1000>;
		iommu-map-mask = <0x0>;
		dma-coherent;

		status = "disabled";
	};

	pcie@14100000 {
		compatible = "nvidia,tegra234-pcie";
		power-domains = <&bpmp TEGRA234_POWER_DOMAIN_PCIEX1A>;
		reg = <0x00 0x14100000 0x0 0x00020000>, /* appl registers (128K)      */
		      <0x00 0x30000000 0x0 0x00040000>, /* configuration space (256K) */
		      <0x00 0x30040000 0x0 0x00040000>, /* iATU_DMA reg space (256K)  */
		      <0x00 0x30080000 0x0 0x00040000>; /* DBI reg space (256K)       */
		reg-names = "appl", "config", "atu_dma", "dbi";

		#address-cells = <3>;
		#size-cells = <2>;
		device_type = "pci";
		num-lanes = <1>;
		num-viewport = <8>;
		linux,pci-domain = <1>;

		clocks = <&bpmp TEGRA234_CLK_PEX0_C1_CORE>;
		clock-names = "core";

		resets = <&bpmp TEGRA234_RESET_PEX0_CORE_1_APB>,
			 <&bpmp TEGRA234_RESET_PEX0_CORE_1>;
		reset-names = "apb", "core";

		interrupts = <GIC_SPI 45 IRQ_TYPE_LEVEL_HIGH>, /* controller interrupt */
			     <GIC_SPI 46 IRQ_TYPE_LEVEL_HIGH>; /* MSI interrupt */
		interrupt-names = "intr", "msi";

		#interrupt-cells = <1>;
		interrupt-map-mask = <0 0 0 0>;
		interrupt-map = <0 0 0 0 &gic GIC_SPI 45 IRQ_TYPE_LEVEL_HIGH>;

		nvidia,bpmp = <&bpmp 1>;

		nvidia,aspm-cmrt-us = <60>;
		nvidia,aspm-pwr-on-t-us = <20>;
		nvidia,aspm-l0s-entrance-latency-us = <3>;

		bus-range = <0x0 0xff>;

		ranges = <0x43000000 0x20 0x80000000 0x20 0x80000000 0x0 0x28000000>, /* prefetchable memory (640 MB) */
			 <0x02000000 0x0  0x40000000 0x20 0xa8000000 0x0 0x08000000>, /* non-prefetchable memory (128 MB) */
			 <0x01000000 0x0  0x30100000 0x00 0x30100000 0x0 0x00100000>; /* downstream I/O (1 MB) */

		interconnects = <&mc TEGRA234_MEMORY_CLIENT_PCIE1R &emc>,
				<&mc TEGRA234_MEMORY_CLIENT_PCIE1W &emc>;
		interconnect-names = "dma-mem", "write";
		iommu-map = <0x0 &smmu_niso1 TEGRA234_SID_PCIE1 0x1000>;
		iommu-map-mask = <0x0>;
		dma-coherent;

		status = "disabled";
	};

	pcie@14120000 {
		compatible = "nvidia,tegra234-pcie";
		power-domains = <&bpmp TEGRA234_POWER_DOMAIN_PCIEX1A>;
		reg = <0x00 0x14120000 0x0 0x00020000>, /* appl registers (128K)      */
		      <0x00 0x32000000 0x0 0x00040000>, /* configuration space (256K) */
		      <0x00 0x32040000 0x0 0x00040000>, /* iATU_DMA reg space (256K)  */
		      <0x00 0x32080000 0x0 0x00040000>; /* DBI reg space (256K)       */
		reg-names = "appl", "config", "atu_dma", "dbi";

		#address-cells = <3>;
		#size-cells = <2>;
		device_type = "pci";
		num-lanes = <1>;
		num-viewport = <8>;
		linux,pci-domain = <2>;

		clocks = <&bpmp TEGRA234_CLK_PEX0_C2_CORE>;
		clock-names = "core";

		resets = <&bpmp TEGRA234_RESET_PEX0_CORE_2_APB>,
			 <&bpmp TEGRA234_RESET_PEX0_CORE_2>;
		reset-names = "apb", "core";

		interrupts = <GIC_SPI 47 IRQ_TYPE_LEVEL_HIGH>, /* controller interrupt */
			     <GIC_SPI 48 IRQ_TYPE_LEVEL_HIGH>; /* MSI interrupt */
		interrupt-names = "intr", "msi";

		#interrupt-cells = <1>;
		interrupt-map-mask = <0 0 0 0>;
		interrupt-map = <0 0 0 0 &gic GIC_SPI 47 IRQ_TYPE_LEVEL_HIGH>;

		nvidia,bpmp = <&bpmp 2>;

		nvidia,aspm-cmrt-us = <60>;
		nvidia,aspm-pwr-on-t-us = <20>;
		nvidia,aspm-l0s-entrance-latency-us = <3>;

		bus-range = <0x0 0xff>;

		ranges = <0x43000000 0x20 0xc0000000 0x20 0xc0000000 0x0 0x28000000>, /* prefetchable memory (640 MB) */
			 <0x02000000 0x0  0x40000000 0x20 0xe8000000 0x0 0x08000000>, /* non-prefetchable memory (128 MB) */
			 <0x01000000 0x0  0x32100000 0x00 0x32100000 0x0 0x00100000>; /* downstream I/O (1 MB) */

		interconnects = <&mc TEGRA234_MEMORY_CLIENT_PCIE2AR &emc>,
				<&mc TEGRA234_MEMORY_CLIENT_PCIE2AW &emc>;
		interconnect-names = "dma-mem", "write";
		iommu-map = <0x0 &smmu_niso1 TEGRA234_SID_PCIE2 0x1000>;
		iommu-map-mask = <0x0>;
		dma-coherent;

		status = "disabled";
	};

	pcie@14140000 {
		compatible = "nvidia,tegra234-pcie";
		power-domains = <&bpmp TEGRA234_POWER_DOMAIN_PCIEX1A>;
		reg = <0x00 0x14140000 0x0 0x00020000>, /* appl registers (128K)      */
		      <0x00 0x34000000 0x0 0x00040000>, /* configuration space (256K) */
		      <0x00 0x34040000 0x0 0x00040000>, /* iATU_DMA reg space (256K)  */
		      <0x00 0x34080000 0x0 0x00040000>; /* DBI reg space (256K)       */
		reg-names = "appl", "config", "atu_dma", "dbi";

		#address-cells = <3>;
		#size-cells = <2>;
		device_type = "pci";
		num-lanes = <1>;
		num-viewport = <8>;
		linux,pci-domain = <3>;

		clocks = <&bpmp TEGRA234_CLK_PEX0_C3_CORE>;
		clock-names = "core";

		resets = <&bpmp TEGRA234_RESET_PEX0_CORE_3_APB>,
			 <&bpmp TEGRA234_RESET_PEX0_CORE_3>;
		reset-names = "apb", "core";

		interrupts = <GIC_SPI 49 IRQ_TYPE_LEVEL_HIGH>, /* controller interrupt */
			     <GIC_SPI 50 IRQ_TYPE_LEVEL_HIGH>; /* MSI interrupt */
		interrupt-names = "intr", "msi";

		#interrupt-cells = <1>;
		interrupt-map-mask = <0 0 0 0>;
		interrupt-map = <0 0 0 0 &gic GIC_SPI 49 IRQ_TYPE_LEVEL_HIGH>;

		nvidia,bpmp = <&bpmp 3>;

		nvidia,aspm-cmrt-us = <60>;
		nvidia,aspm-pwr-on-t-us = <20>;
		nvidia,aspm-l0s-entrance-latency-us = <3>;

		bus-range = <0x0 0xff>;

		ranges = <0x43000000 0x21 0x00000000 0x21 0x00000000 0x0 0x28000000>, /* prefetchable memory (640 MB) */
			 <0x02000000 0x0  0x40000000 0x21 0x28000000 0x0 0x08000000>, /* non-prefetchable memory (128 MB) */
			 <0x01000000 0x0  0x34100000 0x00 0x34100000 0x0 0x00100000>; /* downstream I/O (1 MB) */

		interconnects = <&mc TEGRA234_MEMORY_CLIENT_PCIE3R &emc>,
				<&mc TEGRA234_MEMORY_CLIENT_PCIE3W &emc>;
		interconnect-names = "dma-mem", "write";
		iommu-map = <0x0 &smmu_niso1 TEGRA234_SID_PCIE3 0x1000>;
		iommu-map-mask = <0x0>;
		dma-coherent;

		status = "disabled";
	};

	pcie@14160000 {
		compatible = "nvidia,tegra234-pcie";
		power-domains = <&bpmp TEGRA234_POWER_DOMAIN_PCIEX4BB>;
		reg = <0x00 0x14160000 0x0 0x00020000>, /* appl registers (128K)      */
		      <0x00 0x36000000 0x0 0x00040000>, /* configuration space (256K) */
		      <0x00 0x36040000 0x0 0x00040000>, /* iATU_DMA reg space (256K)  */
		      <0x00 0x36080000 0x0 0x00040000>; /* DBI reg space (256K)       */
		reg-names = "appl", "config", "atu_dma", "dbi";

		#address-cells = <3>;
		#size-cells = <2>;
		device_type = "pci";
		num-lanes = <4>;
		num-viewport = <8>;
		linux,pci-domain = <4>;

		clocks = <&bpmp TEGRA234_CLK_PEX0_C4_CORE>;
		clock-names = "core";

		resets = <&bpmp TEGRA234_RESET_PEX0_CORE_4_APB>,
			 <&bpmp TEGRA234_RESET_PEX0_CORE_4>;
		reset-names = "apb", "core";

		interrupts = <GIC_SPI 51 IRQ_TYPE_LEVEL_HIGH>, /* controller interrupt */
			     <GIC_SPI 52 IRQ_TYPE_LEVEL_HIGH>; /* MSI interrupt */
		interrupt-names = "intr", "msi";

		#interrupt-cells = <1>;
		interrupt-map-mask = <0 0 0 0>;
		interrupt-map = <0 0 0 0 &gic GIC_SPI 51 IRQ_TYPE_LEVEL_HIGH>;

		nvidia,bpmp = <&bpmp 4>;

		nvidia,aspm-cmrt-us = <60>;
		nvidia,aspm-pwr-on-t-us = <20>;
		nvidia,aspm-l0s-entrance-latency-us = <3>;

		bus-range = <0x0 0xff>;

		ranges = <0x43000000 0x21 0x40000000 0x21 0x40000000 0x2 0xe8000000>, /* prefetchable memory (11904 MB) */
			 <0x02000000 0x0  0x40000000 0x24 0x28000000 0x0 0x08000000>, /* non-prefetchable memory (128 MB) */
			 <0x01000000 0x0  0x36100000 0x00 0x36100000 0x0 0x00100000>; /* downstream I/O (1 MB) */

		interconnects = <&mc TEGRA234_MEMORY_CLIENT_PCIE4R &emc>,
				<&mc TEGRA234_MEMORY_CLIENT_PCIE4W &emc>;
		interconnect-names = "dma-mem", "write";
		iommu-map = <0x0 &smmu_niso0 TEGRA234_SID_PCIE4 0x1000>;
		iommu-map-mask = <0x0>;
		dma-coherent;

		status = "disabled";
	};

	pcie@14180000 {
		compatible = "nvidia,tegra234-pcie";
		power-domains = <&bpmp TEGRA234_POWER_DOMAIN_PCIEX4BA>;
		reg = <0x00 0x14180000 0x0 0x00020000>, /* appl registers (128K)      */
		      <0x00 0x38000000 0x0 0x00040000>, /* configuration space (256K) */
		      <0x00 0x38040000 0x0 0x00040000>, /* iATU_DMA reg space (256K)  */
		      <0x00 0x38080000 0x0 0x00040000>; /* DBI reg space (256K)       */
		reg-names = "appl", "config", "atu_dma", "dbi";

		#address-cells = <3>;
		#size-cells = <2>;
		device_type = "pci";
		num-lanes = <4>;
		num-viewport = <8>;
		linux,pci-domain = <0>;

		clocks = <&bpmp TEGRA234_CLK_PEX0_C0_CORE>;
		clock-names = "core";

		resets = <&bpmp TEGRA234_RESET_PEX0_CORE_0_APB>,
			 <&bpmp TEGRA234_RESET_PEX0_CORE_0>;
		reset-names = "apb", "core";

		interrupts = <GIC_SPI 72 IRQ_TYPE_LEVEL_HIGH>, /* controller interrupt */
			     <GIC_SPI 73 IRQ_TYPE_LEVEL_HIGH>; /* MSI interrupt */
		interrupt-names = "intr", "msi";

		#interrupt-cells = <1>;
		interrupt-map-mask = <0 0 0 0>;
		interrupt-map = <0 0 0 0 &gic GIC_SPI 72 IRQ_TYPE_LEVEL_HIGH>;

		nvidia,bpmp = <&bpmp 0>;

		nvidia,aspm-cmrt-us = <60>;
		nvidia,aspm-pwr-on-t-us = <20>;
		nvidia,aspm-l0s-entrance-latency-us = <3>;

		bus-range = <0x0 0xff>;

		ranges = <0x43000000 0x24 0x40000000 0x24 0x40000000 0x2 0xe8000000>, /* prefetchable memory (11904 MB) */
			 <0x02000000 0x0  0x40000000 0x27 0x28000000 0x0 0x08000000>, /* non-prefetchable memory (128 MB) */
			 <0x01000000 0x0  0x38100000 0x00 0x38100000 0x0 0x00100000>; /* downstream I/O (1 MB) */

		interconnects = <&mc TEGRA234_MEMORY_CLIENT_PCIE0R &emc>,
				<&mc TEGRA234_MEMORY_CLIENT_PCIE0W &emc>;
		interconnect-names = "dma-mem", "write";
		iommu-map = <0x0 &smmu_niso0 TEGRA234_SID_PCIE0 0x1000>;
		iommu-map-mask = <0x0>;
		dma-coherent;

		status = "disabled";
	};

	pcie@141a0000 {
		compatible = "nvidia,tegra234-pcie";
		power-domains = <&bpmp TEGRA234_POWER_DOMAIN_PCIEX8A>;
		reg = <0x00 0x141a0000 0x0 0x00020000>, /* appl registers (128K)      */
		      <0x00 0x3a000000 0x0 0x00040000>, /* configuration space (256K) */
		      <0x00 0x3a040000 0x0 0x00040000>, /* iATU_DMA reg space (256K)  */
		      <0x00 0x3a080000 0x0 0x00040000>; /* DBI reg space (256K)       */
		reg-names = "appl", "config", "atu_dma", "dbi";

		#address-cells = <3>;
		#size-cells = <2>;
		device_type = "pci";
		num-lanes = <8>;
		num-viewport = <8>;
		linux,pci-domain = <5>;

		clocks = <&bpmp TEGRA234_CLK_PEX1_C5_CORE>;
		clock-names = "core";

		resets = <&bpmp TEGRA234_RESET_PEX1_CORE_5_APB>,
			 <&bpmp TEGRA234_RESET_PEX1_CORE_5>;
		reset-names = "apb", "core";

		interrupts = <GIC_SPI 53 IRQ_TYPE_LEVEL_HIGH>, /* controller interrupt */
			     <GIC_SPI 54 IRQ_TYPE_LEVEL_HIGH>; /* MSI interrupt */
		interrupt-names = "intr", "msi";

		#interrupt-cells = <1>;
		interrupt-map-mask = <0 0 0 0>;
		interrupt-map = <0 0 0 0 &gic GIC_SPI 53 IRQ_TYPE_LEVEL_HIGH>;

		nvidia,bpmp = <&bpmp 5>;

		nvidia,aspm-cmrt-us = <60>;
		nvidia,aspm-pwr-on-t-us = <20>;
		nvidia,aspm-l0s-entrance-latency-us = <3>;

		bus-range = <0x0 0xff>;

		ranges = <0x43000000 0x28 0x00000000 0x28 0x00000000 0x3 0x28000000>, /* prefetchable memory (12928 MB) */
			 <0x02000000 0x0  0x40000000 0x2b 0x28000000 0x0 0x08000000>, /* non-prefetchable memory (128 MB) */
			 <0x01000000 0x0  0x3a100000 0x00 0x3a100000 0x0 0x00100000>; /* downstream I/O (1 MB) */

		interconnects = <&mc TEGRA234_MEMORY_CLIENT_PCIE5R &emc>,
				<&mc TEGRA234_MEMORY_CLIENT_PCIE5W &emc>;
		interconnect-names = "dma-mem", "write";
		iommu-map = <0x0 &smmu_niso0 TEGRA234_SID_PCIE5 0x1000>;
		iommu-map-mask = <0x0>;
		dma-coherent;

		status = "disabled";
	};

	pcie@141c0000 {
		compatible = "nvidia,tegra234-pcie";
		power-domains = <&bpmp TEGRA234_POWER_DOMAIN_PCIEX4A>;
		reg = <0x00 0x141c0000 0x0 0x00020000>, /* appl registers (128K)      */
		      <0x00 0x3c000000 0x0 0x00040000>, /* configuration space (256K) */
		      <0x00 0x3c040000 0x0 0x00040000>, /* iATU_DMA reg space (256K)  */
		      <0x00 0x3c080000 0x0 0x00040000>; /* DBI reg space (256K)       */
		reg-names = "appl", "config", "atu_dma", "dbi";

		#address-cells = <3>;
		#size-cells = <2>;
		device_type = "pci";
		num-lanes = <4>;
		num-viewport = <8>;
		linux,pci-domain = <6>;

		clocks = <&bpmp TEGRA234_CLK_PEX1_C6_CORE>;
		clock-names = "core";

		resets = <&bpmp TEGRA234_RESET_PEX1_CORE_6_APB>,
			 <&bpmp TEGRA234_RESET_PEX1_CORE_6>;
		reset-names = "apb", "core";

		interrupts = <GIC_SPI 352 IRQ_TYPE_LEVEL_HIGH>, /* controller interrupt */
			     <GIC_SPI 353 IRQ_TYPE_LEVEL_HIGH>; /* MSI interrupt */
		interrupt-names = "intr", "msi";

		#interrupt-cells = <1>;
		interrupt-map-mask = <0 0 0 0>;
		interrupt-map = <0 0 0 0 &gic GIC_SPI 352 IRQ_TYPE_LEVEL_HIGH>;

		nvidia,bpmp = <&bpmp 6>;

		nvidia,aspm-cmrt-us = <60>;
		nvidia,aspm-pwr-on-t-us = <20>;
		nvidia,aspm-l0s-entrance-latency-us = <3>;

		bus-range = <0x0 0xff>;

		ranges = <0x43000000 0x2b 0x40000000 0x2b 0x40000000 0x2 0xe8000000>, /* prefetchable memory (11904 MB) */
			 <0x02000000 0x0  0x40000000 0x2e 0x28000000 0x0 0x08000000>, /* non-prefetchable memory (128 MB) */
			 <0x01000000 0x0  0x3c100000 0x00 0x3c100000 0x0 0x00100000>; /* downstream I/O (1 MB) */

		interconnects = <&mc TEGRA234_MEMORY_CLIENT_PCIE6AR &emc>,
				<&mc TEGRA234_MEMORY_CLIENT_PCIE6AW &emc>;
		interconnect-names = "dma-mem", "write";
		iommu-map = <0x0 &smmu_niso0 TEGRA234_SID_PCIE6 0x1000>;
		iommu-map-mask = <0x0>;
		dma-coherent;

		status = "disabled";
	};

	pcie@141e0000 {
		compatible = "nvidia,tegra234-pcie";
		power-domains = <&bpmp TEGRA234_POWER_DOMAIN_PCIEX8B>;
		reg = <0x00 0x141e0000 0x0 0x00020000>, /* appl registers (128K)      */
		      <0x00 0x3e000000 0x0 0x00040000>, /* configuration space (256K) */
		      <0x00 0x3e040000 0x0 0x00040000>, /* iATU_DMA reg space (256K)  */
		      <0x00 0x3e080000 0x0 0x00040000>; /* DBI reg space (256K)       */
		reg-names = "appl", "config", "atu_dma", "dbi";

		#address-cells = <3>;
		#size-cells = <2>;
		device_type = "pci";
		num-lanes = <8>;
		num-viewport = <8>;
		linux,pci-domain = <7>;

		clocks = <&bpmp TEGRA234_CLK_PEX2_C7_CORE>;
		clock-names = "core";

		resets = <&bpmp TEGRA234_RESET_PEX2_CORE_7_APB>,
			 <&bpmp TEGRA234_RESET_PEX2_CORE_7>;
		reset-names = "apb", "core";

		interrupts = <GIC_SPI 354 IRQ_TYPE_LEVEL_HIGH>, /* controller interrupt */
			     <GIC_SPI 355 IRQ_TYPE_LEVEL_HIGH>; /* MSI interrupt */
		interrupt-names = "intr", "msi";

		#interrupt-cells = <1>;
		interrupt-map-mask = <0 0 0 0>;
		interrupt-map = <0 0 0 0 &gic GIC_SPI 354 IRQ_TYPE_LEVEL_HIGH>;

		nvidia,bpmp = <&bpmp 7>;

		nvidia,aspm-cmrt-us = <60>;
		nvidia,aspm-pwr-on-t-us = <20>;
		nvidia,aspm-l0s-entrance-latency-us = <3>;

		bus-range = <0x0 0xff>;

		ranges = <0x43000000 0x30 0x00000000 0x30 0x00000000 0x2 0x28000000>, /* prefetchable memory (8832 MB) */
			 <0x02000000 0x0  0x40000000 0x32 0x28000000 0x0 0x08000000>, /* non-prefetchable memory (128 MB) */
			 <0x01000000 0x0  0x3e100000 0x00 0x3e100000 0x0 0x00100000>; /* downstream I/O (1 MB) */

		interconnects = <&mc TEGRA234_MEMORY_CLIENT_PCIE7AR &emc>,
				<&mc TEGRA234_MEMORY_CLIENT_PCIE7AW &emc>;
		interconnect-names = "dma-mem", "write";
		iommu-map = <0x0 &smmu_niso1 TEGRA234_SID_PCIE7 0x1000>;
		iommu-map-mask = <0x0>;
		dma-coherent;

		status = "disabled";
	};

	pcie-ep@141a0000 {
		compatible = "nvidia,tegra234-pcie-ep";
		power-domains = <&bpmp TEGRA234_POWER_DOMAIN_PCIEX8A>;
		reg = <0x00 0x141a0000 0x0 0x00020000>, /* appl registers (128K)      */
		      <0x00 0x3a040000 0x0 0x00040000>, /* iATU_DMA reg space (256K)  */
		      <0x00 0x3a080000 0x0 0x00040000>, /* DBI reg space (256K)       */
		      <0x27 0x40000000 0x4 0x00000000>; /* Address Space (16G)        */
		reg-names = "appl", "atu_dma", "dbi", "addr_space";

		num-lanes = <8>;

		clocks = <&bpmp TEGRA234_CLK_PEX1_C5_CORE>;
		clock-names = "core";

		resets = <&bpmp TEGRA234_RESET_PEX1_CORE_5_APB>,
			 <&bpmp TEGRA234_RESET_PEX1_CORE_5>;
		reset-names = "apb", "core";

		interrupts = <GIC_SPI 53 IRQ_TYPE_LEVEL_HIGH>;	/* controller interrupt */
		interrupt-names = "intr";

		nvidia,bpmp = <&bpmp 5>;

		nvidia,enable-ext-refclk;
		nvidia,aspm-cmrt-us = <60>;
		nvidia,aspm-pwr-on-t-us = <20>;
		nvidia,aspm-l0s-entrance-latency-us = <3>;

		interconnects = <&mc TEGRA234_MEMORY_CLIENT_PCIE5R &emc>,
				<&mc TEGRA234_MEMORY_CLIENT_PCIE5W &emc>;
		interconnect-names = "dma-mem", "write";
		iommu-map = <0x0 &smmu_niso0 TEGRA234_SID_PCIE5 0x1000>;
		iommu-map-mask = <0x0>;
		dma-coherent;

		status = "disabled";
	};

	pcie-ep@141c0000{
		compatible = "nvidia,tegra234-pcie-ep";
		power-domains = <&bpmp TEGRA234_POWER_DOMAIN_PCIEX4A>;
		reg = <0x00 0x141c0000 0x0 0x00020000>, /* appl registers (128K)      */
		      <0x00 0x3c040000 0x0 0x00040000>, /* iATU_DMA reg space (256K)  */
		      <0x00 0x3c080000 0x0 0x00040000>, /* DBI space (256K)           */
		      <0x2b 0x40000000 0x3 0x00000000>; /* Address Space (12G)        */
		reg-names = "appl", "atu_dma", "dbi", "addr_space";

		num-lanes = <4>;

		clocks = <&bpmp TEGRA234_CLK_PEX1_C6_CORE>;
		clock-names = "core";

		resets = <&bpmp TEGRA234_RESET_PEX1_CORE_6_APB>,
			 <&bpmp TEGRA234_RESET_PEX1_CORE_6>;
		reset-names = "apb", "core";

		interrupts = <GIC_SPI 352 IRQ_TYPE_LEVEL_HIGH>;	/* controller interrupt */
		interrupt-names = "intr";

		nvidia,bpmp = <&bpmp 6>;

		nvidia,enable-ext-refclk;
		nvidia,aspm-cmrt-us = <60>;
		nvidia,aspm-pwr-on-t-us = <20>;
		nvidia,aspm-l0s-entrance-latency-us = <3>;

		interconnects = <&mc TEGRA234_MEMORY_CLIENT_PCIE6AR &emc>,
				<&mc TEGRA234_MEMORY_CLIENT_PCIE6AW &emc>;
		interconnect-names = "dma-mem", "write";
		iommu-map = <0x0 &smmu_niso0 TEGRA234_SID_PCIE6 0x1000>;
		iommu-map-mask = <0x0>;
		dma-coherent;

		status = "disabled";
	};

	pcie-ep@141e0000{
		compatible = "nvidia,tegra234-pcie-ep";
		power-domains = <&bpmp TEGRA234_POWER_DOMAIN_PCIEX8B>;
		reg = <0x00 0x141e0000 0x0 0x00020000>, /* appl registers (128K)      */
		      <0x00 0x3e040000 0x0 0x00040000>, /* iATU_DMA reg space (256K)  */
		      <0x00 0x3e080000 0x0 0x00040000>, /* DBI space (256K)           */
		      <0x2e 0x40000000 0x4 0x00000000>; /* Address Space (16G)        */
		reg-names = "appl", "atu_dma", "dbi", "addr_space";

		num-lanes = <8>;

		clocks = <&bpmp TEGRA234_CLK_PEX2_C7_CORE>;
		clock-names = "core";

		resets = <&bpmp TEGRA234_RESET_PEX2_CORE_7_APB>,
			 <&bpmp TEGRA234_RESET_PEX2_CORE_7>;
		reset-names = "apb", "core";

		interrupts = <GIC_SPI 354 IRQ_TYPE_LEVEL_HIGH>;	/* controller interrupt */
		interrupt-names = "intr";

		nvidia,bpmp = <&bpmp 7>;

		nvidia,enable-ext-refclk;
		nvidia,aspm-cmrt-us = <60>;
		nvidia,aspm-pwr-on-t-us = <20>;
		nvidia,aspm-l0s-entrance-latency-us = <3>;

		interconnects = <&mc TEGRA234_MEMORY_CLIENT_PCIE7AR &emc>,
				<&mc TEGRA234_MEMORY_CLIENT_PCIE7AW &emc>;
		interconnect-names = "dma-mem", "write";
		iommu-map = <0x0 &smmu_niso1 TEGRA234_SID_PCIE7 0x1000>;
		iommu-map-mask = <0x0>;
		dma-coherent;

		status = "disabled";
	};

	pcie-ep@140e0000{
		compatible = "nvidia,tegra234-pcie-ep";
		power-domains = <&bpmp TEGRA234_POWER_DOMAIN_PCIEX4CC>;
		reg = <0x00 0x140e0000 0x0 0x00020000>, /* appl registers (128K)      */
		      <0x00 0x2e040000 0x0 0x00040000>, /* iATU_DMA reg space (256K)  */
		      <0x00 0x2e080000 0x0 0x00040000>, /* DBI space (256K)           */
		      <0x38 0x40000000 0x3 0x00000000>; /* Address Space (12G)        */
		reg-names = "appl", "atu_dma", "dbi", "addr_space";

		num-lanes = <4>;

		clocks = <&bpmp TEGRA234_CLK_PEX2_C10_CORE>;
		clock-names = "core";

		resets = <&bpmp TEGRA234_RESET_PEX2_CORE_10_APB>,
			 <&bpmp TEGRA234_RESET_PEX2_CORE_10>;
		reset-names = "apb", "core";

		interrupts = <GIC_SPI 360 IRQ_TYPE_LEVEL_HIGH>;	/* controller interrupt */
		interrupt-names = "intr";

		nvidia,bpmp = <&bpmp 10>;

		nvidia,enable-ext-refclk;
		nvidia,aspm-cmrt-us = <60>;
		nvidia,aspm-pwr-on-t-us = <20>;
		nvidia,aspm-l0s-entrance-latency-us = <3>;

		interconnects = <&mc TEGRA234_MEMORY_CLIENT_PCIE10AR &emc>,
				<&mc TEGRA234_MEMORY_CLIENT_PCIE10AW &emc>;
		interconnect-names = "dma-mem", "write";
		iommu-map = <0x0 &smmu_niso1 TEGRA234_SID_PCIE10 0x1000>;
		iommu-map-mask = <0x0>;
		dma-coherent;

		status = "disabled";
	};

	sram@40000000 {
		compatible = "nvidia,tegra234-sysram", "mmio-sram";
		reg = <0x0 0x40000000 0x0 0x80000>;
		#address-cells = <1>;
		#size-cells = <1>;
		ranges = <0x0 0x0 0x40000000 0x80000>;
		no-memory-wc;

		cpu_bpmp_tx: sram@70000 {
			reg = <0x70000 0x1000>;
			label = "cpu-bpmp-tx";
			pool;
		};

		cpu_bpmp_rx: sram@71000 {
			reg = <0x71000 0x1000>;
			label = "cpu-bpmp-rx";
			pool;
		};
	};

	bpmp: bpmp {
		compatible = "nvidia,tegra234-bpmp", "nvidia,tegra186-bpmp";
		mboxes = <&hsp_top0 TEGRA_HSP_MBOX_TYPE_DB
				    TEGRA_HSP_DB_MASTER_BPMP>;
		shmem = <&cpu_bpmp_tx>, <&cpu_bpmp_rx>;
		#clock-cells = <1>;
		#reset-cells = <1>;
		#power-domain-cells = <1>;
		interconnects = <&mc TEGRA234_MEMORY_CLIENT_BPMPR &emc>,
				<&mc TEGRA234_MEMORY_CLIENT_BPMPW &emc>,
				<&mc TEGRA234_MEMORY_CLIENT_BPMPDMAR &emc>,
				<&mc TEGRA234_MEMORY_CLIENT_BPMPDMAW &emc>;
		interconnect-names = "read", "write", "dma-mem", "dma-write";
		iommus = <&smmu_niso1 TEGRA234_SID_BPMP>;

		bpmp_i2c: i2c {
			compatible = "nvidia,tegra186-bpmp-i2c";
			nvidia,bpmp-bus-id = <5>;
			#address-cells = <1>;
			#size-cells = <0>;
		};
	};

	cpus {
		#address-cells = <1>;
		#size-cells = <0>;

		cpu0_0: cpu@0 {
			compatible = "arm,cortex-a78";
			device_type = "cpu";
			reg = <0x00000>;

			enable-method = "psci";

			i-cache-size = <65536>;
			i-cache-line-size = <64>;
			i-cache-sets = <256>;
			d-cache-size = <65536>;
			d-cache-line-size = <64>;
			d-cache-sets = <256>;
			next-level-cache = <&l2c0_0>;
		};

		cpu0_1: cpu@100 {
			compatible = "arm,cortex-a78";
			device_type = "cpu";
			reg = <0x00100>;

			enable-method = "psci";

			i-cache-size = <65536>;
			i-cache-line-size = <64>;
			i-cache-sets = <256>;
			d-cache-size = <65536>;
			d-cache-line-size = <64>;
			d-cache-sets = <256>;
			next-level-cache = <&l2c0_1>;
		};

		cpu0_2: cpu@200 {
			compatible = "arm,cortex-a78";
			device_type = "cpu";
			reg = <0x00200>;

			enable-method = "psci";

			i-cache-size = <65536>;
			i-cache-line-size = <64>;
			i-cache-sets = <256>;
			d-cache-size = <65536>;
			d-cache-line-size = <64>;
			d-cache-sets = <256>;
			next-level-cache = <&l2c0_2>;
		};

		cpu0_3: cpu@300 {
			compatible = "arm,cortex-a78";
			device_type = "cpu";
			reg = <0x00300>;

			enable-method = "psci";

			i-cache-size = <65536>;
			i-cache-line-size = <64>;
			i-cache-sets = <256>;
			d-cache-size = <65536>;
			d-cache-line-size = <64>;
			d-cache-sets = <256>;
			next-level-cache = <&l2c0_3>;
		};

		cpu1_0: cpu@10000 {
			compatible = "arm,cortex-a78";
			device_type = "cpu";
			reg = <0x10000>;

			enable-method = "psci";

			i-cache-size = <65536>;
			i-cache-line-size = <64>;
			i-cache-sets = <256>;
			d-cache-size = <65536>;
			d-cache-line-size = <64>;
			d-cache-sets = <256>;
			next-level-cache = <&l2c1_0>;
		};

		cpu1_1: cpu@10100 {
			compatible = "arm,cortex-a78";
			device_type = "cpu";
			reg = <0x10100>;

			enable-method = "psci";

			i-cache-size = <65536>;
			i-cache-line-size = <64>;
			i-cache-sets = <256>;
			d-cache-size = <65536>;
			d-cache-line-size = <64>;
			d-cache-sets = <256>;
			next-level-cache = <&l2c1_1>;
		};

		cpu1_2: cpu@10200 {
			compatible = "arm,cortex-a78";
			device_type = "cpu";
			reg = <0x10200>;

			enable-method = "psci";

			i-cache-size = <65536>;
			i-cache-line-size = <64>;
			i-cache-sets = <256>;
			d-cache-size = <65536>;
			d-cache-line-size = <64>;
			d-cache-sets = <256>;
			next-level-cache = <&l2c1_2>;
		};

		cpu1_3: cpu@10300 {
			compatible = "arm,cortex-a78";
			device_type = "cpu";
			reg = <0x10300>;

			enable-method = "psci";

			i-cache-size = <65536>;
			i-cache-line-size = <64>;
			i-cache-sets = <256>;
			d-cache-size = <65536>;
			d-cache-line-size = <64>;
			d-cache-sets = <256>;
			next-level-cache = <&l2c1_3>;
		};

		cpu2_0: cpu@20000 {
			compatible = "arm,cortex-a78";
			device_type = "cpu";
			reg = <0x20000>;

			enable-method = "psci";

			i-cache-size = <65536>;
			i-cache-line-size = <64>;
			i-cache-sets = <256>;
			d-cache-size = <65536>;
			d-cache-line-size = <64>;
			d-cache-sets = <256>;
			next-level-cache = <&l2c2_0>;
		};

		cpu2_1: cpu@20100 {
			compatible = "arm,cortex-a78";
			device_type = "cpu";
			reg = <0x20100>;

			enable-method = "psci";

			i-cache-size = <65536>;
			i-cache-line-size = <64>;
			i-cache-sets = <256>;
			d-cache-size = <65536>;
			d-cache-line-size = <64>;
			d-cache-sets = <256>;
			next-level-cache = <&l2c2_1>;
		};

		cpu2_2: cpu@20200 {
			compatible = "arm,cortex-a78";
			device_type = "cpu";
			reg = <0x20200>;

			enable-method = "psci";

			i-cache-size = <65536>;
			i-cache-line-size = <64>;
			i-cache-sets = <256>;
			d-cache-size = <65536>;
			d-cache-line-size = <64>;
			d-cache-sets = <256>;
			next-level-cache = <&l2c2_2>;
		};

		cpu2_3: cpu@20300 {
			compatible = "arm,cortex-a78";
			device_type = "cpu";
			reg = <0x20300>;

			enable-method = "psci";

			i-cache-size = <65536>;
			i-cache-line-size = <64>;
			i-cache-sets = <256>;
			d-cache-size = <65536>;
			d-cache-line-size = <64>;
			d-cache-sets = <256>;
			next-level-cache = <&l2c2_3>;
		};

		cpu-map {
			cluster0 {
				core0 {
					cpu = <&cpu0_0>;
				};

				core1 {
					cpu = <&cpu0_1>;
				};

				core2 {
					cpu = <&cpu0_2>;
				};

				core3 {
					cpu = <&cpu0_3>;
				};
			};

			cluster1 {
				core0 {
					cpu = <&cpu1_0>;
				};

				core1 {
					cpu = <&cpu1_1>;
				};

				core2 {
					cpu = <&cpu1_2>;
				};

				core3 {
					cpu = <&cpu1_3>;
				};
			};

			cluster2 {
				core0 {
					cpu = <&cpu2_0>;
				};

				core1 {
					cpu = <&cpu2_1>;
				};

				core2 {
					cpu = <&cpu2_2>;
				};

				core3 {
					cpu = <&cpu2_3>;
				};
			};
		};

		l2c0_0: l2-cache00 {
			cache-size = <262144>;
			cache-line-size = <64>;
			cache-sets = <512>;
			cache-unified;
			next-level-cache = <&l3c0>;
		};

		l2c0_1: l2-cache01 {
			cache-size = <262144>;
			cache-line-size = <64>;
			cache-sets = <512>;
			cache-unified;
			next-level-cache = <&l3c0>;
		};

		l2c0_2: l2-cache02 {
			cache-size = <262144>;
			cache-line-size = <64>;
			cache-sets = <512>;
			cache-unified;
			next-level-cache = <&l3c0>;
		};

		l2c0_3: l2-cache03 {
			cache-size = <262144>;
			cache-line-size = <64>;
			cache-sets = <512>;
			cache-unified;
			next-level-cache = <&l3c0>;
		};

		l2c1_0: l2-cache10 {
			cache-size = <262144>;
			cache-line-size = <64>;
			cache-sets = <512>;
			cache-unified;
			next-level-cache = <&l3c1>;
		};

		l2c1_1: l2-cache11 {
			cache-size = <262144>;
			cache-line-size = <64>;
			cache-sets = <512>;
			cache-unified;
			next-level-cache = <&l3c1>;
		};

		l2c1_2: l2-cache12 {
			cache-size = <262144>;
			cache-line-size = <64>;
			cache-sets = <512>;
			cache-unified;
			next-level-cache = <&l3c1>;
		};

		l2c1_3: l2-cache13 {
			cache-size = <262144>;
			cache-line-size = <64>;
			cache-sets = <512>;
			cache-unified;
			next-level-cache = <&l3c1>;
		};

		l2c2_0: l2-cache20 {
			cache-size = <262144>;
			cache-line-size = <64>;
			cache-sets = <512>;
			cache-unified;
			next-level-cache = <&l3c2>;
		};

		l2c2_1: l2-cache21 {
			cache-size = <262144>;
			cache-line-size = <64>;
			cache-sets = <512>;
			cache-unified;
			next-level-cache = <&l3c2>;
		};

		l2c2_2: l2-cache22 {
			cache-size = <262144>;
			cache-line-size = <64>;
			cache-sets = <512>;
			cache-unified;
			next-level-cache = <&l3c2>;
		};

		l2c2_3: l2-cache23 {
			cache-size = <262144>;
			cache-line-size = <64>;
			cache-sets = <512>;
			cache-unified;
			next-level-cache = <&l3c2>;
		};

		l3c0: l3-cache0 {
			cache-size = <2097152>;
			cache-line-size = <64>;
			cache-sets = <2048>;
		};

		l3c1: l3-cache1 {
			cache-size = <2097152>;
			cache-line-size = <64>;
			cache-sets = <2048>;
		};

		l3c2: l3-cache2 {
			cache-size = <2097152>;
			cache-line-size = <64>;
			cache-sets = <2048>;
		};
	};

	pmu {
		compatible = "arm,cortex-a78-pmu";
		interrupts = <GIC_PPI 7 IRQ_TYPE_LEVEL_HIGH>;
		status = "okay";
	};

	psci {
		compatible = "arm,psci-1.0";
		status = "okay";
		method = "smc";
	};

	tcu: serial {
		compatible = "nvidia,tegra234-tcu", "nvidia,tegra194-tcu";
		mboxes = <&hsp_top0 TEGRA_HSP_MBOX_TYPE_SM TEGRA_HSP_SM_RX(0)>,
			 <&hsp_aon TEGRA_HSP_MBOX_TYPE_SM TEGRA_HSP_SM_TX(1)>;
		mbox-names = "rx", "tx";
		status = "disabled";
	};

	sound {
		status = "disabled";

		clocks = <&bpmp TEGRA234_CLK_PLLA>,
			 <&bpmp TEGRA234_CLK_PLLA_OUT0>;
		clock-names = "pll_a", "plla_out0";
		assigned-clocks = <&bpmp TEGRA234_CLK_PLLA>,
				  <&bpmp TEGRA234_CLK_PLLA_OUT0>,
				  <&bpmp TEGRA234_CLK_AUD_MCLK>;
		assigned-clock-parents = <0>,
					 <&bpmp TEGRA234_CLK_PLLA>,
					 <&bpmp TEGRA234_CLK_PLLA_OUT0>;
	};

	timer {
		compatible = "arm,armv8-timer";
		interrupts = <GIC_PPI 13 (GIC_CPU_MASK_SIMPLE(4) | IRQ_TYPE_LEVEL_LOW)>,
			     <GIC_PPI 14 (GIC_CPU_MASK_SIMPLE(4) | IRQ_TYPE_LEVEL_LOW)>,
			     <GIC_PPI 11 (GIC_CPU_MASK_SIMPLE(4) | IRQ_TYPE_LEVEL_LOW)>,
			     <GIC_PPI 10 (GIC_CPU_MASK_SIMPLE(4) | IRQ_TYPE_LEVEL_LOW)>;
		interrupt-parent = <&gic>;
		always-on;
	};
};<|MERGE_RESOLUTION|>--- conflicted
+++ resolved
@@ -1576,37 +1576,6 @@
 			interrupt-controller;
 		};
 
-<<<<<<< HEAD
-	sram@40000000 {
-		compatible = "nvidia,tegra234-sysram", "mmio-sram";
-		reg = <0x0 0x40000000 0x0 0x80000>;
-		#address-cells = <1>;
-		#size-cells = <1>;
-		ranges = <0x0 0x0 0x40000000 0x80000>;
-		no-memory-wc;
-
-		cpu_bpmp_tx: sram@70000 {
-			reg = <0x70000 0x1000>;
-			label = "cpu-bpmp-tx";
-			pool;
-		};
-
-		cpu_bpmp_rx: sram@71000 {
-			reg = <0x71000 0x1000>;
-			label = "cpu-bpmp-rx";
-			pool;
-		};
-	};
-
-	bpmp: bpmp {
-		compatible = "nvidia,tegra234-bpmp", "nvidia,tegra186-bpmp";
-		mboxes = <&hsp_top0 TEGRA_HSP_MBOX_TYPE_DB
-				    TEGRA_HSP_DB_MASTER_BPMP>;
-		shmem = <&cpu_bpmp_tx>, <&cpu_bpmp_rx>;
-		#clock-cells = <1>;
-		#reset-cells = <1>;
-		#power-domain-cells = <1>;
-=======
 		smmu_iso: iommu@10000000{
 			compatible = "nvidia,tegra234-smmu", "nvidia,smmu-500";
 			reg = <0x10000000 0x1000000>;
@@ -1888,7 +1857,6 @@
 			nvidia,memory-controller = <&mc>;
 			status = "okay";
 		};
->>>>>>> d60c95ef
 
 		cbb-fabric@13a00000 {
 			compatible = "nvidia,tegra234-cbb-fabric";
