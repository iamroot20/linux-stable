// SPDX-License-Identifier: GPL-2.0-only
/*
 * Copyright Altera Corporation (C) 2015. All rights reserved.
 */

/dts-v1/;
#include <dt-bindings/reset/altr,rst-mgr-s10.h>
#include <dt-bindings/gpio/gpio.h>
#include <dt-bindings/clock/stratix10-clock.h>

/ {
	compatible = "altr,socfpga-stratix10";
	#address-cells = <2>;
	#size-cells = <2>;

	reserved-memory {
		#address-cells = <2>;
		#size-cells = <2>;
		ranges;

		service_reserved: svcbuffer@0 {
			compatible = "shared-dma-pool";
			reg = <0x0 0x0 0x0 0x1000000>;
			alignment = <0x1000>;
			no-map;
		};
	};

	cpus {
		#address-cells = <1>;
		#size-cells = <0>;

		cpu0: cpu@0 {
			compatible = "arm,cortex-a53";
			device_type = "cpu";
			enable-method = "psci";
			reg = <0x0>;
		};

		cpu1: cpu@1 {
			compatible = "arm,cortex-a53";
			device_type = "cpu";
			enable-method = "psci";
			reg = <0x1>;
		};

		cpu2: cpu@2 {
			compatible = "arm,cortex-a53";
			device_type = "cpu";
			enable-method = "psci";
			reg = <0x2>;
		};

		cpu3: cpu@3 {
			compatible = "arm,cortex-a53";
			device_type = "cpu";
			enable-method = "psci";
			reg = <0x3>;
		};
	};

	pmu {
		compatible = "arm,armv8-pmuv3";
		interrupts = <0 120 8>,
			     <0 121 8>,
			     <0 122 8>,
			     <0 123 8>;
		interrupt-affinity = <&cpu0>,
				     <&cpu1>,
				     <&cpu2>,
				     <&cpu3>;
		interrupt-parent = <&intc>;
	};

	psci {
		compatible = "arm,psci-0.2";
		method = "smc";
	};

	intc: intc@fffc1000 {
		compatible = "arm,gic-400", "arm,cortex-a15-gic";
		#interrupt-cells = <3>;
		interrupt-controller;
		reg = <0x0 0xfffc1000 0x0 0x1000>,
		      <0x0 0xfffc2000 0x0 0x2000>,
		      <0x0 0xfffc4000 0x0 0x2000>,
		      <0x0 0xfffc6000 0x0 0x2000>;
	};

	soc {
		#address-cells = <1>;
		#size-cells = <1>;
		compatible = "simple-bus";
		device_type = "soc";
		interrupt-parent = <&intc>;
		ranges = <0 0 0 0xffffffff>;

		base_fpga_region {
			#address-cells = <0x1>;
			#size-cells = <0x1>;

			compatible = "fpga-region";
			fpga-mgr = <&fpga_mgr>;
		};

		clkmgr: clock-controller@ffd10000 {
			compatible = "intel,stratix10-clkmgr";
			reg = <0xffd10000 0x1000>;
			#clock-cells = <1>;
		};

		clocks {
			cb_intosc_hs_div2_clk: cb-intosc-hs-div2-clk {
				#clock-cells = <0>;
				compatible = "fixed-clock";
			};

			cb_intosc_ls_clk: cb-intosc-ls-clk {
				#clock-cells = <0>;
				compatible = "fixed-clock";
			};

			f2s_free_clk: f2s-free-clk {
				#clock-cells = <0>;
				compatible = "fixed-clock";
			};

			osc1: osc1 {
				#clock-cells = <0>;
				compatible = "fixed-clock";
			};

			qspi_clk: qspi-clk {
				#clock-cells = <0>;
				compatible = "fixed-clock";
				clock-frequency = <200000000>;
			};
		};

		gmac0: ethernet@ff800000 {
			compatible = "altr,socfpga-stmmac-a10-s10", "snps,dwmac-3.74a", "snps,dwmac";
			reg = <0xff800000 0x2000>;
			interrupts = <0 90 4>;
			interrupt-names = "macirq";
			mac-address = [00 00 00 00 00 00];
			resets = <&rst EMAC0_RESET>, <&rst EMAC0_OCP_RESET>;
			reset-names = "stmmaceth", "stmmaceth-ocp";
			clocks = <&clkmgr STRATIX10_EMAC0_CLK>;
			clock-names = "stmmaceth";
			tx-fifo-depth = <16384>;
			rx-fifo-depth = <16384>;
			snps,multicast-filter-bins = <256>;
<<<<<<< HEAD
=======
			iommus = <&smmu 1>;
>>>>>>> f7688b48
			altr,sysmgr-syscon = <&sysmgr 0x44 0>;
			status = "disabled";
		};

		gmac1: ethernet@ff802000 {
			compatible = "altr,socfpga-stmmac-a10-s10", "snps,dwmac-3.74a", "snps,dwmac";
			reg = <0xff802000 0x2000>;
			interrupts = <0 91 4>;
			interrupt-names = "macirq";
			mac-address = [00 00 00 00 00 00];
			resets = <&rst EMAC1_RESET>, <&rst EMAC1_OCP_RESET>;
			reset-names = "stmmaceth", "stmmaceth-ocp";
			clocks = <&clkmgr STRATIX10_EMAC1_CLK>;
			clock-names = "stmmaceth";
			tx-fifo-depth = <16384>;
			rx-fifo-depth = <16384>;
			snps,multicast-filter-bins = <256>;
<<<<<<< HEAD
			altr,sysmgr-syscon = <&sysmgr 0x48 0>;
=======
			iommus = <&smmu 2>;
			altr,sysmgr-syscon = <&sysmgr 0x48 8>;
>>>>>>> f7688b48
			status = "disabled";
		};

		gmac2: ethernet@ff804000 {
			compatible = "altr,socfpga-stmmac-a10-s10", "snps,dwmac-3.74a", "snps,dwmac";
			reg = <0xff804000 0x2000>;
			interrupts = <0 92 4>;
			interrupt-names = "macirq";
			mac-address = [00 00 00 00 00 00];
			resets = <&rst EMAC2_RESET>, <&rst EMAC2_OCP_RESET>;
			reset-names = "stmmaceth", "stmmaceth-ocp";
			clocks = <&clkmgr STRATIX10_EMAC2_CLK>;
			clock-names = "stmmaceth";
			tx-fifo-depth = <16384>;
			rx-fifo-depth = <16384>;
			snps,multicast-filter-bins = <256>;
<<<<<<< HEAD
			altr,sysmgr-syscon = <&sysmgr 0x4c 0>;
=======
			iommus = <&smmu 3>;
			altr,sysmgr-syscon = <&sysmgr 0x4c 16>;
>>>>>>> f7688b48
			status = "disabled";
		};

		gpio0: gpio@ffc03200 {
			#address-cells = <1>;
			#size-cells = <0>;
			compatible = "snps,dw-apb-gpio";
			reg = <0xffc03200 0x100>;
			resets = <&rst GPIO0_RESET>;
			status = "disabled";

			porta: gpio-controller@0 {
				compatible = "snps,dw-apb-gpio-port";
				gpio-controller;
				#gpio-cells = <2>;
				snps,nr-gpios = <24>;
				reg = <0>;
				interrupt-controller;
				#interrupt-cells = <2>;
				interrupts = <0 110 4>;
			};
		};

		gpio1: gpio@ffc03300 {
			#address-cells = <1>;
			#size-cells = <0>;
			compatible = "snps,dw-apb-gpio";
			reg = <0xffc03300 0x100>;
			resets = <&rst GPIO1_RESET>;
			status = "disabled";

			portb: gpio-controller@0 {
				compatible = "snps,dw-apb-gpio-port";
				gpio-controller;
				#gpio-cells = <2>;
				snps,nr-gpios = <24>;
				reg = <0>;
				interrupt-controller;
				#interrupt-cells = <2>;
				interrupts = <0 111 4>;
			};
		};

		i2c0: i2c@ffc02800 {
			#address-cells = <1>;
			#size-cells = <0>;
			compatible = "snps,designware-i2c";
			reg = <0xffc02800 0x100>;
			interrupts = <0 103 4>;
			resets = <&rst I2C0_RESET>;
			clocks = <&clkmgr STRATIX10_L4_SP_CLK>;
			status = "disabled";
		};

		i2c1: i2c@ffc02900 {
			#address-cells = <1>;
			#size-cells = <0>;
			compatible = "snps,designware-i2c";
			reg = <0xffc02900 0x100>;
			interrupts = <0 104 4>;
			resets = <&rst I2C1_RESET>;
			clocks = <&clkmgr STRATIX10_L4_SP_CLK>;
			status = "disabled";
		};

		i2c2: i2c@ffc02a00 {
			#address-cells = <1>;
			#size-cells = <0>;
			compatible = "snps,designware-i2c";
			reg = <0xffc02a00 0x100>;
			interrupts = <0 105 4>;
			resets = <&rst I2C2_RESET>;
			clocks = <&clkmgr STRATIX10_L4_SP_CLK>;
			status = "disabled";
		};

		i2c3: i2c@ffc02b00 {
			#address-cells = <1>;
			#size-cells = <0>;
			compatible = "snps,designware-i2c";
			reg = <0xffc02b00 0x100>;
			interrupts = <0 106 4>;
			resets = <&rst I2C3_RESET>;
			clocks = <&clkmgr STRATIX10_L4_SP_CLK>;
			status = "disabled";
		};

		i2c4: i2c@ffc02c00 {
			#address-cells = <1>;
			#size-cells = <0>;
			compatible = "snps,designware-i2c";
			reg = <0xffc02c00 0x100>;
			interrupts = <0 107 4>;
			resets = <&rst I2C4_RESET>;
			clocks = <&clkmgr STRATIX10_L4_SP_CLK>;
			status = "disabled";
		};

		mmc: dwmmc0@ff808000 {
			#address-cells = <1>;
			#size-cells = <0>;
			compatible = "altr,socfpga-dw-mshc";
			reg = <0xff808000 0x1000>;
			interrupts = <0 96 4>;
			fifo-depth = <0x400>;
			resets = <&rst SDMMC_RESET>;
			reset-names = "reset";
			clocks = <&clkmgr STRATIX10_L4_MP_CLK>,
				 <&clkmgr STRATIX10_SDMMC_CLK>;
			clock-names = "biu", "ciu";
			iommus = <&smmu 5>;
			status = "disabled";
		};

		nand: nand@ffb90000 {
			#address-cells = <1>;
			#size-cells = <0>;
			compatible = "altr,socfpga-denali-nand";
			reg = <0xffb90000 0x10000>,
			      <0xffb80000 0x1000>;
			reg-names = "nand_data", "denali_reg";
			interrupts = <0 97 4>;
			clocks = <&clkmgr STRATIX10_NAND_CLK>,
				 <&clkmgr STRATIX10_NAND_X_CLK>,
				 <&clkmgr STRATIX10_NAND_ECC_CLK>;
			clock-names = "nand", "nand_x", "ecc";
			resets = <&rst NAND_RESET>, <&rst NAND_OCP_RESET>;
			status = "disabled";
		};

		ocram: sram@ffe00000 {
			compatible = "mmio-sram";
			reg = <0xffe00000 0x100000>;
		};

		pdma: pdma@ffda0000 {
			compatible = "arm,pl330", "arm,primecell";
			reg = <0xffda0000 0x1000>;
			interrupts = <0 81 4>,
				     <0 82 4>,
				     <0 83 4>,
				     <0 84 4>,
				     <0 85 4>,
				     <0 86 4>,
				     <0 87 4>,
				     <0 88 4>,
				     <0 89 4>;
			#dma-cells = <1>;
			#dma-channels = <8>;
			#dma-requests = <32>;
			clocks = <&clkmgr STRATIX10_L4_MAIN_CLK>;
			clock-names = "apb_pclk";
			resets = <&rst DMA_RESET>, <&rst DMA_OCP_RESET>;
			reset-names = "dma", "dma-ocp";
		};

		rst: rstmgr@ffd11000 {
			#reset-cells = <1>;
			compatible = "altr,stratix10-rst-mgr";
			reg = <0xffd11000 0x1000>;
		};

		smmu: iommu@fa000000 {
			compatible = "arm,mmu-500", "arm,smmu-v2";
			reg = <0xfa000000 0x40000>;
			#global-interrupts = <2>;
			#iommu-cells = <1>;
			clocks = <&clkmgr STRATIX10_L4_MAIN_CLK>;
			clock-names = "iommu";
			interrupt-parent = <&intc>;
			interrupts = <0 128 4>,	/* Global Secure Fault */
				<0 129 4>, /* Global Non-secure Fault */
				/* Non-secure Context Interrupts (32) */
				<0 138 4>, <0 139 4>, <0 140 4>, <0 141 4>,
				<0 142 4>, <0 143 4>, <0 144 4>, <0 145 4>,
				<0 146 4>, <0 147 4>, <0 148 4>, <0 149 4>,
				<0 150 4>, <0 151 4>, <0 152 4>, <0 153 4>,
				<0 154 4>, <0 155 4>, <0 156 4>, <0 157 4>,
				<0 158 4>, <0 159 4>, <0 160 4>, <0 161 4>,
				<0 162 4>, <0 163 4>, <0 164 4>, <0 165 4>,
				<0 166 4>, <0 167 4>, <0 168 4>, <0 169 4>;
			stream-match-mask = <0x7ff0>;
			status = "disabled";
		};

		spi0: spi@ffda4000 {
			compatible = "snps,dw-apb-ssi";
			#address-cells = <1>;
			#size-cells = <0>;
			reg = <0xffda4000 0x1000>;
			interrupts = <0 99 4>;
			resets = <&rst SPIM0_RESET>;
			reg-io-width = <4>;
			num-cs = <4>;
			clocks = <&clkmgr STRATIX10_L4_MAIN_CLK>;
			status = "disabled";
		};

		spi1: spi@ffda5000 {
			compatible = "snps,dw-apb-ssi";
			#address-cells = <1>;
			#size-cells = <0>;
			reg = <0xffda5000 0x1000>;
			interrupts = <0 100 4>;
			resets = <&rst SPIM1_RESET>;
			reg-io-width = <4>;
			num-cs = <4>;
			clocks = <&clkmgr STRATIX10_L4_MAIN_CLK>;
			status = "disabled";
		};

		sysmgr: sysmgr@ffd12000 {
<<<<<<< HEAD
			compatible = "altr,sys-mgr", "syscon";
=======
			compatible = "altr,sys-mgr-s10","altr,sys-mgr";
>>>>>>> f7688b48
			reg = <0xffd12000 0x228>;
		};

		/* Local timer */
		timer {
			compatible = "arm,armv8-timer";
			interrupts = <1 13 0xf08>,
				     <1 14 0xf08>,
				     <1 11 0xf08>,
				     <1 10 0xf08>;
		};

		timer0: timer0@ffc03000 {
			compatible = "snps,dw-apb-timer";
			interrupts = <0 113 4>;
			reg = <0xffc03000 0x100>;
			clocks = <&clkmgr STRATIX10_L4_SP_CLK>;
			clock-names = "timer";
		};

		timer1: timer1@ffc03100 {
			compatible = "snps,dw-apb-timer";
			interrupts = <0 114 4>;
			reg = <0xffc03100 0x100>;
			clocks = <&clkmgr STRATIX10_L4_SP_CLK>;
			clock-names = "timer";
		};

		timer2: timer2@ffd00000 {
			compatible = "snps,dw-apb-timer";
			interrupts = <0 115 4>;
			reg = <0xffd00000 0x100>;
			clocks = <&clkmgr STRATIX10_L4_SP_CLK>;
			clock-names = "timer";
		};

		timer3: timer3@ffd00100 {
			compatible = "snps,dw-apb-timer";
			interrupts = <0 116 4>;
			reg = <0xffd00100 0x100>;
			clocks = <&clkmgr STRATIX10_L4_SP_CLK>;
			clock-names = "timer";
		};

		uart0: serial0@ffc02000 {
			compatible = "snps,dw-apb-uart";
			reg = <0xffc02000 0x100>;
			interrupts = <0 108 4>;
			reg-shift = <2>;
			reg-io-width = <4>;
			resets = <&rst UART0_RESET>;
			clocks = <&clkmgr STRATIX10_L4_SP_CLK>;
			status = "disabled";
		};

		uart1: serial1@ffc02100 {
			compatible = "snps,dw-apb-uart";
			reg = <0xffc02100 0x100>;
			interrupts = <0 109 4>;
			reg-shift = <2>;
			reg-io-width = <4>;
			resets = <&rst UART1_RESET>;
			clocks = <&clkmgr STRATIX10_L4_SP_CLK>;
			status = "disabled";
		};

		usbphy0: usbphy@0 {
			#phy-cells = <0>;
			compatible = "usb-nop-xceiv";
			status = "okay";
		};

		usb0: usb@ffb00000 {
			compatible = "snps,dwc2";
			reg = <0xffb00000 0x40000>;
			interrupts = <0 93 4>;
			phys = <&usbphy0>;
			phy-names = "usb2-phy";
			resets = <&rst USB0_RESET>, <&rst USB0_OCP_RESET>;
			reset-names = "dwc2", "dwc2-ecc";
			clocks = <&clkmgr STRATIX10_USB_CLK>;
			iommus = <&smmu 6>;
			status = "disabled";
		};

		usb1: usb@ffb40000 {
			compatible = "snps,dwc2";
			reg = <0xffb40000 0x40000>;
			interrupts = <0 94 4>;
			phys = <&usbphy0>;
			phy-names = "usb2-phy";
			resets = <&rst USB1_RESET>, <&rst USB1_OCP_RESET>;
			reset-names = "dwc2", "dwc2-ecc";
			clocks = <&clkmgr STRATIX10_USB_CLK>;
			iommus = <&smmu 7>;
			status = "disabled";
		};

		watchdog0: watchdog@ffd00200 {
			compatible = "snps,dw-wdt";
			reg = <0xffd00200 0x100>;
			interrupts = <0 117 4>;
			resets = <&rst WATCHDOG0_RESET>;
			clocks = <&clkmgr STRATIX10_L4_SYS_FREE_CLK>;
			status = "disabled";
		};

		watchdog1: watchdog@ffd00300 {
			compatible = "snps,dw-wdt";
			reg = <0xffd00300 0x100>;
			interrupts = <0 118 4>;
			resets = <&rst WATCHDOG1_RESET>;
			clocks = <&clkmgr STRATIX10_L4_SYS_FREE_CLK>;
			status = "disabled";
		};

		watchdog2: watchdog@ffd00400 {
			compatible = "snps,dw-wdt";
			reg = <0xffd00400 0x100>;
			interrupts = <0 125 4>;
			resets = <&rst WATCHDOG2_RESET>;
			clocks = <&clkmgr STRATIX10_L4_SYS_FREE_CLK>;
			status = "disabled";
		};

		watchdog3: watchdog@ffd00500 {
			compatible = "snps,dw-wdt";
			reg = <0xffd00500 0x100>;
			interrupts = <0 126 4>;
			resets = <&rst WATCHDOG3_RESET>;
			clocks = <&clkmgr STRATIX10_L4_SYS_FREE_CLK>;
			status = "disabled";
		};

		sdr: sdr@f8011100 {
			compatible = "altr,sdr-ctl", "syscon";
			reg = <0xf8011100 0xc0>;
		};

		eccmgr {
			compatible = "altr,socfpga-s10-ecc-manager",
				     "altr,socfpga-a10-ecc-manager";
			altr,sysmgr-syscon = <&sysmgr>;
			#address-cells = <1>;
			#size-cells = <1>;
			interrupts = <0 15 4>;
			interrupt-controller;
			#interrupt-cells = <2>;
			ranges;

			sdramedac {
				compatible = "altr,sdram-edac-s10";
				altr,sdr-syscon = <&sdr>;
				interrupts = <16 4>;
			};

			ocram-ecc@ff8cc000 {
				compatible = "altr,socfpga-s10-ocram-ecc",
					     "altr,socfpga-a10-ocram-ecc";
				reg = <0xff8cc000 0x100>;
				altr,ecc-parent = <&ocram>;
				interrupts = <1 4>;
			};

			usb0-ecc@ff8c4000 {
				compatible = "altr,socfpga-s10-usb-ecc",
					     "altr,socfpga-usb-ecc";
				reg = <0xff8c4000 0x100>;
				altr,ecc-parent = <&usb0>;
				interrupts = <2 4>;
			};

			emac0-rx-ecc@ff8c0000 {
				compatible = "altr,socfpga-s10-eth-mac-ecc",
					     "altr,socfpga-eth-mac-ecc";
				reg = <0xff8c0000 0x100>;
				altr,ecc-parent = <&gmac0>;
				interrupts = <4 4>;
			};

			emac0-tx-ecc@ff8c0400 {
				compatible = "altr,socfpga-s10-eth-mac-ecc",
					     "altr,socfpga-eth-mac-ecc";
				reg = <0xff8c0400 0x100>;
				altr,ecc-parent = <&gmac0>;
				interrupts = <5 4>;
			};

		};

		qspi: spi@ff8d2000 {
			compatible = "cdns,qspi-nor";
			#address-cells = <1>;
			#size-cells = <0>;
			reg = <0xff8d2000 0x100>,
			      <0xff900000 0x100000>;
			interrupts = <0 3 4>;
			cdns,fifo-depth = <128>;
			cdns,fifo-width = <4>;
			cdns,trigger-address = <0x00000000>;
			clocks = <&qspi_clk>;

			status = "disabled";
		};

		firmware {
			svc {
				compatible = "intel,stratix10-svc";
				method = "smc";
				memory-region = <&service_reserved>;

				fpga_mgr: fpga-mgr {
					compatible = "intel,stratix10-soc-fpga-mgr";
				};
			};
		};
	};
};<|MERGE_RESOLUTION|>--- conflicted
+++ resolved
@@ -150,10 +150,7 @@
 			tx-fifo-depth = <16384>;
 			rx-fifo-depth = <16384>;
 			snps,multicast-filter-bins = <256>;
-<<<<<<< HEAD
-=======
 			iommus = <&smmu 1>;
->>>>>>> f7688b48
 			altr,sysmgr-syscon = <&sysmgr 0x44 0>;
 			status = "disabled";
 		};
@@ -171,12 +168,8 @@
 			tx-fifo-depth = <16384>;
 			rx-fifo-depth = <16384>;
 			snps,multicast-filter-bins = <256>;
-<<<<<<< HEAD
-			altr,sysmgr-syscon = <&sysmgr 0x48 0>;
-=======
 			iommus = <&smmu 2>;
 			altr,sysmgr-syscon = <&sysmgr 0x48 8>;
->>>>>>> f7688b48
 			status = "disabled";
 		};
 
@@ -193,12 +186,8 @@
 			tx-fifo-depth = <16384>;
 			rx-fifo-depth = <16384>;
 			snps,multicast-filter-bins = <256>;
-<<<<<<< HEAD
-			altr,sysmgr-syscon = <&sysmgr 0x4c 0>;
-=======
 			iommus = <&smmu 3>;
 			altr,sysmgr-syscon = <&sysmgr 0x4c 16>;
->>>>>>> f7688b48
 			status = "disabled";
 		};
 
@@ -411,11 +400,7 @@
 		};
 
 		sysmgr: sysmgr@ffd12000 {
-<<<<<<< HEAD
-			compatible = "altr,sys-mgr", "syscon";
-=======
 			compatible = "altr,sys-mgr-s10","altr,sys-mgr";
->>>>>>> f7688b48
 			reg = <0xffd12000 0x228>;
 		};
 
