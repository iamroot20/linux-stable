--- conflicted
+++ resolved
@@ -190,28 +190,6 @@
 #define SYS_MVFR1_EL1			sys_reg(3, 0, 0, 3, 1)
 #define SYS_MVFR2_EL1			sys_reg(3, 0, 0, 3, 2)
 
-<<<<<<< HEAD
-#define SYS_ID_AA64PFR0_EL1		sys_reg(3, 0, 0, 4, 0)
-#define SYS_ID_AA64PFR1_EL1		sys_reg(3, 0, 0, 4, 1)
-#define SYS_ID_AA64ZFR0_EL1		sys_reg(3, 0, 0, 4, 4)
-
-#define SYS_ID_AA64DFR0_EL1		sys_reg(3, 0, 0, 5, 0)
-#define SYS_ID_AA64DFR1_EL1		sys_reg(3, 0, 0, 5, 1)
-
-#define SYS_ID_AA64AFR0_EL1		sys_reg(3, 0, 0, 5, 4)
-#define SYS_ID_AA64AFR1_EL1		sys_reg(3, 0, 0, 5, 5)
-
-#define SYS_ID_AA64ISAR0_EL1		sys_reg(3, 0, 0, 6, 0)
-#define SYS_ID_AA64ISAR1_EL1		sys_reg(3, 0, 0, 6, 1)
-#define SYS_ID_AA64ISAR2_EL1		sys_reg(3, 0, 0, 6, 2)
-
-#define SYS_ID_AA64MMFR0_EL1		sys_reg(3, 0, 0, 7, 0)
-#define SYS_ID_AA64MMFR1_EL1		sys_reg(3, 0, 0, 7, 1)
-#define SYS_ID_AA64MMFR2_EL1		sys_reg(3, 0, 0, 7, 2)
-
-#define SYS_SCTLR_EL1			sys_reg(3, 0, 1, 0, 0)
-=======
->>>>>>> d60c95ef
 #define SYS_ACTLR_EL1			sys_reg(3, 0, 1, 0, 1)
 #define SYS_RGSR_EL1			sys_reg(3, 0, 1, 0, 5)
 #define SYS_GCR_EL1			sys_reg(3, 0, 1, 0, 6)
@@ -689,76 +667,6 @@
 /* Position the attr at the correct index */
 #define MAIR_ATTRIDX(attr, idx)		((attr) << ((idx) * 8))
 
-<<<<<<< HEAD
-/* id_aa64isar0 */
-#define ID_AA64ISAR0_RNDR_SHIFT		60
-#define ID_AA64ISAR0_TLB_SHIFT		56
-#define ID_AA64ISAR0_TS_SHIFT		52
-#define ID_AA64ISAR0_FHM_SHIFT		48
-#define ID_AA64ISAR0_DP_SHIFT		44
-#define ID_AA64ISAR0_SM4_SHIFT		40
-#define ID_AA64ISAR0_SM3_SHIFT		36
-#define ID_AA64ISAR0_SHA3_SHIFT		32
-#define ID_AA64ISAR0_RDM_SHIFT		28
-#define ID_AA64ISAR0_ATOMICS_SHIFT	20
-#define ID_AA64ISAR0_CRC32_SHIFT	16
-#define ID_AA64ISAR0_SHA2_SHIFT		12
-#define ID_AA64ISAR0_SHA1_SHIFT		8
-#define ID_AA64ISAR0_AES_SHIFT		4
-
-#define ID_AA64ISAR0_TLB_RANGE_NI	0x0
-#define ID_AA64ISAR0_TLB_RANGE		0x2
-
-/* id_aa64isar1 */
-#define ID_AA64ISAR1_I8MM_SHIFT		52
-#define ID_AA64ISAR1_DGH_SHIFT		48
-#define ID_AA64ISAR1_BF16_SHIFT		44
-#define ID_AA64ISAR1_SPECRES_SHIFT	40
-#define ID_AA64ISAR1_SB_SHIFT		36
-#define ID_AA64ISAR1_FRINTTS_SHIFT	32
-#define ID_AA64ISAR1_GPI_SHIFT		28
-#define ID_AA64ISAR1_GPA_SHIFT		24
-#define ID_AA64ISAR1_LRCPC_SHIFT	20
-#define ID_AA64ISAR1_FCMA_SHIFT		16
-#define ID_AA64ISAR1_JSCVT_SHIFT	12
-#define ID_AA64ISAR1_API_SHIFT		8
-#define ID_AA64ISAR1_APA_SHIFT		4
-#define ID_AA64ISAR1_DPB_SHIFT		0
-
-#define ID_AA64ISAR1_APA_NI			0x0
-#define ID_AA64ISAR1_APA_ARCHITECTED		0x1
-#define ID_AA64ISAR1_APA_ARCH_EPAC		0x2
-#define ID_AA64ISAR1_APA_ARCH_EPAC2		0x3
-#define ID_AA64ISAR1_APA_ARCH_EPAC2_FPAC	0x4
-#define ID_AA64ISAR1_APA_ARCH_EPAC2_FPAC_CMB	0x5
-#define ID_AA64ISAR1_API_NI			0x0
-#define ID_AA64ISAR1_API_IMP_DEF		0x1
-#define ID_AA64ISAR1_API_IMP_DEF_EPAC		0x2
-#define ID_AA64ISAR1_API_IMP_DEF_EPAC2		0x3
-#define ID_AA64ISAR1_API_IMP_DEF_EPAC2_FPAC	0x4
-#define ID_AA64ISAR1_API_IMP_DEF_EPAC2_FPAC_CMB	0x5
-#define ID_AA64ISAR1_GPA_NI			0x0
-#define ID_AA64ISAR1_GPA_ARCHITECTED		0x1
-#define ID_AA64ISAR1_GPI_NI			0x0
-#define ID_AA64ISAR1_GPI_IMP_DEF		0x1
-
-/* id_aa64isar2 */
-#define ID_AA64ISAR2_CLEARBHB_SHIFT	28
-#define ID_AA64ISAR2_RPRES_SHIFT	4
-#define ID_AA64ISAR2_WFXT_SHIFT		0
-
-#define ID_AA64ISAR2_RPRES_8BIT		0x0
-#define ID_AA64ISAR2_RPRES_12BIT	0x1
-/*
- * Value 0x1 has been removed from the architecture, and is
- * reserved, but has not yet been removed from the ARM ARM
- * as of ARM DDI 0487G.b.
- */
-#define ID_AA64ISAR2_WFXT_NI		0x0
-#define ID_AA64ISAR2_WFXT_SUPPORTED	0x2
-
-=======
->>>>>>> d60c95ef
 /* id_aa64pfr0 */
 #define ID_AA64PFR0_EL1_ELx_64BIT_ONLY		0x1
 #define ID_AA64PFR0_EL1_ELx_32BIT_64BIT		0x2
@@ -784,65 +692,6 @@
 #define ID_AA64MMFR0_EL1_PARANGE_MAX	ID_AA64MMFR0_EL1_PARANGE_48
 #endif
 
-<<<<<<< HEAD
-/* id_aa64mmfr1 */
-#define ID_AA64MMFR1_ECBHB_SHIFT	60
-#define ID_AA64MMFR1_AFP_SHIFT		44
-#define ID_AA64MMFR1_ETS_SHIFT		36
-#define ID_AA64MMFR1_TWED_SHIFT		32
-#define ID_AA64MMFR1_XNX_SHIFT		28
-#define ID_AA64MMFR1_SPECSEI_SHIFT	24
-#define ID_AA64MMFR1_PAN_SHIFT		20
-#define ID_AA64MMFR1_LOR_SHIFT		16
-#define ID_AA64MMFR1_HPD_SHIFT		12
-#define ID_AA64MMFR1_VHE_SHIFT		8
-#define ID_AA64MMFR1_VMIDBITS_SHIFT	4
-#define ID_AA64MMFR1_HADBS_SHIFT	0
-
-#define ID_AA64MMFR1_VMIDBITS_8		0
-#define ID_AA64MMFR1_VMIDBITS_16	2
-
-/* id_aa64mmfr2 */
-#define ID_AA64MMFR2_E0PD_SHIFT		60
-#define ID_AA64MMFR2_EVT_SHIFT		56
-#define ID_AA64MMFR2_BBM_SHIFT		52
-#define ID_AA64MMFR2_TTL_SHIFT		48
-#define ID_AA64MMFR2_FWB_SHIFT		40
-#define ID_AA64MMFR2_IDS_SHIFT		36
-#define ID_AA64MMFR2_AT_SHIFT		32
-#define ID_AA64MMFR2_ST_SHIFT		28
-#define ID_AA64MMFR2_NV_SHIFT		24
-#define ID_AA64MMFR2_CCIDX_SHIFT	20
-#define ID_AA64MMFR2_LVA_SHIFT		16
-#define ID_AA64MMFR2_IESB_SHIFT		12
-#define ID_AA64MMFR2_LSM_SHIFT		8
-#define ID_AA64MMFR2_UAO_SHIFT		4
-#define ID_AA64MMFR2_CNP_SHIFT		0
-
-/* id_aa64dfr0 */
-#define ID_AA64DFR0_MTPMU_SHIFT		48
-#define ID_AA64DFR0_TRBE_SHIFT		44
-#define ID_AA64DFR0_TRACE_FILT_SHIFT	40
-#define ID_AA64DFR0_DOUBLELOCK_SHIFT	36
-#define ID_AA64DFR0_PMSVER_SHIFT	32
-#define ID_AA64DFR0_CTX_CMPS_SHIFT	28
-#define ID_AA64DFR0_WRPS_SHIFT		20
-#define ID_AA64DFR0_BRPS_SHIFT		12
-#define ID_AA64DFR0_PMUVER_SHIFT	8
-#define ID_AA64DFR0_TRACEVER_SHIFT	4
-#define ID_AA64DFR0_DEBUGVER_SHIFT	0
-
-#define ID_AA64DFR0_PMUVER_8_0		0x1
-#define ID_AA64DFR0_PMUVER_8_1		0x4
-#define ID_AA64DFR0_PMUVER_8_4		0x5
-#define ID_AA64DFR0_PMUVER_8_5		0x6
-#define ID_AA64DFR0_PMUVER_IMP_DEF	0xf
-
-#define ID_AA64DFR0_PMSVER_8_2		0x1
-#define ID_AA64DFR0_PMSVER_8_3		0x2
-
-=======
->>>>>>> d60c95ef
 #define ID_DFR0_PERFMON_SHIFT		24
 
 #define ID_DFR0_PERFMON_8_0		0x3
@@ -977,10 +826,6 @@
 
 #define CPACR_EL1_ZEN_EL1EN	(BIT(16)) /* enable EL1 access */
 #define CPACR_EL1_ZEN_EL0EN	(BIT(17)) /* enable EL0 access, if EL1EN set */
-<<<<<<< HEAD
-#define CPACR_EL1_ZEN		(CPACR_EL1_ZEN_EL1EN | CPACR_EL1_ZEN_EL0EN)
-=======
->>>>>>> d60c95ef
 
 /* GCR_EL1 Definitions */
 #define SYS_GCR_EL1_RRND	(BIT(16))
