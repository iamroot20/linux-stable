--- conflicted
+++ resolved
@@ -51,14 +51,11 @@
   * exam) 39 VA_BITS, 4k
   *	PMD_SHIFT	21
   *	PMD_SIZE	SZ_2M
-<<<<<<< HEAD
-=======
   * exam) 48 VA_BITS, 4k
   *	PMD_SHIFT	21
   *	PMD_SIZE	SZ_2M
   *	PMD_MASK	0xffff_ffff_ffe0_0000
   *	PTRS_PER_PMD	512
->>>>>>> 9670d378
   */
 #define PMD_SHIFT		ARM64_HW_PGTABLE_LEVEL_SHIFT(2)
 #define PMD_SIZE		(_AC(1, UL) << PMD_SHIFT)
@@ -95,8 +92,6 @@
   *		PGDIR_SIZE : 1 << 25	SZ_32M
   *		PGDIR_MASK : 0xffff_ffff_fe00_0000
   *		PTRS_PER_PGD : 11 (36 - 25)
-<<<<<<< HEAD
-=======
   *	exam) VA_BITS == 52 on 64k(16bit) CONFIG_PGTABLE_LEVELS = 3
 		PGDIR_SHIFT : 42
 		PGDIR_SIZE : SZ_4T
@@ -105,7 +100,6 @@
   *		PGDIR_SIZE	SZ_512G
   *		PGDIR_MASK	0xffff_ffc0_0000_0000
   *		PTRS_PER_PGD	512
->>>>>>> 9670d378
   */
 #define PGDIR_SHIFT		ARM64_HW_PGTABLE_LEVEL_SHIFT(4 - CONFIG_PGTABLE_LEVELS)
 #define PGDIR_SIZE		(_AC(1, UL) << PGDIR_SHIFT)
@@ -216,12 +210,9 @@
  *  CONFIG_ARM64_PA_BITS_52 일경우
  *	PAGE_SHIFT 16	
  *	PTE_ADDR_LOW	0x0000_ffff_ffff_0000	((1 << (48 - 16)) - 1) << 16
-<<<<<<< HEAD
-=======
  *  CONFIG_ARM64_PA_BITS_48 일경우
  *	PAGE_SHIFT 12	
  *	PTE_ADDR_LOW	0x0000_ffff_ffff_f000	((1 << (48 - 12)) - 1) << 12
->>>>>>> 9670d378
  */
 #define PTE_ADDR_LOW		(((_AT(pteval_t, 1) << (48 - PAGE_SHIFT)) - 1) << PAGE_SHIFT)
 #ifdef CONFIG_ARM64_PA_BITS_52
