--- conflicted
+++ resolved
@@ -98,7 +98,6 @@
 	 */
 	// record_mmu_state();
 	bl	record_mmu_state
-<<<<<<< HEAD
 
 	/*
 	 * IAMROOT20 20230819: 
@@ -114,11 +113,6 @@
 	 * IAMROOT20 20230819: 
 	 * init_idmap_pg_dir PGD, PUD, PMD  커널 이미지 매핑 
 	 */
-=======
-	// preserve_boot_args();
-	bl	preserve_boot_args
-	// create_idmap();
->>>>>>> b31c3639
 	bl	create_idmap
 
 	/*
