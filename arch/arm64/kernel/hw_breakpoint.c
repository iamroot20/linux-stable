// SPDX-License-Identifier: GPL-2.0-only
/*
 * HW_breakpoint: a unified kernel/user-space hardware breakpoint facility,
 * using the CPU's debug registers.
 *
 * Copyright (C) 2012 ARM Limited
 * Author: Will Deacon <will.deacon@arm.com>
 */

#define pr_fmt(fmt) "hw-breakpoint: " fmt

#include <linux/compat.h>
#include <linux/cpu_pm.h>
#include <linux/errno.h>
#include <linux/hw_breakpoint.h>
#include <linux/kprobes.h>
#include <linux/perf_event.h>
#include <linux/ptrace.h>
#include <linux/smp.h>
#include <linux/uaccess.h>

#include <asm/current.h>
#include <asm/debug-monitors.h>
#include <asm/hw_breakpoint.h>
#include <asm/traps.h>
#include <asm/cputype.h>
#include <asm/system_misc.h>

/* Breakpoint currently in use for each BRP. */
static DEFINE_PER_CPU(struct perf_event *, bp_on_reg[ARM_MAX_BRP]);

/* Watchpoint currently in use for each WRP. */
static DEFINE_PER_CPU(struct perf_event *, wp_on_reg[ARM_MAX_WRP]);

/* Currently stepping a per-CPU kernel breakpoint. */
static DEFINE_PER_CPU(int, stepping_kernel_bp);

/* Number of BRP/WRP registers on this CPU. */
static int core_num_brps;
static int core_num_wrps;

int hw_breakpoint_slots(int type)
{
	/*
	 * We can be called early, so don't rely on
	 * our static variables being initialised.
	 */
	switch (type) {
	case TYPE_INST:
		return get_num_brps();
	case TYPE_DATA:
		return get_num_wrps();
	default:
		pr_warning("unknown slot type: %d\n", type);
		return 0;
	}
}

#define READ_WB_REG_CASE(OFF, N, REG, VAL)	\
	case (OFF + N):				\
		AARCH64_DBG_READ(N, REG, VAL);	\
		break

#define WRITE_WB_REG_CASE(OFF, N, REG, VAL)	\
	case (OFF + N):				\
		AARCH64_DBG_WRITE(N, REG, VAL);	\
		break

#define GEN_READ_WB_REG_CASES(OFF, REG, VAL)	\
	READ_WB_REG_CASE(OFF,  0, REG, VAL);	\
	READ_WB_REG_CASE(OFF,  1, REG, VAL);	\
	READ_WB_REG_CASE(OFF,  2, REG, VAL);	\
	READ_WB_REG_CASE(OFF,  3, REG, VAL);	\
	READ_WB_REG_CASE(OFF,  4, REG, VAL);	\
	READ_WB_REG_CASE(OFF,  5, REG, VAL);	\
	READ_WB_REG_CASE(OFF,  6, REG, VAL);	\
	READ_WB_REG_CASE(OFF,  7, REG, VAL);	\
	READ_WB_REG_CASE(OFF,  8, REG, VAL);	\
	READ_WB_REG_CASE(OFF,  9, REG, VAL);	\
	READ_WB_REG_CASE(OFF, 10, REG, VAL);	\
	READ_WB_REG_CASE(OFF, 11, REG, VAL);	\
	READ_WB_REG_CASE(OFF, 12, REG, VAL);	\
	READ_WB_REG_CASE(OFF, 13, REG, VAL);	\
	READ_WB_REG_CASE(OFF, 14, REG, VAL);	\
	READ_WB_REG_CASE(OFF, 15, REG, VAL)

#define GEN_WRITE_WB_REG_CASES(OFF, REG, VAL)	\
	WRITE_WB_REG_CASE(OFF,  0, REG, VAL);	\
	WRITE_WB_REG_CASE(OFF,  1, REG, VAL);	\
	WRITE_WB_REG_CASE(OFF,  2, REG, VAL);	\
	WRITE_WB_REG_CASE(OFF,  3, REG, VAL);	\
	WRITE_WB_REG_CASE(OFF,  4, REG, VAL);	\
	WRITE_WB_REG_CASE(OFF,  5, REG, VAL);	\
	WRITE_WB_REG_CASE(OFF,  6, REG, VAL);	\
	WRITE_WB_REG_CASE(OFF,  7, REG, VAL);	\
	WRITE_WB_REG_CASE(OFF,  8, REG, VAL);	\
	WRITE_WB_REG_CASE(OFF,  9, REG, VAL);	\
	WRITE_WB_REG_CASE(OFF, 10, REG, VAL);	\
	WRITE_WB_REG_CASE(OFF, 11, REG, VAL);	\
	WRITE_WB_REG_CASE(OFF, 12, REG, VAL);	\
	WRITE_WB_REG_CASE(OFF, 13, REG, VAL);	\
	WRITE_WB_REG_CASE(OFF, 14, REG, VAL);	\
	WRITE_WB_REG_CASE(OFF, 15, REG, VAL)

static u64 read_wb_reg(int reg, int n)
{
	u64 val = 0;

	switch (reg + n) {
	GEN_READ_WB_REG_CASES(AARCH64_DBG_REG_BVR, AARCH64_DBG_REG_NAME_BVR, val);
	GEN_READ_WB_REG_CASES(AARCH64_DBG_REG_BCR, AARCH64_DBG_REG_NAME_BCR, val);
	GEN_READ_WB_REG_CASES(AARCH64_DBG_REG_WVR, AARCH64_DBG_REG_NAME_WVR, val);
	GEN_READ_WB_REG_CASES(AARCH64_DBG_REG_WCR, AARCH64_DBG_REG_NAME_WCR, val);
	default:
		pr_warning("attempt to read from unknown breakpoint register %d\n", n);
	}

	return val;
}
NOKPROBE_SYMBOL(read_wb_reg);

static void write_wb_reg(int reg, int n, u64 val)
{
	switch (reg + n) {
	GEN_WRITE_WB_REG_CASES(AARCH64_DBG_REG_BVR, AARCH64_DBG_REG_NAME_BVR, val);
	GEN_WRITE_WB_REG_CASES(AARCH64_DBG_REG_BCR, AARCH64_DBG_REG_NAME_BCR, val);
	GEN_WRITE_WB_REG_CASES(AARCH64_DBG_REG_WVR, AARCH64_DBG_REG_NAME_WVR, val);
	GEN_WRITE_WB_REG_CASES(AARCH64_DBG_REG_WCR, AARCH64_DBG_REG_NAME_WCR, val);
	default:
		pr_warning("attempt to write to unknown breakpoint register %d\n", n);
	}
	isb();
}
NOKPROBE_SYMBOL(write_wb_reg);

/*
 * Convert a breakpoint privilege level to the corresponding exception
 * level.
 */
static enum dbg_active_el debug_exception_level(int privilege)
{
	switch (privilege) {
	case AARCH64_BREAKPOINT_EL0:
		return DBG_ACTIVE_EL0;
	case AARCH64_BREAKPOINT_EL1:
		return DBG_ACTIVE_EL1;
	default:
		pr_warning("invalid breakpoint privilege level %d\n", privilege);
		return -EINVAL;
	}
}
NOKPROBE_SYMBOL(debug_exception_level);

enum hw_breakpoint_ops {
	HW_BREAKPOINT_INSTALL,
	HW_BREAKPOINT_UNINSTALL,
	HW_BREAKPOINT_RESTORE
};

static int is_compat_bp(struct perf_event *bp)
{
	struct task_struct *tsk = bp->hw.target;

	/*
	 * tsk can be NULL for per-cpu (non-ptrace) breakpoints.
	 * In this case, use the native interface, since we don't have
	 * the notion of a "compat CPU" and could end up relying on
	 * deprecated behaviour if we use unaligned watchpoints in
	 * AArch64 state.
	 */
	return tsk && is_compat_thread(task_thread_info(tsk));
}

/**
 * hw_breakpoint_slot_setup - Find and setup a perf slot according to
 *			      operations
 *
 * @slots: pointer to array of slots
 * @max_slots: max number of slots
 * @bp: perf_event to setup
 * @ops: operation to be carried out on the slot
 *
 * Return:
 *	slot index on success
 *	-ENOSPC if no slot is available/matches
 *	-EINVAL on wrong operations parameter
 */
static int hw_breakpoint_slot_setup(struct perf_event **slots, int max_slots,
				    struct perf_event *bp,
				    enum hw_breakpoint_ops ops)
{
	int i;
	struct perf_event **slot;

	for (i = 0; i < max_slots; ++i) {
		slot = &slots[i];
		switch (ops) {
		case HW_BREAKPOINT_INSTALL:
			if (!*slot) {
				*slot = bp;
				return i;
			}
			break;
		case HW_BREAKPOINT_UNINSTALL:
			if (*slot == bp) {
				*slot = NULL;
				return i;
			}
			break;
		case HW_BREAKPOINT_RESTORE:
			if (*slot == bp)
				return i;
			break;
		default:
			pr_warn_once("Unhandled hw breakpoint ops %d\n", ops);
			return -EINVAL;
		}
	}
	return -ENOSPC;
}

static int hw_breakpoint_control(struct perf_event *bp,
				 enum hw_breakpoint_ops ops)
{
	struct arch_hw_breakpoint *info = counter_arch_bp(bp);
	struct perf_event **slots;
	struct debug_info *debug_info = &current->thread.debug;
	int i, max_slots, ctrl_reg, val_reg, reg_enable;
	enum dbg_active_el dbg_el = debug_exception_level(info->ctrl.privilege);
	u32 ctrl;

	if (info->ctrl.type == ARM_BREAKPOINT_EXECUTE) {
		/* Breakpoint */
		ctrl_reg = AARCH64_DBG_REG_BCR;
		val_reg = AARCH64_DBG_REG_BVR;
		slots = this_cpu_ptr(bp_on_reg);
		max_slots = core_num_brps;
		reg_enable = !debug_info->bps_disabled;
	} else {
		/* Watchpoint */
		ctrl_reg = AARCH64_DBG_REG_WCR;
		val_reg = AARCH64_DBG_REG_WVR;
		slots = this_cpu_ptr(wp_on_reg);
		max_slots = core_num_wrps;
		reg_enable = !debug_info->wps_disabled;
	}

	i = hw_breakpoint_slot_setup(slots, max_slots, bp, ops);

	if (WARN_ONCE(i < 0, "Can't find any breakpoint slot"))
		return i;

	switch (ops) {
	case HW_BREAKPOINT_INSTALL:
		/*
		 * Ensure debug monitors are enabled at the correct exception
		 * level.
		 */
		enable_debug_monitors(dbg_el);
		/* Fall through */
	case HW_BREAKPOINT_RESTORE:
		/* Setup the address register. */
		write_wb_reg(val_reg, i, info->address);

		/* Setup the control register. */
		ctrl = encode_ctrl_reg(info->ctrl);
		write_wb_reg(ctrl_reg, i,
			     reg_enable ? ctrl | 0x1 : ctrl & ~0x1);
		break;
	case HW_BREAKPOINT_UNINSTALL:
		/* Reset the control register. */
		write_wb_reg(ctrl_reg, i, 0);

		/*
		 * Release the debug monitors for the correct exception
		 * level.
		 */
		disable_debug_monitors(dbg_el);
		break;
	}

	return 0;
}

/*
 * Install a perf counter breakpoint.
 */
int arch_install_hw_breakpoint(struct perf_event *bp)
{
	return hw_breakpoint_control(bp, HW_BREAKPOINT_INSTALL);
}

void arch_uninstall_hw_breakpoint(struct perf_event *bp)
{
	hw_breakpoint_control(bp, HW_BREAKPOINT_UNINSTALL);
}

static int get_hbp_len(u8 hbp_len)
{
	unsigned int len_in_bytes = 0;

	switch (hbp_len) {
	case ARM_BREAKPOINT_LEN_1:
		len_in_bytes = 1;
		break;
	case ARM_BREAKPOINT_LEN_2:
		len_in_bytes = 2;
		break;
	case ARM_BREAKPOINT_LEN_3:
		len_in_bytes = 3;
		break;
	case ARM_BREAKPOINT_LEN_4:
		len_in_bytes = 4;
		break;
	case ARM_BREAKPOINT_LEN_5:
		len_in_bytes = 5;
		break;
	case ARM_BREAKPOINT_LEN_6:
		len_in_bytes = 6;
		break;
	case ARM_BREAKPOINT_LEN_7:
		len_in_bytes = 7;
		break;
	case ARM_BREAKPOINT_LEN_8:
		len_in_bytes = 8;
		break;
	}

	return len_in_bytes;
}

/*
 * Check whether bp virtual address is in kernel space.
 */
int arch_check_bp_in_kernelspace(struct arch_hw_breakpoint *hw)
{
	unsigned int len;
	unsigned long va;

	va = hw->address;
	len = get_hbp_len(hw->ctrl.len);

	return (va >= TASK_SIZE) && ((va + len - 1) >= TASK_SIZE);
}

/*
 * Extract generic type and length encodings from an arch_hw_breakpoint_ctrl.
 * Hopefully this will disappear when ptrace can bypass the conversion
 * to generic breakpoint descriptions.
 */
int arch_bp_generic_fields(struct arch_hw_breakpoint_ctrl ctrl,
			   int *gen_len, int *gen_type, int *offset)
{
	/* Type */
	switch (ctrl.type) {
	case ARM_BREAKPOINT_EXECUTE:
		*gen_type = HW_BREAKPOINT_X;
		break;
	case ARM_BREAKPOINT_LOAD:
		*gen_type = HW_BREAKPOINT_R;
		break;
	case ARM_BREAKPOINT_STORE:
		*gen_type = HW_BREAKPOINT_W;
		break;
	case ARM_BREAKPOINT_LOAD | ARM_BREAKPOINT_STORE:
		*gen_type = HW_BREAKPOINT_RW;
		break;
	default:
		return -EINVAL;
	}

	if (!ctrl.len)
		return -EINVAL;
	*offset = __ffs(ctrl.len);

	/* Len */
	switch (ctrl.len >> *offset) {
	case ARM_BREAKPOINT_LEN_1:
		*gen_len = HW_BREAKPOINT_LEN_1;
		break;
	case ARM_BREAKPOINT_LEN_2:
		*gen_len = HW_BREAKPOINT_LEN_2;
		break;
	case ARM_BREAKPOINT_LEN_3:
		*gen_len = HW_BREAKPOINT_LEN_3;
		break;
	case ARM_BREAKPOINT_LEN_4:
		*gen_len = HW_BREAKPOINT_LEN_4;
		break;
	case ARM_BREAKPOINT_LEN_5:
		*gen_len = HW_BREAKPOINT_LEN_5;
		break;
	case ARM_BREAKPOINT_LEN_6:
		*gen_len = HW_BREAKPOINT_LEN_6;
		break;
	case ARM_BREAKPOINT_LEN_7:
		*gen_len = HW_BREAKPOINT_LEN_7;
		break;
	case ARM_BREAKPOINT_LEN_8:
		*gen_len = HW_BREAKPOINT_LEN_8;
		break;
	default:
		return -EINVAL;
	}

	return 0;
}

/*
 * Construct an arch_hw_breakpoint from a perf_event.
 */
static int arch_build_bp_info(struct perf_event *bp,
			      const struct perf_event_attr *attr,
			      struct arch_hw_breakpoint *hw)
{
	/* Type */
	switch (attr->bp_type) {
	case HW_BREAKPOINT_X:
		hw->ctrl.type = ARM_BREAKPOINT_EXECUTE;
		break;
	case HW_BREAKPOINT_R:
		hw->ctrl.type = ARM_BREAKPOINT_LOAD;
		break;
	case HW_BREAKPOINT_W:
		hw->ctrl.type = ARM_BREAKPOINT_STORE;
		break;
	case HW_BREAKPOINT_RW:
		hw->ctrl.type = ARM_BREAKPOINT_LOAD | ARM_BREAKPOINT_STORE;
		break;
	default:
		return -EINVAL;
	}

	/* Len */
	switch (attr->bp_len) {
	case HW_BREAKPOINT_LEN_1:
		hw->ctrl.len = ARM_BREAKPOINT_LEN_1;
		break;
	case HW_BREAKPOINT_LEN_2:
		hw->ctrl.len = ARM_BREAKPOINT_LEN_2;
		break;
	case HW_BREAKPOINT_LEN_3:
		hw->ctrl.len = ARM_BREAKPOINT_LEN_3;
		break;
	case HW_BREAKPOINT_LEN_4:
		hw->ctrl.len = ARM_BREAKPOINT_LEN_4;
		break;
	case HW_BREAKPOINT_LEN_5:
		hw->ctrl.len = ARM_BREAKPOINT_LEN_5;
		break;
	case HW_BREAKPOINT_LEN_6:
		hw->ctrl.len = ARM_BREAKPOINT_LEN_6;
		break;
	case HW_BREAKPOINT_LEN_7:
		hw->ctrl.len = ARM_BREAKPOINT_LEN_7;
		break;
	case HW_BREAKPOINT_LEN_8:
		hw->ctrl.len = ARM_BREAKPOINT_LEN_8;
		break;
	default:
		return -EINVAL;
	}

	/*
	 * On AArch64, we only permit breakpoints of length 4, whereas
	 * AArch32 also requires breakpoints of length 2 for Thumb.
	 * Watchpoints can be of length 1, 2, 4 or 8 bytes.
	 */
	if (hw->ctrl.type == ARM_BREAKPOINT_EXECUTE) {
		if (is_compat_bp(bp)) {
			if (hw->ctrl.len != ARM_BREAKPOINT_LEN_2 &&
			    hw->ctrl.len != ARM_BREAKPOINT_LEN_4)
				return -EINVAL;
		} else if (hw->ctrl.len != ARM_BREAKPOINT_LEN_4) {
			/*
			 * FIXME: Some tools (I'm looking at you perf) assume
			 *	  that breakpoints should be sizeof(long). This
			 *	  is nonsense. For now, we fix up the parameter
			 *	  but we should probably return -EINVAL instead.
			 */
			hw->ctrl.len = ARM_BREAKPOINT_LEN_4;
		}
	}

	/* Address */
	hw->address = attr->bp_addr;

	/*
	 * Privilege
	 * Note that we disallow combined EL0/EL1 breakpoints because
	 * that would complicate the stepping code.
	 */
	if (arch_check_bp_in_kernelspace(hw))
		hw->ctrl.privilege = AARCH64_BREAKPOINT_EL1;
	else
		hw->ctrl.privilege = AARCH64_BREAKPOINT_EL0;

	/* Enabled? */
	hw->ctrl.enabled = !attr->disabled;

	return 0;
}

/*
 * Validate the arch-specific HW Breakpoint register settings.
 */
int hw_breakpoint_arch_parse(struct perf_event *bp,
			     const struct perf_event_attr *attr,
			     struct arch_hw_breakpoint *hw)
{
	int ret;
	u64 alignment_mask, offset;

	/* Build the arch_hw_breakpoint. */
	ret = arch_build_bp_info(bp, attr, hw);
	if (ret)
		return ret;

	/*
	 * Check address alignment.
	 * We don't do any clever alignment correction for watchpoints
	 * because using 64-bit unaligned addresses is deprecated for
	 * AArch64.
	 *
	 * AArch32 tasks expect some simple alignment fixups, so emulate
	 * that here.
	 */
	if (is_compat_bp(bp)) {
		if (hw->ctrl.len == ARM_BREAKPOINT_LEN_8)
			alignment_mask = 0x7;
		else
			alignment_mask = 0x3;
		offset = hw->address & alignment_mask;
		switch (offset) {
		case 0:
			/* Aligned */
			break;
		case 1:
		case 2:
			/* Allow halfword watchpoints and breakpoints. */
			if (hw->ctrl.len == ARM_BREAKPOINT_LEN_2)
				break;
<<<<<<< HEAD
=======

			/* Fallthrough */
>>>>>>> f7688b48
		case 3:
			/* Allow single byte watchpoint. */
			if (hw->ctrl.len == ARM_BREAKPOINT_LEN_1)
				break;
<<<<<<< HEAD
=======

			/* Fallthrough */
>>>>>>> f7688b48
		default:
			return -EINVAL;
		}
	} else {
		if (hw->ctrl.type == ARM_BREAKPOINT_EXECUTE)
			alignment_mask = 0x3;
		else
			alignment_mask = 0x7;
		offset = hw->address & alignment_mask;
	}

	hw->address &= ~alignment_mask;
	hw->ctrl.len <<= offset;

	/*
	 * Disallow per-task kernel breakpoints since these would
	 * complicate the stepping code.
	 */
	if (hw->ctrl.privilege == AARCH64_BREAKPOINT_EL1 && bp->hw.target)
		return -EINVAL;

	return 0;
}

/*
 * Enable/disable all of the breakpoints active at the specified
 * exception level at the register level.
 * This is used when single-stepping after a breakpoint exception.
 */
static void toggle_bp_registers(int reg, enum dbg_active_el el, int enable)
{
	int i, max_slots, privilege;
	u32 ctrl;
	struct perf_event **slots;

	switch (reg) {
	case AARCH64_DBG_REG_BCR:
		slots = this_cpu_ptr(bp_on_reg);
		max_slots = core_num_brps;
		break;
	case AARCH64_DBG_REG_WCR:
		slots = this_cpu_ptr(wp_on_reg);
		max_slots = core_num_wrps;
		break;
	default:
		return;
	}

	for (i = 0; i < max_slots; ++i) {
		if (!slots[i])
			continue;

		privilege = counter_arch_bp(slots[i])->ctrl.privilege;
		if (debug_exception_level(privilege) != el)
			continue;

		ctrl = read_wb_reg(reg, i);
		if (enable)
			ctrl |= 0x1;
		else
			ctrl &= ~0x1;
		write_wb_reg(reg, i, ctrl);
	}
}
NOKPROBE_SYMBOL(toggle_bp_registers);

/*
 * Debug exception handlers.
 */
static int breakpoint_handler(unsigned long unused, unsigned int esr,
			      struct pt_regs *regs)
{
	int i, step = 0, *kernel_step;
	u32 ctrl_reg;
	u64 addr, val;
	struct perf_event *bp, **slots;
	struct debug_info *debug_info;
	struct arch_hw_breakpoint_ctrl ctrl;

	slots = this_cpu_ptr(bp_on_reg);
	addr = instruction_pointer(regs);
	debug_info = &current->thread.debug;

	for (i = 0; i < core_num_brps; ++i) {
		rcu_read_lock();

		bp = slots[i];

		if (bp == NULL)
			goto unlock;

		/* Check if the breakpoint value matches. */
		val = read_wb_reg(AARCH64_DBG_REG_BVR, i);
		if (val != (addr & ~0x3))
			goto unlock;

		/* Possible match, check the byte address select to confirm. */
		ctrl_reg = read_wb_reg(AARCH64_DBG_REG_BCR, i);
		decode_ctrl_reg(ctrl_reg, &ctrl);
		if (!((1 << (addr & 0x3)) & ctrl.len))
			goto unlock;

		counter_arch_bp(bp)->trigger = addr;
		perf_bp_event(bp, regs);

		/* Do we need to handle the stepping? */
		if (is_default_overflow_handler(bp))
			step = 1;
unlock:
		rcu_read_unlock();
	}

	if (!step)
		return 0;

	if (user_mode(regs)) {
		debug_info->bps_disabled = 1;
		toggle_bp_registers(AARCH64_DBG_REG_BCR, DBG_ACTIVE_EL0, 0);

		/* If we're already stepping a watchpoint, just return. */
		if (debug_info->wps_disabled)
			return 0;

		if (test_thread_flag(TIF_SINGLESTEP))
			debug_info->suspended_step = 1;
		else
			user_enable_single_step(current);
	} else {
		toggle_bp_registers(AARCH64_DBG_REG_BCR, DBG_ACTIVE_EL1, 0);
		kernel_step = this_cpu_ptr(&stepping_kernel_bp);

		if (*kernel_step != ARM_KERNEL_STEP_NONE)
			return 0;

		if (kernel_active_single_step()) {
			*kernel_step = ARM_KERNEL_STEP_SUSPEND;
		} else {
			*kernel_step = ARM_KERNEL_STEP_ACTIVE;
			kernel_enable_single_step(regs);
		}
	}

	return 0;
}
NOKPROBE_SYMBOL(breakpoint_handler);

/*
 * Arm64 hardware does not always report a watchpoint hit address that matches
 * one of the watchpoints set. It can also report an address "near" the
 * watchpoint if a single instruction access both watched and unwatched
 * addresses. There is no straight-forward way, short of disassembling the
 * offending instruction, to map that address back to the watchpoint. This
 * function computes the distance of the memory access from the watchpoint as a
 * heuristic for the likelyhood that a given access triggered the watchpoint.
 *
 * See Section D2.10.5 "Determining the memory location that caused a Watchpoint
 * exception" of ARMv8 Architecture Reference Manual for details.
 *
 * The function returns the distance of the address from the bytes watched by
 * the watchpoint. In case of an exact match, it returns 0.
 */
static u64 get_distance_from_watchpoint(unsigned long addr, u64 val,
					struct arch_hw_breakpoint_ctrl *ctrl)
{
	u64 wp_low, wp_high;
	u32 lens, lene;

	addr = untagged_addr(addr);

	lens = __ffs(ctrl->len);
	lene = __fls(ctrl->len);

	wp_low = val + lens;
	wp_high = val + lene;
	if (addr < wp_low)
		return wp_low - addr;
	else if (addr > wp_high)
		return addr - wp_high;
	else
		return 0;
}

static int watchpoint_handler(unsigned long addr, unsigned int esr,
			      struct pt_regs *regs)
{
	int i, step = 0, *kernel_step, access, closest_match = 0;
	u64 min_dist = -1, dist;
	u32 ctrl_reg;
	u64 val;
	struct perf_event *wp, **slots;
	struct debug_info *debug_info;
	struct arch_hw_breakpoint *info;
	struct arch_hw_breakpoint_ctrl ctrl;

	slots = this_cpu_ptr(wp_on_reg);
	debug_info = &current->thread.debug;

	/*
	 * Find all watchpoints that match the reported address. If no exact
	 * match is found. Attribute the hit to the closest watchpoint.
	 */
	rcu_read_lock();
	for (i = 0; i < core_num_wrps; ++i) {
		wp = slots[i];
		if (wp == NULL)
			continue;

		/*
		 * Check that the access type matches.
		 * 0 => load, otherwise => store
		 */
		access = (esr & AARCH64_ESR_ACCESS_MASK) ? HW_BREAKPOINT_W :
			 HW_BREAKPOINT_R;
		if (!(access & hw_breakpoint_type(wp)))
			continue;

		/* Check if the watchpoint value and byte select match. */
		val = read_wb_reg(AARCH64_DBG_REG_WVR, i);
		ctrl_reg = read_wb_reg(AARCH64_DBG_REG_WCR, i);
		decode_ctrl_reg(ctrl_reg, &ctrl);
		dist = get_distance_from_watchpoint(addr, val, &ctrl);
		if (dist < min_dist) {
			min_dist = dist;
			closest_match = i;
		}
		/* Is this an exact match? */
		if (dist != 0)
			continue;

		info = counter_arch_bp(wp);
		info->trigger = addr;
		perf_bp_event(wp, regs);

		/* Do we need to handle the stepping? */
		if (is_default_overflow_handler(wp))
			step = 1;
	}
	if (min_dist > 0 && min_dist != -1) {
		/* No exact match found. */
		wp = slots[closest_match];
		info = counter_arch_bp(wp);
		info->trigger = addr;
		perf_bp_event(wp, regs);

		/* Do we need to handle the stepping? */
		if (is_default_overflow_handler(wp))
			step = 1;
	}
	rcu_read_unlock();

	if (!step)
		return 0;

	/*
	 * We always disable EL0 watchpoints because the kernel can
	 * cause these to fire via an unprivileged access.
	 */
	toggle_bp_registers(AARCH64_DBG_REG_WCR, DBG_ACTIVE_EL0, 0);

	if (user_mode(regs)) {
		debug_info->wps_disabled = 1;

		/* If we're already stepping a breakpoint, just return. */
		if (debug_info->bps_disabled)
			return 0;

		if (test_thread_flag(TIF_SINGLESTEP))
			debug_info->suspended_step = 1;
		else
			user_enable_single_step(current);
	} else {
		toggle_bp_registers(AARCH64_DBG_REG_WCR, DBG_ACTIVE_EL1, 0);
		kernel_step = this_cpu_ptr(&stepping_kernel_bp);

		if (*kernel_step != ARM_KERNEL_STEP_NONE)
			return 0;

		if (kernel_active_single_step()) {
			*kernel_step = ARM_KERNEL_STEP_SUSPEND;
		} else {
			*kernel_step = ARM_KERNEL_STEP_ACTIVE;
			kernel_enable_single_step(regs);
		}
	}

	return 0;
}
NOKPROBE_SYMBOL(watchpoint_handler);

/*
 * Handle single-step exception.
 */
int reinstall_suspended_bps(struct pt_regs *regs)
{
	struct debug_info *debug_info = &current->thread.debug;
	int handled_exception = 0, *kernel_step;

	kernel_step = this_cpu_ptr(&stepping_kernel_bp);

	/*
	 * Called from single-step exception handler.
	 * Return 0 if execution can resume, 1 if a SIGTRAP should be
	 * reported.
	 */
	if (user_mode(regs)) {
		if (debug_info->bps_disabled) {
			debug_info->bps_disabled = 0;
			toggle_bp_registers(AARCH64_DBG_REG_BCR, DBG_ACTIVE_EL0, 1);
			handled_exception = 1;
		}

		if (debug_info->wps_disabled) {
			debug_info->wps_disabled = 0;
			toggle_bp_registers(AARCH64_DBG_REG_WCR, DBG_ACTIVE_EL0, 1);
			handled_exception = 1;
		}

		if (handled_exception) {
			if (debug_info->suspended_step) {
				debug_info->suspended_step = 0;
				/* Allow exception handling to fall-through. */
				handled_exception = 0;
			} else {
				user_disable_single_step(current);
			}
		}
	} else if (*kernel_step != ARM_KERNEL_STEP_NONE) {
		toggle_bp_registers(AARCH64_DBG_REG_BCR, DBG_ACTIVE_EL1, 1);
		toggle_bp_registers(AARCH64_DBG_REG_WCR, DBG_ACTIVE_EL1, 1);

		if (!debug_info->wps_disabled)
			toggle_bp_registers(AARCH64_DBG_REG_WCR, DBG_ACTIVE_EL0, 1);

		if (*kernel_step != ARM_KERNEL_STEP_SUSPEND) {
			kernel_disable_single_step();
			handled_exception = 1;
		} else {
			handled_exception = 0;
		}

		*kernel_step = ARM_KERNEL_STEP_NONE;
	}

	return !handled_exception;
}
NOKPROBE_SYMBOL(reinstall_suspended_bps);

/*
 * Context-switcher for restoring suspended breakpoints.
 */
void hw_breakpoint_thread_switch(struct task_struct *next)
{
	/*
	 *           current        next
	 * disabled: 0              0     => The usual case, NOTIFY_DONE
	 *           0              1     => Disable the registers
	 *           1              0     => Enable the registers
	 *           1              1     => NOTIFY_DONE. per-task bps will
	 *                                   get taken care of by perf.
	 */

	struct debug_info *current_debug_info, *next_debug_info;

	current_debug_info = &current->thread.debug;
	next_debug_info = &next->thread.debug;

	/* Update breakpoints. */
	if (current_debug_info->bps_disabled != next_debug_info->bps_disabled)
		toggle_bp_registers(AARCH64_DBG_REG_BCR,
				    DBG_ACTIVE_EL0,
				    !next_debug_info->bps_disabled);

	/* Update watchpoints. */
	if (current_debug_info->wps_disabled != next_debug_info->wps_disabled)
		toggle_bp_registers(AARCH64_DBG_REG_WCR,
				    DBG_ACTIVE_EL0,
				    !next_debug_info->wps_disabled);
}

/*
 * CPU initialisation.
 */
static int hw_breakpoint_reset(unsigned int cpu)
{
	int i;
	struct perf_event **slots;
	/*
	 * When a CPU goes through cold-boot, it does not have any installed
	 * slot, so it is safe to share the same function for restoring and
	 * resetting breakpoints; when a CPU is hotplugged in, it goes
	 * through the slots, which are all empty, hence it just resets control
	 * and value for debug registers.
	 * When this function is triggered on warm-boot through a CPU PM
	 * notifier some slots might be initialized; if so they are
	 * reprogrammed according to the debug slots content.
	 */
	for (slots = this_cpu_ptr(bp_on_reg), i = 0; i < core_num_brps; ++i) {
		if (slots[i]) {
			hw_breakpoint_control(slots[i], HW_BREAKPOINT_RESTORE);
		} else {
			write_wb_reg(AARCH64_DBG_REG_BCR, i, 0UL);
			write_wb_reg(AARCH64_DBG_REG_BVR, i, 0UL);
		}
	}

	for (slots = this_cpu_ptr(wp_on_reg), i = 0; i < core_num_wrps; ++i) {
		if (slots[i]) {
			hw_breakpoint_control(slots[i], HW_BREAKPOINT_RESTORE);
		} else {
			write_wb_reg(AARCH64_DBG_REG_WCR, i, 0UL);
			write_wb_reg(AARCH64_DBG_REG_WVR, i, 0UL);
		}
	}

	return 0;
}

#ifdef CONFIG_CPU_PM
extern void cpu_suspend_set_dbg_restorer(int (*hw_bp_restore)(unsigned int));
#else
static inline void cpu_suspend_set_dbg_restorer(int (*hw_bp_restore)(unsigned int))
{
}
#endif

/*
 * One-time initialisation.
 */
static int __init arch_hw_breakpoint_init(void)
{
	int ret;

	core_num_brps = get_num_brps();
	core_num_wrps = get_num_wrps();

	pr_info("found %d breakpoint and %d watchpoint registers.\n",
		core_num_brps, core_num_wrps);

	/* Register debug fault handlers. */
	hook_debug_fault_code(DBG_ESR_EVT_HWBP, breakpoint_handler, SIGTRAP,
			      TRAP_HWBKPT, "hw-breakpoint handler");
	hook_debug_fault_code(DBG_ESR_EVT_HWWP, watchpoint_handler, SIGTRAP,
			      TRAP_HWBKPT, "hw-watchpoint handler");

	/*
	 * Reset the breakpoint resources. We assume that a halting
	 * debugger will leave the world in a nice state for us.
	 */
	ret = cpuhp_setup_state(CPUHP_AP_PERF_ARM_HW_BREAKPOINT_STARTING,
			  "perf/arm64/hw_breakpoint:starting",
			  hw_breakpoint_reset, NULL);
	if (ret)
		pr_err("failed to register CPU hotplug notifier: %d\n", ret);

	/* Register cpu_suspend hw breakpoint restore hook */
	cpu_suspend_set_dbg_restorer(hw_breakpoint_reset);

	return ret;
}
arch_initcall(arch_hw_breakpoint_init);

void hw_breakpoint_pmu_read(struct perf_event *bp)
{
}

/*
 * Dummy function to register with die_notifier.
 */
int hw_breakpoint_exceptions_notify(struct notifier_block *unused,
				    unsigned long val, void *data)
{
	return NOTIFY_DONE;
}<|MERGE_RESOLUTION|>--- conflicted
+++ resolved
@@ -540,20 +540,14 @@
 			/* Allow halfword watchpoints and breakpoints. */
 			if (hw->ctrl.len == ARM_BREAKPOINT_LEN_2)
 				break;
-<<<<<<< HEAD
-=======
 
 			/* Fallthrough */
->>>>>>> f7688b48
 		case 3:
 			/* Allow single byte watchpoint. */
 			if (hw->ctrl.len == ARM_BREAKPOINT_LEN_1)
 				break;
-<<<<<<< HEAD
-=======
 
 			/* Fallthrough */
->>>>>>> f7688b48
 		default:
 			return -EINVAL;
 		}
