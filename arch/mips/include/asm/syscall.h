--- conflicted
+++ resolved
@@ -75,11 +75,7 @@
 	case 4: case 5: case 6: case 7:
 #ifdef CONFIG_MIPS32_O32
 		if (test_tsk_thread_flag(task, TIF_32BIT_REGS))
-<<<<<<< HEAD
-			return get_user(*arg, (int *)usp + n);
-=======
 			get_user(*arg, (int *)usp + n);
->>>>>>> f7688b48
 		else
 #endif
 			*arg = regs->regs[4 + n];
