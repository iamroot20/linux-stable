--- conflicted
+++ resolved
@@ -353,22 +353,14 @@
 {
 	const struct bpf_prog *prog = ctx->skf;
 	int stack_adjust = ctx->stack_size;
-<<<<<<< HEAD
-	int store_offset = stack_adjust - 8;
-=======
 	int store_offset = stack_adjust - sizeof(long);
->>>>>>> f7688b48
 	enum reg_val_type td;
 	int r0 = MIPS_R_V0;
 
 	if (dest_reg == MIPS_R_RA) {
 		/* Don't let zero extended value escape. */
 		td = get_reg_val_type(ctx, prog->len, BPF_REG_0);
-<<<<<<< HEAD
-		if (td == REG_64BIT || td == REG_32BIT_ZERO_EX)
-=======
 		if (td == REG_64BIT)
->>>>>>> f7688b48
 			emit_instr(ctx, sll, r0, r0, 0);
 	}
 
