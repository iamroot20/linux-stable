// SPDX-License-Identifier: GPL-2.0
/*
 *  Copyright (C) 1994  Linus Torvalds
 *
 *  Cyrix stuff, June 1998 by:
 *	- Rafael R. Reilova (moved everything from head.S),
 *        <rreilova@ececs.uc.edu>
 *	- Channing Corn (tests & fixes),
 *	- Andrew D. Balsa (code cleanup).
 */
#include <linux/init.h>
#include <linux/utsname.h>
#include <linux/cpu.h>
#include <linux/module.h>
#include <linux/nospec.h>
#include <linux/prctl.h>
#include <linux/sched/smt.h>

#include <asm/spec-ctrl.h>
#include <asm/cmdline.h>
#include <asm/bugs.h>
#include <asm/processor.h>
#include <asm/processor-flags.h>
#include <asm/fpu/internal.h>
#include <asm/msr.h>
#include <asm/vmx.h>
#include <asm/paravirt.h>
#include <asm/alternative.h>
#include <asm/pgtable.h>
#include <asm/set_memory.h>
#include <asm/intel-family.h>
#include <asm/e820/api.h>
#include <asm/hypervisor.h>

#include "cpu.h"

static void __init spectre_v1_select_mitigation(void);
static void __init spectre_v2_select_mitigation(void);
static void __init ssb_select_mitigation(void);
static void __init l1tf_select_mitigation(void);
static void __init mds_select_mitigation(void);
static void __init mds_print_mitigation(void);
static void __init taa_select_mitigation(void);

/* The base value of the SPEC_CTRL MSR that always has to be preserved. */
u64 x86_spec_ctrl_base;
EXPORT_SYMBOL_GPL(x86_spec_ctrl_base);
static DEFINE_MUTEX(spec_ctrl_mutex);

/*
 * The vendor and possibly platform specific bits which can be modified in
 * x86_spec_ctrl_base.
 */
static u64 __ro_after_init x86_spec_ctrl_mask = SPEC_CTRL_IBRS;

/*
 * AMD specific MSR info for Speculative Store Bypass control.
 * x86_amd_ls_cfg_ssbd_mask is initialized in identify_boot_cpu().
 */
u64 __ro_after_init x86_amd_ls_cfg_base;
u64 __ro_after_init x86_amd_ls_cfg_ssbd_mask;

<<<<<<< HEAD
/* Control conditional STIPB in switch_to() */
=======
/* Control conditional STIBP in switch_to() */
>>>>>>> f7688b48
DEFINE_STATIC_KEY_FALSE(switch_to_cond_stibp);
/* Control conditional IBPB in switch_mm() */
DEFINE_STATIC_KEY_FALSE(switch_mm_cond_ibpb);
/* Control unconditional IBPB in switch_mm() */
DEFINE_STATIC_KEY_FALSE(switch_mm_always_ibpb);

/* Control MDS CPU buffer clear before returning to user space */
DEFINE_STATIC_KEY_FALSE(mds_user_clear);
EXPORT_SYMBOL_GPL(mds_user_clear);
/* Control MDS CPU buffer clear before idling (halt, mwait) */
DEFINE_STATIC_KEY_FALSE(mds_idle_clear);
EXPORT_SYMBOL_GPL(mds_idle_clear);

void __init check_bugs(void)
{
	identify_boot_cpu();

	/*
	 * identify_boot_cpu() initialized SMT support information, let the
	 * core code know.
	 */
	cpu_smt_check_topology();

	if (!IS_ENABLED(CONFIG_SMP)) {
		pr_info("CPU: ");
		print_cpu_info(&boot_cpu_data);
	}

	/*
	 * Read the SPEC_CTRL MSR to account for reserved bits which may
	 * have unknown values. AMD64_LS_CFG MSR is cached in the early AMD
	 * init code as it is not enumerated and depends on the family.
	 */
	if (boot_cpu_has(X86_FEATURE_MSR_SPEC_CTRL))
		rdmsrl(MSR_IA32_SPEC_CTRL, x86_spec_ctrl_base);

	/* Allow STIBP in MSR_SPEC_CTRL if supported */
	if (boot_cpu_has(X86_FEATURE_STIBP))
		x86_spec_ctrl_mask |= SPEC_CTRL_STIBP;

	/* Select the proper CPU mitigations before patching alternatives: */
	spectre_v1_select_mitigation();
	spectre_v2_select_mitigation();
	ssb_select_mitigation();
	l1tf_select_mitigation();
	mds_select_mitigation();
	taa_select_mitigation();

	/*
	 * As MDS and TAA mitigations are inter-related, print MDS
	 * mitigation until after TAA mitigation selection is done.
	 */
	mds_print_mitigation();

	arch_smt_update();

#ifdef CONFIG_X86_32
	/*
	 * Check whether we are able to run this kernel safely on SMP.
	 *
	 * - i386 is no longer supported.
	 * - In order to run on anything without a TSC, we need to be
	 *   compiled for a i486.
	 */
	if (boot_cpu_data.x86 < 4)
		panic("Kernel requires i486+ for 'invlpg' and other features");

	init_utsname()->machine[1] =
		'0' + (boot_cpu_data.x86 > 6 ? 6 : boot_cpu_data.x86);
	alternative_instructions();

	fpu__init_check_bugs();
#else /* CONFIG_X86_64 */
	alternative_instructions();

	/*
	 * Make sure the first 2MB area is not mapped by huge pages
	 * There are typically fixed size MTRRs in there and overlapping
	 * MTRRs into large pages causes slow downs.
	 *
	 * Right now we don't do that with gbpages because there seems
	 * very little benefit for that case.
	 */
	if (!direct_gbpages)
		set_memory_4k((unsigned long)__va(0), 1);
#endif
}

void
x86_virt_spec_ctrl(u64 guest_spec_ctrl, u64 guest_virt_spec_ctrl, bool setguest)
{
	u64 msrval, guestval, hostval = x86_spec_ctrl_base;
	struct thread_info *ti = current_thread_info();

	/* Is MSR_SPEC_CTRL implemented ? */
	if (static_cpu_has(X86_FEATURE_MSR_SPEC_CTRL)) {
		/*
		 * Restrict guest_spec_ctrl to supported values. Clear the
		 * modifiable bits in the host base value and or the
		 * modifiable bits from the guest value.
		 */
		guestval = hostval & ~x86_spec_ctrl_mask;
		guestval |= guest_spec_ctrl & x86_spec_ctrl_mask;

		/* SSBD controlled in MSR_SPEC_CTRL */
		if (static_cpu_has(X86_FEATURE_SPEC_CTRL_SSBD) ||
		    static_cpu_has(X86_FEATURE_AMD_SSBD))
			hostval |= ssbd_tif_to_spec_ctrl(ti->flags);

		/* Conditional STIBP enabled? */
		if (static_branch_unlikely(&switch_to_cond_stibp))
			hostval |= stibp_tif_to_spec_ctrl(ti->flags);

		if (hostval != guestval) {
			msrval = setguest ? guestval : hostval;
			wrmsrl(MSR_IA32_SPEC_CTRL, msrval);
		}
	}

	/*
	 * If SSBD is not handled in MSR_SPEC_CTRL on AMD, update
	 * MSR_AMD64_L2_CFG or MSR_VIRT_SPEC_CTRL if supported.
	 */
	if (!static_cpu_has(X86_FEATURE_LS_CFG_SSBD) &&
	    !static_cpu_has(X86_FEATURE_VIRT_SSBD))
		return;

	/*
	 * If the host has SSBD mitigation enabled, force it in the host's
	 * virtual MSR value. If its not permanently enabled, evaluate
	 * current's TIF_SSBD thread flag.
	 */
	if (static_cpu_has(X86_FEATURE_SPEC_STORE_BYPASS_DISABLE))
		hostval = SPEC_CTRL_SSBD;
	else
		hostval = ssbd_tif_to_spec_ctrl(ti->flags);

	/* Sanitize the guest value */
	guestval = guest_virt_spec_ctrl & SPEC_CTRL_SSBD;

	if (hostval != guestval) {
		unsigned long tif;

		tif = setguest ? ssbd_spec_ctrl_to_tif(guestval) :
				 ssbd_spec_ctrl_to_tif(hostval);

		speculation_ctrl_update(tif);
	}
}
EXPORT_SYMBOL_GPL(x86_virt_spec_ctrl);

static void x86_amd_ssb_disable(void)
{
	u64 msrval = x86_amd_ls_cfg_base | x86_amd_ls_cfg_ssbd_mask;

	if (boot_cpu_has(X86_FEATURE_VIRT_SSBD))
		wrmsrl(MSR_AMD64_VIRT_SPEC_CTRL, SPEC_CTRL_SSBD);
	else if (boot_cpu_has(X86_FEATURE_LS_CFG_SSBD))
		wrmsrl(MSR_AMD64_LS_CFG, msrval);
}

#undef pr_fmt
#define pr_fmt(fmt)	"MDS: " fmt

/* Default mitigation for MDS-affected CPUs */
static enum mds_mitigations mds_mitigation __ro_after_init = MDS_MITIGATION_FULL;
static bool mds_nosmt __ro_after_init = false;

static const char * const mds_strings[] = {
	[MDS_MITIGATION_OFF]	= "Vulnerable",
	[MDS_MITIGATION_FULL]	= "Mitigation: Clear CPU buffers",
	[MDS_MITIGATION_VMWERV]	= "Vulnerable: Clear CPU buffers attempted, no microcode",
};

static void __init mds_select_mitigation(void)
{
	if (!boot_cpu_has_bug(X86_BUG_MDS) || cpu_mitigations_off()) {
		mds_mitigation = MDS_MITIGATION_OFF;
		return;
	}

	if (mds_mitigation == MDS_MITIGATION_FULL) {
		if (!boot_cpu_has(X86_FEATURE_MD_CLEAR))
			mds_mitigation = MDS_MITIGATION_VMWERV;

		static_branch_enable(&mds_user_clear);

		if (!boot_cpu_has(X86_BUG_MSBDS_ONLY) &&
		    (mds_nosmt || cpu_mitigations_auto_nosmt()))
			cpu_smt_disable(false);
	}
}

static void __init mds_print_mitigation(void)
{
	if (!boot_cpu_has_bug(X86_BUG_MDS) || cpu_mitigations_off())
		return;

	pr_info("%s\n", mds_strings[mds_mitigation]);
}

static int __init mds_cmdline(char *str)
{
	if (!boot_cpu_has_bug(X86_BUG_MDS))
		return 0;

	if (!str)
		return -EINVAL;

	if (!strcmp(str, "off"))
		mds_mitigation = MDS_MITIGATION_OFF;
	else if (!strcmp(str, "full"))
		mds_mitigation = MDS_MITIGATION_FULL;
	else if (!strcmp(str, "full,nosmt")) {
		mds_mitigation = MDS_MITIGATION_FULL;
		mds_nosmt = true;
	}

	return 0;
}
early_param("mds", mds_cmdline);

#undef pr_fmt
#define pr_fmt(fmt)	"TAA: " fmt

/* Default mitigation for TAA-affected CPUs */
static enum taa_mitigations taa_mitigation __ro_after_init = TAA_MITIGATION_VERW;
static bool taa_nosmt __ro_after_init;

static const char * const taa_strings[] = {
	[TAA_MITIGATION_OFF]		= "Vulnerable",
	[TAA_MITIGATION_UCODE_NEEDED]	= "Vulnerable: Clear CPU buffers attempted, no microcode",
	[TAA_MITIGATION_VERW]		= "Mitigation: Clear CPU buffers",
	[TAA_MITIGATION_TSX_DISABLED]	= "Mitigation: TSX disabled",
};

static void __init taa_select_mitigation(void)
{
	u64 ia32_cap;

	if (!boot_cpu_has_bug(X86_BUG_TAA)) {
		taa_mitigation = TAA_MITIGATION_OFF;
		return;
	}

	/* TSX previously disabled by tsx=off */
	if (!boot_cpu_has(X86_FEATURE_RTM)) {
		taa_mitigation = TAA_MITIGATION_TSX_DISABLED;
		goto out;
	}

	if (cpu_mitigations_off()) {
		taa_mitigation = TAA_MITIGATION_OFF;
		return;
	}

	/*
	 * TAA mitigation via VERW is turned off if both
	 * tsx_async_abort=off and mds=off are specified.
	 */
	if (taa_mitigation == TAA_MITIGATION_OFF &&
	    mds_mitigation == MDS_MITIGATION_OFF)
		goto out;

	if (boot_cpu_has(X86_FEATURE_MD_CLEAR))
		taa_mitigation = TAA_MITIGATION_VERW;
	else
		taa_mitigation = TAA_MITIGATION_UCODE_NEEDED;

	/*
	 * VERW doesn't clear the CPU buffers when MD_CLEAR=1 and MDS_NO=1.
	 * A microcode update fixes this behavior to clear CPU buffers. It also
	 * adds support for MSR_IA32_TSX_CTRL which is enumerated by the
	 * ARCH_CAP_TSX_CTRL_MSR bit.
	 *
	 * On MDS_NO=1 CPUs if ARCH_CAP_TSX_CTRL_MSR is not set, microcode
	 * update is required.
	 */
	ia32_cap = x86_read_arch_cap_msr();
	if ( (ia32_cap & ARCH_CAP_MDS_NO) &&
	    !(ia32_cap & ARCH_CAP_TSX_CTRL_MSR))
		taa_mitigation = TAA_MITIGATION_UCODE_NEEDED;

	/*
	 * TSX is enabled, select alternate mitigation for TAA which is
	 * the same as MDS. Enable MDS static branch to clear CPU buffers.
	 *
	 * For guests that can't determine whether the correct microcode is
	 * present on host, enable the mitigation for UCODE_NEEDED as well.
	 */
	static_branch_enable(&mds_user_clear);

	if (taa_nosmt || cpu_mitigations_auto_nosmt())
		cpu_smt_disable(false);

	/*
	 * Update MDS mitigation, if necessary, as the mds_user_clear is
	 * now enabled for TAA mitigation.
	 */
	if (mds_mitigation == MDS_MITIGATION_OFF &&
	    boot_cpu_has_bug(X86_BUG_MDS)) {
		mds_mitigation = MDS_MITIGATION_FULL;
		mds_select_mitigation();
	}
out:
	pr_info("%s\n", taa_strings[taa_mitigation]);
}

static int __init tsx_async_abort_parse_cmdline(char *str)
{
	if (!boot_cpu_has_bug(X86_BUG_TAA))
		return 0;

	if (!str)
		return -EINVAL;

	if (!strcmp(str, "off")) {
		taa_mitigation = TAA_MITIGATION_OFF;
	} else if (!strcmp(str, "full")) {
		taa_mitigation = TAA_MITIGATION_VERW;
	} else if (!strcmp(str, "full,nosmt")) {
		taa_mitigation = TAA_MITIGATION_VERW;
		taa_nosmt = true;
	}

	return 0;
}
early_param("tsx_async_abort", tsx_async_abort_parse_cmdline);

#undef pr_fmt
#define pr_fmt(fmt)     "Spectre V1 : " fmt

enum spectre_v1_mitigation {
	SPECTRE_V1_MITIGATION_NONE,
	SPECTRE_V1_MITIGATION_AUTO,
};

static enum spectre_v1_mitigation spectre_v1_mitigation __ro_after_init =
	SPECTRE_V1_MITIGATION_AUTO;

static const char * const spectre_v1_strings[] = {
	[SPECTRE_V1_MITIGATION_NONE] = "Vulnerable: __user pointer sanitization and usercopy barriers only; no swapgs barriers",
	[SPECTRE_V1_MITIGATION_AUTO] = "Mitigation: usercopy/swapgs barriers and __user pointer sanitization",
};

/*
 * Does SMAP provide full mitigation against speculative kernel access to
 * userspace?
 */
static bool smap_works_speculatively(void)
{
	if (!boot_cpu_has(X86_FEATURE_SMAP))
		return false;

	/*
	 * On CPUs which are vulnerable to Meltdown, SMAP does not
	 * prevent speculative access to user data in the L1 cache.
	 * Consider SMAP to be non-functional as a mitigation on these
	 * CPUs.
	 */
	if (boot_cpu_has(X86_BUG_CPU_MELTDOWN))
		return false;

	return true;
}

static void __init spectre_v1_select_mitigation(void)
{
	if (!boot_cpu_has_bug(X86_BUG_SPECTRE_V1) || cpu_mitigations_off()) {
		spectre_v1_mitigation = SPECTRE_V1_MITIGATION_NONE;
		return;
	}

	if (spectre_v1_mitigation == SPECTRE_V1_MITIGATION_AUTO) {
		/*
		 * With Spectre v1, a user can speculatively control either
		 * path of a conditional swapgs with a user-controlled GS
		 * value.  The mitigation is to add lfences to both code paths.
		 *
		 * If FSGSBASE is enabled, the user can put a kernel address in
		 * GS, in which case SMAP provides no protection.
		 *
		 * [ NOTE: Don't check for X86_FEATURE_FSGSBASE until the
		 *	   FSGSBASE enablement patches have been merged. ]
		 *
		 * If FSGSBASE is disabled, the user can only put a user space
		 * address in GS.  That makes an attack harder, but still
		 * possible if there's no SMAP protection.
		 */
		if (!smap_works_speculatively()) {
			/*
			 * Mitigation can be provided from SWAPGS itself or
			 * PTI as the CR3 write in the Meltdown mitigation
			 * is serializing.
			 *
			 * If neither is there, mitigate with an LFENCE to
			 * stop speculation through swapgs.
			 */
			if (boot_cpu_has_bug(X86_BUG_SWAPGS) &&
			    !boot_cpu_has(X86_FEATURE_PTI))
				setup_force_cpu_cap(X86_FEATURE_FENCE_SWAPGS_USER);

			/*
			 * Enable lfences in the kernel entry (non-swapgs)
			 * paths, to prevent user entry from speculatively
			 * skipping swapgs.
			 */
			setup_force_cpu_cap(X86_FEATURE_FENCE_SWAPGS_KERNEL);
		}
	}

	pr_info("%s\n", spectre_v1_strings[spectre_v1_mitigation]);
}

static int __init nospectre_v1_cmdline(char *str)
{
	spectre_v1_mitigation = SPECTRE_V1_MITIGATION_NONE;
	return 0;
}
early_param("nospectre_v1", nospectre_v1_cmdline);

#undef pr_fmt
#define pr_fmt(fmt)     "Spectre V2 : " fmt

static enum spectre_v2_mitigation spectre_v2_enabled __ro_after_init =
	SPECTRE_V2_NONE;

static enum spectre_v2_user_mitigation spectre_v2_user __ro_after_init =
	SPECTRE_V2_USER_NONE;

#ifdef CONFIG_RETPOLINE
static bool spectre_v2_bad_module;

bool retpoline_module_ok(bool has_retpoline)
{
	if (spectre_v2_enabled == SPECTRE_V2_NONE || has_retpoline)
		return true;

	pr_err("System may be vulnerable to spectre v2\n");
	spectre_v2_bad_module = true;
	return false;
}

static inline const char *spectre_v2_module_string(void)
{
	return spectre_v2_bad_module ? " - vulnerable module loaded" : "";
}
#else
static inline const char *spectre_v2_module_string(void) { return ""; }
#endif

static inline bool match_option(const char *arg, int arglen, const char *opt)
{
	int len = strlen(opt);

	return len == arglen && !strncmp(arg, opt, len);
}

/* The kernel command line selection for spectre v2 */
enum spectre_v2_mitigation_cmd {
	SPECTRE_V2_CMD_NONE,
	SPECTRE_V2_CMD_AUTO,
	SPECTRE_V2_CMD_FORCE,
	SPECTRE_V2_CMD_RETPOLINE,
	SPECTRE_V2_CMD_RETPOLINE_GENERIC,
	SPECTRE_V2_CMD_RETPOLINE_AMD,
};

enum spectre_v2_user_cmd {
	SPECTRE_V2_USER_CMD_NONE,
	SPECTRE_V2_USER_CMD_AUTO,
	SPECTRE_V2_USER_CMD_FORCE,
	SPECTRE_V2_USER_CMD_PRCTL,
	SPECTRE_V2_USER_CMD_PRCTL_IBPB,
	SPECTRE_V2_USER_CMD_SECCOMP,
	SPECTRE_V2_USER_CMD_SECCOMP_IBPB,
};

static const char * const spectre_v2_user_strings[] = {
<<<<<<< HEAD
	[SPECTRE_V2_USER_NONE]		= "User space: Vulnerable",
	[SPECTRE_V2_USER_STRICT]	= "User space: Mitigation: STIBP protection",
	[SPECTRE_V2_USER_PRCTL]		= "User space: Mitigation: STIBP via prctl",
	[SPECTRE_V2_USER_SECCOMP]	= "User space: Mitigation: STIBP via seccomp and prctl",
=======
	[SPECTRE_V2_USER_NONE]			= "User space: Vulnerable",
	[SPECTRE_V2_USER_STRICT]		= "User space: Mitigation: STIBP protection",
	[SPECTRE_V2_USER_STRICT_PREFERRED]	= "User space: Mitigation: STIBP always-on protection",
	[SPECTRE_V2_USER_PRCTL]			= "User space: Mitigation: STIBP via prctl",
	[SPECTRE_V2_USER_SECCOMP]		= "User space: Mitigation: STIBP via seccomp and prctl",
>>>>>>> f7688b48
};

static const struct {
	const char			*option;
	enum spectre_v2_user_cmd	cmd;
	bool				secure;
} v2_user_options[] __initconst = {
	{ "auto",		SPECTRE_V2_USER_CMD_AUTO,		false },
	{ "off",		SPECTRE_V2_USER_CMD_NONE,		false },
	{ "on",			SPECTRE_V2_USER_CMD_FORCE,		true  },
	{ "prctl",		SPECTRE_V2_USER_CMD_PRCTL,		false },
	{ "prctl,ibpb",		SPECTRE_V2_USER_CMD_PRCTL_IBPB,		false },
	{ "seccomp",		SPECTRE_V2_USER_CMD_SECCOMP,		false },
	{ "seccomp,ibpb",	SPECTRE_V2_USER_CMD_SECCOMP_IBPB,	false },
};

static void __init spec_v2_user_print_cond(const char *reason, bool secure)
{
	if (boot_cpu_has_bug(X86_BUG_SPECTRE_V2) != secure)
		pr_info("spectre_v2_user=%s forced on command line.\n", reason);
}

static enum spectre_v2_user_cmd __init
spectre_v2_parse_user_cmdline(enum spectre_v2_mitigation_cmd v2_cmd)
{
	char arg[20];
	int ret, i;

	switch (v2_cmd) {
	case SPECTRE_V2_CMD_NONE:
		return SPECTRE_V2_USER_CMD_NONE;
	case SPECTRE_V2_CMD_FORCE:
		return SPECTRE_V2_USER_CMD_FORCE;
	default:
		break;
	}

	ret = cmdline_find_option(boot_command_line, "spectre_v2_user",
				  arg, sizeof(arg));
	if (ret < 0)
		return SPECTRE_V2_USER_CMD_AUTO;

	for (i = 0; i < ARRAY_SIZE(v2_user_options); i++) {
		if (match_option(arg, ret, v2_user_options[i].option)) {
			spec_v2_user_print_cond(v2_user_options[i].option,
						v2_user_options[i].secure);
			return v2_user_options[i].cmd;
		}
	}

	pr_err("Unknown user space protection option (%s). Switching to AUTO select\n", arg);
	return SPECTRE_V2_USER_CMD_AUTO;
}

static void __init
spectre_v2_user_select_mitigation(enum spectre_v2_mitigation_cmd v2_cmd)
{
	enum spectre_v2_user_mitigation mode = SPECTRE_V2_USER_NONE;
	bool smt_possible = IS_ENABLED(CONFIG_SMP);
	enum spectre_v2_user_cmd cmd;

	if (!boot_cpu_has(X86_FEATURE_IBPB) && !boot_cpu_has(X86_FEATURE_STIBP))
		return;

	if (cpu_smt_control == CPU_SMT_FORCE_DISABLED ||
	    cpu_smt_control == CPU_SMT_NOT_SUPPORTED)
		smt_possible = false;

	cmd = spectre_v2_parse_user_cmdline(v2_cmd);
	switch (cmd) {
	case SPECTRE_V2_USER_CMD_NONE:
		goto set_mode;
	case SPECTRE_V2_USER_CMD_FORCE:
		mode = SPECTRE_V2_USER_STRICT;
		break;
	case SPECTRE_V2_USER_CMD_PRCTL:
	case SPECTRE_V2_USER_CMD_PRCTL_IBPB:
		mode = SPECTRE_V2_USER_PRCTL;
		break;
	case SPECTRE_V2_USER_CMD_AUTO:
	case SPECTRE_V2_USER_CMD_SECCOMP:
	case SPECTRE_V2_USER_CMD_SECCOMP_IBPB:
		if (IS_ENABLED(CONFIG_SECCOMP))
			mode = SPECTRE_V2_USER_SECCOMP;
		else
			mode = SPECTRE_V2_USER_PRCTL;
		break;
	}

<<<<<<< HEAD
=======
	/*
	 * At this point, an STIBP mode other than "off" has been set.
	 * If STIBP support is not being forced, check if STIBP always-on
	 * is preferred.
	 */
	if (mode != SPECTRE_V2_USER_STRICT &&
	    boot_cpu_has(X86_FEATURE_AMD_STIBP_ALWAYS_ON))
		mode = SPECTRE_V2_USER_STRICT_PREFERRED;

>>>>>>> f7688b48
	/* Initialize Indirect Branch Prediction Barrier */
	if (boot_cpu_has(X86_FEATURE_IBPB)) {
		setup_force_cpu_cap(X86_FEATURE_USE_IBPB);

		switch (cmd) {
		case SPECTRE_V2_USER_CMD_FORCE:
		case SPECTRE_V2_USER_CMD_PRCTL_IBPB:
		case SPECTRE_V2_USER_CMD_SECCOMP_IBPB:
			static_branch_enable(&switch_mm_always_ibpb);
			break;
		case SPECTRE_V2_USER_CMD_PRCTL:
		case SPECTRE_V2_USER_CMD_AUTO:
		case SPECTRE_V2_USER_CMD_SECCOMP:
			static_branch_enable(&switch_mm_cond_ibpb);
			break;
		default:
			break;
		}

		pr_info("mitigation: Enabling %s Indirect Branch Prediction Barrier\n",
			static_key_enabled(&switch_mm_always_ibpb) ?
			"always-on" : "conditional");
	}

<<<<<<< HEAD
	/* If enhanced IBRS is enabled no STIPB required */
=======
	/* If enhanced IBRS is enabled no STIBP required */
>>>>>>> f7688b48
	if (spectre_v2_enabled == SPECTRE_V2_IBRS_ENHANCED)
		return;

	/*
<<<<<<< HEAD
	 * If SMT is not possible or STIBP is not available clear the STIPB
=======
	 * If SMT is not possible or STIBP is not available clear the STIBP
>>>>>>> f7688b48
	 * mode.
	 */
	if (!smt_possible || !boot_cpu_has(X86_FEATURE_STIBP))
		mode = SPECTRE_V2_USER_NONE;
set_mode:
	spectre_v2_user = mode;
	/* Only print the STIBP mode when SMT possible */
	if (smt_possible)
		pr_info("%s\n", spectre_v2_user_strings[mode]);
}

static const char * const spectre_v2_strings[] = {
	[SPECTRE_V2_NONE]			= "Vulnerable",
	[SPECTRE_V2_RETPOLINE_GENERIC]		= "Mitigation: Full generic retpoline",
	[SPECTRE_V2_RETPOLINE_AMD]		= "Mitigation: Full AMD retpoline",
	[SPECTRE_V2_IBRS_ENHANCED]		= "Mitigation: Enhanced IBRS",
};

static const struct {
	const char *option;
	enum spectre_v2_mitigation_cmd cmd;
	bool secure;
} mitigation_options[] __initconst = {
	{ "off",		SPECTRE_V2_CMD_NONE,		  false },
	{ "on",			SPECTRE_V2_CMD_FORCE,		  true  },
	{ "retpoline",		SPECTRE_V2_CMD_RETPOLINE,	  false },
	{ "retpoline,amd",	SPECTRE_V2_CMD_RETPOLINE_AMD,	  false },
	{ "retpoline,generic",	SPECTRE_V2_CMD_RETPOLINE_GENERIC, false },
	{ "auto",		SPECTRE_V2_CMD_AUTO,		  false },
};

static void __init spec_v2_print_cond(const char *reason, bool secure)
{
	if (boot_cpu_has_bug(X86_BUG_SPECTRE_V2) != secure)
		pr_info("%s selected on command line.\n", reason);
}

static enum spectre_v2_mitigation_cmd __init spectre_v2_parse_cmdline(void)
{
	enum spectre_v2_mitigation_cmd cmd = SPECTRE_V2_CMD_AUTO;
	char arg[20];
	int ret, i;

	if (cmdline_find_option_bool(boot_command_line, "nospectre_v2") ||
	    cpu_mitigations_off())
		return SPECTRE_V2_CMD_NONE;

	ret = cmdline_find_option(boot_command_line, "spectre_v2", arg, sizeof(arg));
	if (ret < 0)
		return SPECTRE_V2_CMD_AUTO;

	for (i = 0; i < ARRAY_SIZE(mitigation_options); i++) {
		if (!match_option(arg, ret, mitigation_options[i].option))
			continue;
		cmd = mitigation_options[i].cmd;
		break;
	}

	if (i >= ARRAY_SIZE(mitigation_options)) {
		pr_err("unknown option (%s). Switching to AUTO select\n", arg);
		return SPECTRE_V2_CMD_AUTO;
	}

	if ((cmd == SPECTRE_V2_CMD_RETPOLINE ||
	     cmd == SPECTRE_V2_CMD_RETPOLINE_AMD ||
	     cmd == SPECTRE_V2_CMD_RETPOLINE_GENERIC) &&
	    !IS_ENABLED(CONFIG_RETPOLINE)) {
		pr_err("%s selected but not compiled in. Switching to AUTO select\n", mitigation_options[i].option);
		return SPECTRE_V2_CMD_AUTO;
	}

	if (cmd == SPECTRE_V2_CMD_RETPOLINE_AMD &&
	    boot_cpu_data.x86_vendor != X86_VENDOR_HYGON &&
	    boot_cpu_data.x86_vendor != X86_VENDOR_AMD) {
		pr_err("retpoline,amd selected but CPU is not AMD. Switching to AUTO select\n");
		return SPECTRE_V2_CMD_AUTO;
	}

	spec_v2_print_cond(mitigation_options[i].option,
			   mitigation_options[i].secure);
	return cmd;
}

static void __init spectre_v2_select_mitigation(void)
{
	enum spectre_v2_mitigation_cmd cmd = spectre_v2_parse_cmdline();
	enum spectre_v2_mitigation mode = SPECTRE_V2_NONE;

	/*
	 * If the CPU is not affected and the command line mode is NONE or AUTO
	 * then nothing to do.
	 */
	if (!boot_cpu_has_bug(X86_BUG_SPECTRE_V2) &&
	    (cmd == SPECTRE_V2_CMD_NONE || cmd == SPECTRE_V2_CMD_AUTO))
		return;

	switch (cmd) {
	case SPECTRE_V2_CMD_NONE:
		return;

	case SPECTRE_V2_CMD_FORCE:
	case SPECTRE_V2_CMD_AUTO:
		if (boot_cpu_has(X86_FEATURE_IBRS_ENHANCED)) {
			mode = SPECTRE_V2_IBRS_ENHANCED;
			/* Force it so VMEXIT will restore correctly */
			x86_spec_ctrl_base |= SPEC_CTRL_IBRS;
			wrmsrl(MSR_IA32_SPEC_CTRL, x86_spec_ctrl_base);
			goto specv2_set_mode;
		}
		if (IS_ENABLED(CONFIG_RETPOLINE))
			goto retpoline_auto;
		break;
	case SPECTRE_V2_CMD_RETPOLINE_AMD:
		if (IS_ENABLED(CONFIG_RETPOLINE))
			goto retpoline_amd;
		break;
	case SPECTRE_V2_CMD_RETPOLINE_GENERIC:
		if (IS_ENABLED(CONFIG_RETPOLINE))
			goto retpoline_generic;
		break;
	case SPECTRE_V2_CMD_RETPOLINE:
		if (IS_ENABLED(CONFIG_RETPOLINE))
			goto retpoline_auto;
		break;
	}
	pr_err("Spectre mitigation: kernel not compiled with retpoline; no mitigation available!");
	return;

retpoline_auto:
	if (boot_cpu_data.x86_vendor == X86_VENDOR_AMD ||
	    boot_cpu_data.x86_vendor == X86_VENDOR_HYGON) {
	retpoline_amd:
		if (!boot_cpu_has(X86_FEATURE_LFENCE_RDTSC)) {
			pr_err("Spectre mitigation: LFENCE not serializing, switching to generic retpoline\n");
			goto retpoline_generic;
		}
		mode = SPECTRE_V2_RETPOLINE_AMD;
		setup_force_cpu_cap(X86_FEATURE_RETPOLINE_AMD);
		setup_force_cpu_cap(X86_FEATURE_RETPOLINE);
	} else {
	retpoline_generic:
		mode = SPECTRE_V2_RETPOLINE_GENERIC;
		setup_force_cpu_cap(X86_FEATURE_RETPOLINE);
	}

specv2_set_mode:
	spectre_v2_enabled = mode;
	pr_info("%s\n", spectre_v2_strings[mode]);

	/*
	 * If spectre v2 protection has been enabled, unconditionally fill
	 * RSB during a context switch; this protects against two independent
	 * issues:
	 *
	 *	- RSB underflow (and switch to BTB) on Skylake+
	 *	- SpectreRSB variant of spectre v2 on X86_BUG_SPECTRE_V2 CPUs
	 */
	setup_force_cpu_cap(X86_FEATURE_RSB_CTXSW);
	pr_info("Spectre v2 / SpectreRSB mitigation: Filling RSB on context switch\n");

	/*
	 * Retpoline means the kernel is safe because it has no indirect
	 * branches. Enhanced IBRS protects firmware too, so, enable restricted
	 * speculation around firmware calls only when Enhanced IBRS isn't
	 * supported.
	 *
	 * Use "mode" to check Enhanced IBRS instead of boot_cpu_has(), because
	 * the user might select retpoline on the kernel command line and if
	 * the CPU supports Enhanced IBRS, kernel might un-intentionally not
	 * enable IBRS around firmware calls.
	 */
	if (boot_cpu_has(X86_FEATURE_IBRS) && mode != SPECTRE_V2_IBRS_ENHANCED) {
		setup_force_cpu_cap(X86_FEATURE_USE_IBRS_FW);
		pr_info("Enabling Restricted Speculation for firmware calls\n");
	}

	/* Set up IBPB and STIBP depending on the general spectre V2 command */
	spectre_v2_user_select_mitigation(cmd);
}

static void update_stibp_msr(void * __unused)
{
	wrmsrl(MSR_IA32_SPEC_CTRL, x86_spec_ctrl_base);
}

/* Update x86_spec_ctrl_base in case SMT state changed. */
static void update_stibp_strict(void)
{
	u64 mask = x86_spec_ctrl_base & ~SPEC_CTRL_STIBP;

	if (sched_smt_active())
		mask |= SPEC_CTRL_STIBP;

	if (mask == x86_spec_ctrl_base)
		return;

	pr_info("Update user space SMT mitigation: STIBP %s\n",
		mask & SPEC_CTRL_STIBP ? "always-on" : "off");
	x86_spec_ctrl_base = mask;
	on_each_cpu(update_stibp_msr, NULL, 1);
}

/* Update the static key controlling the evaluation of TIF_SPEC_IB */
static void update_indir_branch_cond(void)
{
	if (sched_smt_active())
		static_branch_enable(&switch_to_cond_stibp);
	else
		static_branch_disable(&switch_to_cond_stibp);
}

#undef pr_fmt
#define pr_fmt(fmt) fmt

/* Update the static key controlling the MDS CPU buffer clear in idle */
static void update_mds_branch_idle(void)
{
	/*
	 * Enable the idle clearing if SMT is active on CPUs which are
	 * affected only by MSBDS and not any other MDS variant.
	 *
	 * The other variants cannot be mitigated when SMT is enabled, so
	 * clearing the buffers on idle just to prevent the Store Buffer
	 * repartitioning leak would be a window dressing exercise.
	 */
	if (!boot_cpu_has_bug(X86_BUG_MSBDS_ONLY))
		return;

	if (sched_smt_active())
		static_branch_enable(&mds_idle_clear);
	else
		static_branch_disable(&mds_idle_clear);
}

#define MDS_MSG_SMT "MDS CPU bug present and SMT on, data leak possible. See https://www.kernel.org/doc/html/latest/admin-guide/hw-vuln/mds.html for more details.\n"
#define TAA_MSG_SMT "TAA CPU bug present and SMT on, data leak possible. See https://www.kernel.org/doc/html/latest/admin-guide/hw-vuln/tsx_async_abort.html for more details.\n"

<<<<<<< HEAD
void arch_smt_update(void)
=======
void cpu_bugs_smt_update(void)
>>>>>>> f7688b48
{
	mutex_lock(&spec_ctrl_mutex);

	switch (spectre_v2_user) {
	case SPECTRE_V2_USER_NONE:
		break;
	case SPECTRE_V2_USER_STRICT:
<<<<<<< HEAD
=======
	case SPECTRE_V2_USER_STRICT_PREFERRED:
>>>>>>> f7688b48
		update_stibp_strict();
		break;
	case SPECTRE_V2_USER_PRCTL:
	case SPECTRE_V2_USER_SECCOMP:
		update_indir_branch_cond();
		break;
	}

	switch (mds_mitigation) {
	case MDS_MITIGATION_FULL:
	case MDS_MITIGATION_VMWERV:
		if (sched_smt_active() && !boot_cpu_has(X86_BUG_MSBDS_ONLY))
			pr_warn_once(MDS_MSG_SMT);
		update_mds_branch_idle();
		break;
	case MDS_MITIGATION_OFF:
		break;
	}

	switch (taa_mitigation) {
	case TAA_MITIGATION_VERW:
	case TAA_MITIGATION_UCODE_NEEDED:
		if (sched_smt_active())
			pr_warn_once(TAA_MSG_SMT);
		break;
	case TAA_MITIGATION_TSX_DISABLED:
	case TAA_MITIGATION_OFF:
		break;
	}

	mutex_unlock(&spec_ctrl_mutex);
}

#undef pr_fmt
#define pr_fmt(fmt)	"Speculative Store Bypass: " fmt

static enum ssb_mitigation ssb_mode __ro_after_init = SPEC_STORE_BYPASS_NONE;

/* The kernel command line selection */
enum ssb_mitigation_cmd {
	SPEC_STORE_BYPASS_CMD_NONE,
	SPEC_STORE_BYPASS_CMD_AUTO,
	SPEC_STORE_BYPASS_CMD_ON,
	SPEC_STORE_BYPASS_CMD_PRCTL,
	SPEC_STORE_BYPASS_CMD_SECCOMP,
};

static const char * const ssb_strings[] = {
	[SPEC_STORE_BYPASS_NONE]	= "Vulnerable",
	[SPEC_STORE_BYPASS_DISABLE]	= "Mitigation: Speculative Store Bypass disabled",
	[SPEC_STORE_BYPASS_PRCTL]	= "Mitigation: Speculative Store Bypass disabled via prctl",
	[SPEC_STORE_BYPASS_SECCOMP]	= "Mitigation: Speculative Store Bypass disabled via prctl and seccomp",
};

static const struct {
	const char *option;
	enum ssb_mitigation_cmd cmd;
} ssb_mitigation_options[]  __initconst = {
	{ "auto",	SPEC_STORE_BYPASS_CMD_AUTO },    /* Platform decides */
	{ "on",		SPEC_STORE_BYPASS_CMD_ON },      /* Disable Speculative Store Bypass */
	{ "off",	SPEC_STORE_BYPASS_CMD_NONE },    /* Don't touch Speculative Store Bypass */
	{ "prctl",	SPEC_STORE_BYPASS_CMD_PRCTL },   /* Disable Speculative Store Bypass via prctl */
	{ "seccomp",	SPEC_STORE_BYPASS_CMD_SECCOMP }, /* Disable Speculative Store Bypass via prctl and seccomp */
};

static enum ssb_mitigation_cmd __init ssb_parse_cmdline(void)
{
	enum ssb_mitigation_cmd cmd = SPEC_STORE_BYPASS_CMD_AUTO;
	char arg[20];
	int ret, i;

	if (cmdline_find_option_bool(boot_command_line, "nospec_store_bypass_disable") ||
	    cpu_mitigations_off()) {
		return SPEC_STORE_BYPASS_CMD_NONE;
	} else {
		ret = cmdline_find_option(boot_command_line, "spec_store_bypass_disable",
					  arg, sizeof(arg));
		if (ret < 0)
			return SPEC_STORE_BYPASS_CMD_AUTO;

		for (i = 0; i < ARRAY_SIZE(ssb_mitigation_options); i++) {
			if (!match_option(arg, ret, ssb_mitigation_options[i].option))
				continue;

			cmd = ssb_mitigation_options[i].cmd;
			break;
		}

		if (i >= ARRAY_SIZE(ssb_mitigation_options)) {
			pr_err("unknown option (%s). Switching to AUTO select\n", arg);
			return SPEC_STORE_BYPASS_CMD_AUTO;
		}
	}

	return cmd;
}

static enum ssb_mitigation __init __ssb_select_mitigation(void)
{
	enum ssb_mitigation mode = SPEC_STORE_BYPASS_NONE;
	enum ssb_mitigation_cmd cmd;

	if (!boot_cpu_has(X86_FEATURE_SSBD))
		return mode;

	cmd = ssb_parse_cmdline();
	if (!boot_cpu_has_bug(X86_BUG_SPEC_STORE_BYPASS) &&
	    (cmd == SPEC_STORE_BYPASS_CMD_NONE ||
	     cmd == SPEC_STORE_BYPASS_CMD_AUTO))
		return mode;

	switch (cmd) {
	case SPEC_STORE_BYPASS_CMD_AUTO:
	case SPEC_STORE_BYPASS_CMD_SECCOMP:
		/*
		 * Choose prctl+seccomp as the default mode if seccomp is
		 * enabled.
		 */
		if (IS_ENABLED(CONFIG_SECCOMP))
			mode = SPEC_STORE_BYPASS_SECCOMP;
		else
			mode = SPEC_STORE_BYPASS_PRCTL;
		break;
	case SPEC_STORE_BYPASS_CMD_ON:
		mode = SPEC_STORE_BYPASS_DISABLE;
		break;
	case SPEC_STORE_BYPASS_CMD_PRCTL:
		mode = SPEC_STORE_BYPASS_PRCTL;
		break;
	case SPEC_STORE_BYPASS_CMD_NONE:
		break;
	}

	/*
	 * If SSBD is controlled by the SPEC_CTRL MSR, then set the proper
	 * bit in the mask to allow guests to use the mitigation even in the
	 * case where the host does not enable it.
	 */
	if (static_cpu_has(X86_FEATURE_SPEC_CTRL_SSBD) ||
	    static_cpu_has(X86_FEATURE_AMD_SSBD)) {
		x86_spec_ctrl_mask |= SPEC_CTRL_SSBD;
	}

	/*
	 * We have three CPU feature flags that are in play here:
	 *  - X86_BUG_SPEC_STORE_BYPASS - CPU is susceptible.
	 *  - X86_FEATURE_SSBD - CPU is able to turn off speculative store bypass
	 *  - X86_FEATURE_SPEC_STORE_BYPASS_DISABLE - engage the mitigation
	 */
	if (mode == SPEC_STORE_BYPASS_DISABLE) {
		setup_force_cpu_cap(X86_FEATURE_SPEC_STORE_BYPASS_DISABLE);
		/*
		 * Intel uses the SPEC CTRL MSR Bit(2) for this, while AMD may
		 * use a completely different MSR and bit dependent on family.
		 */
		if (!static_cpu_has(X86_FEATURE_SPEC_CTRL_SSBD) &&
		    !static_cpu_has(X86_FEATURE_AMD_SSBD)) {
			x86_amd_ssb_disable();
		} else {
			x86_spec_ctrl_base |= SPEC_CTRL_SSBD;
			wrmsrl(MSR_IA32_SPEC_CTRL, x86_spec_ctrl_base);
		}
	}

	return mode;
}

static void ssb_select_mitigation(void)
{
	ssb_mode = __ssb_select_mitigation();

	if (boot_cpu_has_bug(X86_BUG_SPEC_STORE_BYPASS))
		pr_info("%s\n", ssb_strings[ssb_mode]);
}

#undef pr_fmt
#define pr_fmt(fmt)     "Speculation prctl: " fmt

static void task_update_spec_tif(struct task_struct *tsk)
{
	/* Force the update of the real TIF bits */
	set_tsk_thread_flag(tsk, TIF_SPEC_FORCE_UPDATE);
<<<<<<< HEAD

	/*
	 * Immediately update the speculation control MSRs for the current
	 * task, but for a non-current task delay setting the CPU
	 * mitigation until it is scheduled next.
	 *
	 * This can only happen for SECCOMP mitigation. For PRCTL it's
	 * always the current task.
	 */
	if (tsk == current)
		speculation_ctrl_update_current();
}

=======

	/*
	 * Immediately update the speculation control MSRs for the current
	 * task, but for a non-current task delay setting the CPU
	 * mitigation until it is scheduled next.
	 *
	 * This can only happen for SECCOMP mitigation. For PRCTL it's
	 * always the current task.
	 */
	if (tsk == current)
		speculation_ctrl_update_current();
}

>>>>>>> f7688b48
static int ssb_prctl_set(struct task_struct *task, unsigned long ctrl)
{
	if (ssb_mode != SPEC_STORE_BYPASS_PRCTL &&
	    ssb_mode != SPEC_STORE_BYPASS_SECCOMP)
		return -ENXIO;

	switch (ctrl) {
	case PR_SPEC_ENABLE:
		/* If speculation is force disabled, enable is not allowed */
		if (task_spec_ssb_force_disable(task))
			return -EPERM;
		task_clear_spec_ssb_disable(task);
<<<<<<< HEAD
=======
		task_clear_spec_ssb_noexec(task);
>>>>>>> f7688b48
		task_update_spec_tif(task);
		break;
	case PR_SPEC_DISABLE:
		task_set_spec_ssb_disable(task);
<<<<<<< HEAD
=======
		task_clear_spec_ssb_noexec(task);
>>>>>>> f7688b48
		task_update_spec_tif(task);
		break;
	case PR_SPEC_FORCE_DISABLE:
		task_set_spec_ssb_disable(task);
		task_set_spec_ssb_force_disable(task);
<<<<<<< HEAD
=======
		task_clear_spec_ssb_noexec(task);
		task_update_spec_tif(task);
		break;
	case PR_SPEC_DISABLE_NOEXEC:
		if (task_spec_ssb_force_disable(task))
			return -EPERM;
		task_set_spec_ssb_disable(task);
		task_set_spec_ssb_noexec(task);
>>>>>>> f7688b48
		task_update_spec_tif(task);
		break;
	default:
		return -ERANGE;
	}
	return 0;
}

static int ib_prctl_set(struct task_struct *task, unsigned long ctrl)
{
	switch (ctrl) {
	case PR_SPEC_ENABLE:
		if (spectre_v2_user == SPECTRE_V2_USER_NONE)
			return 0;
		/*
		 * Indirect branch speculation is always disabled in strict
		 * mode.
		 */
<<<<<<< HEAD
		if (spectre_v2_user == SPECTRE_V2_USER_STRICT)
=======
		if (spectre_v2_user == SPECTRE_V2_USER_STRICT ||
		    spectre_v2_user == SPECTRE_V2_USER_STRICT_PREFERRED)
>>>>>>> f7688b48
			return -EPERM;
		task_clear_spec_ib_disable(task);
		task_update_spec_tif(task);
		break;
	case PR_SPEC_DISABLE:
	case PR_SPEC_FORCE_DISABLE:
		/*
		 * Indirect branch speculation is always allowed when
		 * mitigation is force disabled.
		 */
		if (spectre_v2_user == SPECTRE_V2_USER_NONE)
			return -EPERM;
<<<<<<< HEAD
		if (spectre_v2_user == SPECTRE_V2_USER_STRICT)
=======
		if (spectre_v2_user == SPECTRE_V2_USER_STRICT ||
		    spectre_v2_user == SPECTRE_V2_USER_STRICT_PREFERRED)
>>>>>>> f7688b48
			return 0;
		task_set_spec_ib_disable(task);
		if (ctrl == PR_SPEC_FORCE_DISABLE)
			task_set_spec_ib_force_disable(task);
		task_update_spec_tif(task);
		break;
	default:
		return -ERANGE;
	}
	return 0;
}

int arch_prctl_spec_ctrl_set(struct task_struct *task, unsigned long which,
			     unsigned long ctrl)
{
	switch (which) {
	case PR_SPEC_STORE_BYPASS:
		return ssb_prctl_set(task, ctrl);
	case PR_SPEC_INDIRECT_BRANCH:
		return ib_prctl_set(task, ctrl);
	default:
		return -ENODEV;
	}
}

#ifdef CONFIG_SECCOMP
void arch_seccomp_spec_mitigate(struct task_struct *task)
{
	if (ssb_mode == SPEC_STORE_BYPASS_SECCOMP)
		ssb_prctl_set(task, PR_SPEC_FORCE_DISABLE);
	if (spectre_v2_user == SPECTRE_V2_USER_SECCOMP)
		ib_prctl_set(task, PR_SPEC_FORCE_DISABLE);
}
#endif

static int ssb_prctl_get(struct task_struct *task)
{
	switch (ssb_mode) {
	case SPEC_STORE_BYPASS_DISABLE:
		return PR_SPEC_DISABLE;
	case SPEC_STORE_BYPASS_SECCOMP:
	case SPEC_STORE_BYPASS_PRCTL:
		if (task_spec_ssb_force_disable(task))
			return PR_SPEC_PRCTL | PR_SPEC_FORCE_DISABLE;
		if (task_spec_ssb_noexec(task))
			return PR_SPEC_PRCTL | PR_SPEC_DISABLE_NOEXEC;
		if (task_spec_ssb_disable(task))
			return PR_SPEC_PRCTL | PR_SPEC_DISABLE;
		return PR_SPEC_PRCTL | PR_SPEC_ENABLE;
	default:
		if (boot_cpu_has_bug(X86_BUG_SPEC_STORE_BYPASS))
			return PR_SPEC_ENABLE;
		return PR_SPEC_NOT_AFFECTED;
	}
}

static int ib_prctl_get(struct task_struct *task)
{
	if (!boot_cpu_has_bug(X86_BUG_SPECTRE_V2))
		return PR_SPEC_NOT_AFFECTED;

	switch (spectre_v2_user) {
	case SPECTRE_V2_USER_NONE:
		return PR_SPEC_ENABLE;
	case SPECTRE_V2_USER_PRCTL:
	case SPECTRE_V2_USER_SECCOMP:
		if (task_spec_ib_force_disable(task))
			return PR_SPEC_PRCTL | PR_SPEC_FORCE_DISABLE;
		if (task_spec_ib_disable(task))
			return PR_SPEC_PRCTL | PR_SPEC_DISABLE;
		return PR_SPEC_PRCTL | PR_SPEC_ENABLE;
	case SPECTRE_V2_USER_STRICT:
<<<<<<< HEAD
=======
	case SPECTRE_V2_USER_STRICT_PREFERRED:
>>>>>>> f7688b48
		return PR_SPEC_DISABLE;
	default:
		return PR_SPEC_NOT_AFFECTED;
	}
}

int arch_prctl_spec_ctrl_get(struct task_struct *task, unsigned long which)
{
	switch (which) {
	case PR_SPEC_STORE_BYPASS:
		return ssb_prctl_get(task);
	case PR_SPEC_INDIRECT_BRANCH:
		return ib_prctl_get(task);
	default:
		return -ENODEV;
	}
}

void x86_spec_ctrl_setup_ap(void)
{
	if (boot_cpu_has(X86_FEATURE_MSR_SPEC_CTRL))
		wrmsrl(MSR_IA32_SPEC_CTRL, x86_spec_ctrl_base);

	if (ssb_mode == SPEC_STORE_BYPASS_DISABLE)
		x86_amd_ssb_disable();
}

bool itlb_multihit_kvm_mitigation;
EXPORT_SYMBOL_GPL(itlb_multihit_kvm_mitigation);

#undef pr_fmt
#define pr_fmt(fmt)	"L1TF: " fmt

/* Default mitigation for L1TF-affected CPUs */
enum l1tf_mitigations l1tf_mitigation __ro_after_init = L1TF_MITIGATION_FLUSH;
#if IS_ENABLED(CONFIG_KVM_INTEL)
EXPORT_SYMBOL_GPL(l1tf_mitigation);
#endif
enum vmx_l1d_flush_state l1tf_vmx_mitigation = VMENTER_L1D_FLUSH_AUTO;
EXPORT_SYMBOL_GPL(l1tf_vmx_mitigation);

/*
 * These CPUs all support 44bits physical address space internally in the
 * cache but CPUID can report a smaller number of physical address bits.
 *
 * The L1TF mitigation uses the top most address bit for the inversion of
 * non present PTEs. When the installed memory reaches into the top most
 * address bit due to memory holes, which has been observed on machines
 * which report 36bits physical address bits and have 32G RAM installed,
 * then the mitigation range check in l1tf_select_mitigation() triggers.
 * This is a false positive because the mitigation is still possible due to
 * the fact that the cache uses 44bit internally. Use the cache bits
 * instead of the reported physical bits and adjust them on the affected
 * machines to 44bit if the reported bits are less than 44.
 */
static void override_cache_bits(struct cpuinfo_x86 *c)
{
	if (c->x86 != 6)
		return;

	switch (c->x86_model) {
	case INTEL_FAM6_NEHALEM:
	case INTEL_FAM6_WESTMERE:
	case INTEL_FAM6_SANDYBRIDGE:
	case INTEL_FAM6_IVYBRIDGE:
	case INTEL_FAM6_HASWELL:
	case INTEL_FAM6_HASWELL_L:
	case INTEL_FAM6_HASWELL_G:
	case INTEL_FAM6_BROADWELL:
	case INTEL_FAM6_BROADWELL_G:
	case INTEL_FAM6_SKYLAKE_L:
	case INTEL_FAM6_SKYLAKE:
	case INTEL_FAM6_KABYLAKE_L:
	case INTEL_FAM6_KABYLAKE:
		if (c->x86_cache_bits < 44)
			c->x86_cache_bits = 44;
		break;
	}
}

static void __init l1tf_select_mitigation(void)
{
	u64 half_pa;

	if (!boot_cpu_has_bug(X86_BUG_L1TF))
		return;

	if (cpu_mitigations_off())
		l1tf_mitigation = L1TF_MITIGATION_OFF;
	else if (cpu_mitigations_auto_nosmt())
		l1tf_mitigation = L1TF_MITIGATION_FLUSH_NOSMT;

	override_cache_bits(&boot_cpu_data);

	switch (l1tf_mitigation) {
	case L1TF_MITIGATION_OFF:
	case L1TF_MITIGATION_FLUSH_NOWARN:
	case L1TF_MITIGATION_FLUSH:
		break;
	case L1TF_MITIGATION_FLUSH_NOSMT:
	case L1TF_MITIGATION_FULL:
		cpu_smt_disable(false);
		break;
	case L1TF_MITIGATION_FULL_FORCE:
		cpu_smt_disable(true);
		break;
	}

#if CONFIG_PGTABLE_LEVELS == 2
	pr_warn("Kernel not compiled for PAE. No mitigation for L1TF\n");
	return;
#endif

	half_pa = (u64)l1tf_pfn_limit() << PAGE_SHIFT;
	if (l1tf_mitigation != L1TF_MITIGATION_OFF &&
			e820__mapped_any(half_pa, ULLONG_MAX - half_pa, E820_TYPE_RAM)) {
		pr_warn("System has more than MAX_PA/2 memory. L1TF mitigation not effective.\n");
		pr_info("You may make it effective by booting the kernel with mem=%llu parameter.\n",
				half_pa);
		pr_info("However, doing so will make a part of your RAM unusable.\n");
		pr_info("Reading https://www.kernel.org/doc/html/latest/admin-guide/hw-vuln/l1tf.html might help you decide.\n");
		return;
	}

	setup_force_cpu_cap(X86_FEATURE_L1TF_PTEINV);
}

static int __init l1tf_cmdline(char *str)
{
	if (!boot_cpu_has_bug(X86_BUG_L1TF))
		return 0;

	if (!str)
		return -EINVAL;

	if (!strcmp(str, "off"))
		l1tf_mitigation = L1TF_MITIGATION_OFF;
	else if (!strcmp(str, "flush,nowarn"))
		l1tf_mitigation = L1TF_MITIGATION_FLUSH_NOWARN;
	else if (!strcmp(str, "flush"))
		l1tf_mitigation = L1TF_MITIGATION_FLUSH;
	else if (!strcmp(str, "flush,nosmt"))
		l1tf_mitigation = L1TF_MITIGATION_FLUSH_NOSMT;
	else if (!strcmp(str, "full"))
		l1tf_mitigation = L1TF_MITIGATION_FULL;
	else if (!strcmp(str, "full,force"))
		l1tf_mitigation = L1TF_MITIGATION_FULL_FORCE;

	return 0;
}
early_param("l1tf", l1tf_cmdline);

#undef pr_fmt
#define pr_fmt(fmt) fmt

#ifdef CONFIG_SYSFS

#define L1TF_DEFAULT_MSG "Mitigation: PTE Inversion"

#if IS_ENABLED(CONFIG_KVM_INTEL)
static const char * const l1tf_vmx_states[] = {
	[VMENTER_L1D_FLUSH_AUTO]		= "auto",
	[VMENTER_L1D_FLUSH_NEVER]		= "vulnerable",
	[VMENTER_L1D_FLUSH_COND]		= "conditional cache flushes",
	[VMENTER_L1D_FLUSH_ALWAYS]		= "cache flushes",
	[VMENTER_L1D_FLUSH_EPT_DISABLED]	= "EPT disabled",
	[VMENTER_L1D_FLUSH_NOT_REQUIRED]	= "flush not necessary"
};

static ssize_t l1tf_show_state(char *buf)
{
	if (l1tf_vmx_mitigation == VMENTER_L1D_FLUSH_AUTO)
		return sprintf(buf, "%s\n", L1TF_DEFAULT_MSG);

	if (l1tf_vmx_mitigation == VMENTER_L1D_FLUSH_EPT_DISABLED ||
	    (l1tf_vmx_mitigation == VMENTER_L1D_FLUSH_NEVER &&
	     sched_smt_active())) {
		return sprintf(buf, "%s; VMX: %s\n", L1TF_DEFAULT_MSG,
			       l1tf_vmx_states[l1tf_vmx_mitigation]);
	}

	return sprintf(buf, "%s; VMX: %s, SMT %s\n", L1TF_DEFAULT_MSG,
		       l1tf_vmx_states[l1tf_vmx_mitigation],
		       sched_smt_active() ? "vulnerable" : "disabled");
}

static ssize_t itlb_multihit_show_state(char *buf)
{
	if (itlb_multihit_kvm_mitigation)
		return sprintf(buf, "KVM: Mitigation: Split huge pages\n");
	else
		return sprintf(buf, "KVM: Vulnerable\n");
}
#else
static ssize_t l1tf_show_state(char *buf)
{
	return sprintf(buf, "%s\n", L1TF_DEFAULT_MSG);
}

static ssize_t itlb_multihit_show_state(char *buf)
{
	return sprintf(buf, "Processor vulnerable\n");
}
#endif

static ssize_t mds_show_state(char *buf)
{
	if (boot_cpu_has(X86_FEATURE_HYPERVISOR)) {
		return sprintf(buf, "%s; SMT Host state unknown\n",
			       mds_strings[mds_mitigation]);
	}

	if (boot_cpu_has(X86_BUG_MSBDS_ONLY)) {
		return sprintf(buf, "%s; SMT %s\n", mds_strings[mds_mitigation],
			       (mds_mitigation == MDS_MITIGATION_OFF ? "vulnerable" :
			        sched_smt_active() ? "mitigated" : "disabled"));
	}

	return sprintf(buf, "%s; SMT %s\n", mds_strings[mds_mitigation],
		       sched_smt_active() ? "vulnerable" : "disabled");
}

static ssize_t tsx_async_abort_show_state(char *buf)
{
	if ((taa_mitigation == TAA_MITIGATION_TSX_DISABLED) ||
	    (taa_mitigation == TAA_MITIGATION_OFF))
		return sprintf(buf, "%s\n", taa_strings[taa_mitigation]);

	if (boot_cpu_has(X86_FEATURE_HYPERVISOR)) {
		return sprintf(buf, "%s; SMT Host state unknown\n",
			       taa_strings[taa_mitigation]);
	}

	return sprintf(buf, "%s; SMT %s\n", taa_strings[taa_mitigation],
		       sched_smt_active() ? "vulnerable" : "disabled");
}

static char *stibp_state(void)
{
	if (spectre_v2_enabled == SPECTRE_V2_IBRS_ENHANCED)
		return "";

	switch (spectre_v2_user) {
	case SPECTRE_V2_USER_NONE:
		return ", STIBP: disabled";
	case SPECTRE_V2_USER_STRICT:
		return ", STIBP: forced";
<<<<<<< HEAD
=======
	case SPECTRE_V2_USER_STRICT_PREFERRED:
		return ", STIBP: always-on";
>>>>>>> f7688b48
	case SPECTRE_V2_USER_PRCTL:
	case SPECTRE_V2_USER_SECCOMP:
		if (static_key_enabled(&switch_to_cond_stibp))
			return ", STIBP: conditional";
	}
	return "";
}

static char *ibpb_state(void)
{
	if (boot_cpu_has(X86_FEATURE_IBPB)) {
		if (static_key_enabled(&switch_mm_always_ibpb))
			return ", IBPB: always-on";
		if (static_key_enabled(&switch_mm_cond_ibpb))
			return ", IBPB: conditional";
		return ", IBPB: disabled";
	}
	return "";
}

static ssize_t cpu_show_common(struct device *dev, struct device_attribute *attr,
			       char *buf, unsigned int bug)
{
	if (!boot_cpu_has_bug(bug))
		return sprintf(buf, "Not affected\n");

	switch (bug) {
	case X86_BUG_CPU_MELTDOWN:
		if (boot_cpu_has(X86_FEATURE_PTI))
			return sprintf(buf, "Mitigation: PTI\n");

		if (hypervisor_is_type(X86_HYPER_XEN_PV))
			return sprintf(buf, "Unknown (XEN PV detected, hypervisor mitigation required)\n");

		break;

	case X86_BUG_SPECTRE_V1:
		return sprintf(buf, "%s\n", spectre_v1_strings[spectre_v1_mitigation]);

	case X86_BUG_SPECTRE_V2:
		return sprintf(buf, "%s%s%s%s%s%s\n", spectre_v2_strings[spectre_v2_enabled],
			       ibpb_state(),
			       boot_cpu_has(X86_FEATURE_USE_IBRS_FW) ? ", IBRS_FW" : "",
			       stibp_state(),
			       boot_cpu_has(X86_FEATURE_RSB_CTXSW) ? ", RSB filling" : "",
			       spectre_v2_module_string());

	case X86_BUG_SPEC_STORE_BYPASS:
		return sprintf(buf, "%s\n", ssb_strings[ssb_mode]);

	case X86_BUG_L1TF:
		if (boot_cpu_has(X86_FEATURE_L1TF_PTEINV))
			return l1tf_show_state(buf);
		break;

	case X86_BUG_MDS:
		return mds_show_state(buf);

	case X86_BUG_TAA:
		return tsx_async_abort_show_state(buf);

	case X86_BUG_ITLB_MULTIHIT:
		return itlb_multihit_show_state(buf);

	default:
		break;
	}

	return sprintf(buf, "Vulnerable\n");
}

ssize_t cpu_show_meltdown(struct device *dev, struct device_attribute *attr, char *buf)
{
	return cpu_show_common(dev, attr, buf, X86_BUG_CPU_MELTDOWN);
}

ssize_t cpu_show_spectre_v1(struct device *dev, struct device_attribute *attr, char *buf)
{
	return cpu_show_common(dev, attr, buf, X86_BUG_SPECTRE_V1);
}

ssize_t cpu_show_spectre_v2(struct device *dev, struct device_attribute *attr, char *buf)
{
	return cpu_show_common(dev, attr, buf, X86_BUG_SPECTRE_V2);
}

ssize_t cpu_show_spec_store_bypass(struct device *dev, struct device_attribute *attr, char *buf)
{
	return cpu_show_common(dev, attr, buf, X86_BUG_SPEC_STORE_BYPASS);
}

ssize_t cpu_show_l1tf(struct device *dev, struct device_attribute *attr, char *buf)
{
	return cpu_show_common(dev, attr, buf, X86_BUG_L1TF);
}

ssize_t cpu_show_mds(struct device *dev, struct device_attribute *attr, char *buf)
{
	return cpu_show_common(dev, attr, buf, X86_BUG_MDS);
}

ssize_t cpu_show_tsx_async_abort(struct device *dev, struct device_attribute *attr, char *buf)
{
	return cpu_show_common(dev, attr, buf, X86_BUG_TAA);
}

ssize_t cpu_show_itlb_multihit(struct device *dev, struct device_attribute *attr, char *buf)
{
	return cpu_show_common(dev, attr, buf, X86_BUG_ITLB_MULTIHIT);
}
#endif<|MERGE_RESOLUTION|>--- conflicted
+++ resolved
@@ -60,11 +60,7 @@
 u64 __ro_after_init x86_amd_ls_cfg_base;
 u64 __ro_after_init x86_amd_ls_cfg_ssbd_mask;
 
-<<<<<<< HEAD
-/* Control conditional STIPB in switch_to() */
-=======
 /* Control conditional STIBP in switch_to() */
->>>>>>> f7688b48
 DEFINE_STATIC_KEY_FALSE(switch_to_cond_stibp);
 /* Control conditional IBPB in switch_mm() */
 DEFINE_STATIC_KEY_FALSE(switch_mm_cond_ibpb);
@@ -544,18 +540,11 @@
 };
 
 static const char * const spectre_v2_user_strings[] = {
-<<<<<<< HEAD
-	[SPECTRE_V2_USER_NONE]		= "User space: Vulnerable",
-	[SPECTRE_V2_USER_STRICT]	= "User space: Mitigation: STIBP protection",
-	[SPECTRE_V2_USER_PRCTL]		= "User space: Mitigation: STIBP via prctl",
-	[SPECTRE_V2_USER_SECCOMP]	= "User space: Mitigation: STIBP via seccomp and prctl",
-=======
 	[SPECTRE_V2_USER_NONE]			= "User space: Vulnerable",
 	[SPECTRE_V2_USER_STRICT]		= "User space: Mitigation: STIBP protection",
 	[SPECTRE_V2_USER_STRICT_PREFERRED]	= "User space: Mitigation: STIBP always-on protection",
 	[SPECTRE_V2_USER_PRCTL]			= "User space: Mitigation: STIBP via prctl",
 	[SPECTRE_V2_USER_SECCOMP]		= "User space: Mitigation: STIBP via seccomp and prctl",
->>>>>>> f7688b48
 };
 
 static const struct {
@@ -645,8 +634,6 @@
 		break;
 	}
 
-<<<<<<< HEAD
-=======
 	/*
 	 * At this point, an STIBP mode other than "off" has been set.
 	 * If STIBP support is not being forced, check if STIBP always-on
@@ -656,7 +643,6 @@
 	    boot_cpu_has(X86_FEATURE_AMD_STIBP_ALWAYS_ON))
 		mode = SPECTRE_V2_USER_STRICT_PREFERRED;
 
->>>>>>> f7688b48
 	/* Initialize Indirect Branch Prediction Barrier */
 	if (boot_cpu_has(X86_FEATURE_IBPB)) {
 		setup_force_cpu_cap(X86_FEATURE_USE_IBPB);
@@ -681,20 +667,12 @@
 			"always-on" : "conditional");
 	}
 
-<<<<<<< HEAD
-	/* If enhanced IBRS is enabled no STIPB required */
-=======
 	/* If enhanced IBRS is enabled no STIBP required */
->>>>>>> f7688b48
 	if (spectre_v2_enabled == SPECTRE_V2_IBRS_ENHANCED)
 		return;
 
 	/*
-<<<<<<< HEAD
-	 * If SMT is not possible or STIBP is not available clear the STIPB
-=======
 	 * If SMT is not possible or STIBP is not available clear the STIBP
->>>>>>> f7688b48
 	 * mode.
 	 */
 	if (!smt_possible || !boot_cpu_has(X86_FEATURE_STIBP))
@@ -932,11 +910,7 @@
 #define MDS_MSG_SMT "MDS CPU bug present and SMT on, data leak possible. See https://www.kernel.org/doc/html/latest/admin-guide/hw-vuln/mds.html for more details.\n"
 #define TAA_MSG_SMT "TAA CPU bug present and SMT on, data leak possible. See https://www.kernel.org/doc/html/latest/admin-guide/hw-vuln/tsx_async_abort.html for more details.\n"
 
-<<<<<<< HEAD
-void arch_smt_update(void)
-=======
 void cpu_bugs_smt_update(void)
->>>>>>> f7688b48
 {
 	mutex_lock(&spec_ctrl_mutex);
 
@@ -944,10 +918,7 @@
 	case SPECTRE_V2_USER_NONE:
 		break;
 	case SPECTRE_V2_USER_STRICT:
-<<<<<<< HEAD
-=======
 	case SPECTRE_V2_USER_STRICT_PREFERRED:
->>>>>>> f7688b48
 		update_stibp_strict();
 		break;
 	case SPECTRE_V2_USER_PRCTL:
@@ -1130,7 +1101,6 @@
 {
 	/* Force the update of the real TIF bits */
 	set_tsk_thread_flag(tsk, TIF_SPEC_FORCE_UPDATE);
-<<<<<<< HEAD
 
 	/*
 	 * Immediately update the speculation control MSRs for the current
@@ -1144,21 +1114,6 @@
 		speculation_ctrl_update_current();
 }
 
-=======
-
-	/*
-	 * Immediately update the speculation control MSRs for the current
-	 * task, but for a non-current task delay setting the CPU
-	 * mitigation until it is scheduled next.
-	 *
-	 * This can only happen for SECCOMP mitigation. For PRCTL it's
-	 * always the current task.
-	 */
-	if (tsk == current)
-		speculation_ctrl_update_current();
-}
-
->>>>>>> f7688b48
 static int ssb_prctl_set(struct task_struct *task, unsigned long ctrl)
 {
 	if (ssb_mode != SPEC_STORE_BYPASS_PRCTL &&
@@ -1171,25 +1126,17 @@
 		if (task_spec_ssb_force_disable(task))
 			return -EPERM;
 		task_clear_spec_ssb_disable(task);
-<<<<<<< HEAD
-=======
 		task_clear_spec_ssb_noexec(task);
->>>>>>> f7688b48
 		task_update_spec_tif(task);
 		break;
 	case PR_SPEC_DISABLE:
 		task_set_spec_ssb_disable(task);
-<<<<<<< HEAD
-=======
 		task_clear_spec_ssb_noexec(task);
->>>>>>> f7688b48
 		task_update_spec_tif(task);
 		break;
 	case PR_SPEC_FORCE_DISABLE:
 		task_set_spec_ssb_disable(task);
 		task_set_spec_ssb_force_disable(task);
-<<<<<<< HEAD
-=======
 		task_clear_spec_ssb_noexec(task);
 		task_update_spec_tif(task);
 		break;
@@ -1198,7 +1145,6 @@
 			return -EPERM;
 		task_set_spec_ssb_disable(task);
 		task_set_spec_ssb_noexec(task);
->>>>>>> f7688b48
 		task_update_spec_tif(task);
 		break;
 	default:
@@ -1217,12 +1163,8 @@
 		 * Indirect branch speculation is always disabled in strict
 		 * mode.
 		 */
-<<<<<<< HEAD
-		if (spectre_v2_user == SPECTRE_V2_USER_STRICT)
-=======
 		if (spectre_v2_user == SPECTRE_V2_USER_STRICT ||
 		    spectre_v2_user == SPECTRE_V2_USER_STRICT_PREFERRED)
->>>>>>> f7688b48
 			return -EPERM;
 		task_clear_spec_ib_disable(task);
 		task_update_spec_tif(task);
@@ -1235,12 +1177,8 @@
 		 */
 		if (spectre_v2_user == SPECTRE_V2_USER_NONE)
 			return -EPERM;
-<<<<<<< HEAD
-		if (spectre_v2_user == SPECTRE_V2_USER_STRICT)
-=======
 		if (spectre_v2_user == SPECTRE_V2_USER_STRICT ||
 		    spectre_v2_user == SPECTRE_V2_USER_STRICT_PREFERRED)
->>>>>>> f7688b48
 			return 0;
 		task_set_spec_ib_disable(task);
 		if (ctrl == PR_SPEC_FORCE_DISABLE)
@@ -1313,10 +1251,7 @@
 			return PR_SPEC_PRCTL | PR_SPEC_DISABLE;
 		return PR_SPEC_PRCTL | PR_SPEC_ENABLE;
 	case SPECTRE_V2_USER_STRICT:
-<<<<<<< HEAD
-=======
 	case SPECTRE_V2_USER_STRICT_PREFERRED:
->>>>>>> f7688b48
 		return PR_SPEC_DISABLE;
 	default:
 		return PR_SPEC_NOT_AFFECTED;
@@ -1564,11 +1499,8 @@
 		return ", STIBP: disabled";
 	case SPECTRE_V2_USER_STRICT:
 		return ", STIBP: forced";
-<<<<<<< HEAD
-=======
 	case SPECTRE_V2_USER_STRICT_PREFERRED:
 		return ", STIBP: always-on";
->>>>>>> f7688b48
 	case SPECTRE_V2_USER_PRCTL:
 	case SPECTRE_V2_USER_SECCOMP:
 		if (static_key_enabled(&switch_to_cond_stibp))
