--- conflicted
+++ resolved
@@ -31,10 +31,7 @@
 	.align RETPOLINE_THUNK_SIZE
 SYM_INNER_LABEL(__x86_indirect_thunk_\reg, SYM_L_GLOBAL)
 	UNWIND_HINT_EMPTY
-<<<<<<< HEAD
-=======
 	ANNOTATE_NOENDBR
->>>>>>> d60c95ef
 
 	ALTERNATIVE_2 __stringify(RETPOLINE \reg), \
 		      __stringify(lfence; ANNOTATE_RETPOLINE_SAFE; jmp *%\reg; int3), X86_FEATURE_RETPOLINE_LFENCE, \
