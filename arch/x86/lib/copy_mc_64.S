/* SPDX-License-Identifier: GPL-2.0-only */
/* Copyright(c) 2016-2020 Intel Corporation. All rights reserved. */

#include <linux/linkage.h>
#include <asm/asm.h>

#ifndef CONFIG_UML

#ifdef CONFIG_X86_MCE

/*
 * copy_mc_fragile - copy memory with indication if an exception / fault happened
 *
 * The 'fragile' version is opted into by platform quirks and takes
 * pains to avoid unrecoverable corner cases like 'fast-string'
 * instruction sequences, and consuming poison across a cacheline
 * boundary. The non-fragile version is equivalent to memcpy()
 * regardless of CPU machine-check-recovery capability.
 */
SYM_FUNC_START(copy_mc_fragile)
	cmpl $8, %edx
	/* Less than 8 bytes? Go to byte copy loop */
	jb .L_no_whole_words

	/* Check for bad alignment of source */
	testl $7, %esi
	/* Already aligned */
	jz .L_8byte_aligned

	/* Copy one byte at a time until source is 8-byte aligned */
	movl %esi, %ecx
	andl $7, %ecx
	subl $8, %ecx
	negl %ecx
	subl %ecx, %edx
.L_read_leading_bytes:
	movb (%rsi), %al
.L_write_leading_bytes:
	movb %al, (%rdi)
	incq %rsi
	incq %rdi
	decl %ecx
	jnz .L_read_leading_bytes

.L_8byte_aligned:
	movl %edx, %ecx
	andl $7, %edx
	shrl $3, %ecx
	jz .L_no_whole_words

.L_read_words:
	movq (%rsi), %r8
.L_write_words:
	movq %r8, (%rdi)
	addq $8, %rsi
	addq $8, %rdi
	decl %ecx
	jnz .L_read_words

	/* Any trailing bytes? */
.L_no_whole_words:
	andl %edx, %edx
	jz .L_done_memcpy_trap

	/* Copy trailing bytes */
	movl %edx, %ecx
.L_read_trailing_bytes:
	movb (%rsi), %al
.L_write_trailing_bytes:
	movb %al, (%rdi)
	incq %rsi
	incq %rdi
	decl %ecx
	jnz .L_read_trailing_bytes

	/* Copy successful. Return zero */
.L_done_memcpy_trap:
	xorl %eax, %eax
.L_done:
	RET
<<<<<<< HEAD
SYM_FUNC_END(copy_mc_fragile)
=======
>>>>>>> d60c95ef

	/*
	 * Return number of bytes not copied for any failure. Note that
	 * there is no "tail" handling since the source buffer is 8-byte
	 * aligned and poison is cacheline aligned.
	 */
.E_read_words:
	shll	$3, %ecx
.E_leading_bytes:
	addl	%edx, %ecx
.E_trailing_bytes:
	mov	%ecx, %eax
	jmp	.L_done

	/*
	 * For write fault handling, given the destination is unaligned,
	 * we handle faults on multi-byte writes with a byte-by-byte
	 * copy up to the write-protected page.
	 */
.E_write_words:
	shll	$3, %ecx
	addl	%edx, %ecx
	movl	%ecx, %edx
	jmp copy_mc_fragile_handle_tail

	_ASM_EXTABLE_TYPE(.L_read_leading_bytes, .E_leading_bytes, EX_TYPE_DEFAULT_MCE_SAFE)
	_ASM_EXTABLE_TYPE(.L_read_words, .E_read_words, EX_TYPE_DEFAULT_MCE_SAFE)
	_ASM_EXTABLE_TYPE(.L_read_trailing_bytes, .E_trailing_bytes, EX_TYPE_DEFAULT_MCE_SAFE)
	_ASM_EXTABLE(.L_write_leading_bytes, .E_leading_bytes)
	_ASM_EXTABLE(.L_write_words, .E_write_words)
	_ASM_EXTABLE(.L_write_trailing_bytes, .E_trailing_bytes)

SYM_FUNC_END(copy_mc_fragile)
#endif /* CONFIG_X86_MCE */

/*
 * copy_mc_enhanced_fast_string - memory copy with exception handling
 *
 * Fast string copy + fault / exception handling. If the CPU does
 * support machine check exception recovery, but does not support
 * recovering from fast-string exceptions then this CPU needs to be
 * added to the copy_mc_fragile_key set of quirks. Otherwise, absent any
 * machine check recovery support this version should be no slower than
 * standard memcpy.
 */
SYM_FUNC_START(copy_mc_enhanced_fast_string)
	movq %rdi, %rax
	movq %rdx, %rcx
.L_copy:
	rep movsb
	/* Copy successful. Return zero */
	xorl %eax, %eax
	RET
<<<<<<< HEAD
SYM_FUNC_END(copy_mc_enhanced_fast_string)
=======
>>>>>>> d60c95ef

.E_copy:
	/*
	 * On fault %rcx is updated such that the copy instruction could
	 * optionally be restarted at the fault position, i.e. it
	 * contains 'bytes remaining'. A non-zero return indicates error
	 * to copy_mc_generic() users, or indicate short transfers to
	 * user-copy routines.
	 */
	movq %rcx, %rax
	RET

	_ASM_EXTABLE_TYPE(.L_copy, .E_copy, EX_TYPE_DEFAULT_MCE_SAFE)

SYM_FUNC_END(copy_mc_enhanced_fast_string)
#endif /* !CONFIG_UML */<|MERGE_RESOLUTION|>--- conflicted
+++ resolved
@@ -78,10 +78,6 @@
 	xorl %eax, %eax
 .L_done:
 	RET
-<<<<<<< HEAD
-SYM_FUNC_END(copy_mc_fragile)
-=======
->>>>>>> d60c95ef
 
 	/*
 	 * Return number of bytes not copied for any failure. Note that
@@ -135,10 +131,6 @@
 	/* Copy successful. Return zero */
 	xorl %eax, %eax
 	RET
-<<<<<<< HEAD
-SYM_FUNC_END(copy_mc_enhanced_fast_string)
-=======
->>>>>>> d60c95ef
 
 .E_copy:
 	/*
