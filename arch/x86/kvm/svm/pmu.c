// SPDX-License-Identifier: GPL-2.0-only
/*
 * KVM PMU support for AMD
 *
 * Copyright 2015, Red Hat, Inc. and/or its affiliates.
 *
 * Author:
 *   Wei Huang <wei@redhat.com>
 *
 * Implementation is based on pmu_intel.c file
 */
#include <linux/types.h>
#include <linux/kvm_host.h>
#include <linux/perf_event.h>
#include "x86.h"
#include "cpuid.h"
#include "lapic.h"
#include "pmu.h"
#include "svm.h"

enum pmu_type {
	PMU_TYPE_COUNTER = 0,
	PMU_TYPE_EVNTSEL,
};

<<<<<<< HEAD
enum index {
	INDEX_ZERO = 0,
	INDEX_ONE,
	INDEX_TWO,
	INDEX_THREE,
	INDEX_FOUR,
	INDEX_FIVE,
	INDEX_ERROR,
};

/* duplicated from amd_perfmon_event_map, K7 and above should work. */
static struct kvm_event_hw_type_mapping amd_event_mapping[] = {
	[0] = { 0x76, 0x00, PERF_COUNT_HW_CPU_CYCLES },
	[1] = { 0xc0, 0x00, PERF_COUNT_HW_INSTRUCTIONS },
	[2] = { 0x7d, 0x07, PERF_COUNT_HW_CACHE_REFERENCES },
	[3] = { 0x7e, 0x07, PERF_COUNT_HW_CACHE_MISSES },
	[4] = { 0xc2, 0x00, PERF_COUNT_HW_BRANCH_INSTRUCTIONS },
	[5] = { 0xc3, 0x00, PERF_COUNT_HW_BRANCH_MISSES },
	[6] = { 0xd0, 0x00, PERF_COUNT_HW_STALLED_CYCLES_FRONTEND },
	[7] = { 0xd1, 0x00, PERF_COUNT_HW_STALLED_CYCLES_BACKEND },
};

/* duplicated from amd_f17h_perfmon_event_map. */
static struct kvm_event_hw_type_mapping amd_f17h_event_mapping[] = {
	[0] = { 0x76, 0x00, PERF_COUNT_HW_CPU_CYCLES },
	[1] = { 0xc0, 0x00, PERF_COUNT_HW_INSTRUCTIONS },
	[2] = { 0x60, 0xff, PERF_COUNT_HW_CACHE_REFERENCES },
	[3] = { 0x64, 0x09, PERF_COUNT_HW_CACHE_MISSES },
	[4] = { 0xc2, 0x00, PERF_COUNT_HW_BRANCH_INSTRUCTIONS },
	[5] = { 0xc3, 0x00, PERF_COUNT_HW_BRANCH_MISSES },
	[6] = { 0x87, 0x02, PERF_COUNT_HW_STALLED_CYCLES_FRONTEND },
	[7] = { 0x87, 0x01, PERF_COUNT_HW_STALLED_CYCLES_BACKEND },
};

/* amd_pmc_perf_hw_id depends on these being the same size */
static_assert(ARRAY_SIZE(amd_event_mapping) ==
	     ARRAY_SIZE(amd_f17h_event_mapping));

static unsigned int get_msr_base(struct kvm_pmu *pmu, enum pmu_type type)
=======
static struct kvm_pmc *amd_pmc_idx_to_pmc(struct kvm_pmu *pmu, int pmc_idx)
>>>>>>> d60c95ef
{
	unsigned int num_counters = pmu->nr_arch_gp_counters;

	if (pmc_idx >= num_counters)
		return NULL;

	return &pmu->gp_counters[array_index_nospec(pmc_idx, num_counters)];
}

static inline struct kvm_pmc *get_gp_pmc_amd(struct kvm_pmu *pmu, u32 msr,
					     enum pmu_type type)
{
	struct kvm_vcpu *vcpu = pmu_to_vcpu(pmu);
	unsigned int idx;

	if (!vcpu->kvm->arch.enable_pmu)
		return NULL;

	switch (msr) {
	case MSR_F15H_PERF_CTL0 ... MSR_F15H_PERF_CTR5:
		if (!guest_cpuid_has(vcpu, X86_FEATURE_PERFCTR_CORE))
			return NULL;
		/*
		 * Each PMU counter has a pair of CTL and CTR MSRs. CTLn
		 * MSRs (accessed via EVNTSEL) are even, CTRn MSRs are odd.
		 */
		idx = (unsigned int)((msr - MSR_F15H_PERF_CTL0) / 2);
		if (!(msr & 0x1) != (type == PMU_TYPE_EVNTSEL))
			return NULL;
		break;
	case MSR_K7_EVNTSEL0 ... MSR_K7_EVNTSEL3:
		if (type != PMU_TYPE_EVNTSEL)
			return NULL;
		idx = msr - MSR_K7_EVNTSEL0;
		break;
	case MSR_K7_PERFCTR0 ... MSR_K7_PERFCTR3:
		if (type != PMU_TYPE_COUNTER)
			return NULL;
		idx = msr - MSR_K7_PERFCTR0;
		break;
	default:
		return NULL;
	}

	return amd_pmc_idx_to_pmc(pmu, idx);
}

<<<<<<< HEAD
static unsigned int amd_pmc_perf_hw_id(struct kvm_pmc *pmc)
{
	struct kvm_event_hw_type_mapping *event_mapping;
	u8 event_select = pmc->eventsel & ARCH_PERFMON_EVENTSEL_EVENT;
	u8 unit_mask = (pmc->eventsel & ARCH_PERFMON_EVENTSEL_UMASK) >> 8;
	int i;

	if (guest_cpuid_family(pmc->vcpu) >= 0x17)
		event_mapping = amd_f17h_event_mapping;
	else
		event_mapping = amd_event_mapping;

	for (i = 0; i < ARRAY_SIZE(amd_event_mapping); i++)
		if (event_mapping[i].eventsel == event_select
		    && event_mapping[i].unit_mask == unit_mask)
			break;

	if (i == ARRAY_SIZE(amd_event_mapping))
		return PERF_COUNT_HW_MAX;

	return event_mapping[i].event_type;
}

/* return PERF_COUNT_HW_MAX as AMD doesn't have fixed events */
static unsigned amd_find_fixed_event(int idx)
{
	return PERF_COUNT_HW_MAX;
=======
static bool amd_hw_event_available(struct kvm_pmc *pmc)
{
	return true;
>>>>>>> d60c95ef
}

/* check if a PMC is enabled by comparing it against global_ctrl bits. Because
 * AMD CPU doesn't have global_ctrl MSR, all PMCs are enabled (return TRUE).
 */
static bool amd_pmc_is_enabled(struct kvm_pmc *pmc)
{
	return true;
}

static bool amd_is_valid_rdpmc_ecx(struct kvm_vcpu *vcpu, unsigned int idx)
{
	struct kvm_pmu *pmu = vcpu_to_pmu(vcpu);

	idx &= ~(3u << 30);

	return idx < pmu->nr_arch_gp_counters;
}

/* idx is the ECX register of RDPMC instruction */
static struct kvm_pmc *amd_rdpmc_ecx_to_pmc(struct kvm_vcpu *vcpu,
	unsigned int idx, u64 *mask)
{
	return amd_pmc_idx_to_pmc(vcpu_to_pmu(vcpu), idx & ~(3u << 30));
}

static bool amd_is_valid_msr(struct kvm_vcpu *vcpu, u32 msr)
{
	/* All MSRs refer to exactly one PMC, so msr_idx_to_pmc is enough.  */
	return false;
}

static struct kvm_pmc *amd_msr_idx_to_pmc(struct kvm_vcpu *vcpu, u32 msr)
{
	struct kvm_pmu *pmu = vcpu_to_pmu(vcpu);
	struct kvm_pmc *pmc;

	pmc = get_gp_pmc_amd(pmu, msr, PMU_TYPE_COUNTER);
	pmc = pmc ? pmc : get_gp_pmc_amd(pmu, msr, PMU_TYPE_EVNTSEL);

	return pmc;
}

static int amd_pmu_get_msr(struct kvm_vcpu *vcpu, struct msr_data *msr_info)
{
	struct kvm_pmu *pmu = vcpu_to_pmu(vcpu);
	struct kvm_pmc *pmc;
	u32 msr = msr_info->index;

	/* MSR_PERFCTRn */
	pmc = get_gp_pmc_amd(pmu, msr, PMU_TYPE_COUNTER);
	if (pmc) {
		msr_info->data = pmc_read_counter(pmc);
		return 0;
	}
	/* MSR_EVNTSELn */
	pmc = get_gp_pmc_amd(pmu, msr, PMU_TYPE_EVNTSEL);
	if (pmc) {
		msr_info->data = pmc->eventsel;
		return 0;
	}

	return 1;
}

static int amd_pmu_set_msr(struct kvm_vcpu *vcpu, struct msr_data *msr_info)
{
	struct kvm_pmu *pmu = vcpu_to_pmu(vcpu);
	struct kvm_pmc *pmc;
	u32 msr = msr_info->index;
	u64 data = msr_info->data;

	/* MSR_PERFCTRn */
	pmc = get_gp_pmc_amd(pmu, msr, PMU_TYPE_COUNTER);
	if (pmc) {
		pmc->counter += data - pmc_read_counter(pmc);
		pmc_update_sample_period(pmc);
		return 0;
	}
	/* MSR_EVNTSELn */
	pmc = get_gp_pmc_amd(pmu, msr, PMU_TYPE_EVNTSEL);
	if (pmc) {
		data &= ~pmu->reserved_bits;
<<<<<<< HEAD
		if (data != pmc->eventsel)
			reprogram_gp_counter(pmc, data);
=======
		if (data != pmc->eventsel) {
			pmc->eventsel = data;
			reprogram_counter(pmc);
		}
>>>>>>> d60c95ef
		return 0;
	}

	return 1;
}

static void amd_pmu_refresh(struct kvm_vcpu *vcpu)
{
	struct kvm_pmu *pmu = vcpu_to_pmu(vcpu);

	if (guest_cpuid_has(vcpu, X86_FEATURE_PERFCTR_CORE))
		pmu->nr_arch_gp_counters = AMD64_NUM_COUNTERS_CORE;
	else
		pmu->nr_arch_gp_counters = AMD64_NUM_COUNTERS;

	pmu->counter_bitmask[KVM_PMC_GP] = ((u64)1 << 48) - 1;
	pmu->reserved_bits = 0xfffffff000280000ull;
	pmu->raw_event_mask = AMD64_RAW_EVENT_MASK;
	pmu->version = 1;
	/* not applicable to AMD; but clean them to prevent any fall out */
	pmu->counter_bitmask[KVM_PMC_FIXED] = 0;
	pmu->nr_arch_fixed_counters = 0;
	pmu->global_status = 0;
	bitmap_set(pmu->all_valid_pmc_idx, 0, pmu->nr_arch_gp_counters);
}

static void amd_pmu_init(struct kvm_vcpu *vcpu)
{
	struct kvm_pmu *pmu = vcpu_to_pmu(vcpu);
	int i;

	BUILD_BUG_ON(KVM_AMD_PMC_MAX_GENERIC > AMD64_NUM_COUNTERS_CORE);
	BUILD_BUG_ON(KVM_AMD_PMC_MAX_GENERIC > INTEL_PMC_MAX_GENERIC);

	for (i = 0; i < KVM_AMD_PMC_MAX_GENERIC ; i++) {
		pmu->gp_counters[i].type = KVM_PMC_GP;
		pmu->gp_counters[i].vcpu = vcpu;
		pmu->gp_counters[i].idx = i;
		pmu->gp_counters[i].current_config = 0;
	}
}

static void amd_pmu_reset(struct kvm_vcpu *vcpu)
{
	struct kvm_pmu *pmu = vcpu_to_pmu(vcpu);
	int i;

	for (i = 0; i < KVM_AMD_PMC_MAX_GENERIC; i++) {
		struct kvm_pmc *pmc = &pmu->gp_counters[i];

		pmc_stop_counter(pmc);
		pmc->counter = pmc->eventsel = 0;
	}
}

<<<<<<< HEAD
struct kvm_pmu_ops amd_pmu_ops = {
	.pmc_perf_hw_id = amd_pmc_perf_hw_id,
	.find_fixed_event = amd_find_fixed_event,
=======
struct kvm_pmu_ops amd_pmu_ops __initdata = {
	.hw_event_available = amd_hw_event_available,
>>>>>>> d60c95ef
	.pmc_is_enabled = amd_pmc_is_enabled,
	.pmc_idx_to_pmc = amd_pmc_idx_to_pmc,
	.rdpmc_ecx_to_pmc = amd_rdpmc_ecx_to_pmc,
	.msr_idx_to_pmc = amd_msr_idx_to_pmc,
	.is_valid_rdpmc_ecx = amd_is_valid_rdpmc_ecx,
	.is_valid_msr = amd_is_valid_msr,
	.get_msr = amd_pmu_get_msr,
	.set_msr = amd_pmu_set_msr,
	.refresh = amd_pmu_refresh,
	.init = amd_pmu_init,
	.reset = amd_pmu_reset,
};<|MERGE_RESOLUTION|>--- conflicted
+++ resolved
@@ -23,49 +23,7 @@
 	PMU_TYPE_EVNTSEL,
 };
 
-<<<<<<< HEAD
-enum index {
-	INDEX_ZERO = 0,
-	INDEX_ONE,
-	INDEX_TWO,
-	INDEX_THREE,
-	INDEX_FOUR,
-	INDEX_FIVE,
-	INDEX_ERROR,
-};
-
-/* duplicated from amd_perfmon_event_map, K7 and above should work. */
-static struct kvm_event_hw_type_mapping amd_event_mapping[] = {
-	[0] = { 0x76, 0x00, PERF_COUNT_HW_CPU_CYCLES },
-	[1] = { 0xc0, 0x00, PERF_COUNT_HW_INSTRUCTIONS },
-	[2] = { 0x7d, 0x07, PERF_COUNT_HW_CACHE_REFERENCES },
-	[3] = { 0x7e, 0x07, PERF_COUNT_HW_CACHE_MISSES },
-	[4] = { 0xc2, 0x00, PERF_COUNT_HW_BRANCH_INSTRUCTIONS },
-	[5] = { 0xc3, 0x00, PERF_COUNT_HW_BRANCH_MISSES },
-	[6] = { 0xd0, 0x00, PERF_COUNT_HW_STALLED_CYCLES_FRONTEND },
-	[7] = { 0xd1, 0x00, PERF_COUNT_HW_STALLED_CYCLES_BACKEND },
-};
-
-/* duplicated from amd_f17h_perfmon_event_map. */
-static struct kvm_event_hw_type_mapping amd_f17h_event_mapping[] = {
-	[0] = { 0x76, 0x00, PERF_COUNT_HW_CPU_CYCLES },
-	[1] = { 0xc0, 0x00, PERF_COUNT_HW_INSTRUCTIONS },
-	[2] = { 0x60, 0xff, PERF_COUNT_HW_CACHE_REFERENCES },
-	[3] = { 0x64, 0x09, PERF_COUNT_HW_CACHE_MISSES },
-	[4] = { 0xc2, 0x00, PERF_COUNT_HW_BRANCH_INSTRUCTIONS },
-	[5] = { 0xc3, 0x00, PERF_COUNT_HW_BRANCH_MISSES },
-	[6] = { 0x87, 0x02, PERF_COUNT_HW_STALLED_CYCLES_FRONTEND },
-	[7] = { 0x87, 0x01, PERF_COUNT_HW_STALLED_CYCLES_BACKEND },
-};
-
-/* amd_pmc_perf_hw_id depends on these being the same size */
-static_assert(ARRAY_SIZE(amd_event_mapping) ==
-	     ARRAY_SIZE(amd_f17h_event_mapping));
-
-static unsigned int get_msr_base(struct kvm_pmu *pmu, enum pmu_type type)
-=======
 static struct kvm_pmc *amd_pmc_idx_to_pmc(struct kvm_pmu *pmu, int pmc_idx)
->>>>>>> d60c95ef
 {
 	unsigned int num_counters = pmu->nr_arch_gp_counters;
 
@@ -113,39 +71,9 @@
 	return amd_pmc_idx_to_pmc(pmu, idx);
 }
 
-<<<<<<< HEAD
-static unsigned int amd_pmc_perf_hw_id(struct kvm_pmc *pmc)
-{
-	struct kvm_event_hw_type_mapping *event_mapping;
-	u8 event_select = pmc->eventsel & ARCH_PERFMON_EVENTSEL_EVENT;
-	u8 unit_mask = (pmc->eventsel & ARCH_PERFMON_EVENTSEL_UMASK) >> 8;
-	int i;
-
-	if (guest_cpuid_family(pmc->vcpu) >= 0x17)
-		event_mapping = amd_f17h_event_mapping;
-	else
-		event_mapping = amd_event_mapping;
-
-	for (i = 0; i < ARRAY_SIZE(amd_event_mapping); i++)
-		if (event_mapping[i].eventsel == event_select
-		    && event_mapping[i].unit_mask == unit_mask)
-			break;
-
-	if (i == ARRAY_SIZE(amd_event_mapping))
-		return PERF_COUNT_HW_MAX;
-
-	return event_mapping[i].event_type;
-}
-
-/* return PERF_COUNT_HW_MAX as AMD doesn't have fixed events */
-static unsigned amd_find_fixed_event(int idx)
-{
-	return PERF_COUNT_HW_MAX;
-=======
 static bool amd_hw_event_available(struct kvm_pmc *pmc)
 {
 	return true;
->>>>>>> d60c95ef
 }
 
 /* check if a PMC is enabled by comparing it against global_ctrl bits. Because
@@ -229,15 +157,10 @@
 	pmc = get_gp_pmc_amd(pmu, msr, PMU_TYPE_EVNTSEL);
 	if (pmc) {
 		data &= ~pmu->reserved_bits;
-<<<<<<< HEAD
-		if (data != pmc->eventsel)
-			reprogram_gp_counter(pmc, data);
-=======
 		if (data != pmc->eventsel) {
 			pmc->eventsel = data;
 			reprogram_counter(pmc);
 		}
->>>>>>> d60c95ef
 		return 0;
 	}
 
@@ -293,14 +216,8 @@
 	}
 }
 
-<<<<<<< HEAD
-struct kvm_pmu_ops amd_pmu_ops = {
-	.pmc_perf_hw_id = amd_pmc_perf_hw_id,
-	.find_fixed_event = amd_find_fixed_event,
-=======
 struct kvm_pmu_ops amd_pmu_ops __initdata = {
 	.hw_event_available = amd_hw_event_available,
->>>>>>> d60c95ef
 	.pmc_is_enabled = amd_pmc_is_enabled,
 	.pmc_idx_to_pmc = amd_pmc_idx_to_pmc,
 	.rdpmc_ecx_to_pmc = amd_rdpmc_ecx_to_pmc,
