/* SPDX-License-Identifier: GPL-2.0 */
/*
 *  linux/arch/x86_64/entry.S
 *
 *  Copyright (C) 1991, 1992  Linus Torvalds
 *  Copyright (C) 2000, 2001, 2002  Andi Kleen SuSE Labs
 *  Copyright (C) 2000  Pavel Machek <pavel@suse.cz>
 *
 * entry.S contains the system-call and fault low-level handling routines.
 *
 * Some of this is documented in Documentation/x86/entry_64.rst
 *
 * A note on terminology:
 * - iret frame:	Architecture defined interrupt frame from SS to RIP
 *			at the top of the kernel process stack.
 *
 * Some macro usage:
 * - SYM_FUNC_START/END:Define functions in the symbol table.
 * - idtentry:		Define exception entry points.
 */
#include <linux/linkage.h>
#include <asm/segment.h>
#include <asm/cache.h>
#include <asm/errno.h>
#include <asm/asm-offsets.h>
#include <asm/msr.h>
#include <asm/unistd.h>
#include <asm/thread_info.h>
#include <asm/hw_irq.h>
#include <asm/page_types.h>
#include <asm/irqflags.h>
#include <asm/paravirt.h>
#include <asm/percpu.h>
#include <asm/asm.h>
#include <asm/smap.h>
#include <asm/pgtable_types.h>
#include <asm/export.h>
#include <asm/frame.h>
#include <asm/trapnr.h>
#include <asm/nospec-branch.h>
#include <asm/fsgsbase.h>
#include <linux/err.h>

#include "calling.h"

.code64
.section .entry.text, "ax"

/*
 * 64-bit SYSCALL instruction entry. Up to 6 arguments in registers.
 *
 * This is the only entry point used for 64-bit system calls.  The
 * hardware interface is reasonably well designed and the register to
 * argument mapping Linux uses fits well with the registers that are
 * available when SYSCALL is used.
 *
 * SYSCALL instructions can be found inlined in libc implementations as
 * well as some other programs and libraries.  There are also a handful
 * of SYSCALL instructions in the vDSO used, for example, as a
 * clock_gettimeofday fallback.
 *
 * 64-bit SYSCALL saves rip to rcx, clears rflags.RF, then saves rflags to r11,
 * then loads new ss, cs, and rip from previously programmed MSRs.
 * rflags gets masked by a value from another MSR (so CLD and CLAC
 * are not needed). SYSCALL does not save anything on the stack
 * and does not change rsp.
 *
 * Registers on entry:
 * rax  system call number
 * rcx  return address
 * r11  saved rflags (note: r11 is callee-clobbered register in C ABI)
 * rdi  arg0
 * rsi  arg1
 * rdx  arg2
 * r10  arg3 (needs to be moved to rcx to conform to C ABI)
 * r8   arg4
 * r9   arg5
 * (note: r12-r15, rbp, rbx are callee-preserved in C ABI)
 *
 * Only called from user space.
 *
 * When user can change pt_regs->foo always force IRET. That is because
 * it deals with uncanonical addresses better. SYSRET has trouble
 * with them due to bugs in both AMD and Intel CPUs.
 */

SYM_CODE_START(entry_SYSCALL_64)
	UNWIND_HINT_ENTRY
	ENDBR

	swapgs
	/* tss.sp2 is scratch space. */
	movq	%rsp, PER_CPU_VAR(cpu_tss_rw + TSS_sp2)
	SWITCH_TO_KERNEL_CR3 scratch_reg=%rsp
	movq	PER_CPU_VAR(cpu_current_top_of_stack), %rsp

SYM_INNER_LABEL(entry_SYSCALL_64_safe_stack, SYM_L_GLOBAL)
	ANNOTATE_NOENDBR

	/* Construct struct pt_regs on stack */
	pushq	$__USER_DS				/* pt_regs->ss */
	pushq	PER_CPU_VAR(cpu_tss_rw + TSS_sp2)	/* pt_regs->sp */
	pushq	%r11					/* pt_regs->flags */
	pushq	$__USER_CS				/* pt_regs->cs */
	pushq	%rcx					/* pt_regs->ip */
SYM_INNER_LABEL(entry_SYSCALL_64_after_hwframe, SYM_L_GLOBAL)
	pushq	%rax					/* pt_regs->orig_ax */

	PUSH_AND_CLEAR_REGS rax=$-ENOSYS

	/* IRQs are off. */
	movq	%rsp, %rdi
	/* Sign extend the lower 32bit as syscall numbers are treated as int */
	movslq	%eax, %rsi

	/* clobbers %rax, make sure it is after saving the syscall nr */
	IBRS_ENTER
	UNTRAIN_RET

	call	do_syscall_64		/* returns with IRQs disabled */

	/*
	 * Try to use SYSRET instead of IRET if we're returning to
	 * a completely clean 64-bit userspace context.  If we're not,
	 * go to the slow exit path.
	 * In the Xen PV case we must use iret anyway.
	 */

	ALTERNATIVE "", "jmp	swapgs_restore_regs_and_return_to_usermode", \
		X86_FEATURE_XENPV

	movq	RCX(%rsp), %rcx
	movq	RIP(%rsp), %r11

	cmpq	%rcx, %r11	/* SYSRET requires RCX == RIP */
	jne	swapgs_restore_regs_and_return_to_usermode

	/*
	 * On Intel CPUs, SYSRET with non-canonical RCX/RIP will #GP
	 * in kernel space.  This essentially lets the user take over
	 * the kernel, since userspace controls RSP.
	 *
	 * If width of "canonical tail" ever becomes variable, this will need
	 * to be updated to remain correct on both old and new CPUs.
	 *
	 * Change top bits to match most significant bit (47th or 56th bit
	 * depending on paging mode) in the address.
	 */
#ifdef CONFIG_X86_5LEVEL
	ALTERNATIVE "shl $(64 - 48), %rcx; sar $(64 - 48), %rcx", \
		"shl $(64 - 57), %rcx; sar $(64 - 57), %rcx", X86_FEATURE_LA57
#else
	shl	$(64 - (__VIRTUAL_MASK_SHIFT+1)), %rcx
	sar	$(64 - (__VIRTUAL_MASK_SHIFT+1)), %rcx
#endif

	/* If this changed %rcx, it was not canonical */
	cmpq	%rcx, %r11
	jne	swapgs_restore_regs_and_return_to_usermode

	cmpq	$__USER_CS, CS(%rsp)		/* CS must match SYSRET */
	jne	swapgs_restore_regs_and_return_to_usermode

	movq	R11(%rsp), %r11
	cmpq	%r11, EFLAGS(%rsp)		/* R11 == RFLAGS */
	jne	swapgs_restore_regs_and_return_to_usermode

	/*
	 * SYSCALL clears RF when it saves RFLAGS in R11 and SYSRET cannot
	 * restore RF properly. If the slowpath sets it for whatever reason, we
	 * need to restore it correctly.
	 *
	 * SYSRET can restore TF, but unlike IRET, restoring TF results in a
	 * trap from userspace immediately after SYSRET.  This would cause an
	 * infinite loop whenever #DB happens with register state that satisfies
	 * the opportunistic SYSRET conditions.  For example, single-stepping
	 * this user code:
	 *
	 *           movq	$stuck_here, %rcx
	 *           pushfq
	 *           popq %r11
	 *   stuck_here:
	 *
	 * would never get past 'stuck_here'.
	 */
	testq	$(X86_EFLAGS_RF|X86_EFLAGS_TF), %r11
	jnz	swapgs_restore_regs_and_return_to_usermode

	/* nothing to check for RSP */

	cmpq	$__USER_DS, SS(%rsp)		/* SS must match SYSRET */
	jne	swapgs_restore_regs_and_return_to_usermode

	/*
	 * We win! This label is here just for ease of understanding
	 * perf profiles. Nothing jumps here.
	 */
syscall_return_via_sysret:
	IBRS_EXIT
	POP_REGS pop_rdi=0

	/*
	 * Now all regs are restored except RSP and RDI.
	 * Save old stack pointer and switch to trampoline stack.
	 */
	movq	%rsp, %rdi
	movq	PER_CPU_VAR(cpu_tss_rw + TSS_sp0), %rsp
	UNWIND_HINT_EMPTY

	pushq	RSP-RDI(%rdi)	/* RSP */
	pushq	(%rdi)		/* RDI */

	/*
	 * We are on the trampoline stack.  All regs except RDI are live.
	 * We can do future final exit work right here.
	 */
	STACKLEAK_ERASE_NOCLOBBER

	SWITCH_TO_USER_CR3_STACK scratch_reg=%rdi

	popq	%rdi
	popq	%rsp
SYM_INNER_LABEL(entry_SYSRETQ_unsafe_stack, SYM_L_GLOBAL)
	ANNOTATE_NOENDBR
	swapgs
	sysretq
SYM_INNER_LABEL(entry_SYSRETQ_end, SYM_L_GLOBAL)
	ANNOTATE_NOENDBR
	int3
SYM_CODE_END(entry_SYSCALL_64)

/*
 * %rdi: prev task
 * %rsi: next task
 */
.pushsection .text, "ax"
SYM_FUNC_START(__switch_to_asm)
	/*
	 * Save callee-saved registers
	 * This must match the order in inactive_task_frame
	 */
	pushq	%rbp
	pushq	%rbx
	pushq	%r12
	pushq	%r13
	pushq	%r14
	pushq	%r15

	/* switch stack */
	movq	%rsp, TASK_threadsp(%rdi)
	movq	TASK_threadsp(%rsi), %rsp

#ifdef CONFIG_STACKPROTECTOR
	movq	TASK_stack_canary(%rsi), %rbx
	movq	%rbx, PER_CPU_VAR(fixed_percpu_data) + stack_canary_offset
#endif

	/*
	 * When switching from a shallower to a deeper call stack
	 * the RSB may either underflow or use entries populated
	 * with userspace addresses. On CPUs where those concerns
	 * exist, overwrite the RSB with entries which capture
	 * speculative execution to prevent attack.
	 */
	FILL_RETURN_BUFFER %r12, RSB_CLEAR_LOOPS, X86_FEATURE_RSB_CTXSW

	/* restore callee-saved registers */
	popq	%r15
	popq	%r14
	popq	%r13
	popq	%r12
	popq	%rbx
	popq	%rbp

	jmp	__switch_to
SYM_FUNC_END(__switch_to_asm)
.popsection

/*
 * A newly forked process directly context switches into this address.
 *
 * rax: prev task we switched from
 * rbx: kernel thread func (NULL for user thread)
 * r12: kernel thread arg
 */
.pushsection .text, "ax"
SYM_CODE_START(ret_from_fork)
	UNWIND_HINT_EMPTY
	ANNOTATE_NOENDBR // copy_thread
	movq	%rax, %rdi
	call	schedule_tail			/* rdi: 'prev' task parameter */

	testq	%rbx, %rbx			/* from kernel_thread? */
	jnz	1f				/* kernel threads are uncommon */

2:
	UNWIND_HINT_REGS
	movq	%rsp, %rdi
	call	syscall_exit_to_user_mode	/* returns with IRQs disabled */
	jmp	swapgs_restore_regs_and_return_to_usermode

1:
	/* kernel thread */
	UNWIND_HINT_EMPTY
	movq	%r12, %rdi
	CALL_NOSPEC rbx
	/*
	 * A kernel thread is allowed to return here after successfully
	 * calling kernel_execve().  Exit to userspace to complete the execve()
	 * syscall.
	 */
	movq	$0, RAX(%rsp)
	jmp	2b
SYM_CODE_END(ret_from_fork)
.popsection

.macro DEBUG_ENTRY_ASSERT_IRQS_OFF
#ifdef CONFIG_DEBUG_ENTRY
	pushq %rax
	SAVE_FLAGS
	testl $X86_EFLAGS_IF, %eax
	jz .Lokay_\@
	ud2
.Lokay_\@:
	popq %rax
#endif
.endm

SYM_CODE_START_LOCAL(xen_error_entry)
	UNWIND_HINT_FUNC
	PUSH_AND_CLEAR_REGS save_ret=1
	ENCODE_FRAME_POINTER 8
	UNTRAIN_RET
	RET
SYM_CODE_END(xen_error_entry)

/**
 * idtentry_body - Macro to emit code calling the C function
 * @cfunc:		C function to be called
 * @has_error_code:	Hardware pushed error code on stack
 */
.macro idtentry_body cfunc has_error_code:req

	/*
	 * Call error_entry() and switch to the task stack if from userspace.
	 *
	 * When in XENPV, it is already in the task stack, and it can't fault
	 * for native_iret() nor native_load_gs_index() since XENPV uses its
	 * own pvops for IRET and load_gs_index().  And it doesn't need to
	 * switch the CR3.  So it can skip invoking error_entry().
	 */
	ALTERNATIVE "call error_entry; movq %rax, %rsp", \
		    "call xen_error_entry", X86_FEATURE_XENPV

	ENCODE_FRAME_POINTER
	UNWIND_HINT_REGS

	movq	%rsp, %rdi			/* pt_regs pointer into 1st argument*/

	.if \has_error_code == 1
		movq	ORIG_RAX(%rsp), %rsi	/* get error code into 2nd argument*/
		movq	$-1, ORIG_RAX(%rsp)	/* no syscall to restart */
	.endif

	call	\cfunc

	/* For some configurations \cfunc ends up being a noreturn. */
	REACHABLE

	jmp	error_return
.endm

/**
 * idtentry - Macro to generate entry stubs for simple IDT entries
 * @vector:		Vector number
 * @asmsym:		ASM symbol for the entry point
 * @cfunc:		C function to be called
 * @has_error_code:	Hardware pushed error code on stack
 *
 * The macro emits code to set up the kernel context for straight forward
 * and simple IDT entries. No IST stack, no paranoid entry checks.
 */
.macro idtentry vector asmsym cfunc has_error_code:req
SYM_CODE_START(\asmsym)
	UNWIND_HINT_IRET_REGS offset=\has_error_code*8
	ENDBR
	ASM_CLAC
	cld

	.if \has_error_code == 0
		pushq	$-1			/* ORIG_RAX: no syscall to restart */
	.endif

	.if \vector == X86_TRAP_BP
		/*
		 * If coming from kernel space, create a 6-word gap to allow the
		 * int3 handler to emulate a call instruction.
		 */
		testb	$3, CS-ORIG_RAX(%rsp)
		jnz	.Lfrom_usermode_no_gap_\@
		.rept	6
		pushq	5*8(%rsp)
		.endr
		UNWIND_HINT_IRET_REGS offset=8
.Lfrom_usermode_no_gap_\@:
	.endif

	idtentry_body \cfunc \has_error_code

_ASM_NOKPROBE(\asmsym)
SYM_CODE_END(\asmsym)
.endm

/*
 * Interrupt entry/exit.
 *
 + The interrupt stubs push (vector) onto the stack, which is the error_code
 * position of idtentry exceptions, and jump to one of the two idtentry points
 * (common/spurious).
 *
 * common_interrupt is a hotpath, align it to a cache line
 */
.macro idtentry_irq vector cfunc
	.p2align CONFIG_X86_L1_CACHE_SHIFT
	idtentry \vector asm_\cfunc \cfunc has_error_code=1
.endm

/*
 * System vectors which invoke their handlers directly and are not
 * going through the regular common device interrupt handling code.
 */
.macro idtentry_sysvec vector cfunc
	idtentry \vector asm_\cfunc \cfunc has_error_code=0
.endm

/**
 * idtentry_mce_db - Macro to generate entry stubs for #MC and #DB
 * @vector:		Vector number
 * @asmsym:		ASM symbol for the entry point
 * @cfunc:		C function to be called
 *
 * The macro emits code to set up the kernel context for #MC and #DB
 *
 * If the entry comes from user space it uses the normal entry path
 * including the return to user space work and preemption checks on
 * exit.
 *
 * If hits in kernel mode then it needs to go through the paranoid
 * entry as the exception can hit any random state. No preemption
 * check on exit to keep the paranoid path simple.
 */
.macro idtentry_mce_db vector asmsym cfunc
SYM_CODE_START(\asmsym)
	UNWIND_HINT_IRET_REGS
	ENDBR
	ASM_CLAC
	cld

	pushq	$-1			/* ORIG_RAX: no syscall to restart */

	/*
	 * If the entry is from userspace, switch stacks and treat it as
	 * a normal entry.
	 */
	testb	$3, CS-ORIG_RAX(%rsp)
	jnz	.Lfrom_usermode_switch_stack_\@

	/* paranoid_entry returns GS information for paranoid_exit in EBX. */
	call	paranoid_entry

	UNWIND_HINT_REGS

	movq	%rsp, %rdi		/* pt_regs pointer */

	call	\cfunc

	jmp	paranoid_exit

	/* Switch to the regular task stack and use the noist entry point */
.Lfrom_usermode_switch_stack_\@:
	idtentry_body noist_\cfunc, has_error_code=0

_ASM_NOKPROBE(\asmsym)
SYM_CODE_END(\asmsym)
.endm

#ifdef CONFIG_AMD_MEM_ENCRYPT
/**
 * idtentry_vc - Macro to generate entry stub for #VC
 * @vector:		Vector number
 * @asmsym:		ASM symbol for the entry point
 * @cfunc:		C function to be called
 *
 * The macro emits code to set up the kernel context for #VC. The #VC handler
 * runs on an IST stack and needs to be able to cause nested #VC exceptions.
 *
 * To make this work the #VC entry code tries its best to pretend it doesn't use
 * an IST stack by switching to the task stack if coming from user-space (which
 * includes early SYSCALL entry path) or back to the stack in the IRET frame if
 * entered from kernel-mode.
 *
 * If entered from kernel-mode the return stack is validated first, and if it is
 * not safe to use (e.g. because it points to the entry stack) the #VC handler
 * will switch to a fall-back stack (VC2) and call a special handler function.
 *
 * The macro is only used for one vector, but it is planned to be extended in
 * the future for the #HV exception.
 */
.macro idtentry_vc vector asmsym cfunc
SYM_CODE_START(\asmsym)
	UNWIND_HINT_IRET_REGS
	ENDBR
	ASM_CLAC
	cld

	/*
	 * If the entry is from userspace, switch stacks and treat it as
	 * a normal entry.
	 */
	testb	$3, CS-ORIG_RAX(%rsp)
	jnz	.Lfrom_usermode_switch_stack_\@

	/*
	 * paranoid_entry returns SWAPGS flag for paranoid_exit in EBX.
	 * EBX == 0 -> SWAPGS, EBX == 1 -> no SWAPGS
	 */
	call	paranoid_entry

	UNWIND_HINT_REGS

	/*
	 * Switch off the IST stack to make it free for nested exceptions. The
	 * vc_switch_off_ist() function will switch back to the interrupted
	 * stack if it is safe to do so. If not it switches to the VC fall-back
	 * stack.
	 */
	movq	%rsp, %rdi		/* pt_regs pointer */
	call	vc_switch_off_ist
	movq	%rax, %rsp		/* Switch to new stack */

	ENCODE_FRAME_POINTER
	UNWIND_HINT_REGS

	/* Update pt_regs */
	movq	ORIG_RAX(%rsp), %rsi	/* get error code into 2nd argument*/
	movq	$-1, ORIG_RAX(%rsp)	/* no syscall to restart */

	movq	%rsp, %rdi		/* pt_regs pointer */

	call	kernel_\cfunc

	/*
	 * No need to switch back to the IST stack. The current stack is either
	 * identical to the stack in the IRET frame or the VC fall-back stack,
	 * so it is definitely mapped even with PTI enabled.
	 */
	jmp	paranoid_exit

	/* Switch to the regular task stack */
.Lfrom_usermode_switch_stack_\@:
	idtentry_body user_\cfunc, has_error_code=1

_ASM_NOKPROBE(\asmsym)
SYM_CODE_END(\asmsym)
.endm
#endif

/*
 * Double fault entry. Straight paranoid. No checks from which context
 * this comes because for the espfix induced #DF this would do the wrong
 * thing.
 */
.macro idtentry_df vector asmsym cfunc
SYM_CODE_START(\asmsym)
	UNWIND_HINT_IRET_REGS offset=8
	ENDBR
	ASM_CLAC
	cld

	/* paranoid_entry returns GS information for paranoid_exit in EBX. */
	call	paranoid_entry
	UNWIND_HINT_REGS

	movq	%rsp, %rdi		/* pt_regs pointer into first argument */
	movq	ORIG_RAX(%rsp), %rsi	/* get error code into 2nd argument*/
	movq	$-1, ORIG_RAX(%rsp)	/* no syscall to restart */
	call	\cfunc

	/* For some configurations \cfunc ends up being a noreturn. */
	REACHABLE

	jmp	paranoid_exit

_ASM_NOKPROBE(\asmsym)
SYM_CODE_END(\asmsym)
.endm

/*
 * Include the defines which emit the idt entries which are shared
 * shared between 32 and 64 bit and emit the __irqentry_text_* markers
 * so the stacktrace boundary checks work.
 */
	.align 16
	.globl __irqentry_text_start
__irqentry_text_start:

#include <asm/idtentry.h>

	.align 16
	.globl __irqentry_text_end
__irqentry_text_end:
	ANNOTATE_NOENDBR

SYM_CODE_START_LOCAL(common_interrupt_return)
SYM_INNER_LABEL(swapgs_restore_regs_and_return_to_usermode, SYM_L_GLOBAL)
	IBRS_EXIT
#ifdef CONFIG_DEBUG_ENTRY
	/* Assert that pt_regs indicates user mode. */
	testb	$3, CS(%rsp)
	jnz	1f
	ud2
1:
#endif
#ifdef CONFIG_XEN_PV
	ALTERNATIVE "", "jmp xenpv_restore_regs_and_return_to_usermode", X86_FEATURE_XENPV
#endif

	POP_REGS pop_rdi=0

	/*
	 * The stack is now user RDI, orig_ax, RIP, CS, EFLAGS, RSP, SS.
	 * Save old stack pointer and switch to trampoline stack.
	 */
	movq	%rsp, %rdi
	movq	PER_CPU_VAR(cpu_tss_rw + TSS_sp0), %rsp
	UNWIND_HINT_EMPTY

	/* Copy the IRET frame to the trampoline stack. */
	pushq	6*8(%rdi)	/* SS */
	pushq	5*8(%rdi)	/* RSP */
	pushq	4*8(%rdi)	/* EFLAGS */
	pushq	3*8(%rdi)	/* CS */
	pushq	2*8(%rdi)	/* RIP */

	/* Push user RDI on the trampoline stack. */
	pushq	(%rdi)

	/*
	 * We are on the trampoline stack.  All regs except RDI are live.
	 * We can do future final exit work right here.
	 */
	STACKLEAK_ERASE_NOCLOBBER

	SWITCH_TO_USER_CR3_STACK scratch_reg=%rdi

	/* Restore RDI. */
	popq	%rdi
	swapgs
	jmp	.Lnative_iret


SYM_INNER_LABEL(restore_regs_and_return_to_kernel, SYM_L_GLOBAL)
#ifdef CONFIG_DEBUG_ENTRY
	/* Assert that pt_regs indicates kernel mode. */
	testb	$3, CS(%rsp)
	jz	1f
	ud2
1:
#endif
	POP_REGS
	addq	$8, %rsp	/* skip regs->orig_ax */
	/*
	 * ARCH_HAS_MEMBARRIER_SYNC_CORE rely on IRET core serialization
	 * when returning from IPI handler.
	 */
#ifdef CONFIG_XEN_PV
SYM_INNER_LABEL(early_xen_iret_patch, SYM_L_GLOBAL)
	ANNOTATE_NOENDBR
	.byte 0xe9
	.long .Lnative_iret - (. + 4)
#endif

.Lnative_iret:
	UNWIND_HINT_IRET_REGS
	/*
	 * Are we returning to a stack segment from the LDT?  Note: in
	 * 64-bit mode SS:RSP on the exception stack is always valid.
	 */
#ifdef CONFIG_X86_ESPFIX64
	testb	$4, (SS-RIP)(%rsp)
	jnz	native_irq_return_ldt
#endif

SYM_INNER_LABEL(native_irq_return_iret, SYM_L_GLOBAL)
	ANNOTATE_NOENDBR // exc_double_fault
	/*
	 * This may fault.  Non-paranoid faults on return to userspace are
	 * handled by fixup_bad_iret.  These include #SS, #GP, and #NP.
	 * Double-faults due to espfix64 are handled in exc_double_fault.
	 * Other faults here are fatal.
	 */
	iretq

#ifdef CONFIG_X86_ESPFIX64
native_irq_return_ldt:
	/*
	 * We are running with user GSBASE.  All GPRs contain their user
	 * values.  We have a percpu ESPFIX stack that is eight slots
	 * long (see ESPFIX_STACK_SIZE).  espfix_waddr points to the bottom
	 * of the ESPFIX stack.
	 *
	 * We clobber RAX and RDI in this code.  We stash RDI on the
	 * normal stack and RAX on the ESPFIX stack.
	 *
	 * The ESPFIX stack layout we set up looks like this:
	 *
	 * --- top of ESPFIX stack ---
	 * SS
	 * RSP
	 * RFLAGS
	 * CS
	 * RIP  <-- RSP points here when we're done
	 * RAX  <-- espfix_waddr points here
	 * --- bottom of ESPFIX stack ---
	 */

	pushq	%rdi				/* Stash user RDI */
	swapgs					/* to kernel GS */
	SWITCH_TO_KERNEL_CR3 scratch_reg=%rdi	/* to kernel CR3 */
	UNTRAIN_RET

	movq	PER_CPU_VAR(espfix_waddr), %rdi
	movq	%rax, (0*8)(%rdi)		/* user RAX */
	movq	(1*8)(%rsp), %rax		/* user RIP */
	movq	%rax, (1*8)(%rdi)
	movq	(2*8)(%rsp), %rax		/* user CS */
	movq	%rax, (2*8)(%rdi)
	movq	(3*8)(%rsp), %rax		/* user RFLAGS */
	movq	%rax, (3*8)(%rdi)
	movq	(5*8)(%rsp), %rax		/* user SS */
	movq	%rax, (5*8)(%rdi)
	movq	(4*8)(%rsp), %rax		/* user RSP */
	movq	%rax, (4*8)(%rdi)
	/* Now RAX == RSP. */

	andl	$0xffff0000, %eax		/* RAX = (RSP & 0xffff0000) */

	/*
	 * espfix_stack[31:16] == 0.  The page tables are set up such that
	 * (espfix_stack | (X & 0xffff0000)) points to a read-only alias of
	 * espfix_waddr for any X.  That is, there are 65536 RO aliases of
	 * the same page.  Set up RSP so that RSP[31:16] contains the
	 * respective 16 bits of the /userspace/ RSP and RSP nonetheless
	 * still points to an RO alias of the ESPFIX stack.
	 */
	orq	PER_CPU_VAR(espfix_stack), %rax

	SWITCH_TO_USER_CR3_STACK scratch_reg=%rdi
	swapgs					/* to user GS */
	popq	%rdi				/* Restore user RDI */

	movq	%rax, %rsp
	UNWIND_HINT_IRET_REGS offset=8

	/*
	 * At this point, we cannot write to the stack any more, but we can
	 * still read.
	 */
	popq	%rax				/* Restore user RAX */

	/*
	 * RSP now points to an ordinary IRET frame, except that the page
	 * is read-only and RSP[31:16] are preloaded with the userspace
	 * values.  We can now IRET back to userspace.
	 */
	jmp	native_irq_return_iret
#endif
SYM_CODE_END(common_interrupt_return)
_ASM_NOKPROBE(common_interrupt_return)

/*
 * Reload gs selector with exception handling
 * edi:  new selector
 *
 * Is in entry.text as it shouldn't be instrumented.
 */
SYM_FUNC_START(asm_load_gs_index)
	FRAME_BEGIN
	swapgs
.Lgs_change:
	ANNOTATE_NOENDBR // error_entry
	movl	%edi, %gs
2:	ALTERNATIVE "", "mfence", X86_BUG_SWAPGS_FENCE
	swapgs
	FRAME_END
	RET

	/* running with kernelgs */
.Lbad_gs:
	swapgs					/* switch back to user gs */
.macro ZAP_GS
	/* This can't be a string because the preprocessor needs to see it. */
	movl $__USER_DS, %eax
	movl %eax, %gs
.endm
	ALTERNATIVE "", "ZAP_GS", X86_BUG_NULL_SEG
	xorl	%eax, %eax
	movl	%eax, %gs
	jmp	2b

	_ASM_EXTABLE(.Lgs_change, .Lbad_gs)

SYM_FUNC_END(asm_load_gs_index)
EXPORT_SYMBOL(asm_load_gs_index)

#ifdef CONFIG_XEN_PV
/*
 * A note on the "critical region" in our callback handler.
 * We want to avoid stacking callback handlers due to events occurring
 * during handling of the last event. To do this, we keep events disabled
 * until we've done all processing. HOWEVER, we must enable events before
 * popping the stack frame (can't be done atomically) and so it would still
 * be possible to get enough handler activations to overflow the stack.
 * Although unlikely, bugs of that kind are hard to track down, so we'd
 * like to avoid the possibility.
 * So, on entry to the handler we detect whether we interrupted an
 * existing activation in its critical region -- if so, we pop the current
 * activation and restart the handler using the previous one.
 *
 * C calling convention: exc_xen_hypervisor_callback(struct *pt_regs)
 */
SYM_CODE_START_LOCAL(exc_xen_hypervisor_callback)

/*
 * Since we don't modify %rdi, evtchn_do_upall(struct *pt_regs) will
 * see the correct pointer to the pt_regs
 */
	UNWIND_HINT_FUNC
	movq	%rdi, %rsp			/* we don't return, adjust the stack frame */
	UNWIND_HINT_REGS

	call	xen_pv_evtchn_do_upcall

	jmp	error_return
SYM_CODE_END(exc_xen_hypervisor_callback)

/*
 * Hypervisor uses this for application faults while it executes.
 * We get here for two reasons:
 *  1. Fault while reloading DS, ES, FS or GS
 *  2. Fault while executing IRET
 * Category 1 we do not need to fix up as Xen has already reloaded all segment
 * registers that could be reloaded and zeroed the others.
 * Category 2 we fix up by killing the current process. We cannot use the
 * normal Linux return path in this case because if we use the IRET hypercall
 * to pop the stack frame we end up in an infinite loop of failsafe callbacks.
 * We distinguish between categories by comparing each saved segment register
 * with its current contents: any discrepancy means we in category 1.
 */
SYM_CODE_START(xen_failsafe_callback)
	UNWIND_HINT_EMPTY
	ENDBR
	movl	%ds, %ecx
	cmpw	%cx, 0x10(%rsp)
	jne	1f
	movl	%es, %ecx
	cmpw	%cx, 0x18(%rsp)
	jne	1f
	movl	%fs, %ecx
	cmpw	%cx, 0x20(%rsp)
	jne	1f
	movl	%gs, %ecx
	cmpw	%cx, 0x28(%rsp)
	jne	1f
	/* All segments match their saved values => Category 2 (Bad IRET). */
	movq	(%rsp), %rcx
	movq	8(%rsp), %r11
	addq	$0x30, %rsp
	pushq	$0				/* RIP */
	UNWIND_HINT_IRET_REGS offset=8
	jmp	asm_exc_general_protection
1:	/* Segment mismatch => Category 1 (Bad segment). Retry the IRET. */
	movq	(%rsp), %rcx
	movq	8(%rsp), %r11
	addq	$0x30, %rsp
	UNWIND_HINT_IRET_REGS
	pushq	$-1 /* orig_ax = -1 => not a system call */
	PUSH_AND_CLEAR_REGS
	ENCODE_FRAME_POINTER
	jmp	error_return
SYM_CODE_END(xen_failsafe_callback)
#endif /* CONFIG_XEN_PV */

/*
 * Save all registers in pt_regs. Return GSBASE related information
 * in EBX depending on the availability of the FSGSBASE instructions:
 *
 * FSGSBASE	R/EBX
 *     N        0 -> SWAPGS on exit
 *              1 -> no SWAPGS on exit
 *
 *     Y        GSBASE value at entry, must be restored in paranoid_exit
 *
 * R14 - old CR3
 * R15 - old SPEC_CTRL
 */
SYM_CODE_START_LOCAL(paranoid_entry)
	UNWIND_HINT_FUNC
	PUSH_AND_CLEAR_REGS save_ret=1
	ENCODE_FRAME_POINTER 8

	/*
	 * Always stash CR3 in %r14.  This value will be restored,
	 * verbatim, at exit.  Needed if paranoid_entry interrupted
	 * another entry that already switched to the user CR3 value
	 * but has not yet returned to userspace.
	 *
	 * This is also why CS (stashed in the "iret frame" by the
	 * hardware at entry) can not be used: this may be a return
	 * to kernel code, but with a user CR3 value.
	 *
	 * Switching CR3 does not depend on kernel GSBASE so it can
	 * be done before switching to the kernel GSBASE. This is
	 * required for FSGSBASE because the kernel GSBASE has to
	 * be retrieved from a kernel internal table.
	 */
	SAVE_AND_SWITCH_TO_KERNEL_CR3 scratch_reg=%rax save_reg=%r14

	/*
	 * Handling GSBASE depends on the availability of FSGSBASE.
	 *
	 * Without FSGSBASE the kernel enforces that negative GSBASE
	 * values indicate kernel GSBASE. With FSGSBASE no assumptions
	 * can be made about the GSBASE value when entering from user
	 * space.
	 */
	ALTERNATIVE "jmp .Lparanoid_entry_checkgs", "", X86_FEATURE_FSGSBASE

	/*
	 * Read the current GSBASE and store it in %rbx unconditionally,
	 * retrieve and set the current CPUs kernel GSBASE. The stored value
	 * has to be restored in paranoid_exit unconditionally.
	 *
	 * The unconditional write to GS base below ensures that no subsequent
	 * loads based on a mispredicted GS base can happen, therefore no LFENCE
	 * is needed here.
	 */
	SAVE_AND_SET_GSBASE scratch_reg=%rax save_reg=%rbx
	jmp .Lparanoid_gsbase_done

.Lparanoid_entry_checkgs:
	/* EBX = 1 -> kernel GSBASE active, no restore required */
	movl	$1, %ebx

	/*
	 * The kernel-enforced convention is a negative GSBASE indicates
	 * a kernel value. No SWAPGS needed on entry and exit.
	 */
	movl	$MSR_GS_BASE, %ecx
	rdmsr
	testl	%edx, %edx
	js	.Lparanoid_kernel_gsbase

	/* EBX = 0 -> SWAPGS required on exit */
	xorl	%ebx, %ebx
	swapgs
.Lparanoid_kernel_gsbase:
	FENCE_SWAPGS_KERNEL_ENTRY
.Lparanoid_gsbase_done:

	/*
	 * Once we have CR3 and %GS setup save and set SPEC_CTRL. Just like
	 * CR3 above, keep the old value in a callee saved register.
	 */
	IBRS_ENTER save_reg=%r15
	UNTRAIN_RET

	RET
SYM_CODE_END(paranoid_entry)

/*
 * "Paranoid" exit path from exception stack.  This is invoked
 * only on return from non-NMI IST interrupts that came
 * from kernel space.
 *
 * We may be returning to very strange contexts (e.g. very early
 * in syscall entry), so checking for preemption here would
 * be complicated.  Fortunately, there's no good reason to try
 * to handle preemption here.
 *
 * R/EBX contains the GSBASE related information depending on the
 * availability of the FSGSBASE instructions:
 *
 * FSGSBASE	R/EBX
 *     N        0 -> SWAPGS on exit
 *              1 -> no SWAPGS on exit
 *
 *     Y        User space GSBASE, must be restored unconditionally
 *
 * R14 - old CR3
 * R15 - old SPEC_CTRL
 */
SYM_CODE_START_LOCAL(paranoid_exit)
	UNWIND_HINT_REGS

	/*
	 * Must restore IBRS state before both CR3 and %GS since we need access
	 * to the per-CPU x86_spec_ctrl_shadow variable.
	 */
	IBRS_EXIT save_reg=%r15

	/*
	 * The order of operations is important. RESTORE_CR3 requires
	 * kernel GSBASE.
	 *
	 * NB to anyone to try to optimize this code: this code does
	 * not execute at all for exceptions from user mode. Those
	 * exceptions go through error_exit instead.
	 */
	RESTORE_CR3	scratch_reg=%rax save_reg=%r14

	/* Handle the three GSBASE cases */
	ALTERNATIVE "jmp .Lparanoid_exit_checkgs", "", X86_FEATURE_FSGSBASE

	/* With FSGSBASE enabled, unconditionally restore GSBASE */
	wrgsbase	%rbx
	jmp		restore_regs_and_return_to_kernel

.Lparanoid_exit_checkgs:
	/* On non-FSGSBASE systems, conditionally do SWAPGS */
	testl		%ebx, %ebx
	jnz		restore_regs_and_return_to_kernel

	/* We are returning to a context with user GSBASE */
	swapgs
	jmp		restore_regs_and_return_to_kernel
SYM_CODE_END(paranoid_exit)

/*
 * Switch GS and CR3 if needed.
 */
SYM_CODE_START_LOCAL(error_entry)
	UNWIND_HINT_FUNC
<<<<<<< HEAD
	cld
=======
>>>>>>> bf44eed7

	PUSH_AND_CLEAR_REGS save_ret=1
	ENCODE_FRAME_POINTER 8

	testb	$3, CS+8(%rsp)
	jz	.Lerror_kernelspace

	/*
	 * We entered from user mode or we're pretending to have entered
	 * from user mode due to an IRET fault.
	 */
	swapgs
	FENCE_SWAPGS_USER_ENTRY
	/* We have user CR3.  Change to kernel CR3. */
	SWITCH_TO_KERNEL_CR3 scratch_reg=%rax
	IBRS_ENTER
	UNTRAIN_RET

	leaq	8(%rsp), %rdi			/* arg0 = pt_regs pointer */
.Lerror_entry_from_usermode_after_swapgs:

	/* Put us onto the real thread stack. */
	call	sync_regs
	RET

	/*
	 * There are two places in the kernel that can potentially fault with
	 * usergs. Handle them here.  B stepping K8s sometimes report a
	 * truncated RIP for IRET exceptions returning to compat mode. Check
	 * for these here too.
	 */
.Lerror_kernelspace:
	leaq	native_irq_return_iret(%rip), %rcx
	cmpq	%rcx, RIP+8(%rsp)
	je	.Lerror_bad_iret
	movl	%ecx, %eax			/* zero extend */
	cmpq	%rax, RIP+8(%rsp)
	je	.Lbstep_iret
	cmpq	$.Lgs_change, RIP+8(%rsp)
	jne	.Lerror_entry_done_lfence

	/*
	 * hack: .Lgs_change can fail with user gsbase.  If this happens, fix up
	 * gsbase and proceed.  We'll fix up the exception and land in
	 * .Lgs_change's error handler with kernel gsbase.
	 */
	swapgs

	/*
	 * Issue an LFENCE to prevent GS speculation, regardless of whether it is a
	 * kernel or user gsbase.
	 */
.Lerror_entry_done_lfence:
	FENCE_SWAPGS_KERNEL_ENTRY
	leaq	8(%rsp), %rax			/* return pt_regs pointer */
	ANNOTATE_UNRET_END
	RET

.Lbstep_iret:
	/* Fix truncated RIP */
	movq	%rcx, RIP+8(%rsp)
	/* fall through */

.Lerror_bad_iret:
	/*
	 * We came from an IRET to user mode, so we have user
	 * gsbase and CR3.  Switch to kernel gsbase and CR3:
	 */
	swapgs
	FENCE_SWAPGS_USER_ENTRY
	SWITCH_TO_KERNEL_CR3 scratch_reg=%rax
	IBRS_ENTER
	UNTRAIN_RET

	/*
	 * Pretend that the exception came from user mode: set up pt_regs
	 * as if we faulted immediately after IRET.
	 */
	leaq	8(%rsp), %rdi			/* arg0 = pt_regs pointer */
	call	fixup_bad_iret
	mov	%rax, %rdi
	jmp	.Lerror_entry_from_usermode_after_swapgs
SYM_CODE_END(error_entry)

SYM_CODE_START_LOCAL(error_return)
	UNWIND_HINT_REGS
	DEBUG_ENTRY_ASSERT_IRQS_OFF
	testb	$3, CS(%rsp)
	jz	restore_regs_and_return_to_kernel
	jmp	swapgs_restore_regs_and_return_to_usermode
SYM_CODE_END(error_return)

/*
 * Runs on exception stack.  Xen PV does not go through this path at all,
 * so we can use real assembly here.
 *
 * Registers:
 *	%r14: Used to save/restore the CR3 of the interrupted context
 *	      when PAGE_TABLE_ISOLATION is in use.  Do not clobber.
 */
SYM_CODE_START(asm_exc_nmi)
	UNWIND_HINT_IRET_REGS
	ENDBR

	/*
	 * We allow breakpoints in NMIs. If a breakpoint occurs, then
	 * the iretq it performs will take us out of NMI context.
	 * This means that we can have nested NMIs where the next
	 * NMI is using the top of the stack of the previous NMI. We
	 * can't let it execute because the nested NMI will corrupt the
	 * stack of the previous NMI. NMI handlers are not re-entrant
	 * anyway.
	 *
	 * To handle this case we do the following:
	 *  Check the a special location on the stack that contains
	 *  a variable that is set when NMIs are executing.
	 *  The interrupted task's stack is also checked to see if it
	 *  is an NMI stack.
	 *  If the variable is not set and the stack is not the NMI
	 *  stack then:
	 *    o Set the special variable on the stack
	 *    o Copy the interrupt frame into an "outermost" location on the
	 *      stack
	 *    o Copy the interrupt frame into an "iret" location on the stack
	 *    o Continue processing the NMI
	 *  If the variable is set or the previous stack is the NMI stack:
	 *    o Modify the "iret" location to jump to the repeat_nmi
	 *    o return back to the first NMI
	 *
	 * Now on exit of the first NMI, we first clear the stack variable
	 * The NMI stack will tell any nested NMIs at that point that it is
	 * nested. Then we pop the stack normally with iret, and if there was
	 * a nested NMI that updated the copy interrupt stack frame, a
	 * jump will be made to the repeat_nmi code that will handle the second
	 * NMI.
	 *
	 * However, espfix prevents us from directly returning to userspace
	 * with a single IRET instruction.  Similarly, IRET to user mode
	 * can fault.  We therefore handle NMIs from user space like
	 * other IST entries.
	 */

	ASM_CLAC
	cld

	/* Use %rdx as our temp variable throughout */
	pushq	%rdx

	testb	$3, CS-RIP+8(%rsp)
	jz	.Lnmi_from_kernel

	/*
	 * NMI from user mode.  We need to run on the thread stack, but we
	 * can't go through the normal entry paths: NMIs are masked, and
	 * we don't want to enable interrupts, because then we'll end
	 * up in an awkward situation in which IRQs are on but NMIs
	 * are off.
	 *
	 * We also must not push anything to the stack before switching
	 * stacks lest we corrupt the "NMI executing" variable.
	 */

	swapgs
	FENCE_SWAPGS_USER_ENTRY
	SWITCH_TO_KERNEL_CR3 scratch_reg=%rdx
	movq	%rsp, %rdx
	movq	PER_CPU_VAR(cpu_current_top_of_stack), %rsp
	UNWIND_HINT_IRET_REGS base=%rdx offset=8
	pushq	5*8(%rdx)	/* pt_regs->ss */
	pushq	4*8(%rdx)	/* pt_regs->rsp */
	pushq	3*8(%rdx)	/* pt_regs->flags */
	pushq	2*8(%rdx)	/* pt_regs->cs */
	pushq	1*8(%rdx)	/* pt_regs->rip */
	UNWIND_HINT_IRET_REGS
	pushq   $-1		/* pt_regs->orig_ax */
	PUSH_AND_CLEAR_REGS rdx=(%rdx)
	ENCODE_FRAME_POINTER

	IBRS_ENTER
	UNTRAIN_RET

	/*
	 * At this point we no longer need to worry about stack damage
	 * due to nesting -- we're on the normal thread stack and we're
	 * done with the NMI stack.
	 */

	movq	%rsp, %rdi
	movq	$-1, %rsi
	call	exc_nmi

	/*
	 * Return back to user mode.  We must *not* do the normal exit
	 * work, because we don't want to enable interrupts.
	 */
	jmp	swapgs_restore_regs_and_return_to_usermode

.Lnmi_from_kernel:
	/*
	 * Here's what our stack frame will look like:
	 * +---------------------------------------------------------+
	 * | original SS                                             |
	 * | original Return RSP                                     |
	 * | original RFLAGS                                         |
	 * | original CS                                             |
	 * | original RIP                                            |
	 * +---------------------------------------------------------+
	 * | temp storage for rdx                                    |
	 * +---------------------------------------------------------+
	 * | "NMI executing" variable                                |
	 * +---------------------------------------------------------+
	 * | iret SS          } Copied from "outermost" frame        |
	 * | iret Return RSP  } on each loop iteration; overwritten  |
	 * | iret RFLAGS      } by a nested NMI to force another     |
	 * | iret CS          } iteration if needed.                 |
	 * | iret RIP         }                                      |
	 * +---------------------------------------------------------+
	 * | outermost SS          } initialized in first_nmi;       |
	 * | outermost Return RSP  } will not be changed before      |
	 * | outermost RFLAGS      } NMI processing is done.         |
	 * | outermost CS          } Copied to "iret" frame on each  |
	 * | outermost RIP         } iteration.                      |
	 * +---------------------------------------------------------+
	 * | pt_regs                                                 |
	 * +---------------------------------------------------------+
	 *
	 * The "original" frame is used by hardware.  Before re-enabling
	 * NMIs, we need to be done with it, and we need to leave enough
	 * space for the asm code here.
	 *
	 * We return by executing IRET while RSP points to the "iret" frame.
	 * That will either return for real or it will loop back into NMI
	 * processing.
	 *
	 * The "outermost" frame is copied to the "iret" frame on each
	 * iteration of the loop, so each iteration starts with the "iret"
	 * frame pointing to the final return target.
	 */

	/*
	 * Determine whether we're a nested NMI.
	 *
	 * If we interrupted kernel code between repeat_nmi and
	 * end_repeat_nmi, then we are a nested NMI.  We must not
	 * modify the "iret" frame because it's being written by
	 * the outer NMI.  That's okay; the outer NMI handler is
	 * about to about to call exc_nmi() anyway, so we can just
	 * resume the outer NMI.
	 */

	movq	$repeat_nmi, %rdx
	cmpq	8(%rsp), %rdx
	ja	1f
	movq	$end_repeat_nmi, %rdx
	cmpq	8(%rsp), %rdx
	ja	nested_nmi_out
1:

	/*
	 * Now check "NMI executing".  If it's set, then we're nested.
	 * This will not detect if we interrupted an outer NMI just
	 * before IRET.
	 */
	cmpl	$1, -8(%rsp)
	je	nested_nmi

	/*
	 * Now test if the previous stack was an NMI stack.  This covers
	 * the case where we interrupt an outer NMI after it clears
	 * "NMI executing" but before IRET.  We need to be careful, though:
	 * there is one case in which RSP could point to the NMI stack
	 * despite there being no NMI active: naughty userspace controls
	 * RSP at the very beginning of the SYSCALL targets.  We can
	 * pull a fast one on naughty userspace, though: we program
	 * SYSCALL to mask DF, so userspace cannot cause DF to be set
	 * if it controls the kernel's RSP.  We set DF before we clear
	 * "NMI executing".
	 */
	lea	6*8(%rsp), %rdx
	/* Compare the NMI stack (rdx) with the stack we came from (4*8(%rsp)) */
	cmpq	%rdx, 4*8(%rsp)
	/* If the stack pointer is above the NMI stack, this is a normal NMI */
	ja	first_nmi

	subq	$EXCEPTION_STKSZ, %rdx
	cmpq	%rdx, 4*8(%rsp)
	/* If it is below the NMI stack, it is a normal NMI */
	jb	first_nmi

	/* Ah, it is within the NMI stack. */

	testb	$(X86_EFLAGS_DF >> 8), (3*8 + 1)(%rsp)
	jz	first_nmi	/* RSP was user controlled. */

	/* This is a nested NMI. */

nested_nmi:
	/*
	 * Modify the "iret" frame to point to repeat_nmi, forcing another
	 * iteration of NMI handling.
	 */
	subq	$8, %rsp
	leaq	-10*8(%rsp), %rdx
	pushq	$__KERNEL_DS
	pushq	%rdx
	pushfq
	pushq	$__KERNEL_CS
	pushq	$repeat_nmi

	/* Put stack back */
	addq	$(6*8), %rsp

nested_nmi_out:
	popq	%rdx

	/* We are returning to kernel mode, so this cannot result in a fault. */
	iretq

first_nmi:
	/* Restore rdx. */
	movq	(%rsp), %rdx

	/* Make room for "NMI executing". */
	pushq	$0

	/* Leave room for the "iret" frame */
	subq	$(5*8), %rsp

	/* Copy the "original" frame to the "outermost" frame */
	.rept 5
	pushq	11*8(%rsp)
	.endr
	UNWIND_HINT_IRET_REGS

	/* Everything up to here is safe from nested NMIs */

#ifdef CONFIG_DEBUG_ENTRY
	/*
	 * For ease of testing, unmask NMIs right away.  Disabled by
	 * default because IRET is very expensive.
	 */
	pushq	$0		/* SS */
	pushq	%rsp		/* RSP (minus 8 because of the previous push) */
	addq	$8, (%rsp)	/* Fix up RSP */
	pushfq			/* RFLAGS */
	pushq	$__KERNEL_CS	/* CS */
	pushq	$1f		/* RIP */
	iretq			/* continues at repeat_nmi below */
	UNWIND_HINT_IRET_REGS
1:
#endif

repeat_nmi:
	ANNOTATE_NOENDBR // this code
	/*
	 * If there was a nested NMI, the first NMI's iret will return
	 * here. But NMIs are still enabled and we can take another
	 * nested NMI. The nested NMI checks the interrupted RIP to see
	 * if it is between repeat_nmi and end_repeat_nmi, and if so
	 * it will just return, as we are about to repeat an NMI anyway.
	 * This makes it safe to copy to the stack frame that a nested
	 * NMI will update.
	 *
	 * RSP is pointing to "outermost RIP".  gsbase is unknown, but, if
	 * we're repeating an NMI, gsbase has the same value that it had on
	 * the first iteration.  paranoid_entry will load the kernel
	 * gsbase if needed before we call exc_nmi().  "NMI executing"
	 * is zero.
	 */
	movq	$1, 10*8(%rsp)		/* Set "NMI executing". */

	/*
	 * Copy the "outermost" frame to the "iret" frame.  NMIs that nest
	 * here must not modify the "iret" frame while we're writing to
	 * it or it will end up containing garbage.
	 */
	addq	$(10*8), %rsp
	.rept 5
	pushq	-6*8(%rsp)
	.endr
	subq	$(5*8), %rsp
end_repeat_nmi:
	ANNOTATE_NOENDBR // this code

	/*
	 * Everything below this point can be preempted by a nested NMI.
	 * If this happens, then the inner NMI will change the "iret"
	 * frame to point back to repeat_nmi.
	 */
	pushq	$-1				/* ORIG_RAX: no syscall to restart */

	/*
	 * Use paranoid_entry to handle SWAPGS, but no need to use paranoid_exit
	 * as we should not be calling schedule in NMI context.
	 * Even with normal interrupts enabled. An NMI should not be
	 * setting NEED_RESCHED or anything that normal interrupts and
	 * exceptions might do.
	 */
	call	paranoid_entry
	UNWIND_HINT_REGS

	movq	%rsp, %rdi
	movq	$-1, %rsi
	call	exc_nmi

	/* Always restore stashed SPEC_CTRL value (see paranoid_entry) */
	IBRS_EXIT save_reg=%r15

	/* Always restore stashed CR3 value (see paranoid_entry) */
	RESTORE_CR3 scratch_reg=%r15 save_reg=%r14

	/*
	 * The above invocation of paranoid_entry stored the GSBASE
	 * related information in R/EBX depending on the availability
	 * of FSGSBASE.
	 *
	 * If FSGSBASE is enabled, restore the saved GSBASE value
	 * unconditionally, otherwise take the conditional SWAPGS path.
	 */
	ALTERNATIVE "jmp nmi_no_fsgsbase", "", X86_FEATURE_FSGSBASE

	wrgsbase	%rbx
	jmp	nmi_restore

nmi_no_fsgsbase:
	/* EBX == 0 -> invoke SWAPGS */
	testl	%ebx, %ebx
	jnz	nmi_restore

nmi_swapgs:
	swapgs

nmi_restore:
	POP_REGS

	/*
	 * Skip orig_ax and the "outermost" frame to point RSP at the "iret"
	 * at the "iret" frame.
	 */
	addq	$6*8, %rsp

	/*
	 * Clear "NMI executing".  Set DF first so that we can easily
	 * distinguish the remaining code between here and IRET from
	 * the SYSCALL entry and exit paths.
	 *
	 * We arguably should just inspect RIP instead, but I (Andy) wrote
	 * this code when I had the misapprehension that Xen PV supported
	 * NMIs, and Xen PV would break that approach.
	 */
	std
	movq	$0, 5*8(%rsp)		/* clear "NMI executing" */

	/*
	 * iretq reads the "iret" frame and exits the NMI stack in a
	 * single instruction.  We are returning to kernel mode, so this
	 * cannot result in a fault.  Similarly, we don't need to worry
	 * about espfix64 on the way back to kernel mode.
	 */
	iretq
SYM_CODE_END(asm_exc_nmi)

#ifndef CONFIG_IA32_EMULATION
/*
 * This handles SYSCALL from 32-bit code.  There is no way to program
 * MSRs to fully disable 32-bit SYSCALL.
 */
SYM_CODE_START(ignore_sysret)
	UNWIND_HINT_EMPTY
	ENDBR
	mov	$-ENOSYS, %eax
	sysretl
SYM_CODE_END(ignore_sysret)
#endif

.pushsection .text, "ax"
SYM_CODE_START(rewind_stack_and_make_dead)
	UNWIND_HINT_FUNC
	/* Prevent any naive code from trying to unwind to our caller. */
	xorl	%ebp, %ebp

	movq	PER_CPU_VAR(cpu_current_top_of_stack), %rax
	leaq	-PTREGS_SIZE(%rax), %rsp
	UNWIND_HINT_REGS

	call	make_task_dead
SYM_CODE_END(rewind_stack_and_make_dead)
.popsection<|MERGE_RESOLUTION|>--- conflicted
+++ resolved
@@ -727,7 +727,6 @@
 	pushq	%rdi				/* Stash user RDI */
 	swapgs					/* to kernel GS */
 	SWITCH_TO_KERNEL_CR3 scratch_reg=%rdi	/* to kernel CR3 */
-	UNTRAIN_RET
 
 	movq	PER_CPU_VAR(espfix_waddr), %rdi
 	movq	%rax, (0*8)(%rdi)		/* user RAX */
@@ -1041,10 +1040,6 @@
  */
 SYM_CODE_START_LOCAL(error_entry)
 	UNWIND_HINT_FUNC
-<<<<<<< HEAD
-	cld
-=======
->>>>>>> bf44eed7
 
 	PUSH_AND_CLEAR_REGS save_ret=1
 	ENCODE_FRAME_POINTER 8
