// SPDX-License-Identifier: GPL-2.0-only
/*
 * BPF JIT compiler
 *
 * Copyright (C) 2011-2013 Eric Dumazet (eric.dumazet@gmail.com)
 * Copyright (c) 2011-2014 PLUMgrid, http://plumgrid.com
 */
#include <linux/netdevice.h>
#include <linux/filter.h>
#include <linux/if_vlan.h>
#include <linux/bpf.h>
#include <linux/memory.h>
#include <linux/sort.h>
#include <asm/extable.h>
#include <asm/set_memory.h>
#include <asm/nospec-branch.h>
#include <asm/text-patching.h>

static u8 *emit_code(u8 *ptr, u32 bytes, unsigned int len)
{
	if (len == 1)
		*ptr = bytes;
	else if (len == 2)
		*(u16 *)ptr = bytes;
	else {
		*(u32 *)ptr = bytes;
		barrier();
	}
	return ptr + len;
}

#define EMIT(bytes, len) \
	do { prog = emit_code(prog, bytes, len); } while (0)

#define EMIT1(b1)		EMIT(b1, 1)
#define EMIT2(b1, b2)		EMIT((b1) + ((b2) << 8), 2)
#define EMIT3(b1, b2, b3)	EMIT((b1) + ((b2) << 8) + ((b3) << 16), 3)
#define EMIT4(b1, b2, b3, b4)   EMIT((b1) + ((b2) << 8) + ((b3) << 16) + ((b4) << 24), 4)

#define EMIT1_off32(b1, off) \
	do { EMIT1(b1); EMIT(off, 4); } while (0)
#define EMIT2_off32(b1, b2, off) \
	do { EMIT2(b1, b2); EMIT(off, 4); } while (0)
#define EMIT3_off32(b1, b2, b3, off) \
	do { EMIT3(b1, b2, b3); EMIT(off, 4); } while (0)
#define EMIT4_off32(b1, b2, b3, b4, off) \
	do { EMIT4(b1, b2, b3, b4); EMIT(off, 4); } while (0)

#ifdef CONFIG_X86_KERNEL_IBT
#define EMIT_ENDBR()	EMIT(gen_endbr(), 4)
#else
#define EMIT_ENDBR()
#endif

static bool is_imm8(int value)
{
	return value <= 127 && value >= -128;
}

static bool is_simm32(s64 value)
{
	return value == (s64)(s32)value;
}

static bool is_uimm32(u64 value)
{
	return value == (u64)(u32)value;
}

/* mov dst, src */
#define EMIT_mov(DST, SRC)								 \
	do {										 \
		if (DST != SRC)								 \
			EMIT3(add_2mod(0x48, DST, SRC), 0x89, add_2reg(0xC0, DST, SRC)); \
	} while (0)

static int bpf_size_to_x86_bytes(int bpf_size)
{
	if (bpf_size == BPF_W)
		return 4;
	else if (bpf_size == BPF_H)
		return 2;
	else if (bpf_size == BPF_B)
		return 1;
	else if (bpf_size == BPF_DW)
		return 4; /* imm32 */
	else
		return 0;
}

/*
 * List of x86 cond jumps opcodes (. + s8)
 * Add 0x10 (and an extra 0x0f) to generate far jumps (. + s32)
 */
#define X86_JB  0x72
#define X86_JAE 0x73
#define X86_JE  0x74
#define X86_JNE 0x75
#define X86_JBE 0x76
#define X86_JA  0x77
#define X86_JL  0x7C
#define X86_JGE 0x7D
#define X86_JLE 0x7E
#define X86_JG  0x7F

/* Pick a register outside of BPF range for JIT internal work */
#define AUX_REG (MAX_BPF_JIT_REG + 1)
#define X86_REG_R9 (MAX_BPF_JIT_REG + 2)

/*
 * The following table maps BPF registers to x86-64 registers.
 *
 * x86-64 register R12 is unused, since if used as base address
 * register in load/store instructions, it always needs an
 * extra byte of encoding and is callee saved.
 *
 * x86-64 register R9 is not used by BPF programs, but can be used by BPF
 * trampoline. x86-64 register R10 is used for blinding (if enabled).
 */
static const int reg2hex[] = {
	[BPF_REG_0] = 0,  /* RAX */
	[BPF_REG_1] = 7,  /* RDI */
	[BPF_REG_2] = 6,  /* RSI */
	[BPF_REG_3] = 2,  /* RDX */
	[BPF_REG_4] = 1,  /* RCX */
	[BPF_REG_5] = 0,  /* R8  */
	[BPF_REG_6] = 3,  /* RBX callee saved */
	[BPF_REG_7] = 5,  /* R13 callee saved */
	[BPF_REG_8] = 6,  /* R14 callee saved */
	[BPF_REG_9] = 7,  /* R15 callee saved */
	[BPF_REG_FP] = 5, /* RBP readonly */
	[BPF_REG_AX] = 2, /* R10 temp register */
	[AUX_REG] = 3,    /* R11 temp register */
	[X86_REG_R9] = 1, /* R9 register, 6th function argument */
};

static const int reg2pt_regs[] = {
	[BPF_REG_0] = offsetof(struct pt_regs, ax),
	[BPF_REG_1] = offsetof(struct pt_regs, di),
	[BPF_REG_2] = offsetof(struct pt_regs, si),
	[BPF_REG_3] = offsetof(struct pt_regs, dx),
	[BPF_REG_4] = offsetof(struct pt_regs, cx),
	[BPF_REG_5] = offsetof(struct pt_regs, r8),
	[BPF_REG_6] = offsetof(struct pt_regs, bx),
	[BPF_REG_7] = offsetof(struct pt_regs, r13),
	[BPF_REG_8] = offsetof(struct pt_regs, r14),
	[BPF_REG_9] = offsetof(struct pt_regs, r15),
};

/*
 * is_ereg() == true if BPF register 'reg' maps to x86-64 r8..r15
 * which need extra byte of encoding.
 * rax,rcx,...,rbp have simpler encoding
 */
static bool is_ereg(u32 reg)
{
	return (1 << reg) & (BIT(BPF_REG_5) |
			     BIT(AUX_REG) |
			     BIT(BPF_REG_7) |
			     BIT(BPF_REG_8) |
			     BIT(BPF_REG_9) |
			     BIT(X86_REG_R9) |
			     BIT(BPF_REG_AX));
}

/*
 * is_ereg_8l() == true if BPF register 'reg' is mapped to access x86-64
 * lower 8-bit registers dil,sil,bpl,spl,r8b..r15b, which need extra byte
 * of encoding. al,cl,dl,bl have simpler encoding.
 */
static bool is_ereg_8l(u32 reg)
{
	return is_ereg(reg) ||
	    (1 << reg) & (BIT(BPF_REG_1) |
			  BIT(BPF_REG_2) |
			  BIT(BPF_REG_FP));
}

static bool is_axreg(u32 reg)
{
	return reg == BPF_REG_0;
}

/* Add modifiers if 'reg' maps to x86-64 registers R8..R15 */
static u8 add_1mod(u8 byte, u32 reg)
{
	if (is_ereg(reg))
		byte |= 1;
	return byte;
}

static u8 add_2mod(u8 byte, u32 r1, u32 r2)
{
	if (is_ereg(r1))
		byte |= 1;
	if (is_ereg(r2))
		byte |= 4;
	return byte;
}

/* Encode 'dst_reg' register into x86-64 opcode 'byte' */
static u8 add_1reg(u8 byte, u32 dst_reg)
{
	return byte + reg2hex[dst_reg];
}

/* Encode 'dst_reg' and 'src_reg' registers into x86-64 opcode 'byte' */
static u8 add_2reg(u8 byte, u32 dst_reg, u32 src_reg)
{
	return byte + reg2hex[dst_reg] + (reg2hex[src_reg] << 3);
}

/* Some 1-byte opcodes for binary ALU operations */
static u8 simple_alu_opcodes[] = {
	[BPF_ADD] = 0x01,
	[BPF_SUB] = 0x29,
	[BPF_AND] = 0x21,
	[BPF_OR] = 0x09,
	[BPF_XOR] = 0x31,
	[BPF_LSH] = 0xE0,
	[BPF_RSH] = 0xE8,
	[BPF_ARSH] = 0xF8,
};

static void jit_fill_hole(void *area, unsigned int size)
{
	/* Fill whole space with INT3 instructions */
	memset(area, 0xcc, size);
}

int bpf_arch_text_invalidate(void *dst, size_t len)
{
	return IS_ERR_OR_NULL(text_poke_set(dst, 0xcc, len));
}

struct jit_context {
	int cleanup_addr; /* Epilogue code offset */

	/*
	 * Program specific offsets of labels in the code; these rely on the
	 * JIT doing at least 2 passes, recording the position on the first
	 * pass, only to generate the correct offset on the second pass.
	 */
	int tail_call_direct_label;
	int tail_call_indirect_label;
};

/* Maximum number of bytes emitted while JITing one eBPF insn */
#define BPF_MAX_INSN_SIZE	128
#define BPF_INSN_SAFETY		64

/* Number of bytes emit_patch() needs to generate instructions */
#define X86_PATCH_SIZE		5
/* Number of bytes that will be skipped on tailcall */
#define X86_TAIL_CALL_OFFSET	(11 + ENDBR_INSN_SIZE)

static void push_callee_regs(u8 **pprog, bool *callee_regs_used)
{
	u8 *prog = *pprog;

	if (callee_regs_used[0])
		EMIT1(0x53);         /* push rbx */
	if (callee_regs_used[1])
		EMIT2(0x41, 0x55);   /* push r13 */
	if (callee_regs_used[2])
		EMIT2(0x41, 0x56);   /* push r14 */
	if (callee_regs_used[3])
		EMIT2(0x41, 0x57);   /* push r15 */
	*pprog = prog;
}

static void pop_callee_regs(u8 **pprog, bool *callee_regs_used)
{
	u8 *prog = *pprog;

	if (callee_regs_used[3])
		EMIT2(0x41, 0x5F);   /* pop r15 */
	if (callee_regs_used[2])
		EMIT2(0x41, 0x5E);   /* pop r14 */
	if (callee_regs_used[1])
		EMIT2(0x41, 0x5D);   /* pop r13 */
	if (callee_regs_used[0])
		EMIT1(0x5B);         /* pop rbx */
	*pprog = prog;
}

/*
 * Emit x86-64 prologue code for BPF program.
 * bpf_tail_call helper will skip the first X86_TAIL_CALL_OFFSET bytes
 * while jumping to another program
 */
static void emit_prologue(u8 **pprog, u32 stack_depth, bool ebpf_from_cbpf,
			  bool tail_call_reachable, bool is_subprog)
{
	u8 *prog = *pprog;

	/* BPF trampoline can be made to work without these nops,
	 * but let's waste 5 bytes for now and optimize later
	 */
	EMIT_ENDBR();
	memcpy(prog, x86_nops[5], X86_PATCH_SIZE);
	prog += X86_PATCH_SIZE;
	if (!ebpf_from_cbpf) {
		if (tail_call_reachable && !is_subprog)
			EMIT2(0x31, 0xC0); /* xor eax, eax */
		else
			EMIT2(0x66, 0x90); /* nop2 */
	}
	EMIT1(0x55);             /* push rbp */
	EMIT3(0x48, 0x89, 0xE5); /* mov rbp, rsp */

	/* X86_TAIL_CALL_OFFSET is here */
	EMIT_ENDBR();

	/* sub rsp, rounded_stack_depth */
	if (stack_depth)
		EMIT3_off32(0x48, 0x81, 0xEC, round_up(stack_depth, 8));
	if (tail_call_reachable)
		EMIT1(0x50);         /* push rax */
	*pprog = prog;
}

static int emit_patch(u8 **pprog, void *func, void *ip, u8 opcode)
{
	u8 *prog = *pprog;
	s64 offset;

	offset = func - (ip + X86_PATCH_SIZE);
	if (!is_simm32(offset)) {
		pr_err("Target call %p is out of range\n", func);
		return -ERANGE;
	}
	EMIT1_off32(opcode, offset);
	*pprog = prog;
	return 0;
}

static int emit_call(u8 **pprog, void *func, void *ip)
{
	return emit_patch(pprog, func, ip, 0xE8);
}

static int emit_jump(u8 **pprog, void *func, void *ip)
{
	return emit_patch(pprog, func, ip, 0xE9);
}

static int __bpf_arch_text_poke(void *ip, enum bpf_text_poke_type t,
				void *old_addr, void *new_addr)
{
	const u8 *nop_insn = x86_nops[5];
	u8 old_insn[X86_PATCH_SIZE];
	u8 new_insn[X86_PATCH_SIZE];
	u8 *prog;
	int ret;

	memcpy(old_insn, nop_insn, X86_PATCH_SIZE);
	if (old_addr) {
		prog = old_insn;
		ret = t == BPF_MOD_CALL ?
		      emit_call(&prog, old_addr, ip) :
		      emit_jump(&prog, old_addr, ip);
		if (ret)
			return ret;
	}

	memcpy(new_insn, nop_insn, X86_PATCH_SIZE);
	if (new_addr) {
		prog = new_insn;
		ret = t == BPF_MOD_CALL ?
		      emit_call(&prog, new_addr, ip) :
		      emit_jump(&prog, new_addr, ip);
		if (ret)
			return ret;
	}

	ret = -EBUSY;
	mutex_lock(&text_mutex);
	if (memcmp(ip, old_insn, X86_PATCH_SIZE))
		goto out;
	ret = 1;
	if (memcmp(ip, new_insn, X86_PATCH_SIZE)) {
		text_poke_bp(ip, new_insn, X86_PATCH_SIZE, NULL);
		ret = 0;
	}
out:
	mutex_unlock(&text_mutex);
	return ret;
}

int bpf_arch_text_poke(void *ip, enum bpf_text_poke_type t,
		       void *old_addr, void *new_addr)
{
	if (!is_kernel_text((long)ip) &&
	    !is_bpf_text_address((long)ip))
		/* BPF poking in modules is not supported */
		return -EINVAL;

	/*
	 * See emit_prologue(), for IBT builds the trampoline hook is preceded
	 * with an ENDBR instruction.
	 */
	if (is_endbr(*(u32 *)ip))
		ip += ENDBR_INSN_SIZE;

	return __bpf_arch_text_poke(ip, t, old_addr, new_addr);
}

#define EMIT_LFENCE()	EMIT3(0x0F, 0xAE, 0xE8)

static void emit_indirect_jump(u8 **pprog, int reg, u8 *ip)
{
	u8 *prog = *pprog;

	if (cpu_feature_enabled(X86_FEATURE_RETPOLINE_LFENCE)) {
		EMIT_LFENCE();
		EMIT2(0xFF, 0xE0 + reg);
	} else if (cpu_feature_enabled(X86_FEATURE_RETPOLINE)) {
		OPTIMIZER_HIDE_VAR(reg);
		emit_jump(&prog, &__x86_indirect_thunk_array[reg], ip);
	} else {
		EMIT2(0xFF, 0xE0 + reg);
	}

	*pprog = prog;
}

static void emit_return(u8 **pprog, u8 *ip)
{
	u8 *prog = *pprog;

	if (cpu_feature_enabled(X86_FEATURE_RETHUNK)) {
		emit_jump(&prog, &__x86_return_thunk, ip);
	} else {
		EMIT1(0xC3);		/* ret */
		if (IS_ENABLED(CONFIG_SLS))
			EMIT1(0xCC);	/* int3 */
	}

	*pprog = prog;
}

/*
 * Generate the following code:
 *
 * ... bpf_tail_call(void *ctx, struct bpf_array *array, u64 index) ...
 *   if (index >= array->map.max_entries)
 *     goto out;
 *   if (tail_call_cnt++ >= MAX_TAIL_CALL_CNT)
 *     goto out;
 *   prog = array->ptrs[index];
 *   if (prog == NULL)
 *     goto out;
 *   goto *(prog->bpf_func + prologue_size);
 * out:
 */
static void emit_bpf_tail_call_indirect(u8 **pprog, bool *callee_regs_used,
					u32 stack_depth, u8 *ip,
					struct jit_context *ctx)
{
	int tcc_off = -4 - round_up(stack_depth, 8);
	u8 *prog = *pprog, *start = *pprog;
	int offset;

	/*
	 * rdi - pointer to ctx
	 * rsi - pointer to bpf_array
	 * rdx - index in bpf_array
	 */

	/*
	 * if (index >= array->map.max_entries)
	 *	goto out;
	 */
	EMIT2(0x89, 0xD2);                        /* mov edx, edx */
	EMIT3(0x39, 0x56,                         /* cmp dword ptr [rsi + 16], edx */
	      offsetof(struct bpf_array, map.max_entries));

	offset = ctx->tail_call_indirect_label - (prog + 2 - start);
	EMIT2(X86_JBE, offset);                   /* jbe out */

	/*
	 * if (tail_call_cnt++ >= MAX_TAIL_CALL_CNT)
	 *	goto out;
	 */
	EMIT2_off32(0x8B, 0x85, tcc_off);         /* mov eax, dword ptr [rbp - tcc_off] */
	EMIT3(0x83, 0xF8, MAX_TAIL_CALL_CNT);     /* cmp eax, MAX_TAIL_CALL_CNT */

	offset = ctx->tail_call_indirect_label - (prog + 2 - start);
	EMIT2(X86_JAE, offset);                   /* jae out */
	EMIT3(0x83, 0xC0, 0x01);                  /* add eax, 1 */
	EMIT2_off32(0x89, 0x85, tcc_off);         /* mov dword ptr [rbp - tcc_off], eax */

	/* prog = array->ptrs[index]; */
	EMIT4_off32(0x48, 0x8B, 0x8C, 0xD6,       /* mov rcx, [rsi + rdx * 8 + offsetof(...)] */
		    offsetof(struct bpf_array, ptrs));

	/*
	 * if (prog == NULL)
	 *	goto out;
	 */
	EMIT3(0x48, 0x85, 0xC9);                  /* test rcx,rcx */

	offset = ctx->tail_call_indirect_label - (prog + 2 - start);
	EMIT2(X86_JE, offset);                    /* je out */

	pop_callee_regs(&prog, callee_regs_used);

	EMIT1(0x58);                              /* pop rax */
	if (stack_depth)
		EMIT3_off32(0x48, 0x81, 0xC4,     /* add rsp, sd */
			    round_up(stack_depth, 8));

	/* goto *(prog->bpf_func + X86_TAIL_CALL_OFFSET); */
	EMIT4(0x48, 0x8B, 0x49,                   /* mov rcx, qword ptr [rcx + 32] */
	      offsetof(struct bpf_prog, bpf_func));
	EMIT4(0x48, 0x83, 0xC1,                   /* add rcx, X86_TAIL_CALL_OFFSET */
	      X86_TAIL_CALL_OFFSET);
	/*
	 * Now we're ready to jump into next BPF program
	 * rdi == ctx (1st arg)
	 * rcx == prog->bpf_func + X86_TAIL_CALL_OFFSET
	 */
	emit_indirect_jump(&prog, 1 /* rcx */, ip + (prog - start));

	/* out: */
	ctx->tail_call_indirect_label = prog - start;
	*pprog = prog;
}

static void emit_bpf_tail_call_direct(struct bpf_jit_poke_descriptor *poke,
				      u8 **pprog, u8 *ip,
				      bool *callee_regs_used, u32 stack_depth,
				      struct jit_context *ctx)
{
	int tcc_off = -4 - round_up(stack_depth, 8);
	u8 *prog = *pprog, *start = *pprog;
	int offset;

	/*
	 * if (tail_call_cnt++ >= MAX_TAIL_CALL_CNT)
	 *	goto out;
	 */
	EMIT2_off32(0x8B, 0x85, tcc_off);             /* mov eax, dword ptr [rbp - tcc_off] */
	EMIT3(0x83, 0xF8, MAX_TAIL_CALL_CNT);         /* cmp eax, MAX_TAIL_CALL_CNT */

	offset = ctx->tail_call_direct_label - (prog + 2 - start);
	EMIT2(X86_JAE, offset);                       /* jae out */
	EMIT3(0x83, 0xC0, 0x01);                      /* add eax, 1 */
	EMIT2_off32(0x89, 0x85, tcc_off);             /* mov dword ptr [rbp - tcc_off], eax */

	poke->tailcall_bypass = ip + (prog - start);
	poke->adj_off = X86_TAIL_CALL_OFFSET;
	poke->tailcall_target = ip + ctx->tail_call_direct_label - X86_PATCH_SIZE;
	poke->bypass_addr = (u8 *)poke->tailcall_target + X86_PATCH_SIZE;

	emit_jump(&prog, (u8 *)poke->tailcall_target + X86_PATCH_SIZE,
		  poke->tailcall_bypass);

	pop_callee_regs(&prog, callee_regs_used);
	EMIT1(0x58);                                  /* pop rax */
	if (stack_depth)
		EMIT3_off32(0x48, 0x81, 0xC4, round_up(stack_depth, 8));

	memcpy(prog, x86_nops[5], X86_PATCH_SIZE);
	prog += X86_PATCH_SIZE;

	/* out: */
	ctx->tail_call_direct_label = prog - start;

	*pprog = prog;
}

static void bpf_tail_call_direct_fixup(struct bpf_prog *prog)
{
	struct bpf_jit_poke_descriptor *poke;
	struct bpf_array *array;
	struct bpf_prog *target;
	int i, ret;

	for (i = 0; i < prog->aux->size_poke_tab; i++) {
		poke = &prog->aux->poke_tab[i];
		if (poke->aux && poke->aux != prog->aux)
			continue;

		WARN_ON_ONCE(READ_ONCE(poke->tailcall_target_stable));

		if (poke->reason != BPF_POKE_REASON_TAIL_CALL)
			continue;

		array = container_of(poke->tail_call.map, struct bpf_array, map);
		mutex_lock(&array->aux->poke_mutex);
		target = array->ptrs[poke->tail_call.key];
		if (target) {
			ret = __bpf_arch_text_poke(poke->tailcall_target,
						   BPF_MOD_JUMP, NULL,
						   (u8 *)target->bpf_func +
						   poke->adj_off);
			BUG_ON(ret < 0);
			ret = __bpf_arch_text_poke(poke->tailcall_bypass,
						   BPF_MOD_JUMP,
						   (u8 *)poke->tailcall_target +
						   X86_PATCH_SIZE, NULL);
			BUG_ON(ret < 0);
		}
		WRITE_ONCE(poke->tailcall_target_stable, true);
		mutex_unlock(&array->aux->poke_mutex);
	}
}

static void emit_mov_imm32(u8 **pprog, bool sign_propagate,
			   u32 dst_reg, const u32 imm32)
{
	u8 *prog = *pprog;
	u8 b1, b2, b3;

	/*
	 * Optimization: if imm32 is positive, use 'mov %eax, imm32'
	 * (which zero-extends imm32) to save 2 bytes.
	 */
	if (sign_propagate && (s32)imm32 < 0) {
		/* 'mov %rax, imm32' sign extends imm32 */
		b1 = add_1mod(0x48, dst_reg);
		b2 = 0xC7;
		b3 = 0xC0;
		EMIT3_off32(b1, b2, add_1reg(b3, dst_reg), imm32);
		goto done;
	}

	/*
	 * Optimization: if imm32 is zero, use 'xor %eax, %eax'
	 * to save 3 bytes.
	 */
	if (imm32 == 0) {
		if (is_ereg(dst_reg))
			EMIT1(add_2mod(0x40, dst_reg, dst_reg));
		b2 = 0x31; /* xor */
		b3 = 0xC0;
		EMIT2(b2, add_2reg(b3, dst_reg, dst_reg));
		goto done;
	}

	/* mov %eax, imm32 */
	if (is_ereg(dst_reg))
		EMIT1(add_1mod(0x40, dst_reg));
	EMIT1_off32(add_1reg(0xB8, dst_reg), imm32);
done:
	*pprog = prog;
}

static void emit_mov_imm64(u8 **pprog, u32 dst_reg,
			   const u32 imm32_hi, const u32 imm32_lo)
{
	u8 *prog = *pprog;

	if (is_uimm32(((u64)imm32_hi << 32) | (u32)imm32_lo)) {
		/*
		 * For emitting plain u32, where sign bit must not be
		 * propagated LLVM tends to load imm64 over mov32
		 * directly, so save couple of bytes by just doing
		 * 'mov %eax, imm32' instead.
		 */
		emit_mov_imm32(&prog, false, dst_reg, imm32_lo);
	} else {
		/* movabsq %rax, imm64 */
		EMIT2(add_1mod(0x48, dst_reg), add_1reg(0xB8, dst_reg));
		EMIT(imm32_lo, 4);
		EMIT(imm32_hi, 4);
	}

	*pprog = prog;
}

static void emit_mov_reg(u8 **pprog, bool is64, u32 dst_reg, u32 src_reg)
{
	u8 *prog = *pprog;

	if (is64) {
		/* mov dst, src */
		EMIT_mov(dst_reg, src_reg);
	} else {
		/* mov32 dst, src */
		if (is_ereg(dst_reg) || is_ereg(src_reg))
			EMIT1(add_2mod(0x40, dst_reg, src_reg));
		EMIT2(0x89, add_2reg(0xC0, dst_reg, src_reg));
	}

	*pprog = prog;
}

/* Emit the suffix (ModR/M etc) for addressing *(ptr_reg + off) and val_reg */
static void emit_insn_suffix(u8 **pprog, u32 ptr_reg, u32 val_reg, int off)
{
	u8 *prog = *pprog;

	if (is_imm8(off)) {
		/* 1-byte signed displacement.
		 *
		 * If off == 0 we could skip this and save one extra byte, but
		 * special case of x86 R13 which always needs an offset is not
		 * worth the hassle
		 */
		EMIT2(add_2reg(0x40, ptr_reg, val_reg), off);
	} else {
		/* 4-byte signed displacement */
		EMIT1_off32(add_2reg(0x80, ptr_reg, val_reg), off);
	}
	*pprog = prog;
}

/*
 * Emit a REX byte if it will be necessary to address these registers
 */
static void maybe_emit_mod(u8 **pprog, u32 dst_reg, u32 src_reg, bool is64)
{
	u8 *prog = *pprog;

	if (is64)
		EMIT1(add_2mod(0x48, dst_reg, src_reg));
	else if (is_ereg(dst_reg) || is_ereg(src_reg))
		EMIT1(add_2mod(0x40, dst_reg, src_reg));
	*pprog = prog;
}

/*
 * Similar version of maybe_emit_mod() for a single register
 */
static void maybe_emit_1mod(u8 **pprog, u32 reg, bool is64)
{
	u8 *prog = *pprog;

	if (is64)
		EMIT1(add_1mod(0x48, reg));
	else if (is_ereg(reg))
		EMIT1(add_1mod(0x40, reg));
	*pprog = prog;
}

/* LDX: dst_reg = *(u8*)(src_reg + off) */
static void emit_ldx(u8 **pprog, u32 size, u32 dst_reg, u32 src_reg, int off)
{
	u8 *prog = *pprog;

	switch (size) {
	case BPF_B:
		/* Emit 'movzx rax, byte ptr [rax + off]' */
		EMIT3(add_2mod(0x48, src_reg, dst_reg), 0x0F, 0xB6);
		break;
	case BPF_H:
		/* Emit 'movzx rax, word ptr [rax + off]' */
		EMIT3(add_2mod(0x48, src_reg, dst_reg), 0x0F, 0xB7);
		break;
	case BPF_W:
		/* Emit 'mov eax, dword ptr [rax+0x14]' */
		if (is_ereg(dst_reg) || is_ereg(src_reg))
			EMIT2(add_2mod(0x40, src_reg, dst_reg), 0x8B);
		else
			EMIT1(0x8B);
		break;
	case BPF_DW:
		/* Emit 'mov rax, qword ptr [rax+0x14]' */
		EMIT2(add_2mod(0x48, src_reg, dst_reg), 0x8B);
		break;
	}
	emit_insn_suffix(&prog, src_reg, dst_reg, off);
	*pprog = prog;
}

/* STX: *(u8*)(dst_reg + off) = src_reg */
static void emit_stx(u8 **pprog, u32 size, u32 dst_reg, u32 src_reg, int off)
{
	u8 *prog = *pprog;

	switch (size) {
	case BPF_B:
		/* Emit 'mov byte ptr [rax + off], al' */
		if (is_ereg(dst_reg) || is_ereg_8l(src_reg))
			/* Add extra byte for eregs or SIL,DIL,BPL in src_reg */
			EMIT2(add_2mod(0x40, dst_reg, src_reg), 0x88);
		else
			EMIT1(0x88);
		break;
	case BPF_H:
		if (is_ereg(dst_reg) || is_ereg(src_reg))
			EMIT3(0x66, add_2mod(0x40, dst_reg, src_reg), 0x89);
		else
			EMIT2(0x66, 0x89);
		break;
	case BPF_W:
		if (is_ereg(dst_reg) || is_ereg(src_reg))
			EMIT2(add_2mod(0x40, dst_reg, src_reg), 0x89);
		else
			EMIT1(0x89);
		break;
	case BPF_DW:
		EMIT2(add_2mod(0x48, dst_reg, src_reg), 0x89);
		break;
	}
	emit_insn_suffix(&prog, dst_reg, src_reg, off);
	*pprog = prog;
}

static int emit_atomic(u8 **pprog, u8 atomic_op,
		       u32 dst_reg, u32 src_reg, s16 off, u8 bpf_size)
{
	u8 *prog = *pprog;

	EMIT1(0xF0); /* lock prefix */

	maybe_emit_mod(&prog, dst_reg, src_reg, bpf_size == BPF_DW);

	/* emit opcode */
	switch (atomic_op) {
	case BPF_ADD:
	case BPF_AND:
	case BPF_OR:
	case BPF_XOR:
		/* lock *(u32/u64*)(dst_reg + off) <op>= src_reg */
		EMIT1(simple_alu_opcodes[atomic_op]);
		break;
	case BPF_ADD | BPF_FETCH:
		/* src_reg = atomic_fetch_add(dst_reg + off, src_reg); */
		EMIT2(0x0F, 0xC1);
		break;
	case BPF_XCHG:
		/* src_reg = atomic_xchg(dst_reg + off, src_reg); */
		EMIT1(0x87);
		break;
	case BPF_CMPXCHG:
		/* r0 = atomic_cmpxchg(dst_reg + off, r0, src_reg); */
		EMIT2(0x0F, 0xB1);
		break;
	default:
		pr_err("bpf_jit: unknown atomic opcode %02x\n", atomic_op);
		return -EFAULT;
	}

	emit_insn_suffix(&prog, dst_reg, src_reg, off);

	*pprog = prog;
	return 0;
}

bool ex_handler_bpf(const struct exception_table_entry *x, struct pt_regs *regs)
{
	u32 reg = x->fixup >> 8;

	/* jump over faulting load and clear dest register */
	*(unsigned long *)((void *)regs + reg) = 0;
	regs->ip += x->fixup & 0xff;
	return true;
}

static void detect_reg_usage(struct bpf_insn *insn, int insn_cnt,
			     bool *regs_used, bool *tail_call_seen)
{
	int i;

	for (i = 1; i <= insn_cnt; i++, insn++) {
		if (insn->code == (BPF_JMP | BPF_TAIL_CALL))
			*tail_call_seen = true;
		if (insn->dst_reg == BPF_REG_6 || insn->src_reg == BPF_REG_6)
			regs_used[0] = true;
		if (insn->dst_reg == BPF_REG_7 || insn->src_reg == BPF_REG_7)
			regs_used[1] = true;
		if (insn->dst_reg == BPF_REG_8 || insn->src_reg == BPF_REG_8)
			regs_used[2] = true;
		if (insn->dst_reg == BPF_REG_9 || insn->src_reg == BPF_REG_9)
			regs_used[3] = true;
	}
}

static void emit_nops(u8 **pprog, int len)
{
	u8 *prog = *pprog;
	int i, noplen;

	while (len > 0) {
		noplen = len;

		if (noplen > ASM_NOP_MAX)
			noplen = ASM_NOP_MAX;

		for (i = 0; i < noplen; i++)
			EMIT1(x86_nops[noplen][i]);
		len -= noplen;
	}

	*pprog = prog;
}

#define INSN_SZ_DIFF (((addrs[i] - addrs[i - 1]) - (prog - temp)))

static int do_jit(struct bpf_prog *bpf_prog, int *addrs, u8 *image, u8 *rw_image,
		  int oldproglen, struct jit_context *ctx, bool jmp_padding)
{
	bool tail_call_reachable = bpf_prog->aux->tail_call_reachable;
	struct bpf_insn *insn = bpf_prog->insnsi;
	bool callee_regs_used[4] = {};
	int insn_cnt = bpf_prog->len;
	bool tail_call_seen = false;
	bool seen_exit = false;
	u8 temp[BPF_MAX_INSN_SIZE + BPF_INSN_SAFETY];
	int i, excnt = 0;
	int ilen, proglen = 0;
	u8 *prog = temp;
	int err;

	detect_reg_usage(insn, insn_cnt, callee_regs_used,
			 &tail_call_seen);

	/* tail call's presence in current prog implies it is reachable */
	tail_call_reachable |= tail_call_seen;

	emit_prologue(&prog, bpf_prog->aux->stack_depth,
		      bpf_prog_was_classic(bpf_prog), tail_call_reachable,
		      bpf_prog->aux->func_idx != 0);
	push_callee_regs(&prog, callee_regs_used);

	ilen = prog - temp;
	if (rw_image)
		memcpy(rw_image + proglen, temp, ilen);
	proglen += ilen;
	addrs[0] = proglen;
	prog = temp;

	for (i = 1; i <= insn_cnt; i++, insn++) {
		const s32 imm32 = insn->imm;
		u32 dst_reg = insn->dst_reg;
		u32 src_reg = insn->src_reg;
		u8 b2 = 0, b3 = 0;
		u8 *start_of_ldx;
		s64 jmp_offset;
		u8 jmp_cond;
		u8 *func;
		int nops;

		switch (insn->code) {
			/* ALU */
		case BPF_ALU | BPF_ADD | BPF_X:
		case BPF_ALU | BPF_SUB | BPF_X:
		case BPF_ALU | BPF_AND | BPF_X:
		case BPF_ALU | BPF_OR | BPF_X:
		case BPF_ALU | BPF_XOR | BPF_X:
		case BPF_ALU64 | BPF_ADD | BPF_X:
		case BPF_ALU64 | BPF_SUB | BPF_X:
		case BPF_ALU64 | BPF_AND | BPF_X:
		case BPF_ALU64 | BPF_OR | BPF_X:
		case BPF_ALU64 | BPF_XOR | BPF_X:
			maybe_emit_mod(&prog, dst_reg, src_reg,
				       BPF_CLASS(insn->code) == BPF_ALU64);
			b2 = simple_alu_opcodes[BPF_OP(insn->code)];
			EMIT2(b2, add_2reg(0xC0, dst_reg, src_reg));
			break;

		case BPF_ALU64 | BPF_MOV | BPF_X:
		case BPF_ALU | BPF_MOV | BPF_X:
			emit_mov_reg(&prog,
				     BPF_CLASS(insn->code) == BPF_ALU64,
				     dst_reg, src_reg);
			break;

			/* neg dst */
		case BPF_ALU | BPF_NEG:
		case BPF_ALU64 | BPF_NEG:
			maybe_emit_1mod(&prog, dst_reg,
					BPF_CLASS(insn->code) == BPF_ALU64);
			EMIT2(0xF7, add_1reg(0xD8, dst_reg));
			break;

		case BPF_ALU | BPF_ADD | BPF_K:
		case BPF_ALU | BPF_SUB | BPF_K:
		case BPF_ALU | BPF_AND | BPF_K:
		case BPF_ALU | BPF_OR | BPF_K:
		case BPF_ALU | BPF_XOR | BPF_K:
		case BPF_ALU64 | BPF_ADD | BPF_K:
		case BPF_ALU64 | BPF_SUB | BPF_K:
		case BPF_ALU64 | BPF_AND | BPF_K:
		case BPF_ALU64 | BPF_OR | BPF_K:
		case BPF_ALU64 | BPF_XOR | BPF_K:
			maybe_emit_1mod(&prog, dst_reg,
					BPF_CLASS(insn->code) == BPF_ALU64);

			/*
			 * b3 holds 'normal' opcode, b2 short form only valid
			 * in case dst is eax/rax.
			 */
			switch (BPF_OP(insn->code)) {
			case BPF_ADD:
				b3 = 0xC0;
				b2 = 0x05;
				break;
			case BPF_SUB:
				b3 = 0xE8;
				b2 = 0x2D;
				break;
			case BPF_AND:
				b3 = 0xE0;
				b2 = 0x25;
				break;
			case BPF_OR:
				b3 = 0xC8;
				b2 = 0x0D;
				break;
			case BPF_XOR:
				b3 = 0xF0;
				b2 = 0x35;
				break;
			}

			if (is_imm8(imm32))
				EMIT3(0x83, add_1reg(b3, dst_reg), imm32);
			else if (is_axreg(dst_reg))
				EMIT1_off32(b2, imm32);
			else
				EMIT2_off32(0x81, add_1reg(b3, dst_reg), imm32);
			break;

		case BPF_ALU64 | BPF_MOV | BPF_K:
		case BPF_ALU | BPF_MOV | BPF_K:
			emit_mov_imm32(&prog, BPF_CLASS(insn->code) == BPF_ALU64,
				       dst_reg, imm32);
			break;

		case BPF_LD | BPF_IMM | BPF_DW:
			emit_mov_imm64(&prog, dst_reg, insn[1].imm, insn[0].imm);
			insn++;
			i++;
			break;

			/* dst %= src, dst /= src, dst %= imm32, dst /= imm32 */
		case BPF_ALU | BPF_MOD | BPF_X:
		case BPF_ALU | BPF_DIV | BPF_X:
		case BPF_ALU | BPF_MOD | BPF_K:
		case BPF_ALU | BPF_DIV | BPF_K:
		case BPF_ALU64 | BPF_MOD | BPF_X:
		case BPF_ALU64 | BPF_DIV | BPF_X:
		case BPF_ALU64 | BPF_MOD | BPF_K:
		case BPF_ALU64 | BPF_DIV | BPF_K: {
			bool is64 = BPF_CLASS(insn->code) == BPF_ALU64;

			if (dst_reg != BPF_REG_0)
				EMIT1(0x50); /* push rax */
			if (dst_reg != BPF_REG_3)
				EMIT1(0x52); /* push rdx */

			if (BPF_SRC(insn->code) == BPF_X) {
				if (src_reg == BPF_REG_0 ||
				    src_reg == BPF_REG_3) {
					/* mov r11, src_reg */
					EMIT_mov(AUX_REG, src_reg);
					src_reg = AUX_REG;
				}
			} else {
				/* mov r11, imm32 */
				EMIT3_off32(0x49, 0xC7, 0xC3, imm32);
				src_reg = AUX_REG;
			}

			if (dst_reg != BPF_REG_0)
				/* mov rax, dst_reg */
				emit_mov_reg(&prog, is64, BPF_REG_0, dst_reg);

			/*
			 * xor edx, edx
			 * equivalent to 'xor rdx, rdx', but one byte less
			 */
			EMIT2(0x31, 0xd2);

			/* div src_reg */
			maybe_emit_1mod(&prog, src_reg, is64);
			EMIT2(0xF7, add_1reg(0xF0, src_reg));

			if (BPF_OP(insn->code) == BPF_MOD &&
			    dst_reg != BPF_REG_3)
				/* mov dst_reg, rdx */
				emit_mov_reg(&prog, is64, dst_reg, BPF_REG_3);
			else if (BPF_OP(insn->code) == BPF_DIV &&
				 dst_reg != BPF_REG_0)
				/* mov dst_reg, rax */
				emit_mov_reg(&prog, is64, dst_reg, BPF_REG_0);

			if (dst_reg != BPF_REG_3)
				EMIT1(0x5A); /* pop rdx */
			if (dst_reg != BPF_REG_0)
				EMIT1(0x58); /* pop rax */
			break;
		}

		case BPF_ALU | BPF_MUL | BPF_K:
		case BPF_ALU64 | BPF_MUL | BPF_K:
			maybe_emit_mod(&prog, dst_reg, dst_reg,
				       BPF_CLASS(insn->code) == BPF_ALU64);

			if (is_imm8(imm32))
				/* imul dst_reg, dst_reg, imm8 */
				EMIT3(0x6B, add_2reg(0xC0, dst_reg, dst_reg),
				      imm32);
			else
				/* imul dst_reg, dst_reg, imm32 */
				EMIT2_off32(0x69,
					    add_2reg(0xC0, dst_reg, dst_reg),
					    imm32);
			break;

		case BPF_ALU | BPF_MUL | BPF_X:
		case BPF_ALU64 | BPF_MUL | BPF_X:
			maybe_emit_mod(&prog, src_reg, dst_reg,
				       BPF_CLASS(insn->code) == BPF_ALU64);

			/* imul dst_reg, src_reg */
			EMIT3(0x0F, 0xAF, add_2reg(0xC0, src_reg, dst_reg));
			break;

			/* Shifts */
		case BPF_ALU | BPF_LSH | BPF_K:
		case BPF_ALU | BPF_RSH | BPF_K:
		case BPF_ALU | BPF_ARSH | BPF_K:
		case BPF_ALU64 | BPF_LSH | BPF_K:
		case BPF_ALU64 | BPF_RSH | BPF_K:
		case BPF_ALU64 | BPF_ARSH | BPF_K:
			maybe_emit_1mod(&prog, dst_reg,
					BPF_CLASS(insn->code) == BPF_ALU64);

			b3 = simple_alu_opcodes[BPF_OP(insn->code)];
			if (imm32 == 1)
				EMIT2(0xD1, add_1reg(b3, dst_reg));
			else
				EMIT3(0xC1, add_1reg(b3, dst_reg), imm32);
			break;

		case BPF_ALU | BPF_LSH | BPF_X:
		case BPF_ALU | BPF_RSH | BPF_X:
		case BPF_ALU | BPF_ARSH | BPF_X:
		case BPF_ALU64 | BPF_LSH | BPF_X:
		case BPF_ALU64 | BPF_RSH | BPF_X:
		case BPF_ALU64 | BPF_ARSH | BPF_X:

			/* Check for bad case when dst_reg == rcx */
			if (dst_reg == BPF_REG_4) {
				/* mov r11, dst_reg */
				EMIT_mov(AUX_REG, dst_reg);
				dst_reg = AUX_REG;
			}

			if (src_reg != BPF_REG_4) { /* common case */
				EMIT1(0x51); /* push rcx */

				/* mov rcx, src_reg */
				EMIT_mov(BPF_REG_4, src_reg);
			}

			/* shl %rax, %cl | shr %rax, %cl | sar %rax, %cl */
			maybe_emit_1mod(&prog, dst_reg,
					BPF_CLASS(insn->code) == BPF_ALU64);

			b3 = simple_alu_opcodes[BPF_OP(insn->code)];
			EMIT2(0xD3, add_1reg(b3, dst_reg));

			if (src_reg != BPF_REG_4)
				EMIT1(0x59); /* pop rcx */

			if (insn->dst_reg == BPF_REG_4)
				/* mov dst_reg, r11 */
				EMIT_mov(insn->dst_reg, AUX_REG);
			break;

		case BPF_ALU | BPF_END | BPF_FROM_BE:
			switch (imm32) {
			case 16:
				/* Emit 'ror %ax, 8' to swap lower 2 bytes */
				EMIT1(0x66);
				if (is_ereg(dst_reg))
					EMIT1(0x41);
				EMIT3(0xC1, add_1reg(0xC8, dst_reg), 8);

				/* Emit 'movzwl eax, ax' */
				if (is_ereg(dst_reg))
					EMIT3(0x45, 0x0F, 0xB7);
				else
					EMIT2(0x0F, 0xB7);
				EMIT1(add_2reg(0xC0, dst_reg, dst_reg));
				break;
			case 32:
				/* Emit 'bswap eax' to swap lower 4 bytes */
				if (is_ereg(dst_reg))
					EMIT2(0x41, 0x0F);
				else
					EMIT1(0x0F);
				EMIT1(add_1reg(0xC8, dst_reg));
				break;
			case 64:
				/* Emit 'bswap rax' to swap 8 bytes */
				EMIT3(add_1mod(0x48, dst_reg), 0x0F,
				      add_1reg(0xC8, dst_reg));
				break;
			}
			break;

		case BPF_ALU | BPF_END | BPF_FROM_LE:
			switch (imm32) {
			case 16:
				/*
				 * Emit 'movzwl eax, ax' to zero extend 16-bit
				 * into 64 bit
				 */
				if (is_ereg(dst_reg))
					EMIT3(0x45, 0x0F, 0xB7);
				else
					EMIT2(0x0F, 0xB7);
				EMIT1(add_2reg(0xC0, dst_reg, dst_reg));
				break;
			case 32:
				/* Emit 'mov eax, eax' to clear upper 32-bits */
				if (is_ereg(dst_reg))
					EMIT1(0x45);
				EMIT2(0x89, add_2reg(0xC0, dst_reg, dst_reg));
				break;
			case 64:
				/* nop */
				break;
			}
			break;

			/* speculation barrier */
		case BPF_ST | BPF_NOSPEC:
			if (boot_cpu_has(X86_FEATURE_XMM2))
				EMIT_LFENCE();
			break;

			/* ST: *(u8*)(dst_reg + off) = imm */
		case BPF_ST | BPF_MEM | BPF_B:
			if (is_ereg(dst_reg))
				EMIT2(0x41, 0xC6);
			else
				EMIT1(0xC6);
			goto st;
		case BPF_ST | BPF_MEM | BPF_H:
			if (is_ereg(dst_reg))
				EMIT3(0x66, 0x41, 0xC7);
			else
				EMIT2(0x66, 0xC7);
			goto st;
		case BPF_ST | BPF_MEM | BPF_W:
			if (is_ereg(dst_reg))
				EMIT2(0x41, 0xC7);
			else
				EMIT1(0xC7);
			goto st;
		case BPF_ST | BPF_MEM | BPF_DW:
			EMIT2(add_1mod(0x48, dst_reg), 0xC7);

st:			if (is_imm8(insn->off))
				EMIT2(add_1reg(0x40, dst_reg), insn->off);
			else
				EMIT1_off32(add_1reg(0x80, dst_reg), insn->off);

			EMIT(imm32, bpf_size_to_x86_bytes(BPF_SIZE(insn->code)));
			break;

			/* STX: *(u8*)(dst_reg + off) = src_reg */
		case BPF_STX | BPF_MEM | BPF_B:
		case BPF_STX | BPF_MEM | BPF_H:
		case BPF_STX | BPF_MEM | BPF_W:
		case BPF_STX | BPF_MEM | BPF_DW:
			emit_stx(&prog, BPF_SIZE(insn->code), dst_reg, src_reg, insn->off);
			break;

			/* LDX: dst_reg = *(u8*)(src_reg + off) */
		case BPF_LDX | BPF_MEM | BPF_B:
		case BPF_LDX | BPF_PROBE_MEM | BPF_B:
		case BPF_LDX | BPF_MEM | BPF_H:
		case BPF_LDX | BPF_PROBE_MEM | BPF_H:
		case BPF_LDX | BPF_MEM | BPF_W:
		case BPF_LDX | BPF_PROBE_MEM | BPF_W:
		case BPF_LDX | BPF_MEM | BPF_DW:
		case BPF_LDX | BPF_PROBE_MEM | BPF_DW:
			if (BPF_MODE(insn->code) == BPF_PROBE_MEM) {
				/* Though the verifier prevents negative insn->off in BPF_PROBE_MEM
				 * add abs(insn->off) to the limit to make sure that negative
				 * offset won't be an issue.
				 * insn->off is s16, so it won't affect valid pointers.
				 */
				u64 limit = TASK_SIZE_MAX + PAGE_SIZE + abs(insn->off);
				u8 *end_of_jmp1, *end_of_jmp2;

				/* Conservatively check that src_reg + insn->off is a kernel address:
				 * 1. src_reg + insn->off >= limit
				 * 2. src_reg + insn->off doesn't become small positive.
				 * Cannot do src_reg + insn->off >= limit in one branch,
				 * since it needs two spare registers, but JIT has only one.
				 */

				/* movabsq r11, limit */
				EMIT2(add_1mod(0x48, AUX_REG), add_1reg(0xB8, AUX_REG));
				EMIT((u32)limit, 4);
				EMIT(limit >> 32, 4);
				/* cmp src_reg, r11 */
				maybe_emit_mod(&prog, src_reg, AUX_REG, true);
				EMIT2(0x39, add_2reg(0xC0, src_reg, AUX_REG));
				/* if unsigned '<' goto end_of_jmp2 */
				EMIT2(X86_JB, 0);
				end_of_jmp1 = prog;

				/* mov r11, src_reg */
				emit_mov_reg(&prog, true, AUX_REG, src_reg);
				/* add r11, insn->off */
				maybe_emit_1mod(&prog, AUX_REG, true);
				EMIT2_off32(0x81, add_1reg(0xC0, AUX_REG), insn->off);
				/* jmp if not carry to start_of_ldx
				 * Otherwise ERR_PTR(-EINVAL) + 128 will be the user addr
				 * that has to be rejected.
				 */
				EMIT2(0x73 /* JNC */, 0);
				end_of_jmp2 = prog;

				/* xor dst_reg, dst_reg */
				emit_mov_imm32(&prog, false, dst_reg, 0);
				/* jmp byte_after_ldx */
				EMIT2(0xEB, 0);

				/* populate jmp_offset for JB above to jump to xor dst_reg */
				end_of_jmp1[-1] = end_of_jmp2 - end_of_jmp1;
				/* populate jmp_offset for JNC above to jump to start_of_ldx */
				start_of_ldx = prog;
				end_of_jmp2[-1] = start_of_ldx - end_of_jmp2;
			}
			emit_ldx(&prog, BPF_SIZE(insn->code), dst_reg, src_reg, insn->off);
			if (BPF_MODE(insn->code) == BPF_PROBE_MEM) {
				struct exception_table_entry *ex;
				u8 *_insn = image + proglen + (start_of_ldx - temp);
				s64 delta;

				/* populate jmp_offset for JMP above */
				start_of_ldx[-1] = prog - start_of_ldx;

				if (!bpf_prog->aux->extable)
					break;

				if (excnt >= bpf_prog->aux->num_exentries) {
					pr_err("ex gen bug\n");
					return -EFAULT;
				}
				ex = &bpf_prog->aux->extable[excnt++];

				delta = _insn - (u8 *)&ex->insn;
				if (!is_simm32(delta)) {
					pr_err("extable->insn doesn't fit into 32-bit\n");
					return -EFAULT;
				}
				/* switch ex to rw buffer for writes */
				ex = (void *)rw_image + ((void *)ex - (void *)image);

				ex->insn = delta;

				ex->data = EX_TYPE_BPF;

				if (dst_reg > BPF_REG_9) {
					pr_err("verifier error\n");
					return -EFAULT;
				}
				/*
				 * Compute size of x86 insn and its target dest x86 register.
				 * ex_handler_bpf() will use lower 8 bits to adjust
				 * pt_regs->ip to jump over this x86 instruction
				 * and upper bits to figure out which pt_regs to zero out.
				 * End result: x86 insn "mov rbx, qword ptr [rax+0x14]"
				 * of 4 bytes will be ignored and rbx will be zero inited.
				 */
				ex->fixup = (prog - start_of_ldx) | (reg2pt_regs[dst_reg] << 8);
			}
			break;

		case BPF_STX | BPF_ATOMIC | BPF_W:
		case BPF_STX | BPF_ATOMIC | BPF_DW:
			if (insn->imm == (BPF_AND | BPF_FETCH) ||
			    insn->imm == (BPF_OR | BPF_FETCH) ||
			    insn->imm == (BPF_XOR | BPF_FETCH)) {
				bool is64 = BPF_SIZE(insn->code) == BPF_DW;
				u32 real_src_reg = src_reg;
				u32 real_dst_reg = dst_reg;
				u8 *branch_target;

				/*
				 * Can't be implemented with a single x86 insn.
				 * Need to do a CMPXCHG loop.
				 */

				/* Will need RAX as a CMPXCHG operand so save R0 */
				emit_mov_reg(&prog, true, BPF_REG_AX, BPF_REG_0);
				if (src_reg == BPF_REG_0)
					real_src_reg = BPF_REG_AX;
				if (dst_reg == BPF_REG_0)
					real_dst_reg = BPF_REG_AX;

				branch_target = prog;
				/* Load old value */
				emit_ldx(&prog, BPF_SIZE(insn->code),
					 BPF_REG_0, real_dst_reg, insn->off);
				/*
				 * Perform the (commutative) operation locally,
				 * put the result in the AUX_REG.
				 */
				emit_mov_reg(&prog, is64, AUX_REG, BPF_REG_0);
				maybe_emit_mod(&prog, AUX_REG, real_src_reg, is64);
				EMIT2(simple_alu_opcodes[BPF_OP(insn->imm)],
				      add_2reg(0xC0, AUX_REG, real_src_reg));
				/* Attempt to swap in new value */
				err = emit_atomic(&prog, BPF_CMPXCHG,
						  real_dst_reg, AUX_REG,
						  insn->off,
						  BPF_SIZE(insn->code));
				if (WARN_ON(err))
					return err;
				/*
				 * ZF tells us whether we won the race. If it's
				 * cleared we need to try again.
				 */
				EMIT2(X86_JNE, -(prog - branch_target) - 2);
				/* Return the pre-modification value */
				emit_mov_reg(&prog, is64, real_src_reg, BPF_REG_0);
				/* Restore R0 after clobbering RAX */
				emit_mov_reg(&prog, true, BPF_REG_0, BPF_REG_AX);
				break;
			}

			err = emit_atomic(&prog, insn->imm, dst_reg, src_reg,
					  insn->off, BPF_SIZE(insn->code));
			if (err)
				return err;
			break;

			/* call */
		case BPF_JMP | BPF_CALL:
			func = (u8 *) __bpf_call_base + imm32;
			if (tail_call_reachable) {
				/* mov rax, qword ptr [rbp - rounded_stack_depth - 8] */
				EMIT3_off32(0x48, 0x8B, 0x85,
					    -round_up(bpf_prog->aux->stack_depth, 8) - 8);
				if (!imm32 || emit_call(&prog, func, image + addrs[i - 1] + 7))
					return -EINVAL;
			} else {
				if (!imm32 || emit_call(&prog, func, image + addrs[i - 1]))
					return -EINVAL;
			}
			break;

		case BPF_JMP | BPF_TAIL_CALL:
			if (imm32)
				emit_bpf_tail_call_direct(&bpf_prog->aux->poke_tab[imm32 - 1],
							  &prog, image + addrs[i - 1],
							  callee_regs_used,
							  bpf_prog->aux->stack_depth,
							  ctx);
			else
				emit_bpf_tail_call_indirect(&prog,
							    callee_regs_used,
							    bpf_prog->aux->stack_depth,
							    image + addrs[i - 1],
							    ctx);
			break;

			/* cond jump */
		case BPF_JMP | BPF_JEQ | BPF_X:
		case BPF_JMP | BPF_JNE | BPF_X:
		case BPF_JMP | BPF_JGT | BPF_X:
		case BPF_JMP | BPF_JLT | BPF_X:
		case BPF_JMP | BPF_JGE | BPF_X:
		case BPF_JMP | BPF_JLE | BPF_X:
		case BPF_JMP | BPF_JSGT | BPF_X:
		case BPF_JMP | BPF_JSLT | BPF_X:
		case BPF_JMP | BPF_JSGE | BPF_X:
		case BPF_JMP | BPF_JSLE | BPF_X:
		case BPF_JMP32 | BPF_JEQ | BPF_X:
		case BPF_JMP32 | BPF_JNE | BPF_X:
		case BPF_JMP32 | BPF_JGT | BPF_X:
		case BPF_JMP32 | BPF_JLT | BPF_X:
		case BPF_JMP32 | BPF_JGE | BPF_X:
		case BPF_JMP32 | BPF_JLE | BPF_X:
		case BPF_JMP32 | BPF_JSGT | BPF_X:
		case BPF_JMP32 | BPF_JSLT | BPF_X:
		case BPF_JMP32 | BPF_JSGE | BPF_X:
		case BPF_JMP32 | BPF_JSLE | BPF_X:
			/* cmp dst_reg, src_reg */
			maybe_emit_mod(&prog, dst_reg, src_reg,
				       BPF_CLASS(insn->code) == BPF_JMP);
			EMIT2(0x39, add_2reg(0xC0, dst_reg, src_reg));
			goto emit_cond_jmp;

		case BPF_JMP | BPF_JSET | BPF_X:
		case BPF_JMP32 | BPF_JSET | BPF_X:
			/* test dst_reg, src_reg */
			maybe_emit_mod(&prog, dst_reg, src_reg,
				       BPF_CLASS(insn->code) == BPF_JMP);
			EMIT2(0x85, add_2reg(0xC0, dst_reg, src_reg));
			goto emit_cond_jmp;

		case BPF_JMP | BPF_JSET | BPF_K:
		case BPF_JMP32 | BPF_JSET | BPF_K:
			/* test dst_reg, imm32 */
			maybe_emit_1mod(&prog, dst_reg,
					BPF_CLASS(insn->code) == BPF_JMP);
			EMIT2_off32(0xF7, add_1reg(0xC0, dst_reg), imm32);
			goto emit_cond_jmp;

		case BPF_JMP | BPF_JEQ | BPF_K:
		case BPF_JMP | BPF_JNE | BPF_K:
		case BPF_JMP | BPF_JGT | BPF_K:
		case BPF_JMP | BPF_JLT | BPF_K:
		case BPF_JMP | BPF_JGE | BPF_K:
		case BPF_JMP | BPF_JLE | BPF_K:
		case BPF_JMP | BPF_JSGT | BPF_K:
		case BPF_JMP | BPF_JSLT | BPF_K:
		case BPF_JMP | BPF_JSGE | BPF_K:
		case BPF_JMP | BPF_JSLE | BPF_K:
		case BPF_JMP32 | BPF_JEQ | BPF_K:
		case BPF_JMP32 | BPF_JNE | BPF_K:
		case BPF_JMP32 | BPF_JGT | BPF_K:
		case BPF_JMP32 | BPF_JLT | BPF_K:
		case BPF_JMP32 | BPF_JGE | BPF_K:
		case BPF_JMP32 | BPF_JLE | BPF_K:
		case BPF_JMP32 | BPF_JSGT | BPF_K:
		case BPF_JMP32 | BPF_JSLT | BPF_K:
		case BPF_JMP32 | BPF_JSGE | BPF_K:
		case BPF_JMP32 | BPF_JSLE | BPF_K:
			/* test dst_reg, dst_reg to save one extra byte */
			if (imm32 == 0) {
				maybe_emit_mod(&prog, dst_reg, dst_reg,
					       BPF_CLASS(insn->code) == BPF_JMP);
				EMIT2(0x85, add_2reg(0xC0, dst_reg, dst_reg));
				goto emit_cond_jmp;
			}

			/* cmp dst_reg, imm8/32 */
			maybe_emit_1mod(&prog, dst_reg,
					BPF_CLASS(insn->code) == BPF_JMP);

			if (is_imm8(imm32))
				EMIT3(0x83, add_1reg(0xF8, dst_reg), imm32);
			else
				EMIT2_off32(0x81, add_1reg(0xF8, dst_reg), imm32);

emit_cond_jmp:		/* Convert BPF opcode to x86 */
			switch (BPF_OP(insn->code)) {
			case BPF_JEQ:
				jmp_cond = X86_JE;
				break;
			case BPF_JSET:
			case BPF_JNE:
				jmp_cond = X86_JNE;
				break;
			case BPF_JGT:
				/* GT is unsigned '>', JA in x86 */
				jmp_cond = X86_JA;
				break;
			case BPF_JLT:
				/* LT is unsigned '<', JB in x86 */
				jmp_cond = X86_JB;
				break;
			case BPF_JGE:
				/* GE is unsigned '>=', JAE in x86 */
				jmp_cond = X86_JAE;
				break;
			case BPF_JLE:
				/* LE is unsigned '<=', JBE in x86 */
				jmp_cond = X86_JBE;
				break;
			case BPF_JSGT:
				/* Signed '>', GT in x86 */
				jmp_cond = X86_JG;
				break;
			case BPF_JSLT:
				/* Signed '<', LT in x86 */
				jmp_cond = X86_JL;
				break;
			case BPF_JSGE:
				/* Signed '>=', GE in x86 */
				jmp_cond = X86_JGE;
				break;
			case BPF_JSLE:
				/* Signed '<=', LE in x86 */
				jmp_cond = X86_JLE;
				break;
			default: /* to silence GCC warning */
				return -EFAULT;
			}
			jmp_offset = addrs[i + insn->off] - addrs[i];
			if (is_imm8(jmp_offset)) {
				if (jmp_padding) {
					/* To keep the jmp_offset valid, the extra bytes are
					 * padded before the jump insn, so we subtract the
					 * 2 bytes of jmp_cond insn from INSN_SZ_DIFF.
					 *
					 * If the previous pass already emits an imm8
					 * jmp_cond, then this BPF insn won't shrink, so
					 * "nops" is 0.
					 *
					 * On the other hand, if the previous pass emits an
					 * imm32 jmp_cond, the extra 4 bytes(*) is padded to
					 * keep the image from shrinking further.
					 *
					 * (*) imm32 jmp_cond is 6 bytes, and imm8 jmp_cond
					 *     is 2 bytes, so the size difference is 4 bytes.
					 */
					nops = INSN_SZ_DIFF - 2;
					if (nops != 0 && nops != 4) {
						pr_err("unexpected jmp_cond padding: %d bytes\n",
						       nops);
						return -EFAULT;
					}
					emit_nops(&prog, nops);
				}
				EMIT2(jmp_cond, jmp_offset);
			} else if (is_simm32(jmp_offset)) {
				EMIT2_off32(0x0F, jmp_cond + 0x10, jmp_offset);
			} else {
				pr_err("cond_jmp gen bug %llx\n", jmp_offset);
				return -EFAULT;
			}

			break;

		case BPF_JMP | BPF_JA:
			if (insn->off == -1)
				/* -1 jmp instructions will always jump
				 * backwards two bytes. Explicitly handling
				 * this case avoids wasting too many passes
				 * when there are long sequences of replaced
				 * dead code.
				 */
				jmp_offset = -2;
			else
				jmp_offset = addrs[i + insn->off] - addrs[i];

			if (!jmp_offset) {
				/*
				 * If jmp_padding is enabled, the extra nops will
				 * be inserted. Otherwise, optimize out nop jumps.
				 */
				if (jmp_padding) {
					/* There are 3 possible conditions.
					 * (1) This BPF_JA is already optimized out in
					 *     the previous run, so there is no need
					 *     to pad any extra byte (0 byte).
					 * (2) The previous pass emits an imm8 jmp,
					 *     so we pad 2 bytes to match the previous
					 *     insn size.
					 * (3) Similarly, the previous pass emits an
					 *     imm32 jmp, and 5 bytes is padded.
					 */
					nops = INSN_SZ_DIFF;
					if (nops != 0 && nops != 2 && nops != 5) {
						pr_err("unexpected nop jump padding: %d bytes\n",
						       nops);
						return -EFAULT;
					}
					emit_nops(&prog, nops);
				}
				break;
			}
emit_jmp:
			if (is_imm8(jmp_offset)) {
				if (jmp_padding) {
					/* To avoid breaking jmp_offset, the extra bytes
					 * are padded before the actual jmp insn, so
					 * 2 bytes is subtracted from INSN_SZ_DIFF.
					 *
					 * If the previous pass already emits an imm8
					 * jmp, there is nothing to pad (0 byte).
					 *
					 * If it emits an imm32 jmp (5 bytes) previously
					 * and now an imm8 jmp (2 bytes), then we pad
					 * (5 - 2 = 3) bytes to stop the image from
					 * shrinking further.
					 */
					nops = INSN_SZ_DIFF - 2;
					if (nops != 0 && nops != 3) {
						pr_err("unexpected jump padding: %d bytes\n",
						       nops);
						return -EFAULT;
					}
					emit_nops(&prog, INSN_SZ_DIFF - 2);
				}
				EMIT2(0xEB, jmp_offset);
			} else if (is_simm32(jmp_offset)) {
				EMIT1_off32(0xE9, jmp_offset);
			} else {
				pr_err("jmp gen bug %llx\n", jmp_offset);
				return -EFAULT;
			}
			break;

		case BPF_JMP | BPF_EXIT:
			if (seen_exit) {
				jmp_offset = ctx->cleanup_addr - addrs[i];
				goto emit_jmp;
			}
			seen_exit = true;
			/* Update cleanup_addr */
			ctx->cleanup_addr = proglen;
			pop_callee_regs(&prog, callee_regs_used);
			EMIT1(0xC9);         /* leave */
			emit_return(&prog, image + addrs[i - 1] + (prog - temp));
			break;

		default:
			/*
			 * By design x86-64 JIT should support all BPF instructions.
			 * This error will be seen if new instruction was added
			 * to the interpreter, but not to the JIT, or if there is
			 * junk in bpf_prog.
			 */
			pr_err("bpf_jit: unknown opcode %02x\n", insn->code);
			return -EINVAL;
		}

		ilen = prog - temp;
		if (ilen > BPF_MAX_INSN_SIZE) {
			pr_err("bpf_jit: fatal insn size error\n");
			return -EFAULT;
		}

		if (image) {
			/*
			 * When populating the image, assert that:
			 *
			 *  i) We do not write beyond the allocated space, and
			 * ii) addrs[i] did not change from the prior run, in order
			 *     to validate assumptions made for computing branch
			 *     displacements.
			 */
			if (unlikely(proglen + ilen > oldproglen ||
				     proglen + ilen != addrs[i])) {
				pr_err("bpf_jit: fatal error\n");
				return -EFAULT;
			}
			memcpy(rw_image + proglen, temp, ilen);
		}
		proglen += ilen;
		addrs[i] = proglen;
		prog = temp;
	}

	if (image && excnt != bpf_prog->aux->num_exentries) {
		pr_err("extable is not populated\n");
		return -EFAULT;
	}
	return proglen;
}

static void save_regs(const struct btf_func_model *m, u8 **prog, int nr_args,
		      int stack_size)
{
	int i;
	/* Store function arguments to stack.
	 * For a function that accepts two pointers the sequence will be:
	 * mov QWORD PTR [rbp-0x10],rdi
	 * mov QWORD PTR [rbp-0x8],rsi
	 */
	for (i = 0; i < min(nr_args, 6); i++)
		emit_stx(prog, bytes_to_bpf_size(m->arg_size[i]),
			 BPF_REG_FP,
			 i == 5 ? X86_REG_R9 : BPF_REG_1 + i,
			 -(stack_size - i * 8));
}

static void restore_regs(const struct btf_func_model *m, u8 **prog, int nr_args,
			 int stack_size)
{
	int i;

	/* Restore function arguments from stack.
	 * For a function that accepts two pointers the sequence will be:
	 * EMIT4(0x48, 0x8B, 0x7D, 0xF0); mov rdi,QWORD PTR [rbp-0x10]
	 * EMIT4(0x48, 0x8B, 0x75, 0xF8); mov rsi,QWORD PTR [rbp-0x8]
	 */
	for (i = 0; i < min(nr_args, 6); i++)
		emit_ldx(prog, bytes_to_bpf_size(m->arg_size[i]),
			 i == 5 ? X86_REG_R9 : BPF_REG_1 + i,
			 BPF_REG_FP,
			 -(stack_size - i * 8));
}

static int invoke_bpf_prog(const struct btf_func_model *m, u8 **pprog,
			   struct bpf_tramp_link *l, int stack_size,
<<<<<<< HEAD
			   bool save_ret)
{
	u8 *prog = *pprog;
	u8 *jmp_insn;
	struct bpf_prog *p = l->link.prog;
=======
			   int run_ctx_off, bool save_ret)
{
	u8 *prog = *pprog;
	u8 *jmp_insn;
	int ctx_cookie_off = offsetof(struct bpf_tramp_run_ctx, bpf_cookie);
	struct bpf_prog *p = l->link.prog;
	u64 cookie = l->cookie;

	/* mov rdi, cookie */
	emit_mov_imm64(&prog, BPF_REG_1, (long) cookie >> 32, (u32) (long) cookie);

	/* Prepare struct bpf_tramp_run_ctx.
	 *
	 * bpf_tramp_run_ctx is already preserved by
	 * arch_prepare_bpf_trampoline().
	 *
	 * mov QWORD PTR [rbp - run_ctx_off + ctx_cookie_off], rdi
	 */
	emit_stx(&prog, BPF_DW, BPF_REG_FP, BPF_REG_1, -run_ctx_off + ctx_cookie_off);
>>>>>>> bf44eed7

	/* arg1: mov rdi, progs[i] */
	emit_mov_imm64(&prog, BPF_REG_1, (long) p >> 32, (u32) (long) p);
	/* arg2: lea rsi, [rbp - ctx_cookie_off] */
	EMIT4(0x48, 0x8D, 0x75, -run_ctx_off);

	if (emit_call(&prog,
		      p->aux->sleepable ? __bpf_prog_enter_sleepable :
		      __bpf_prog_enter, prog))
			return -EINVAL;
	/* remember prog start time returned by __bpf_prog_enter */
	emit_mov_reg(&prog, true, BPF_REG_6, BPF_REG_0);

	/* if (__bpf_prog_enter*(prog) == 0)
	 *	goto skip_exec_of_prog;
	 */
	EMIT3(0x48, 0x85, 0xC0);  /* test rax,rax */
	/* emit 2 nops that will be replaced with JE insn */
	jmp_insn = prog;
	emit_nops(&prog, 2);

	/* arg1: lea rdi, [rbp - stack_size] */
	EMIT4(0x48, 0x8D, 0x7D, -stack_size);
	/* arg2: progs[i]->insnsi for interpreter */
	if (!p->jited)
		emit_mov_imm64(&prog, BPF_REG_2,
			       (long) p->insnsi >> 32,
			       (u32) (long) p->insnsi);
	/* call JITed bpf program or interpreter */
	if (emit_call(&prog, p->bpf_func, prog))
		return -EINVAL;

	/*
	 * BPF_TRAMP_MODIFY_RETURN trampolines can modify the return
	 * of the previous call which is then passed on the stack to
	 * the next BPF program.
	 *
	 * BPF_TRAMP_FENTRY trampoline may need to return the return
	 * value of BPF_PROG_TYPE_STRUCT_OPS prog.
	 */
	if (save_ret)
		emit_stx(&prog, BPF_DW, BPF_REG_FP, BPF_REG_0, -8);

	/* replace 2 nops with JE insn, since jmp target is known */
	jmp_insn[0] = X86_JE;
	jmp_insn[1] = prog - jmp_insn - 2;

	/* arg1: mov rdi, progs[i] */
	emit_mov_imm64(&prog, BPF_REG_1, (long) p >> 32, (u32) (long) p);
	/* arg2: mov rsi, rbx <- start time in nsec */
	emit_mov_reg(&prog, true, BPF_REG_2, BPF_REG_6);
	/* arg3: lea rdx, [rbp - run_ctx_off] */
	EMIT4(0x48, 0x8D, 0x55, -run_ctx_off);
	if (emit_call(&prog,
		      p->aux->sleepable ? __bpf_prog_exit_sleepable :
		      __bpf_prog_exit, prog))
			return -EINVAL;

	*pprog = prog;
	return 0;
}

static void emit_align(u8 **pprog, u32 align)
{
	u8 *target, *prog = *pprog;

	target = PTR_ALIGN(prog, align);
	if (target != prog)
		emit_nops(&prog, target - prog);

	*pprog = prog;
}

static int emit_cond_near_jump(u8 **pprog, void *func, void *ip, u8 jmp_cond)
{
	u8 *prog = *pprog;
	s64 offset;

	offset = func - (ip + 2 + 4);
	if (!is_simm32(offset)) {
		pr_err("Target %p is out of range\n", func);
		return -EINVAL;
	}
	EMIT2_off32(0x0F, jmp_cond + 0x10, offset);
	*pprog = prog;
	return 0;
}

static int invoke_bpf(const struct btf_func_model *m, u8 **pprog,
		      struct bpf_tramp_links *tl, int stack_size,
<<<<<<< HEAD
		      bool save_ret)
=======
		      int run_ctx_off, bool save_ret)
>>>>>>> bf44eed7
{
	int i;
	u8 *prog = *pprog;

	for (i = 0; i < tl->nr_links; i++) {
		if (invoke_bpf_prog(m, &prog, tl->links[i], stack_size,
<<<<<<< HEAD
				    save_ret))
=======
				    run_ctx_off, save_ret))
>>>>>>> bf44eed7
			return -EINVAL;
	}
	*pprog = prog;
	return 0;
}

static int invoke_bpf_mod_ret(const struct btf_func_model *m, u8 **pprog,
			      struct bpf_tramp_links *tl, int stack_size,
<<<<<<< HEAD
			      u8 **branches)
=======
			      int run_ctx_off, u8 **branches)
>>>>>>> bf44eed7
{
	u8 *prog = *pprog;
	int i;

	/* The first fmod_ret program will receive a garbage return value.
	 * Set this to 0 to avoid confusing the program.
	 */
	emit_mov_imm32(&prog, false, BPF_REG_0, 0);
	emit_stx(&prog, BPF_DW, BPF_REG_FP, BPF_REG_0, -8);
	for (i = 0; i < tl->nr_links; i++) {
<<<<<<< HEAD
		if (invoke_bpf_prog(m, &prog, tl->links[i], stack_size, true))
=======
		if (invoke_bpf_prog(m, &prog, tl->links[i], stack_size, run_ctx_off, true))
>>>>>>> bf44eed7
			return -EINVAL;

		/* mod_ret prog stored return value into [rbp - 8]. Emit:
		 * if (*(u64 *)(rbp - 8) !=  0)
		 *	goto do_fexit;
		 */
		/* cmp QWORD PTR [rbp - 0x8], 0x0 */
		EMIT4(0x48, 0x83, 0x7d, 0xf8); EMIT1(0x00);

		/* Save the location of the branch and Generate 6 nops
		 * (4 bytes for an offset and 2 bytes for the jump) These nops
		 * are replaced with a conditional jump once do_fexit (i.e. the
		 * start of the fexit invocation) is finalized.
		 */
		branches[i] = prog;
		emit_nops(&prog, 4 + 2);
	}

	*pprog = prog;
	return 0;
}

static bool is_valid_bpf_tramp_flags(unsigned int flags)
{
	if ((flags & BPF_TRAMP_F_RESTORE_REGS) &&
	    (flags & BPF_TRAMP_F_SKIP_FRAME))
		return false;

	/*
	 * BPF_TRAMP_F_RET_FENTRY_RET is only used by bpf_struct_ops,
	 * and it must be used alone.
	 */
	if ((flags & BPF_TRAMP_F_RET_FENTRY_RET) &&
	    (flags & ~BPF_TRAMP_F_RET_FENTRY_RET))
		return false;

	return true;
}

/* Example:
 * __be16 eth_type_trans(struct sk_buff *skb, struct net_device *dev);
 * its 'struct btf_func_model' will be nr_args=2
 * The assembly code when eth_type_trans is executing after trampoline:
 *
 * push rbp
 * mov rbp, rsp
 * sub rsp, 16                     // space for skb and dev
 * push rbx                        // temp regs to pass start time
 * mov qword ptr [rbp - 16], rdi   // save skb pointer to stack
 * mov qword ptr [rbp - 8], rsi    // save dev pointer to stack
 * call __bpf_prog_enter           // rcu_read_lock and preempt_disable
 * mov rbx, rax                    // remember start time in bpf stats are enabled
 * lea rdi, [rbp - 16]             // R1==ctx of bpf prog
 * call addr_of_jited_FENTRY_prog
 * movabsq rdi, 64bit_addr_of_struct_bpf_prog  // unused if bpf stats are off
 * mov rsi, rbx                    // prog start time
 * call __bpf_prog_exit            // rcu_read_unlock, preempt_enable and stats math
 * mov rdi, qword ptr [rbp - 16]   // restore skb pointer from stack
 * mov rsi, qword ptr [rbp - 8]    // restore dev pointer from stack
 * pop rbx
 * leave
 * ret
 *
 * eth_type_trans has 5 byte nop at the beginning. These 5 bytes will be
 * replaced with 'call generated_bpf_trampoline'. When it returns
 * eth_type_trans will continue executing with original skb and dev pointers.
 *
 * The assembly code when eth_type_trans is called from trampoline:
 *
 * push rbp
 * mov rbp, rsp
 * sub rsp, 24                     // space for skb, dev, return value
 * push rbx                        // temp regs to pass start time
 * mov qword ptr [rbp - 24], rdi   // save skb pointer to stack
 * mov qword ptr [rbp - 16], rsi   // save dev pointer to stack
 * call __bpf_prog_enter           // rcu_read_lock and preempt_disable
 * mov rbx, rax                    // remember start time if bpf stats are enabled
 * lea rdi, [rbp - 24]             // R1==ctx of bpf prog
 * call addr_of_jited_FENTRY_prog  // bpf prog can access skb and dev
 * movabsq rdi, 64bit_addr_of_struct_bpf_prog  // unused if bpf stats are off
 * mov rsi, rbx                    // prog start time
 * call __bpf_prog_exit            // rcu_read_unlock, preempt_enable and stats math
 * mov rdi, qword ptr [rbp - 24]   // restore skb pointer from stack
 * mov rsi, qword ptr [rbp - 16]   // restore dev pointer from stack
 * call eth_type_trans+5           // execute body of eth_type_trans
 * mov qword ptr [rbp - 8], rax    // save return value
 * call __bpf_prog_enter           // rcu_read_lock and preempt_disable
 * mov rbx, rax                    // remember start time in bpf stats are enabled
 * lea rdi, [rbp - 24]             // R1==ctx of bpf prog
 * call addr_of_jited_FEXIT_prog   // bpf prog can access skb, dev, return value
 * movabsq rdi, 64bit_addr_of_struct_bpf_prog  // unused if bpf stats are off
 * mov rsi, rbx                    // prog start time
 * call __bpf_prog_exit            // rcu_read_unlock, preempt_enable and stats math
 * mov rax, qword ptr [rbp - 8]    // restore eth_type_trans's return value
 * pop rbx
 * leave
 * add rsp, 8                      // skip eth_type_trans's frame
 * ret                             // return to its caller
 */
int arch_prepare_bpf_trampoline(struct bpf_tramp_image *im, void *image, void *image_end,
				const struct btf_func_model *m, u32 flags,
				struct bpf_tramp_links *tlinks,
				void *orig_call)
{
	int ret, i, nr_args = m->nr_args;
<<<<<<< HEAD
	int regs_off, ip_off, args_off, stack_size = nr_args * 8;
=======
	int regs_off, ip_off, args_off, stack_size = nr_args * 8, run_ctx_off;
>>>>>>> bf44eed7
	struct bpf_tramp_links *fentry = &tlinks[BPF_TRAMP_FENTRY];
	struct bpf_tramp_links *fexit = &tlinks[BPF_TRAMP_FEXIT];
	struct bpf_tramp_links *fmod_ret = &tlinks[BPF_TRAMP_MODIFY_RETURN];
	u8 **branches = NULL;
	u8 *prog;
	bool save_ret;

	/* x86-64 supports up to 6 arguments. 7+ can be added in the future */
	if (nr_args > 6)
		return -ENOTSUPP;

	if (!is_valid_bpf_tramp_flags(flags))
		return -EINVAL;

	/* Generated trampoline stack layout:
	 *
	 * RBP + 8         [ return address  ]
	 * RBP + 0         [ RBP             ]
	 *
	 * RBP - 8         [ return value    ]  BPF_TRAMP_F_CALL_ORIG or
	 *                                      BPF_TRAMP_F_RET_FENTRY_RET flags
	 *
	 *                 [ reg_argN        ]  always
	 *                 [ ...             ]
	 * RBP - regs_off  [ reg_arg1        ]  program's ctx pointer
	 *
	 * RBP - args_off  [ args count      ]  always
	 *
	 * RBP - ip_off    [ traced function ]  BPF_TRAMP_F_IP_ARG flag
	 *
	 * RBP - run_ctx_off [ bpf_tramp_run_ctx ]
	 */

	/* room for return value of orig_call or fentry prog */
	save_ret = flags & (BPF_TRAMP_F_CALL_ORIG | BPF_TRAMP_F_RET_FENTRY_RET);
	if (save_ret)
		stack_size += 8;

	regs_off = stack_size;

	/* args count  */
	stack_size += 8;
	args_off = stack_size;

	if (flags & BPF_TRAMP_F_IP_ARG)
		stack_size += 8; /* room for IP address argument */

	ip_off = stack_size;

	stack_size += (sizeof(struct bpf_tramp_run_ctx) + 7) & ~0x7;
	run_ctx_off = stack_size;

	if (flags & BPF_TRAMP_F_SKIP_FRAME) {
		/* skip patched call instruction and point orig_call to actual
		 * body of the kernel function.
		 */
		if (is_endbr(*(u32 *)orig_call))
			orig_call += ENDBR_INSN_SIZE;
		orig_call += X86_PATCH_SIZE;
	}

	prog = image;

	EMIT_ENDBR();
	EMIT1(0x55);		 /* push rbp */
	EMIT3(0x48, 0x89, 0xE5); /* mov rbp, rsp */
	EMIT4(0x48, 0x83, 0xEC, stack_size); /* sub rsp, stack_size */
	EMIT1(0x53);		 /* push rbx */

	/* Store number of arguments of the traced function:
	 *   mov rax, nr_args
	 *   mov QWORD PTR [rbp - args_off], rax
	 */
	emit_mov_imm64(&prog, BPF_REG_0, 0, (u32) nr_args);
	emit_stx(&prog, BPF_DW, BPF_REG_FP, BPF_REG_0, -args_off);

	if (flags & BPF_TRAMP_F_IP_ARG) {
		/* Store IP address of the traced function:
		 * mov rax, QWORD PTR [rbp + 8]
		 * sub rax, X86_PATCH_SIZE
		 * mov QWORD PTR [rbp - ip_off], rax
		 */
		emit_ldx(&prog, BPF_DW, BPF_REG_0, BPF_REG_FP, 8);
		EMIT4(0x48, 0x83, 0xe8, X86_PATCH_SIZE);
		emit_stx(&prog, BPF_DW, BPF_REG_FP, BPF_REG_0, -ip_off);
	}

	save_regs(m, &prog, nr_args, regs_off);

	if (flags & BPF_TRAMP_F_CALL_ORIG) {
		/* arg1: mov rdi, im */
		emit_mov_imm64(&prog, BPF_REG_1, (long) im >> 32, (u32) (long) im);
		if (emit_call(&prog, __bpf_tramp_enter, prog)) {
			ret = -EINVAL;
			goto cleanup;
		}
	}

	if (fentry->nr_links)
<<<<<<< HEAD
		if (invoke_bpf(m, &prog, fentry, regs_off,
=======
		if (invoke_bpf(m, &prog, fentry, regs_off, run_ctx_off,
>>>>>>> bf44eed7
			       flags & BPF_TRAMP_F_RET_FENTRY_RET))
			return -EINVAL;

	if (fmod_ret->nr_links) {
		branches = kcalloc(fmod_ret->nr_links, sizeof(u8 *),
				   GFP_KERNEL);
		if (!branches)
			return -ENOMEM;

		if (invoke_bpf_mod_ret(m, &prog, fmod_ret, regs_off,
				       run_ctx_off, branches)) {
			ret = -EINVAL;
			goto cleanup;
		}
	}

	if (flags & BPF_TRAMP_F_CALL_ORIG) {
		restore_regs(m, &prog, nr_args, regs_off);

		/* call original function */
		if (emit_call(&prog, orig_call, prog)) {
			ret = -EINVAL;
			goto cleanup;
		}
		/* remember return value in a stack for bpf prog to access */
		emit_stx(&prog, BPF_DW, BPF_REG_FP, BPF_REG_0, -8);
		im->ip_after_call = prog;
		memcpy(prog, x86_nops[5], X86_PATCH_SIZE);
		prog += X86_PATCH_SIZE;
	}

	if (fmod_ret->nr_links) {
		/* From Intel 64 and IA-32 Architectures Optimization
		 * Reference Manual, 3.4.1.4 Code Alignment, Assembly/Compiler
		 * Coding Rule 11: All branch targets should be 16-byte
		 * aligned.
		 */
		emit_align(&prog, 16);
		/* Update the branches saved in invoke_bpf_mod_ret with the
		 * aligned address of do_fexit.
		 */
		for (i = 0; i < fmod_ret->nr_links; i++)
			emit_cond_near_jump(&branches[i], prog, branches[i],
					    X86_JNE);
	}

	if (fexit->nr_links)
<<<<<<< HEAD
		if (invoke_bpf(m, &prog, fexit, regs_off, false)) {
=======
		if (invoke_bpf(m, &prog, fexit, regs_off, run_ctx_off, false)) {
>>>>>>> bf44eed7
			ret = -EINVAL;
			goto cleanup;
		}

	if (flags & BPF_TRAMP_F_RESTORE_REGS)
		restore_regs(m, &prog, nr_args, regs_off);

	/* This needs to be done regardless. If there were fmod_ret programs,
	 * the return value is only updated on the stack and still needs to be
	 * restored to R0.
	 */
	if (flags & BPF_TRAMP_F_CALL_ORIG) {
		im->ip_epilogue = prog;
		/* arg1: mov rdi, im */
		emit_mov_imm64(&prog, BPF_REG_1, (long) im >> 32, (u32) (long) im);
		if (emit_call(&prog, __bpf_tramp_exit, prog)) {
			ret = -EINVAL;
			goto cleanup;
		}
	}
	/* restore return value of orig_call or fentry prog back into RAX */
	if (save_ret)
		emit_ldx(&prog, BPF_DW, BPF_REG_0, BPF_REG_FP, -8);

	EMIT1(0x5B); /* pop rbx */
	EMIT1(0xC9); /* leave */
	if (flags & BPF_TRAMP_F_SKIP_FRAME)
		/* skip our return address and return to parent */
		EMIT4(0x48, 0x83, 0xC4, 8); /* add rsp, 8 */
	emit_return(&prog, prog);
	/* Make sure the trampoline generation logic doesn't overflow */
	if (WARN_ON_ONCE(prog > (u8 *)image_end - BPF_INSN_SAFETY)) {
		ret = -EFAULT;
		goto cleanup;
	}
	ret = prog - (u8 *)image;

cleanup:
	kfree(branches);
	return ret;
}

static int emit_bpf_dispatcher(u8 **pprog, int a, int b, s64 *progs)
{
	u8 *jg_reloc, *prog = *pprog;
	int pivot, err, jg_bytes = 1;
	s64 jg_offset;

	if (a == b) {
		/* Leaf node of recursion, i.e. not a range of indices
		 * anymore.
		 */
		EMIT1(add_1mod(0x48, BPF_REG_3));	/* cmp rdx,func */
		if (!is_simm32(progs[a]))
			return -1;
		EMIT2_off32(0x81, add_1reg(0xF8, BPF_REG_3),
			    progs[a]);
		err = emit_cond_near_jump(&prog,	/* je func */
					  (void *)progs[a], prog,
					  X86_JE);
		if (err)
			return err;

		emit_indirect_jump(&prog, 2 /* rdx */, prog);

		*pprog = prog;
		return 0;
	}

	/* Not a leaf node, so we pivot, and recursively descend into
	 * the lower and upper ranges.
	 */
	pivot = (b - a) / 2;
	EMIT1(add_1mod(0x48, BPF_REG_3));		/* cmp rdx,func */
	if (!is_simm32(progs[a + pivot]))
		return -1;
	EMIT2_off32(0x81, add_1reg(0xF8, BPF_REG_3), progs[a + pivot]);

	if (pivot > 2) {				/* jg upper_part */
		/* Require near jump. */
		jg_bytes = 4;
		EMIT2_off32(0x0F, X86_JG + 0x10, 0);
	} else {
		EMIT2(X86_JG, 0);
	}
	jg_reloc = prog;

	err = emit_bpf_dispatcher(&prog, a, a + pivot,	/* emit lower_part */
				  progs);
	if (err)
		return err;

	/* From Intel 64 and IA-32 Architectures Optimization
	 * Reference Manual, 3.4.1.4 Code Alignment, Assembly/Compiler
	 * Coding Rule 11: All branch targets should be 16-byte
	 * aligned.
	 */
	emit_align(&prog, 16);
	jg_offset = prog - jg_reloc;
	emit_code(jg_reloc - jg_bytes, jg_offset, jg_bytes);

	err = emit_bpf_dispatcher(&prog, a + pivot + 1,	/* emit upper_part */
				  b, progs);
	if (err)
		return err;

	*pprog = prog;
	return 0;
}

static int cmp_ips(const void *a, const void *b)
{
	const s64 *ipa = a;
	const s64 *ipb = b;

	if (*ipa > *ipb)
		return 1;
	if (*ipa < *ipb)
		return -1;
	return 0;
}

int arch_prepare_bpf_dispatcher(void *image, s64 *funcs, int num_funcs)
{
	u8 *prog = image;

	sort(funcs, num_funcs, sizeof(funcs[0]), cmp_ips, NULL);
	return emit_bpf_dispatcher(&prog, 0, num_funcs - 1, funcs);
}

struct x64_jit_data {
	struct bpf_binary_header *rw_header;
	struct bpf_binary_header *header;
	int *addrs;
	u8 *image;
	int proglen;
	struct jit_context ctx;
};

#define MAX_PASSES 20
#define PADDING_PASSES (MAX_PASSES - 5)

struct bpf_prog *bpf_int_jit_compile(struct bpf_prog *prog)
{
	struct bpf_binary_header *rw_header = NULL;
	struct bpf_binary_header *header = NULL;
	struct bpf_prog *tmp, *orig_prog = prog;
	struct x64_jit_data *jit_data;
	int proglen, oldproglen = 0;
	struct jit_context ctx = {};
	bool tmp_blinded = false;
	bool extra_pass = false;
	bool padding = false;
	u8 *rw_image = NULL;
	u8 *image = NULL;
	int *addrs;
	int pass;
	int i;

	if (!prog->jit_requested)
		return orig_prog;

	tmp = bpf_jit_blind_constants(prog);
	/*
	 * If blinding was requested and we failed during blinding,
	 * we must fall back to the interpreter.
	 */
	if (IS_ERR(tmp))
		return orig_prog;
	if (tmp != prog) {
		tmp_blinded = true;
		prog = tmp;
	}

	jit_data = prog->aux->jit_data;
	if (!jit_data) {
		jit_data = kzalloc(sizeof(*jit_data), GFP_KERNEL);
		if (!jit_data) {
			prog = orig_prog;
			goto out;
		}
		prog->aux->jit_data = jit_data;
	}
	addrs = jit_data->addrs;
	if (addrs) {
		ctx = jit_data->ctx;
		oldproglen = jit_data->proglen;
		image = jit_data->image;
		header = jit_data->header;
		rw_header = jit_data->rw_header;
		rw_image = (void *)rw_header + ((void *)image - (void *)header);
		extra_pass = true;
		padding = true;
		goto skip_init_addrs;
	}
	addrs = kvmalloc_array(prog->len + 1, sizeof(*addrs), GFP_KERNEL);
	if (!addrs) {
		prog = orig_prog;
		goto out_addrs;
	}

	/*
	 * Before first pass, make a rough estimation of addrs[]
	 * each BPF instruction is translated to less than 64 bytes
	 */
	for (proglen = 0, i = 0; i <= prog->len; i++) {
		proglen += 64;
		addrs[i] = proglen;
	}
	ctx.cleanup_addr = proglen;
skip_init_addrs:

	/*
	 * JITed image shrinks with every pass and the loop iterates
	 * until the image stops shrinking. Very large BPF programs
	 * may converge on the last pass. In such case do one more
	 * pass to emit the final image.
	 */
	for (pass = 0; pass < MAX_PASSES || image; pass++) {
		if (!padding && pass >= PADDING_PASSES)
			padding = true;
		proglen = do_jit(prog, addrs, image, rw_image, oldproglen, &ctx, padding);
		if (proglen <= 0) {
out_image:
			image = NULL;
			if (header) {
				bpf_arch_text_copy(&header->size, &rw_header->size,
						   sizeof(rw_header->size));
				bpf_jit_binary_pack_free(header, rw_header);
			}
			/* Fall back to interpreter mode */
			prog = orig_prog;
			if (extra_pass) {
				prog->bpf_func = NULL;
				prog->jited = 0;
				prog->jited_len = 0;
			}
			goto out_addrs;
		}
		if (image) {
			if (proglen != oldproglen) {
				pr_err("bpf_jit: proglen=%d != oldproglen=%d\n",
				       proglen, oldproglen);
				goto out_image;
			}
			break;
		}
		if (proglen == oldproglen) {
			/*
			 * The number of entries in extable is the number of BPF_LDX
			 * insns that access kernel memory via "pointer to BTF type".
			 * The verifier changed their opcode from LDX|MEM|size
			 * to LDX|PROBE_MEM|size to make JITing easier.
			 */
			u32 align = __alignof__(struct exception_table_entry);
			u32 extable_size = prog->aux->num_exentries *
				sizeof(struct exception_table_entry);

			/* allocate module memory for x86 insns and extable */
			header = bpf_jit_binary_pack_alloc(roundup(proglen, align) + extable_size,
							   &image, align, &rw_header, &rw_image,
							   jit_fill_hole);
			if (!header) {
				prog = orig_prog;
				goto out_addrs;
			}
			prog->aux->extable = (void *) image + roundup(proglen, align);
		}
		oldproglen = proglen;
		cond_resched();
	}

	if (bpf_jit_enable > 1)
		bpf_jit_dump(prog->len, proglen, pass + 1, image);

	if (image) {
		if (!prog->is_func || extra_pass) {
			/*
			 * bpf_jit_binary_pack_finalize fails in two scenarios:
			 *   1) header is not pointing to proper module memory;
			 *   2) the arch doesn't support bpf_arch_text_copy().
			 *
			 * Both cases are serious bugs and justify WARN_ON.
			 */
			if (WARN_ON(bpf_jit_binary_pack_finalize(prog, header, rw_header))) {
				/* header has been freed */
				header = NULL;
				goto out_image;
			}

			bpf_tail_call_direct_fixup(prog);
		} else {
			jit_data->addrs = addrs;
			jit_data->ctx = ctx;
			jit_data->proglen = proglen;
			jit_data->image = image;
			jit_data->header = header;
			jit_data->rw_header = rw_header;
		}
		prog->bpf_func = (void *)image;
		prog->jited = 1;
		prog->jited_len = proglen;
	} else {
		prog = orig_prog;
	}

	if (!image || !prog->is_func || extra_pass) {
		if (image)
			bpf_prog_fill_jited_linfo(prog, addrs + 1);
out_addrs:
		kvfree(addrs);
		kfree(jit_data);
		prog->aux->jit_data = NULL;
	}
out:
	if (tmp_blinded)
		bpf_jit_prog_release_other(prog, prog == orig_prog ?
					   tmp : orig_prog);
	return prog;
}

bool bpf_jit_supports_kfunc_call(void)
{
	return true;
}

void *bpf_arch_text_copy(void *dst, void *src, size_t len)
{
	if (text_poke_copy(dst, src, len) == NULL)
		return ERR_PTR(-EINVAL);
	return dst;
}

/* Indicate the JIT backend supports mixing bpf2bpf and tailcalls. */
bool bpf_jit_supports_subprog_tailcalls(void)
{
	return true;
}

void bpf_jit_free(struct bpf_prog *prog)
{
	if (prog->jited) {
		struct x64_jit_data *jit_data = prog->aux->jit_data;
		struct bpf_binary_header *hdr;

		/*
		 * If we fail the final pass of JIT (from jit_subprogs),
		 * the program may not be finalized yet. Call finalize here
		 * before freeing it.
		 */
		if (jit_data) {
			bpf_jit_binary_pack_finalize(prog, jit_data->header,
						     jit_data->rw_header);
			kvfree(jit_data->addrs);
			kfree(jit_data);
		}
		hdr = bpf_jit_binary_pack_hdr(prog);
		bpf_jit_binary_pack_free(hdr, NULL);
		WARN_ON_ONCE(!bpf_prog_kallsyms_verify_off(prog));
	}

	bpf_prog_unlock_free(prog);
}<|MERGE_RESOLUTION|>--- conflicted
+++ resolved
@@ -1783,13 +1783,6 @@
 
 static int invoke_bpf_prog(const struct btf_func_model *m, u8 **pprog,
 			   struct bpf_tramp_link *l, int stack_size,
-<<<<<<< HEAD
-			   bool save_ret)
-{
-	u8 *prog = *pprog;
-	u8 *jmp_insn;
-	struct bpf_prog *p = l->link.prog;
-=======
 			   int run_ctx_off, bool save_ret)
 {
 	u8 *prog = *pprog;
@@ -1809,7 +1802,6 @@
 	 * mov QWORD PTR [rbp - run_ctx_off + ctx_cookie_off], rdi
 	 */
 	emit_stx(&prog, BPF_DW, BPF_REG_FP, BPF_REG_1, -run_ctx_off + ctx_cookie_off);
->>>>>>> bf44eed7
 
 	/* arg1: mov rdi, progs[i] */
 	emit_mov_imm64(&prog, BPF_REG_1, (long) p >> 32, (u32) (long) p);
@@ -1900,22 +1892,14 @@
 
 static int invoke_bpf(const struct btf_func_model *m, u8 **pprog,
 		      struct bpf_tramp_links *tl, int stack_size,
-<<<<<<< HEAD
-		      bool save_ret)
-=======
 		      int run_ctx_off, bool save_ret)
->>>>>>> bf44eed7
 {
 	int i;
 	u8 *prog = *pprog;
 
 	for (i = 0; i < tl->nr_links; i++) {
 		if (invoke_bpf_prog(m, &prog, tl->links[i], stack_size,
-<<<<<<< HEAD
-				    save_ret))
-=======
 				    run_ctx_off, save_ret))
->>>>>>> bf44eed7
 			return -EINVAL;
 	}
 	*pprog = prog;
@@ -1924,11 +1908,7 @@
 
 static int invoke_bpf_mod_ret(const struct btf_func_model *m, u8 **pprog,
 			      struct bpf_tramp_links *tl, int stack_size,
-<<<<<<< HEAD
-			      u8 **branches)
-=======
 			      int run_ctx_off, u8 **branches)
->>>>>>> bf44eed7
 {
 	u8 *prog = *pprog;
 	int i;
@@ -1939,11 +1919,7 @@
 	emit_mov_imm32(&prog, false, BPF_REG_0, 0);
 	emit_stx(&prog, BPF_DW, BPF_REG_FP, BPF_REG_0, -8);
 	for (i = 0; i < tl->nr_links; i++) {
-<<<<<<< HEAD
-		if (invoke_bpf_prog(m, &prog, tl->links[i], stack_size, true))
-=======
 		if (invoke_bpf_prog(m, &prog, tl->links[i], stack_size, run_ctx_off, true))
->>>>>>> bf44eed7
 			return -EINVAL;
 
 		/* mod_ret prog stored return value into [rbp - 8]. Emit:
@@ -2049,11 +2025,7 @@
 				void *orig_call)
 {
 	int ret, i, nr_args = m->nr_args;
-<<<<<<< HEAD
-	int regs_off, ip_off, args_off, stack_size = nr_args * 8;
-=======
 	int regs_off, ip_off, args_off, stack_size = nr_args * 8, run_ctx_off;
->>>>>>> bf44eed7
 	struct bpf_tramp_links *fentry = &tlinks[BPF_TRAMP_FENTRY];
 	struct bpf_tramp_links *fexit = &tlinks[BPF_TRAMP_FEXIT];
 	struct bpf_tramp_links *fmod_ret = &tlinks[BPF_TRAMP_MODIFY_RETURN];
@@ -2153,11 +2125,7 @@
 	}
 
 	if (fentry->nr_links)
-<<<<<<< HEAD
-		if (invoke_bpf(m, &prog, fentry, regs_off,
-=======
 		if (invoke_bpf(m, &prog, fentry, regs_off, run_ctx_off,
->>>>>>> bf44eed7
 			       flags & BPF_TRAMP_F_RET_FENTRY_RET))
 			return -EINVAL;
 
@@ -2205,11 +2173,7 @@
 	}
 
 	if (fexit->nr_links)
-<<<<<<< HEAD
-		if (invoke_bpf(m, &prog, fexit, regs_off, false)) {
-=======
 		if (invoke_bpf(m, &prog, fexit, regs_off, run_ctx_off, false)) {
->>>>>>> bf44eed7
 			ret = -EINVAL;
 			goto cleanup;
 		}
