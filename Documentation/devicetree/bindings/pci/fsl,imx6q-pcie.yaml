# SPDX-License-Identifier: (GPL-2.0-only OR BSD-2-Clause)
%YAML 1.2
---
$id: http://devicetree.org/schemas/pci/fsl,imx6q-pcie.yaml#
$schema: http://devicetree.org/meta-schemas/core.yaml#

title: Freescale i.MX6 PCIe host controller

maintainers:
  - Lucas Stach <l.stach@pengutronix.de>
  - Richard Zhu <hongxing.zhu@nxp.com>

description: |+
  This PCIe host controller is based on the Synopsys DesignWare PCIe IP
  and thus inherits all the common properties defined in snps,dw-pcie.yaml.

properties:
  compatible:
    enum:
      - fsl,imx6q-pcie
      - fsl,imx6sx-pcie
      - fsl,imx6qp-pcie
      - fsl,imx7d-pcie
      - fsl,imx8mq-pcie
      - fsl,imx8mm-pcie
      - fsl,imx8mp-pcie

  reg:
    items:
      - description: Data Bus Interface (DBI) registers.
      - description: PCIe configuration space region.

  reg-names:
    items:
      - const: dbi
      - const: config

  interrupts:
    items:
      - description: builtin MSI controller.

  interrupt-names:
    items:
      - const: msi

  clocks:
    minItems: 3
    items:
      - description: PCIe bridge clock.
      - description: PCIe bus clock.
      - description: PCIe PHY clock.
      - description: Additional required clock entry for imx6sx-pcie,
          imx8mq-pcie.

  clock-names:
    minItems: 3
    items:
      - const: pcie
      - const: pcie_bus
<<<<<<< HEAD
      - const: pcie_phy
=======
      - enum: [ pcie_phy, pcie_aux ]
>>>>>>> 6ab3eda1
      - enum: [ pcie_inbound_axi, pcie_aux ]

  num-lanes:
    const: 1

  fsl,imx7d-pcie-phy:
    $ref: /schemas/types.yaml#/definitions/phandle
    description: A phandle to an fsl,imx7d-pcie-phy node. Additional
      required properties for imx7d-pcie and imx8mq-pcie.

  power-domains:
    minItems: 1
    items:
      - description: The phandle pointing to the DISPLAY domain for
          imx6sx-pcie, to PCIE_PHY power domain for imx7d-pcie and
          imx8mq-pcie.
      - description: The phandle pointing to the PCIE_PHY power domains
          for imx6sx-pcie.

  power-domain-names:
    minItems: 1
    items:
      - const: pcie
      - const: pcie_phy

  resets:
    minItems: 2
    maxItems: 3
    description: Phandles to PCIe-related reset lines exposed by SRC
      IP block. Additional required by imx7d-pcie and imx8mq-pcie.

  reset-names:
    minItems: 2
    maxItems: 3

  fsl,tx-deemph-gen1:
    description: Gen1 De-emphasis value (optional required).
    $ref: /schemas/types.yaml#/definitions/uint32
    default: 0

  fsl,tx-deemph-gen2-3p5db:
    description: Gen2 (3.5db) De-emphasis value (optional required).
    $ref: /schemas/types.yaml#/definitions/uint32
    default: 0

  fsl,tx-deemph-gen2-6db:
    description: Gen2 (6db) De-emphasis value (optional required).
    $ref: /schemas/types.yaml#/definitions/uint32
    default: 20

  fsl,tx-swing-full:
    description: Gen2 TX SWING FULL value (optional required).
    $ref: /schemas/types.yaml#/definitions/uint32
    default: 127

  fsl,tx-swing-low:
    description: TX launch amplitude swing_low value (optional required).
    $ref: /schemas/types.yaml#/definitions/uint32
    default: 127

  fsl,max-link-speed:
    description: Specify PCI Gen for link capability (optional required).
      Note that the IMX6 LVDS clock outputs do not meet gen2 jitter
      requirements and thus for gen2 capability a gen2 compliant clock
      generator should be used and configured.
    $ref: /schemas/types.yaml#/definitions/uint32
    enum: [1, 2, 3, 4]
    default: 1

  phys:
    maxItems: 1

  phy-names:
    const: pcie-phy

  reset-gpio:
    description: Should specify the GPIO for controlling the PCI bus device
      reset signal. It's not polarity aware and defaults to active-low reset
      sequence (L=reset state, H=operation state) (optional required).

  reset-gpio-active-high:
    description: If present then the reset sequence using the GPIO
      specified in the "reset-gpio" property is reversed (H=reset state,
      L=operation state) (optional required).
    type: boolean

  vpcie-supply:
    description: Should specify the regulator in charge of PCIe port power.
      The regulator will be enabled when initializing the PCIe host and
      disabled either as part of the init process or when shutting down
      the host (optional required).

  vph-supply:
    description: Should specify the regulator in charge of VPH one of
      the three PCIe PHY powers. This regulator can be supplied by both
      1.8v and 3.3v voltage supplies (optional required).

required:
  - compatible
  - reg
  - reg-names
  - "#address-cells"
  - "#size-cells"
  - device_type
  - bus-range
  - ranges
  - num-lanes
  - interrupts
  - interrupt-names
  - "#interrupt-cells"
  - interrupt-map-mask
  - interrupt-map
  - clocks
  - clock-names

allOf:
  - $ref: /schemas/pci/snps,dw-pcie.yaml#
  - if:
      properties:
        compatible:
          contains:
            const: fsl,imx6sx-pcie
    then:
      properties:
        clock-names:
          items:
            - {}
            - {}
<<<<<<< HEAD
            - {}
            - const: pcie_inbound_axi
=======
            - const: pcie_phy
            - const: pcie_inbound_axi
        power-domains:
          minItems: 2
        power-domain-names:
          minItems: 2
>>>>>>> 6ab3eda1
  - if:
      properties:
        compatible:
          contains:
            const: fsl,imx8mq-pcie
    then:
      properties:
        clock-names:
          items:
            - {}
            - {}
<<<<<<< HEAD
            - {}
=======
            - const: pcie_phy
>>>>>>> 6ab3eda1
            - const: pcie_aux
  - if:
      properties:
        compatible:
          not:
            contains:
              enum:
                - fsl,imx6sx-pcie
                - fsl,imx8mq-pcie
    then:
      properties:
<<<<<<< HEAD
        clock-names:
          maxItems: 3
=======
        clocks:
          maxItems: 3
        clock-names:
          maxItems: 3

  - if:
      properties:
        compatible:
          contains:
            enum:
              - fsl,imx6q-pcie
              - fsl,imx6qp-pcie
              - fsl,imx7d-pcie
    then:
      properties:
        clock-names:
          maxItems: 3
          contains:
            const: pcie_phy

  - if:
      properties:
        compatible:
          contains:
            enum:
              - fsl,imx8mm-pcie
              - fsl,imx8mp-pcie
    then:
      properties:
        clock-names:
          maxItems: 3
          contains:
            const: pcie_aux
  - if:
      properties:
        compatible:
          contains:
            enum:
              - fsl,imx6q-pcie
              - fsl,imx6qp-pcie
    then:
      properties:
        power-domains: false
        power-domain-names: false

  - if:
      not:
        properties:
          compatible:
            contains:
              enum:
                - fsl,imx6sx-pcie
                - fsl,imx6q-pcie
                - fsl,imx6qp-pcie
    then:
      properties:
        power-domains:
          maxItems: 1
        power-domain-names: false

  - if:
      properties:
        compatible:
          contains:
            enum:
              - fsl,imx6q-pcie
              - fsl,imx6sx-pcie
              - fsl,imx6qp-pcie
              - fsl,imx7d-pcie
              - fsl,imx8mq-pcie
    then:
      properties:
        resets:
          minItems: 3
        reset-names:
          items:
            - const: pciephy
            - const: apps
            - const: turnoff
    else:
      properties:
        resets:
          maxItems: 2
        reset-names:
          items:
            - const: apps
            - const: turnoff
>>>>>>> 6ab3eda1

unevaluatedProperties: false

examples:
  - |
    #include <dt-bindings/clock/imx6qdl-clock.h>
    #include <dt-bindings/interrupt-controller/arm-gic.h>

    pcie: pcie@1ffc000 {
        compatible = "fsl,imx6q-pcie";
        reg = <0x01ffc000 0x04000>,
              <0x01f00000 0x80000>;
        reg-names = "dbi", "config";
        #address-cells = <3>;
        #size-cells = <2>;
        device_type = "pci";
        bus-range = <0x00 0xff>;
        ranges = <0x81000000 0 0          0x01f80000 0 0x00010000>,
                 <0x82000000 0 0x01000000 0x01000000 0 0x00f00000>;
        num-lanes = <1>;
        interrupts = <GIC_SPI 120 IRQ_TYPE_LEVEL_HIGH>;
        interrupt-names = "msi";
        #interrupt-cells = <1>;
        interrupt-map-mask = <0 0 0 0x7>;
        interrupt-map = <0 0 0 1 &gpc GIC_SPI 123 IRQ_TYPE_LEVEL_HIGH>,
                        <0 0 0 2 &gpc GIC_SPI 122 IRQ_TYPE_LEVEL_HIGH>,
                        <0 0 0 3 &gpc GIC_SPI 121 IRQ_TYPE_LEVEL_HIGH>,
                        <0 0 0 4 &gpc GIC_SPI 120 IRQ_TYPE_LEVEL_HIGH>;
        clocks = <&clks IMX6QDL_CLK_PCIE_AXI>,
                <&clks IMX6QDL_CLK_LVDS1_GATE>,
                <&clks IMX6QDL_CLK_PCIE_REF_125M>;
        clock-names = "pcie", "pcie_bus", "pcie_phy";
    };
...<|MERGE_RESOLUTION|>--- conflicted
+++ resolved
@@ -57,11 +57,7 @@
     items:
       - const: pcie
       - const: pcie_bus
-<<<<<<< HEAD
-      - const: pcie_phy
-=======
       - enum: [ pcie_phy, pcie_aux ]
->>>>>>> 6ab3eda1
       - enum: [ pcie_inbound_axi, pcie_aux ]
 
   num-lanes:
@@ -190,17 +186,12 @@
           items:
             - {}
             - {}
-<<<<<<< HEAD
-            - {}
-            - const: pcie_inbound_axi
-=======
             - const: pcie_phy
             - const: pcie_inbound_axi
         power-domains:
           minItems: 2
         power-domain-names:
           minItems: 2
->>>>>>> 6ab3eda1
   - if:
       properties:
         compatible:
@@ -212,11 +203,7 @@
           items:
             - {}
             - {}
-<<<<<<< HEAD
-            - {}
-=======
             - const: pcie_phy
->>>>>>> 6ab3eda1
             - const: pcie_aux
   - if:
       properties:
@@ -228,10 +215,6 @@
                 - fsl,imx8mq-pcie
     then:
       properties:
-<<<<<<< HEAD
-        clock-names:
-          maxItems: 3
-=======
         clocks:
           maxItems: 3
         clock-names:
@@ -319,7 +302,6 @@
           items:
             - const: apps
             - const: turnoff
->>>>>>> 6ab3eda1
 
 unevaluatedProperties: false
 
