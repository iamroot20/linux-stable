--- conflicted
+++ resolved
@@ -126,16 +126,11 @@
 - AM43x EPOS EVM
   compatible = "ti,am43x-epos-evm", "ti,am4372", "ti,am43"
 
-<<<<<<< HEAD
 - AM437x GP EVM
   compatible = "ti,am437x-gp-evm", "ti,am4372", "ti,am43"
 
-- DRA742 EVM:  Software Developement Board for DRA742
+- DRA742 EVM:  Software Development Board for DRA742
   compatible = "ti,dra7-evm", "ti,dra742", "ti,dra74", "ti,dra7"
 
 - DRA722 EVM: Software Development Board for DRA722
-  compatible = "ti,dra72-evm", "ti,dra722", "ti,dra72", "ti,dra7"
-=======
-- DRA7 EVM:  Software Development Board for DRA7XX
-  compatible = "ti,dra7-evm", "ti,dra7"
->>>>>>> 31789538
+  compatible = "ti,dra72-evm", "ti,dra722", "ti,dra72", "ti,dra7"