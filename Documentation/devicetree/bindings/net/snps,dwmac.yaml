--- conflicted
+++ resolved
@@ -65,11 +65,8 @@
         - ingenic,x2000-mac
         - loongson,ls2k-dwmac
         - loongson,ls7a-dwmac
-<<<<<<< HEAD
-=======
         - renesas,r9a06g032-gmac
         - renesas,rzn1-gmac
->>>>>>> d60c95ef
         - rockchip,px30-gmac
         - rockchip,rk3128-gmac
         - rockchip,rk3228-gmac
