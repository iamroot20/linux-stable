# SPDX-License-Identifier: GPL-2.0
DT_DOC_CHECKER ?= dt-doc-validate
DT_EXTRACT_EX ?= dt-extract-example
DT_MK_SCHEMA ?= dt-mk-schema

DT_SCHEMA_LINT = $(shell which yamllint)

DT_SCHEMA_MIN_VERSION = 2020.8.1

<<<<<<< HEAD
DT_TMP_SCHEMA := processed-schema.yaml
=======
PHONY += check_dtschema_version
check_dtschema_version:
	@{ echo $(DT_SCHEMA_MIN_VERSION); \
	$(DT_DOC_CHECKER) --version 2>/dev/null || echo 0; } | sort -VC || \
	{ echo "ERROR: dtschema minimum version is v$(DT_SCHEMA_MIN_VERSION)" >&2; false; }

quiet_cmd_extract_ex = DTEX    $@
      cmd_extract_ex = $(DT_EXTRACT_EX) $< > $@

$(obj)/%.example.dts: $(src)/%.yaml check_dtschema_version FORCE
	$(call if_changed,extract_ex)

# Use full schemas when checking %.example.dts
DT_TMP_SCHEMA := $(obj)/processed-schema-examples.json

find_cmd = find $(srctree)/$(src) \( -name '*.yaml' ! \
		-name 'processed-schema*' ! \
		-name '*.example.dt.yaml' \)

quiet_cmd_yamllint = LINT    $(src)
      cmd_yamllint = $(find_cmd) | \
                     xargs $(DT_SCHEMA_LINT) -f parsable -c $(srctree)/$(src)/.yamllint

quiet_cmd_chk_bindings = CHKDT   $@
      cmd_chk_bindings = $(find_cmd) | \
                         xargs -n200 -P$$(nproc) $(DT_DOC_CHECKER) -u $(srctree)/$(src)
>>>>>>> d1988041

quiet_cmd_mk_schema = SCHEMA  $@
      cmd_mk_schema = f=$$(mktemp) ; \
                      $(if $(DT_MK_SCHEMA_FLAGS), \
                           echo $(real-prereqs), \
                           $(find_cmd)) > $$f ; \
                      $(DT_MK_SCHEMA) -j $(DT_MK_SCHEMA_FLAGS) @$$f > $@ ; \
		      rm -f $$f

define rule_chkdt
	$(if $(DT_SCHEMA_LINT),$(call cmd,yamllint),)
	$(call cmd,chk_bindings)
	$(call cmd,mk_schema)
endef

DT_DOCS = $(shell $(find_cmd) | sed -e 's|^$(srctree)/||')

override DTC_FLAGS := \
	-Wno-avoid_unnecessary_addr_size \
	-Wno-graph_child_address \
	-Wno-interrupt_provider

$(obj)/processed-schema-examples.json: $(DT_DOCS) $(src)/.yamllint check_dtschema_version FORCE
	$(call if_changed_rule,chkdt)

ifeq ($(DT_SCHEMA_FILES),)

# Unless DT_SCHEMA_FILES is specified, use the full schema for dtbs_check too.
# Just copy processed-schema-examples.json

$(obj)/processed-schema.json: $(obj)/processed-schema-examples.json FORCE
	$(call if_changed,copy)

DT_SCHEMA_FILES = $(DT_DOCS)

else

# If DT_SCHEMA_FILES is specified, use it for processed-schema.json

$(obj)/processed-schema.json: DT_MK_SCHEMA_FLAGS := -u
$(obj)/processed-schema.json: $(DT_SCHEMA_FILES) check_dtschema_version FORCE
	$(call if_changed,mk_schema)

endif

<<<<<<< HEAD
ifeq ($(CHECK_DTBS),)
extra-y += $(patsubst $(src)/%.yaml,%.example.dts, $(DT_SCHEMA_FILES))
extra-y += $(patsubst $(src)/%.yaml,%.example.dt.yaml, $(DT_SCHEMA_FILES))
endif

$(obj)/$(DT_TMP_SCHEMA): $(DT_SCHEMA_FILES) FORCE
	$(call if_changed,mk_schema)

extra-y += $(DT_TMP_SCHEMA)
=======
extra-$(CHECK_DT_BINDING) += processed-schema-examples.json
extra-$(CHECK_DTBS) += processed-schema.json
extra-$(CHECK_DT_BINDING) += $(patsubst $(src)/%.yaml,%.example.dts, $(DT_SCHEMA_FILES))
extra-$(CHECK_DT_BINDING) += $(patsubst $(src)/%.yaml,%.example.dt.yaml, $(DT_SCHEMA_FILES))

# Hack: avoid 'Argument list too long' error for 'make clean'. Remove most of
# build artifacts here before they are processed by scripts/Makefile.clean
clean-files = $(shell find $(obj) \( -name '*.example.dts' -o \
			-name '*.example.dt.yaml' \) -delete 2>/dev/null)
>>>>>>> d1988041
<|MERGE_RESOLUTION|>--- conflicted
+++ resolved
@@ -7,9 +7,6 @@
 
 DT_SCHEMA_MIN_VERSION = 2020.8.1
 
-<<<<<<< HEAD
-DT_TMP_SCHEMA := processed-schema.yaml
-=======
 PHONY += check_dtschema_version
 check_dtschema_version:
 	@{ echo $(DT_SCHEMA_MIN_VERSION); \
@@ -36,7 +33,6 @@
 quiet_cmd_chk_bindings = CHKDT   $@
       cmd_chk_bindings = $(find_cmd) | \
                          xargs -n200 -P$$(nproc) $(DT_DOC_CHECKER) -u $(srctree)/$(src)
->>>>>>> d1988041
 
 quiet_cmd_mk_schema = SCHEMA  $@
       cmd_mk_schema = f=$$(mktemp) ; \
@@ -82,17 +78,6 @@
 
 endif
 
-<<<<<<< HEAD
-ifeq ($(CHECK_DTBS),)
-extra-y += $(patsubst $(src)/%.yaml,%.example.dts, $(DT_SCHEMA_FILES))
-extra-y += $(patsubst $(src)/%.yaml,%.example.dt.yaml, $(DT_SCHEMA_FILES))
-endif
-
-$(obj)/$(DT_TMP_SCHEMA): $(DT_SCHEMA_FILES) FORCE
-	$(call if_changed,mk_schema)
-
-extra-y += $(DT_TMP_SCHEMA)
-=======
 extra-$(CHECK_DT_BINDING) += processed-schema-examples.json
 extra-$(CHECK_DTBS) += processed-schema.json
 extra-$(CHECK_DT_BINDING) += $(patsubst $(src)/%.yaml,%.example.dts, $(DT_SCHEMA_FILES))
@@ -101,5 +86,4 @@
 # Hack: avoid 'Argument list too long' error for 'make clean'. Remove most of
 # build artifacts here before they are processed by scripts/Makefile.clean
 clean-files = $(shell find $(obj) \( -name '*.example.dts' -o \
-			-name '*.example.dt.yaml' \) -delete 2>/dev/null)
->>>>>>> d1988041
+			-name '*.example.dt.yaml' \) -delete 2>/dev/null)