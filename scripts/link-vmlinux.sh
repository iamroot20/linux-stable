--- conflicted
+++ resolved
@@ -147,13 +147,8 @@
 	fi
 
 	pahole_ver=$(${PAHOLE} --version | sed -E 's/v([0-9]+)\.([0-9]+)/\1\2/')
-<<<<<<< HEAD
-	if [ "${pahole_ver}" -lt "113" ]; then
-		echo >&2 "BTF: ${1}: pahole version $(${PAHOLE} --version) is too old, need at least v1.13"
-=======
 	if [ "${pahole_ver}" -lt "116" ]; then
 		echo >&2 "BTF: ${1}: pahole version $(${PAHOLE} --version) is too old, need at least v1.16"
->>>>>>> d1988041
 		return 1
 	fi
 
@@ -202,10 +197,7 @@
 	kallsymso_prev=${kallsymso}
 	kallsyms_vmlinux=.tmp_vmlinux.kallsyms${1}
 	kallsymso=${kallsyms_vmlinux}.o
-<<<<<<< HEAD
-=======
 	kallsyms_S=${kallsyms_vmlinux}.S
->>>>>>> d1988041
 
 	vmlinux_link ${kallsyms_vmlinux} "${kallsymso_prev}" ${btf_vmlinux_bin_o}
 	kallsyms ${kallsyms_vmlinux} ${kallsyms_S}
