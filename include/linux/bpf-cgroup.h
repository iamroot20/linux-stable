--- conflicted
+++ resolved
@@ -86,25 +86,10 @@
 	}
 }
 
-<<<<<<< HEAD
-#define BPF_CGROUP_STORAGE_NEST_MAX	8
-
-struct bpf_cgroup_storage_info {
-	struct task_struct *task;
-	struct bpf_cgroup_storage *storage[MAX_BPF_CGROUP_STORAGE_TYPE];
-};
-
-/* For each cpu, permit maximum BPF_CGROUP_STORAGE_NEST_MAX number of tasks
- * to use bpf cgroup storage simultaneously.
- */
-DECLARE_PER_CPU(struct bpf_cgroup_storage_info,
-		bpf_cgroup_storage_info[BPF_CGROUP_STORAGE_NEST_MAX]);
-=======
 #undef CGROUP_ATYPE
 
 extern struct static_key_false cgroup_bpf_enabled_key[MAX_CGROUP_BPF_ATTACH_TYPE];
 #define cgroup_bpf_enabled(atype) static_branch_unlikely(&cgroup_bpf_enabled_key[atype])
->>>>>>> 3b17187f
 
 #define for_each_cgroup_storage_type(stype) \
 	for (stype = 0; stype < MAX_BPF_CGROUP_STORAGE_TYPE; stype++)
@@ -238,47 +223,6 @@
 	return BPF_CGROUP_STORAGE_SHARED;
 }
 
-<<<<<<< HEAD
-static inline int bpf_cgroup_storage_set(struct bpf_cgroup_storage
-					 *storage[MAX_BPF_CGROUP_STORAGE_TYPE])
-{
-	enum bpf_cgroup_storage_type stype;
-	int i, err = 0;
-
-	preempt_disable();
-	for (i = 0; i < BPF_CGROUP_STORAGE_NEST_MAX; i++) {
-		if (unlikely(this_cpu_read(bpf_cgroup_storage_info[i].task) != NULL))
-			continue;
-
-		this_cpu_write(bpf_cgroup_storage_info[i].task, current);
-		for_each_cgroup_storage_type(stype)
-			this_cpu_write(bpf_cgroup_storage_info[i].storage[stype],
-				       storage[stype]);
-		goto out;
-	}
-	err = -EBUSY;
-	WARN_ON_ONCE(1);
-
-out:
-	preempt_enable();
-	return err;
-}
-
-static inline void bpf_cgroup_storage_unset(void)
-{
-	int i;
-
-	for (i = BPF_CGROUP_STORAGE_NEST_MAX - 1; i >= 0; i--) {
-		if (likely(this_cpu_read(bpf_cgroup_storage_info[i].task) != current))
-			continue;
-
-		this_cpu_write(bpf_cgroup_storage_info[i].task, NULL);
-		return;
-	}
-}
-
-=======
->>>>>>> 3b17187f
 struct bpf_cgroup_storage *
 cgroup_storage_lookup(struct bpf_cgroup_storage_map *map,
 		      void *key, bool locked);
@@ -556,12 +500,6 @@
 	return -EINVAL;
 }
 
-<<<<<<< HEAD
-static inline int bpf_cgroup_storage_set(
-	struct bpf_cgroup_storage *storage[MAX_BPF_CGROUP_STORAGE_TYPE]) { return 0; }
-static inline void bpf_cgroup_storage_unset(void) {}
-=======
->>>>>>> 3b17187f
 static inline int bpf_cgroup_storage_assign(struct bpf_prog_aux *aux,
 					    struct bpf_map *map) { return 0; }
 static inline struct bpf_cgroup_storage *bpf_cgroup_storage_alloc(
