--- conflicted
+++ resolved
@@ -14,15 +14,10 @@
 #include <linux/virtio_byteorder.h>
 #include <linux/uio.h>
 #include <linux/slab.h>
-<<<<<<< HEAD
-#include <linux/dma-direction.h>
-#include <linux/vhost_iotlb.h>
-=======
 #if IS_REACHABLE(CONFIG_VHOST_IOTLB)
 #include <linux/dma-direction.h>
 #include <linux/vhost_iotlb.h>
 #endif
->>>>>>> 358c7c61
 #include <asm/barrier.h>
 
 /* virtio_ring with information needed for host access. */
@@ -261,11 +256,8 @@
 	return __cpu_to_virtio64(vringh_is_little_endian(vrh), val);
 }
 
-<<<<<<< HEAD
-=======
 #if IS_REACHABLE(CONFIG_VHOST_IOTLB)
 
->>>>>>> 358c7c61
 void vringh_set_iotlb(struct vringh *vrh, struct vhost_iotlb *iotlb);
 
 int vringh_init_iotlb(struct vringh *vrh, u64 features,
@@ -296,9 +288,6 @@
 
 int vringh_need_notify_iotlb(struct vringh *vrh);
 
-<<<<<<< HEAD
-=======
 #endif /* CONFIG_VHOST_IOTLB */
 
->>>>>>> 358c7c61
 #endif /* _LINUX_VRINGH_H */