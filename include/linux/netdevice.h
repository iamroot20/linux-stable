--- conflicted
+++ resolved
@@ -1825,19 +1825,9 @@
  *	@phydev:	Physical device may attach itself
  *			for hardware timestamping
  *	@sfp_bus:	attached &struct sfp_bus structure.
-<<<<<<< HEAD
- *	@qdisc_tx_busylock_key: lockdep class annotating Qdisc->busylock
- *				spinlock
- *	@qdisc_running_key:	lockdep class annotating Qdisc->running seqcount
- *	@qdisc_xmit_lock_key:	lockdep class annotating
- *				netdev_queue->_xmit_lock spinlock
- *	@addr_list_lock_key:	lockdep class annotating
- *				net_device->addr_list_lock spinlock
-=======
  *
  *	@qdisc_tx_busylock: lockdep class annotating Qdisc->busylock spinlock
  *	@qdisc_running_key: lockdep class annotating Qdisc->running seqcount
->>>>>>> d1988041
  *
  *	@proto_down:	protocol port state information can be sent to the
  *			switch driver and used to set the phys state of the
