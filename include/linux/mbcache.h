--- conflicted
+++ resolved
@@ -37,44 +37,24 @@
 
 int mb_cache_entry_create(struct mb_cache *cache, gfp_t mask, u32 key,
 			  u64 value, bool reusable);
-<<<<<<< HEAD
-void __mb_cache_entry_free(struct mb_cache_entry *entry);
-void mb_cache_entry_wait_unused(struct mb_cache_entry *entry);
-static inline int mb_cache_entry_put(struct mb_cache *cache,
-				     struct mb_cache_entry *entry)
-=======
 void __mb_cache_entry_free(struct mb_cache *cache,
 			   struct mb_cache_entry *entry);
 void mb_cache_entry_wait_unused(struct mb_cache_entry *entry);
 static inline void mb_cache_entry_put(struct mb_cache *cache,
 				      struct mb_cache_entry *entry)
->>>>>>> e6f4ff3f
 {
 	unsigned int cnt = atomic_dec_return(&entry->e_refcnt);
 
 	if (cnt > 0) {
-<<<<<<< HEAD
-		if (cnt <= 3)
-			wake_up_var(&entry->e_refcnt);
-		return 0;
-	}
-	__mb_cache_entry_free(entry);
-	return 1;
-=======
 		if (cnt <= 2)
 			wake_up_var(&entry->e_refcnt);
 		return;
 	}
 	__mb_cache_entry_free(cache, entry);
->>>>>>> e6f4ff3f
 }
 
 struct mb_cache_entry *mb_cache_entry_delete_or_get(struct mb_cache *cache,
 						    u32 key, u64 value);
-<<<<<<< HEAD
-void mb_cache_entry_delete(struct mb_cache *cache, u32 key, u64 value);
-=======
->>>>>>> e6f4ff3f
 struct mb_cache_entry *mb_cache_entry_get(struct mb_cache *cache, u32 key,
 					  u64 value);
 struct mb_cache_entry *mb_cache_entry_find_first(struct mb_cache *cache,
