--- conflicted
+++ resolved
@@ -19,11 +19,8 @@
 enum kvm_mr_change;
 
 #include <linux/types.h>
-<<<<<<< HEAD
-=======
 
 #include <asm/kvm_types.h>
->>>>>>> d1988041
 
 /*
  * Address types:
@@ -63,8 +60,6 @@
 	bool dirty;
 };
 
-<<<<<<< HEAD
-=======
 #ifdef KVM_ARCH_NR_OBJS_PER_MEMORY_CACHE
 /*
  * Memory caches are used to preallocate memory ahead of various MMU flows,
@@ -82,5 +77,4 @@
 #endif
 
 
->>>>>>> d1988041
 #endif /* __KVM_TYPES_H__ */