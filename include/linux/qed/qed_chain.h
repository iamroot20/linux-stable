--- conflicted
+++ resolved
@@ -72,11 +72,6 @@
 	dma_addr_t					dma_map;
 };
 
-struct addr_tbl_entry {
-	void *virt_addr;
-	dma_addr_t dma_map;
-};
-
 struct qed_chain {
 	/* Fastpath portion of the chain - required for commands such
 	 * as produce / consume.
@@ -93,11 +88,7 @@
 		 * chain pages, respectively to the physical addresses
 		 * in the pbl table.
 		 */
-<<<<<<< HEAD
-		struct addr_tbl_entry *pp_addr_tbl;
-=======
 		struct addr_tbl_entry			*pp_addr_tbl;
->>>>>>> d1988041
 
 		union {
 			struct qed_chain_pbl_u16	u16;
@@ -209,11 +200,6 @@
 
 static inline u32 qed_chain_get_cons_idx_u32(const struct qed_chain *chain)
 {
-<<<<<<< HEAD
-	u16 elem_per_page = p_chain->elem_per_page;
-	u32 prod = p_chain->u.chain16.prod_idx;
-	u32 cons = p_chain->u.chain16.cons_idx;
-=======
 	return chain->u.chain32.cons_idx;
 }
 
@@ -222,31 +208,20 @@
 	u32 prod = qed_chain_get_prod_idx(chain);
 	u32 cons = qed_chain_get_cons_idx(chain);
 	u16 elem_per_page = chain->elem_per_page;
->>>>>>> d1988041
 	u16 used;
 
 	if (prod < cons)
 		prod += (u32)U16_MAX + 1;
 
 	used = (u16)(prod - cons);
-<<<<<<< HEAD
-	if (p_chain->mode == QED_CHAIN_MODE_NEXT_PTR)
-		used -= prod / elem_per_page - cons / elem_per_page;
-=======
 	if (chain->mode == QED_CHAIN_MODE_NEXT_PTR)
 		used -= (u16)(prod / elem_per_page - cons / elem_per_page);
->>>>>>> d1988041
 
 	return used;
 }
 
 static inline u16 qed_chain_get_elem_left(const struct qed_chain *chain)
 {
-<<<<<<< HEAD
-	u16 elem_per_page = p_chain->elem_per_page;
-	u64 prod = p_chain->u.chain32.prod_idx;
-	u64 cons = p_chain->u.chain32.cons_idx;
-=======
 	return (u16)(chain->capacity - qed_chain_get_elem_used(chain));
 }
 
@@ -255,18 +230,13 @@
 	u64 prod = qed_chain_get_prod_idx_u32(chain);
 	u64 cons = qed_chain_get_cons_idx_u32(chain);
 	u16 elem_per_page = chain->elem_per_page;
->>>>>>> d1988041
 	u32 used;
 
 	if (prod < cons)
 		prod += (u64)U32_MAX + 1;
 
 	used = (u32)(prod - cons);
-<<<<<<< HEAD
-	if (p_chain->mode == QED_CHAIN_MODE_NEXT_PTR)
-=======
 	if (chain->mode == QED_CHAIN_MODE_NEXT_PTR)
->>>>>>> d1988041
 		used -= (u32)(prod / elem_per_page - cons / elem_per_page);
 
 	return used;
@@ -549,121 +519,6 @@
 }
 
 /**
-<<<<<<< HEAD
- * @brief qed_chain_init - Initalizes a basic chain struct
- *
- * @param p_chain
- * @param p_virt_addr
- * @param p_phys_addr	physical address of allocated buffer's beginning
- * @param page_cnt	number of pages in the allocated buffer
- * @param elem_size	size of each element in the chain
- * @param intended_use
- * @param mode
- */
-static inline void qed_chain_init_params(struct qed_chain *p_chain,
-					 u32 page_cnt,
-					 u8 elem_size,
-					 enum qed_chain_use_mode intended_use,
-					 enum qed_chain_mode mode,
-					 enum qed_chain_cnt_type cnt_type)
-{
-	/* chain fixed parameters */
-	p_chain->p_virt_addr = NULL;
-	p_chain->p_phys_addr = 0;
-	p_chain->elem_size	= elem_size;
-	p_chain->intended_use = (u8)intended_use;
-	p_chain->mode		= mode;
-	p_chain->cnt_type = (u8)cnt_type;
-
-	p_chain->elem_per_page = ELEMS_PER_PAGE(elem_size);
-	p_chain->usable_per_page = USABLE_ELEMS_PER_PAGE(elem_size, mode);
-	p_chain->elem_per_page_mask = p_chain->elem_per_page - 1;
-	p_chain->elem_unusable = UNUSABLE_ELEMS_PER_PAGE(elem_size, mode);
-	p_chain->next_page_mask = (p_chain->usable_per_page &
-				   p_chain->elem_per_page_mask);
-
-	p_chain->page_cnt = page_cnt;
-	p_chain->capacity = p_chain->usable_per_page * page_cnt;
-	p_chain->size = p_chain->elem_per_page * page_cnt;
-
-	p_chain->pbl_sp.p_phys_table = 0;
-	p_chain->pbl_sp.p_virt_table = NULL;
-	p_chain->pbl.pp_addr_tbl = NULL;
-}
-
-/**
- * @brief qed_chain_init_mem -
- *
- * Initalizes a basic chain struct with its chain buffers
- *
- * @param p_chain
- * @param p_virt_addr	virtual address of allocated buffer's beginning
- * @param p_phys_addr	physical address of allocated buffer's beginning
- *
- */
-static inline void qed_chain_init_mem(struct qed_chain *p_chain,
-				      void *p_virt_addr, dma_addr_t p_phys_addr)
-{
-	p_chain->p_virt_addr = p_virt_addr;
-	p_chain->p_phys_addr = p_phys_addr;
-}
-
-/**
- * @brief qed_chain_init_pbl_mem -
- *
- * Initalizes a basic chain struct with its pbl buffers
- *
- * @param p_chain
- * @param p_virt_pbl	pointer to a pre allocated side table which will hold
- *                      virtual page addresses.
- * @param p_phys_pbl	pointer to a pre-allocated side table which will hold
- *                      physical page addresses.
- * @param pp_virt_addr_tbl
- *                      pointer to a pre-allocated side table which will hold
- *                      the virtual addresses of the chain pages.
- *
- */
-static inline void qed_chain_init_pbl_mem(struct qed_chain *p_chain,
-					  void *p_virt_pbl,
-					  dma_addr_t p_phys_pbl,
-					  struct addr_tbl_entry *pp_addr_tbl)
-{
-	p_chain->pbl_sp.p_phys_table = p_phys_pbl;
-	p_chain->pbl_sp.p_virt_table = p_virt_pbl;
-	p_chain->pbl.pp_addr_tbl = pp_addr_tbl;
-}
-
-/**
- * @brief qed_chain_init_next_ptr_elem -
- *
- * Initalizes a next pointer element
- *
- * @param p_chain
- * @param p_virt_curr	virtual address of a chain page of which the next
- *                      pointer element is initialized
- * @param p_virt_next	virtual address of the next chain page
- * @param p_phys_next	physical address of the next chain page
- *
- */
-static inline void
-qed_chain_init_next_ptr_elem(struct qed_chain *p_chain,
-			     void *p_virt_curr,
-			     void *p_virt_next, dma_addr_t p_phys_next)
-{
-	struct qed_chain_next *p_next;
-	u32 size;
-
-	size = p_chain->elem_size * p_chain->usable_per_page;
-	p_next = (struct qed_chain_next *)((u8 *)p_virt_curr + size);
-
-	DMA_REGPAIR_LE(p_next->next_phys, p_phys_next);
-
-	p_next->next_virt = p_virt_next;
-}
-
-/**
-=======
->>>>>>> d1988041
  * @brief qed_chain_get_last_elem -
  *
  * Returns a pointer to the last element of the chain
@@ -770,11 +625,7 @@
 
 	for (i = 0; i < page_cnt; i++)
 		memset(p_chain->pbl.pp_addr_tbl[i].virt_addr, 0,
-<<<<<<< HEAD
-		       QED_CHAIN_PAGE_SIZE);
-=======
 		       p_chain->page_size);
->>>>>>> d1988041
 }
 
 #endif