/* SPDX-License-Identifier: GPL-2.0 */
#ifndef _LINUX_SCHED_H
#define _LINUX_SCHED_H

/*
 * Define 'struct task_struct' and provide the main scheduler
 * APIs (schedule(), wakeup variants, etc.)
 */

#include <uapi/linux/sched.h>

#include <asm/current.h>

#include <linux/pid.h>
#include <linux/sem.h>
#include <linux/shm.h>
#include <linux/kcov.h>
#include <linux/mutex.h>
#include <linux/plist.h>
#include <linux/hrtimer.h>
#include <linux/irqflags.h>
#include <linux/seccomp.h>
#include <linux/nodemask.h>
#include <linux/rcupdate.h>
#include <linux/refcount.h>
#include <linux/resource.h>
#include <linux/latencytop.h>
#include <linux/sched/prio.h>
#include <linux/sched/types.h>
#include <linux/signal_types.h>
#include <linux/mm_types_task.h>
#include <linux/task_io_accounting.h>
#include <linux/posix-timers.h>
#include <linux/rseq.h>
#include <linux/seqlock.h>
#include <linux/kcsan.h>

/* task_struct member predeclarations (sorted alphabetically): */
struct audit_context;
struct backing_dev_info;
struct bio_list;
struct blk_plug;
struct capture_control;
struct cfs_rq;
struct fs_struct;
struct futex_pi_state;
struct io_context;
struct mempolicy;
struct nameidata;
struct nsproxy;
struct perf_event_context;
struct pid_namespace;
struct pipe_inode_info;
struct rcu_node;
struct reclaim_state;
struct robust_list_head;
struct root_domain;
struct rq;
struct sched_attr;
struct sched_param;
struct seq_file;
struct sighand_struct;
struct signal_struct;
struct task_delay_info;
struct task_group;
struct io_uring_task;

/*
 * Task state bitmask. NOTE! These bits are also
 * encoded in fs/proc/array.c: get_task_state().
 *
 * We have two separate sets of flags: task->state
 * is about runnability, while task->exit_state are
 * about the task exiting. Confusing, but this way
 * modifying one set can't modify the other one by
 * mistake.
 */

/* Used in tsk->state: */
#define TASK_RUNNING			0x0000
#define TASK_INTERRUPTIBLE		0x0001
#define TASK_UNINTERRUPTIBLE		0x0002
#define __TASK_STOPPED			0x0004
#define __TASK_TRACED			0x0008
/* Used in tsk->exit_state: */
#define EXIT_DEAD			0x0010
#define EXIT_ZOMBIE			0x0020
#define EXIT_TRACE			(EXIT_ZOMBIE | EXIT_DEAD)
/* Used in tsk->state again: */
#define TASK_PARKED			0x0040
#define TASK_DEAD			0x0080
#define TASK_WAKEKILL			0x0100
#define TASK_WAKING			0x0200
#define TASK_NOLOAD			0x0400
#define TASK_NEW			0x0800
#define TASK_STATE_MAX			0x1000

/* Convenience macros for the sake of set_current_state: */
#define TASK_KILLABLE			(TASK_WAKEKILL | TASK_UNINTERRUPTIBLE)
#define TASK_STOPPED			(TASK_WAKEKILL | __TASK_STOPPED)
#define TASK_TRACED			(TASK_WAKEKILL | __TASK_TRACED)

#define TASK_IDLE			(TASK_UNINTERRUPTIBLE | TASK_NOLOAD)

/* Convenience macros for the sake of wake_up(): */
#define TASK_NORMAL			(TASK_INTERRUPTIBLE | TASK_UNINTERRUPTIBLE)

/* get_task_state(): */
#define TASK_REPORT			(TASK_RUNNING | TASK_INTERRUPTIBLE | \
					 TASK_UNINTERRUPTIBLE | __TASK_STOPPED | \
					 __TASK_TRACED | EXIT_DEAD | EXIT_ZOMBIE | \
					 TASK_PARKED)

#define task_is_traced(task)		((task->state & __TASK_TRACED) != 0)

#define task_is_stopped(task)		((task->state & __TASK_STOPPED) != 0)

#define task_is_stopped_or_traced(task)	((task->state & (__TASK_STOPPED | __TASK_TRACED)) != 0)

#ifdef CONFIG_DEBUG_ATOMIC_SLEEP

/*
 * Special states are those that do not use the normal wait-loop pattern. See
 * the comment with set_special_state().
 */
#define is_special_task_state(state)				\
	((state) & (__TASK_STOPPED | __TASK_TRACED | TASK_PARKED | TASK_DEAD))

#define __set_current_state(state_value)			\
	do {							\
		WARN_ON_ONCE(is_special_task_state(state_value));\
		current->task_state_change = _THIS_IP_;		\
		current->state = (state_value);			\
	} while (0)

#define set_current_state(state_value)				\
	do {							\
		WARN_ON_ONCE(is_special_task_state(state_value));\
		current->task_state_change = _THIS_IP_;		\
		smp_store_mb(current->state, (state_value));	\
	} while (0)

#define set_special_state(state_value)					\
	do {								\
		unsigned long flags; /* may shadow */			\
		WARN_ON_ONCE(!is_special_task_state(state_value));	\
		raw_spin_lock_irqsave(&current->pi_lock, flags);	\
		current->task_state_change = _THIS_IP_;			\
		current->state = (state_value);				\
		raw_spin_unlock_irqrestore(&current->pi_lock, flags);	\
	} while (0)
#else
/*
 * set_current_state() includes a barrier so that the write of current->state
 * is correctly serialised wrt the caller's subsequent test of whether to
 * actually sleep:
 *
 *   for (;;) {
 *	set_current_state(TASK_UNINTERRUPTIBLE);
 *	if (CONDITION)
 *	   break;
 *
 *	schedule();
 *   }
 *   __set_current_state(TASK_RUNNING);
 *
 * If the caller does not need such serialisation (because, for instance, the
 * CONDITION test and condition change and wakeup are under the same lock) then
 * use __set_current_state().
 *
 * The above is typically ordered against the wakeup, which does:
 *
 *   CONDITION = 1;
 *   wake_up_state(p, TASK_UNINTERRUPTIBLE);
 *
 * where wake_up_state()/try_to_wake_up() executes a full memory barrier before
 * accessing p->state.
 *
 * Wakeup will do: if (@state & p->state) p->state = TASK_RUNNING, that is,
 * once it observes the TASK_UNINTERRUPTIBLE store the waking CPU can issue a
 * TASK_RUNNING store which can collide with __set_current_state(TASK_RUNNING).
 *
 * However, with slightly different timing the wakeup TASK_RUNNING store can
 * also collide with the TASK_UNINTERRUPTIBLE store. Losing that store is not
 * a problem either because that will result in one extra go around the loop
 * and our @cond test will save the day.
 *
 * Also see the comments of try_to_wake_up().
 */
#define __set_current_state(state_value)				\
	current->state = (state_value)

#define set_current_state(state_value)					\
	smp_store_mb(current->state, (state_value))

/*
 * set_special_state() should be used for those states when the blocking task
 * can not use the regular condition based wait-loop. In that case we must
 * serialize against wakeups such that any possible in-flight TASK_RUNNING stores
 * will not collide with our state change.
 */
#define set_special_state(state_value)					\
	do {								\
		unsigned long flags; /* may shadow */			\
		raw_spin_lock_irqsave(&current->pi_lock, flags);	\
		current->state = (state_value);				\
		raw_spin_unlock_irqrestore(&current->pi_lock, flags);	\
	} while (0)

#endif

/* Task command name length: */
#define TASK_COMM_LEN			16

extern void scheduler_tick(void);

#define	MAX_SCHEDULE_TIMEOUT		LONG_MAX

extern long schedule_timeout(long timeout);
extern long schedule_timeout_interruptible(long timeout);
extern long schedule_timeout_killable(long timeout);
extern long schedule_timeout_uninterruptible(long timeout);
extern long schedule_timeout_idle(long timeout);
asmlinkage void schedule(void);
extern void schedule_preempt_disabled(void);
asmlinkage void preempt_schedule_irq(void);

extern int __must_check io_schedule_prepare(void);
extern void io_schedule_finish(int token);
extern long io_schedule_timeout(long timeout);
extern void io_schedule(void);

/**
 * struct prev_cputime - snapshot of system and user cputime
 * @utime: time spent in user mode
 * @stime: time spent in system mode
 * @lock: protects the above two fields
 *
 * Stores previous user/system time values such that we can guarantee
 * monotonicity.
 */
struct prev_cputime {
#ifndef CONFIG_VIRT_CPU_ACCOUNTING_NATIVE
	u64				utime;
	u64				stime;
	raw_spinlock_t			lock;
#endif
};

enum vtime_state {
	/* Task is sleeping or running in a CPU with VTIME inactive: */
	VTIME_INACTIVE = 0,
	/* Task is idle */
	VTIME_IDLE,
	/* Task runs in kernelspace in a CPU with VTIME active: */
	VTIME_SYS,
	/* Task runs in userspace in a CPU with VTIME active: */
	VTIME_USER,
	/* Task runs as guests in a CPU with VTIME active: */
	VTIME_GUEST,
};

struct vtime {
	seqcount_t		seqcount;
	unsigned long long	starttime;
	enum vtime_state	state;
	unsigned int		cpu;
	u64			utime;
	u64			stime;
	u64			gtime;
};

/*
 * Utilization clamp constraints.
 * @UCLAMP_MIN:	Minimum utilization
 * @UCLAMP_MAX:	Maximum utilization
 * @UCLAMP_CNT:	Utilization clamp constraints count
 */
enum uclamp_id {
	UCLAMP_MIN = 0,
	UCLAMP_MAX,
	UCLAMP_CNT
};

#ifdef CONFIG_SMP
extern struct root_domain def_root_domain;
extern struct mutex sched_domains_mutex;
#endif

struct sched_info {
#ifdef CONFIG_SCHED_INFO
	/* Cumulative counters: */

	/* # of times we have run on this CPU: */
	unsigned long			pcount;

	/* Time spent waiting on a runqueue: */
	unsigned long long		run_delay;

	/* Timestamps: */

	/* When did we last run on a CPU? */
	unsigned long long		last_arrival;

	/* When were we last queued to run? */
	unsigned long long		last_queued;

#endif /* CONFIG_SCHED_INFO */
};

/*
 * Integer metrics need fixed point arithmetic, e.g., sched/fair
 * has a few: load, load_avg, util_avg, freq, and capacity.
 *
 * We define a basic fixed point arithmetic range, and then formalize
 * all these metrics based on that basic range.
 */
# define SCHED_FIXEDPOINT_SHIFT		10
# define SCHED_FIXEDPOINT_SCALE		(1L << SCHED_FIXEDPOINT_SHIFT)

/* Increase resolution of cpu_capacity calculations */
# define SCHED_CAPACITY_SHIFT		SCHED_FIXEDPOINT_SHIFT
# define SCHED_CAPACITY_SCALE		(1L << SCHED_CAPACITY_SHIFT)

struct load_weight {
	unsigned long			weight;
	u32				inv_weight;
};

/**
 * struct util_est - Estimation utilization of FAIR tasks
 * @enqueued: instantaneous estimated utilization of a task/cpu
 * @ewma:     the Exponential Weighted Moving Average (EWMA)
 *            utilization of a task
 *
 * Support data structure to track an Exponential Weighted Moving Average
 * (EWMA) of a FAIR task's utilization. New samples are added to the moving
 * average each time a task completes an activation. Sample's weight is chosen
 * so that the EWMA will be relatively insensitive to transient changes to the
 * task's workload.
 *
 * The enqueued attribute has a slightly different meaning for tasks and cpus:
 * - task:   the task's util_avg at last task dequeue time
 * - cfs_rq: the sum of util_est.enqueued for each RUNNABLE task on that CPU
 * Thus, the util_est.enqueued of a task represents the contribution on the
 * estimated utilization of the CPU where that task is currently enqueued.
 *
 * Only for tasks we track a moving average of the past instantaneous
 * estimated utilization. This allows to absorb sporadic drops in utilization
 * of an otherwise almost periodic task.
 */
struct util_est {
	unsigned int			enqueued;
	unsigned int			ewma;
#define UTIL_EST_WEIGHT_SHIFT		2
} __attribute__((__aligned__(sizeof(u64))));

/*
 * The load/runnable/util_avg accumulates an infinite geometric series
 * (see __update_load_avg_cfs_rq() in kernel/sched/pelt.c).
 *
 * [load_avg definition]
 *
 *   load_avg = runnable% * scale_load_down(load)
 *
 * [runnable_avg definition]
 *
 *   runnable_avg = runnable% * SCHED_CAPACITY_SCALE
 *
 * [util_avg definition]
 *
 *   util_avg = running% * SCHED_CAPACITY_SCALE
 *
 * where runnable% is the time ratio that a sched_entity is runnable and
 * running% the time ratio that a sched_entity is running.
 *
 * For cfs_rq, they are the aggregated values of all runnable and blocked
 * sched_entities.
 *
 * The load/runnable/util_avg doesn't directly factor frequency scaling and CPU
 * capacity scaling. The scaling is done through the rq_clock_pelt that is used
 * for computing those signals (see update_rq_clock_pelt())
 *
 * N.B., the above ratios (runnable% and running%) themselves are in the
 * range of [0, 1]. To do fixed point arithmetics, we therefore scale them
 * to as large a range as necessary. This is for example reflected by
 * util_avg's SCHED_CAPACITY_SCALE.
 *
 * [Overflow issue]
 *
 * The 64-bit load_sum can have 4353082796 (=2^64/47742/88761) entities
 * with the highest load (=88761), always runnable on a single cfs_rq,
 * and should not overflow as the number already hits PID_MAX_LIMIT.
 *
 * For all other cases (including 32-bit kernels), struct load_weight's
 * weight will overflow first before we do, because:
 *
 *    Max(load_avg) <= Max(load.weight)
 *
 * Then it is the load_weight's responsibility to consider overflow
 * issues.
 */
struct sched_avg {
	u64				last_update_time;
	u64				load_sum;
	u64				runnable_sum;
	u32				util_sum;
	u32				period_contrib;
	unsigned long			load_avg;
	unsigned long			runnable_avg;
	unsigned long			util_avg;
	struct util_est			util_est;
} ____cacheline_aligned;

struct sched_statistics {
#ifdef CONFIG_SCHEDSTATS
	u64				wait_start;
	u64				wait_max;
	u64				wait_count;
	u64				wait_sum;
	u64				iowait_count;
	u64				iowait_sum;

	u64				sleep_start;
	u64				sleep_max;
	s64				sum_sleep_runtime;

	u64				block_start;
	u64				block_max;
	u64				exec_max;
	u64				slice_max;

	u64				nr_migrations_cold;
	u64				nr_failed_migrations_affine;
	u64				nr_failed_migrations_running;
	u64				nr_failed_migrations_hot;
	u64				nr_forced_migrations;

	u64				nr_wakeups;
	u64				nr_wakeups_sync;
	u64				nr_wakeups_migrate;
	u64				nr_wakeups_local;
	u64				nr_wakeups_remote;
	u64				nr_wakeups_affine;
	u64				nr_wakeups_affine_attempts;
	u64				nr_wakeups_passive;
	u64				nr_wakeups_idle;
#endif
};

struct sched_entity {
	/* For load-balancing: */
	struct load_weight		load;
	struct rb_node			run_node;
	struct list_head		group_node;
	unsigned int			on_rq;

	u64				exec_start;
	u64				sum_exec_runtime;
	u64				vruntime;
	u64				prev_sum_exec_runtime;

	u64				nr_migrations;

	struct sched_statistics		statistics;

#ifdef CONFIG_FAIR_GROUP_SCHED
	int				depth;
	struct sched_entity		*parent;
	/* rq on which this entity is (to be) queued: */
	struct cfs_rq			*cfs_rq;
	/* rq "owned" by this entity/group: */
	struct cfs_rq			*my_q;
	/* cached value of my_q->h_nr_running */
	unsigned long			runnable_weight;
#endif

#ifdef CONFIG_SMP
	/*
	 * Per entity load average tracking.
	 *
	 * Put into separate cache line so it does not
	 * collide with read-mostly values above.
	 */
	struct sched_avg		avg;
#endif
};

struct sched_rt_entity {
	struct list_head		run_list;
	unsigned long			timeout;
	unsigned long			watchdog_stamp;
	unsigned int			time_slice;
	unsigned short			on_rq;
	unsigned short			on_list;

	struct sched_rt_entity		*back;
#ifdef CONFIG_RT_GROUP_SCHED
	struct sched_rt_entity		*parent;
	/* rq on which this entity is (to be) queued: */
	struct rt_rq			*rt_rq;
	/* rq "owned" by this entity/group: */
	struct rt_rq			*my_q;
#endif
} __randomize_layout;

struct sched_dl_entity {
	struct rb_node			rb_node;

	/*
	 * Original scheduling parameters. Copied here from sched_attr
	 * during sched_setattr(), they will remain the same until
	 * the next sched_setattr().
	 */
	u64				dl_runtime;	/* Maximum runtime for each instance	*/
	u64				dl_deadline;	/* Relative deadline of each instance	*/
	u64				dl_period;	/* Separation of two instances (period) */
	u64				dl_bw;		/* dl_runtime / dl_period		*/
	u64				dl_density;	/* dl_runtime / dl_deadline		*/

	/*
	 * Actual scheduling parameters. Initialized with the values above,
	 * they are continuously updated during task execution. Note that
	 * the remaining runtime could be < 0 in case we are in overrun.
	 */
	s64				runtime;	/* Remaining runtime for this instance	*/
	u64				deadline;	/* Absolute deadline for this instance	*/
	unsigned int			flags;		/* Specifying the scheduler behaviour	*/

	/*
	 * Some bool flags:
	 *
	 * @dl_throttled tells if we exhausted the runtime. If so, the
	 * task has to wait for a replenishment to be performed at the
	 * next firing of dl_timer.
	 *
	 * @dl_boosted tells if we are boosted due to DI. If so we are
	 * outside bandwidth enforcement mechanism (but only until we
	 * exit the critical section);
	 *
	 * @dl_yielded tells if task gave up the CPU before consuming
	 * all its available runtime during the last job.
	 *
	 * @dl_non_contending tells if the task is inactive while still
	 * contributing to the active utilization. In other words, it
	 * indicates if the inactive timer has been armed and its handler
	 * has not been executed yet. This flag is useful to avoid race
	 * conditions between the inactive timer handler and the wakeup
	 * code.
	 *
	 * @dl_overrun tells if the task asked to be informed about runtime
	 * overruns.
	 */
	unsigned int			dl_throttled      : 1;
	unsigned int			dl_yielded        : 1;
	unsigned int			dl_non_contending : 1;
	unsigned int			dl_overrun	  : 1;

	/*
	 * Bandwidth enforcement timer. Each -deadline task has its
	 * own bandwidth to be enforced, thus we need one timer per task.
	 */
	struct hrtimer			dl_timer;

	/*
	 * Inactive timer, responsible for decreasing the active utilization
	 * at the "0-lag time". When a -deadline task blocks, it contributes
	 * to GRUB's active utilization until the "0-lag time", hence a
	 * timer is needed to decrease the active utilization at the correct
	 * time.
	 */
	struct hrtimer inactive_timer;

#ifdef CONFIG_RT_MUTEXES
	/*
	 * Priority Inheritance. When a DEADLINE scheduling entity is boosted
	 * pi_se points to the donor, otherwise points to the dl_se it belongs
	 * to (the original one/itself).
	 */
	struct sched_dl_entity *pi_se;
#endif
};

#ifdef CONFIG_UCLAMP_TASK
/* Number of utilization clamp buckets (shorter alias) */
#define UCLAMP_BUCKETS CONFIG_UCLAMP_BUCKETS_COUNT

/*
 * Utilization clamp for a scheduling entity
 * @value:		clamp value "assigned" to a se
 * @bucket_id:		bucket index corresponding to the "assigned" value
 * @active:		the se is currently refcounted in a rq's bucket
 * @user_defined:	the requested clamp value comes from user-space
 *
 * The bucket_id is the index of the clamp bucket matching the clamp value
 * which is pre-computed and stored to avoid expensive integer divisions from
 * the fast path.
 *
 * The active bit is set whenever a task has got an "effective" value assigned,
 * which can be different from the clamp value "requested" from user-space.
 * This allows to know a task is refcounted in the rq's bucket corresponding
 * to the "effective" bucket_id.
 *
 * The user_defined bit is set whenever a task has got a task-specific clamp
 * value requested from userspace, i.e. the system defaults apply to this task
 * just as a restriction. This allows to relax default clamps when a less
 * restrictive task-specific value has been requested, thus allowing to
 * implement a "nice" semantic. For example, a task running with a 20%
 * default boost can still drop its own boosting to 0%.
 */
struct uclamp_se {
	unsigned int value		: bits_per(SCHED_CAPACITY_SCALE);
	unsigned int bucket_id		: bits_per(UCLAMP_BUCKETS);
	unsigned int active		: 1;
	unsigned int user_defined	: 1;
};
#endif /* CONFIG_UCLAMP_TASK */

union rcu_special {
	struct {
		u8			blocked;
		u8			need_qs;
		u8			exp_hint; /* Hint for performance. */
		u8			need_mb; /* Readers need smp_mb(). */
	} b; /* Bits. */
	u32 s; /* Set of bits. */
};

enum perf_event_task_context {
	perf_invalid_context = -1,
	perf_hw_context = 0,
	perf_sw_context,
	perf_nr_task_contexts,
};

struct wake_q_node {
	struct wake_q_node *next;
};

struct task_struct {
#ifdef CONFIG_THREAD_INFO_IN_TASK
	/*
	 * For reasons of header soup (see current_thread_info()), this
	 * must be the first element of task_struct.
	 */
	struct thread_info		thread_info;
#endif
	/* -1 unrunnable, 0 runnable, >0 stopped: */
	volatile long			state;

	/*
	 * This begins the randomizable portion of task_struct. Only
	 * scheduling-critical items should be added above here.
	 */
	randomized_struct_fields_start

	void				*stack;
	refcount_t			usage;
	/* Per task flags (PF_*), defined further below: */
	unsigned int			flags;
	unsigned int			ptrace;

#ifdef CONFIG_SMP
	int				on_cpu;
	struct __call_single_node	wake_entry;
#ifdef CONFIG_THREAD_INFO_IN_TASK
	/* Current CPU: */
	unsigned int			cpu;
#endif
	unsigned int			wakee_flips;
	unsigned long			wakee_flip_decay_ts;
	struct task_struct		*last_wakee;

	/*
	 * recent_used_cpu is initially set as the last CPU used by a task
	 * that wakes affine another task. Waker/wakee relationships can
	 * push tasks around a CPU where each wakeup moves to the next one.
	 * Tracking a recently used CPU allows a quick search for a recently
	 * used CPU that may be idle.
	 */
	int				recent_used_cpu;
	int				wake_cpu;
#endif
	int				on_rq;

	int				prio;
	int				static_prio;
	int				normal_prio;
	unsigned int			rt_priority;

	const struct sched_class	*sched_class;
	struct sched_entity		se;
	struct sched_rt_entity		rt;
#ifdef CONFIG_CGROUP_SCHED
	struct task_group		*sched_task_group;
#endif
	struct sched_dl_entity		dl;

#ifdef CONFIG_UCLAMP_TASK
	/*
	 * Clamp values requested for a scheduling entity.
	 * Must be updated with task_rq_lock() held.
	 */
	struct uclamp_se		uclamp_req[UCLAMP_CNT];
	/*
	 * Effective clamp values used for a scheduling entity.
	 * Must be updated with task_rq_lock() held.
	 */
	struct uclamp_se		uclamp[UCLAMP_CNT];
#endif

#ifdef CONFIG_PREEMPT_NOTIFIERS
	/* List of struct preempt_notifier: */
	struct hlist_head		preempt_notifiers;
#endif

#ifdef CONFIG_BLK_DEV_IO_TRACE
	unsigned int			btrace_seq;
#endif

	unsigned int			policy;
	int				nr_cpus_allowed;
	const cpumask_t			*cpus_ptr;
	cpumask_t			cpus_mask;

#ifdef CONFIG_PREEMPT_RCU
	int				rcu_read_lock_nesting;
	union rcu_special		rcu_read_unlock_special;
	struct list_head		rcu_node_entry;
	struct rcu_node			*rcu_blocked_node;
#endif /* #ifdef CONFIG_PREEMPT_RCU */

#ifdef CONFIG_TASKS_RCU
	unsigned long			rcu_tasks_nvcsw;
	u8				rcu_tasks_holdout;
	u8				rcu_tasks_idx;
	int				rcu_tasks_idle_cpu;
	struct list_head		rcu_tasks_holdout_list;
#endif /* #ifdef CONFIG_TASKS_RCU */

#ifdef CONFIG_TASKS_TRACE_RCU
	int				trc_reader_nesting;
	int				trc_ipi_to_cpu;
	union rcu_special		trc_reader_special;
	bool				trc_reader_checked;
	struct list_head		trc_holdout_list;
#endif /* #ifdef CONFIG_TASKS_TRACE_RCU */

	struct sched_info		sched_info;

	struct list_head		tasks;
#ifdef CONFIG_SMP
	struct plist_node		pushable_tasks;
	struct rb_node			pushable_dl_tasks;
#endif

	struct mm_struct		*mm;
	struct mm_struct		*active_mm;

	/* Per-thread vma caching: */
	struct vmacache			vmacache;

#ifdef SPLIT_RSS_COUNTING
	struct task_rss_stat		rss_stat;
#endif
	int				exit_state;
	int				exit_code;
	int				exit_signal;
	/* The signal sent when the parent dies: */
	int				pdeath_signal;
	/* JOBCTL_*, siglock protected: */
	unsigned long			jobctl;

	/* Used for emulating ABI behavior of previous Linux versions: */
	unsigned int			personality;

	/* Scheduler bits, serialized by scheduler locks: */
	unsigned			sched_reset_on_fork:1;
	unsigned			sched_contributes_to_load:1;
	unsigned			sched_migrated:1;
#ifdef CONFIG_PSI
	unsigned			sched_psi_wake_requeue:1;
#endif

	/* Force alignment to the next boundary: */
	unsigned			:0;

	/* Unserialized, strictly 'current' */

	/*
	 * This field must not be in the scheduler word above due to wakelist
	 * queueing no longer being serialized by p->on_cpu. However:
	 *
	 * p->XXX = X;			ttwu()
	 * schedule()			  if (p->on_rq && ..) // false
	 *   smp_mb__after_spinlock();	  if (smp_load_acquire(&p->on_cpu) && //true
	 *   deactivate_task()		      ttwu_queue_wakelist())
	 *     p->on_rq = 0;			p->sched_remote_wakeup = Y;
	 *
	 * guarantees all stores of 'current' are visible before
	 * ->sched_remote_wakeup gets used, so it can be in this word.
	 */
	unsigned			sched_remote_wakeup:1;

	/* Bit to tell LSMs we're in execve(): */
	unsigned			in_execve:1;
	unsigned			in_iowait:1;
#ifndef TIF_RESTORE_SIGMASK
	unsigned			restore_sigmask:1;
#endif
#ifdef CONFIG_MEMCG
	unsigned			in_user_fault:1;
#endif
#ifdef CONFIG_COMPAT_BRK
	unsigned			brk_randomized:1;
#endif
#ifdef CONFIG_CGROUPS
	/* disallow userland-initiated cgroup migration */
	unsigned			no_cgroup_migration:1;
	/* task is frozen/stopped (used by the cgroup freezer) */
	unsigned			frozen:1;
#endif
#ifdef CONFIG_BLK_CGROUP
	unsigned			use_memdelay:1;
#endif
#ifdef CONFIG_PSI
	/* Stalled due to lack of memory */
	unsigned			in_memstall:1;
#endif

	unsigned long			atomic_flags; /* Flags requiring atomic access. */

	struct restart_block		restart_block;

	pid_t				pid;
	pid_t				tgid;

#ifdef CONFIG_STACKPROTECTOR
	/* Canary value for the -fstack-protector GCC feature: */
	unsigned long			stack_canary;
#endif
	/*
	 * Pointers to the (original) parent process, youngest child, younger sibling,
	 * older sibling, respectively.  (p->father can be replaced with
	 * p->real_parent->pid)
	 */

	/* Real parent process: */
	struct task_struct __rcu	*real_parent;

	/* Recipient of SIGCHLD, wait4() reports: */
	struct task_struct __rcu	*parent;

	/*
	 * Children/sibling form the list of natural children:
	 */
	struct list_head		children;
	struct list_head		sibling;
	struct task_struct		*group_leader;

	/*
	 * 'ptraced' is the list of tasks this task is using ptrace() on.
	 *
	 * This includes both natural children and PTRACE_ATTACH targets.
	 * 'ptrace_entry' is this task's link on the p->parent->ptraced list.
	 */
	struct list_head		ptraced;
	struct list_head		ptrace_entry;

	/* PID/PID hash table linkage. */
	struct pid			*thread_pid;
	struct hlist_node		pid_links[PIDTYPE_MAX];
	struct list_head		thread_group;
	struct list_head		thread_node;

	struct completion		*vfork_done;

	/* CLONE_CHILD_SETTID: */
	int __user			*set_child_tid;

	/* CLONE_CHILD_CLEARTID: */
	int __user			*clear_child_tid;

	u64				utime;
	u64				stime;
#ifdef CONFIG_ARCH_HAS_SCALED_CPUTIME
	u64				utimescaled;
	u64				stimescaled;
#endif
	u64				gtime;
	struct prev_cputime		prev_cputime;
#ifdef CONFIG_VIRT_CPU_ACCOUNTING_GEN
	struct vtime			vtime;
#endif

#ifdef CONFIG_NO_HZ_FULL
	atomic_t			tick_dep_mask;
#endif
	/* Context switch counts: */
	unsigned long			nvcsw;
	unsigned long			nivcsw;

	/* Monotonic time in nsecs: */
	u64				start_time;

	/* Boot based time in nsecs: */
	u64				start_boottime;

	/* MM fault and swap info: this can arguably be seen as either mm-specific or thread-specific: */
	unsigned long			min_flt;
	unsigned long			maj_flt;

	/* Empty if CONFIG_POSIX_CPUTIMERS=n */
	struct posix_cputimers		posix_cputimers;

#ifdef CONFIG_POSIX_CPU_TIMERS_TASK_WORK
	struct posix_cputimers_work	posix_cputimers_work;
#endif

	/* Process credentials: */

	/* Tracer's credentials at attach: */
	const struct cred __rcu		*ptracer_cred;

	/* Objective and real subjective task credentials (COW): */
	const struct cred __rcu		*real_cred;

	/* Effective (overridable) subjective task credentials (COW): */
	const struct cred __rcu		*cred;

#ifdef CONFIG_KEYS
	/* Cached requested key. */
	struct key			*cached_requested_key;
#endif

	/*
	 * executable name, excluding path.
	 *
	 * - normally initialized setup_new_exec()
	 * - access it with [gs]et_task_comm()
	 * - lock it with task_lock()
	 */
	char				comm[TASK_COMM_LEN];

	struct nameidata		*nameidata;

#ifdef CONFIG_SYSVIPC
	struct sysv_sem			sysvsem;
	struct sysv_shm			sysvshm;
#endif
#ifdef CONFIG_DETECT_HUNG_TASK
	unsigned long			last_switch_count;
	unsigned long			last_switch_time;
#endif
	/* Filesystem information: */
	struct fs_struct		*fs;

	/* Open file information: */
	struct files_struct		*files;

#ifdef CONFIG_IO_URING
	struct io_uring_task		*io_uring;
#endif

	/* Namespaces: */
	struct nsproxy			*nsproxy;

	/* Signal handlers: */
	struct signal_struct		*signal;
	struct sighand_struct __rcu		*sighand;
	sigset_t			blocked;
	sigset_t			real_blocked;
	/* Restored if set_restore_sigmask() was used: */
	sigset_t			saved_sigmask;
	struct sigpending		pending;
	unsigned long			sas_ss_sp;
	size_t				sas_ss_size;
	unsigned int			sas_ss_flags;

	struct callback_head		*task_works;

#ifdef CONFIG_AUDIT
#ifdef CONFIG_AUDITSYSCALL
	struct audit_context		*audit_context;
#endif
	kuid_t				loginuid;
	unsigned int			sessionid;
#endif
	struct seccomp			seccomp;

	/* Thread group tracking: */
	u64				parent_exec_id;
	u64				self_exec_id;

	/* Protection against (de-)allocation: mm, files, fs, tty, keyrings, mems_allowed, mempolicy: */
	spinlock_t			alloc_lock;

	/* Protection of the PI data structures: */
	raw_spinlock_t			pi_lock;

	struct wake_q_node		wake_q;

#ifdef CONFIG_RT_MUTEXES
	/* PI waiters blocked on a rt_mutex held by this task: */
	struct rb_root_cached		pi_waiters;
	/* Updated under owner's pi_lock and rq lock */
	struct task_struct		*pi_top_task;
	/* Deadlock detection and priority inheritance handling: */
	struct rt_mutex_waiter		*pi_blocked_on;
#endif

#ifdef CONFIG_DEBUG_MUTEXES
	/* Mutex deadlock detection: */
	struct mutex_waiter		*blocked_on;
#endif

#ifdef CONFIG_DEBUG_ATOMIC_SLEEP
	int				non_block_count;
#endif

#ifdef CONFIG_TRACE_IRQFLAGS
	struct irqtrace_events		irqtrace;
	unsigned int			hardirq_threaded;
	u64				hardirq_chain_key;
	int				softirqs_enabled;
	int				softirq_context;
	int				irq_config;
#endif

#ifdef CONFIG_LOCKDEP
# define MAX_LOCK_DEPTH			48UL
	u64				curr_chain_key;
	int				lockdep_depth;
	unsigned int			lockdep_recursion;
	struct held_lock		held_locks[MAX_LOCK_DEPTH];
#endif

#if defined(CONFIG_UBSAN) && !defined(CONFIG_UBSAN_TRAP)
	unsigned int			in_ubsan;
#endif

	/* Journalling filesystem info: */
	void				*journal_info;

	/* Stacked block device info: */
	struct bio_list			*bio_list;

#ifdef CONFIG_BLOCK
	/* Stack plugging: */
	struct blk_plug			*plug;
#endif

	/* VM state: */
	struct reclaim_state		*reclaim_state;

	struct backing_dev_info		*backing_dev_info;

	struct io_context		*io_context;

#ifdef CONFIG_COMPACTION
	struct capture_control		*capture_control;
#endif
	/* Ptrace state: */
	unsigned long			ptrace_message;
	kernel_siginfo_t		*last_siginfo;

	struct task_io_accounting	ioac;
#ifdef CONFIG_PSI
	/* Pressure stall state */
	unsigned int			psi_flags;
#endif
#ifdef CONFIG_TASK_XACCT
	/* Accumulated RSS usage: */
	u64				acct_rss_mem1;
	/* Accumulated virtual memory usage: */
	u64				acct_vm_mem1;
	/* stime + utime since last update: */
	u64				acct_timexpd;
#endif
#ifdef CONFIG_CPUSETS
	/* Protected by ->alloc_lock: */
	nodemask_t			mems_allowed;
	/* Seqence number to catch updates: */
	seqcount_spinlock_t		mems_allowed_seq;
	int				cpuset_mem_spread_rotor;
	int				cpuset_slab_spread_rotor;
#endif
#ifdef CONFIG_CGROUPS
	/* Control Group info protected by css_set_lock: */
	struct css_set __rcu		*cgroups;
	/* cg_list protected by css_set_lock and tsk->alloc_lock: */
	struct list_head		cg_list;
#endif
#ifdef CONFIG_X86_CPU_RESCTRL
	u32				closid;
	u32				rmid;
#endif
#ifdef CONFIG_FUTEX
	struct robust_list_head __user	*robust_list;
#ifdef CONFIG_COMPAT
	struct compat_robust_list_head __user *compat_robust_list;
#endif
	struct list_head		pi_state_list;
	struct futex_pi_state		*pi_state_cache;
	struct mutex			futex_exit_mutex;
	unsigned int			futex_state;
#endif
#ifdef CONFIG_PERF_EVENTS
	struct perf_event_context	*perf_event_ctxp[perf_nr_task_contexts];
	struct mutex			perf_event_mutex;
	struct list_head		perf_event_list;
#endif
#ifdef CONFIG_DEBUG_PREEMPT
	unsigned long			preempt_disable_ip;
#endif
#ifdef CONFIG_NUMA
	/* Protected by alloc_lock: */
	struct mempolicy		*mempolicy;
	short				il_prev;
	short				pref_node_fork;
#endif
#ifdef CONFIG_NUMA_BALANCING
	int				numa_scan_seq;
	unsigned int			numa_scan_period;
	unsigned int			numa_scan_period_max;
	int				numa_preferred_nid;
	unsigned long			numa_migrate_retry;
	/* Migration stamp: */
	u64				node_stamp;
	u64				last_task_numa_placement;
	u64				last_sum_exec_runtime;
	struct callback_head		numa_work;

	/*
	 * This pointer is only modified for current in syscall and
	 * pagefault context (and for tasks being destroyed), so it can be read
	 * from any of the following contexts:
	 *  - RCU read-side critical section
	 *  - current->numa_group from everywhere
	 *  - task's runqueue locked, task not running
	 */
	struct numa_group __rcu		*numa_group;

	/*
	 * numa_faults is an array split into four regions:
	 * faults_memory, faults_cpu, faults_memory_buffer, faults_cpu_buffer
	 * in this precise order.
	 *
	 * faults_memory: Exponential decaying average of faults on a per-node
	 * basis. Scheduling placement decisions are made based on these
	 * counts. The values remain static for the duration of a PTE scan.
	 * faults_cpu: Track the nodes the process was running on when a NUMA
	 * hinting fault was incurred.
	 * faults_memory_buffer and faults_cpu_buffer: Record faults per node
	 * during the current scan window. When the scan completes, the counts
	 * in faults_memory and faults_cpu decay and these values are copied.
	 */
	unsigned long			*numa_faults;
	unsigned long			total_numa_faults;

	/*
	 * numa_faults_locality tracks if faults recorded during the last
	 * scan window were remote/local or failed to migrate. The task scan
	 * period is adapted based on the locality of the faults with different
	 * weights depending on whether they were shared or private faults
	 */
	unsigned long			numa_faults_locality[3];

	unsigned long			numa_pages_migrated;
#endif /* CONFIG_NUMA_BALANCING */

#ifdef CONFIG_RSEQ
	struct rseq __user *rseq;
	u32 rseq_sig;
	/*
	 * RmW on rseq_event_mask must be performed atomically
	 * with respect to preemption.
	 */
	unsigned long rseq_event_mask;
#endif

	struct tlbflush_unmap_batch	tlb_ubc;

	union {
		refcount_t		rcu_users;
		struct rcu_head		rcu;
	};

	/* Cache last used pipe for splice(): */
	struct pipe_inode_info		*splice_pipe;

	struct page_frag		task_frag;

#ifdef CONFIG_TASK_DELAY_ACCT
	struct task_delay_info		*delays;
#endif

#ifdef CONFIG_FAULT_INJECTION
	int				make_it_fail;
	unsigned int			fail_nth;
#endif
	/*
	 * When (nr_dirtied >= nr_dirtied_pause), it's time to call
	 * balance_dirty_pages() for a dirty throttling pause:
	 */
	int				nr_dirtied;
	int				nr_dirtied_pause;
	/* Start of a write-and-pause period: */
	unsigned long			dirty_paused_when;

#ifdef CONFIG_LATENCYTOP
	int				latency_record_count;
	struct latency_record		latency_record[LT_SAVECOUNT];
#endif
	/*
	 * Time slack values; these are used to round up poll() and
	 * select() etc timeout values. These are in nanoseconds.
	 */
	u64				timer_slack_ns;
	u64				default_timer_slack_ns;

#ifdef CONFIG_KASAN
	unsigned int			kasan_depth;
#endif

#ifdef CONFIG_KCSAN
	struct kcsan_ctx		kcsan_ctx;
#ifdef CONFIG_TRACE_IRQFLAGS
	struct irqtrace_events		kcsan_save_irqtrace;
#endif
#endif

#if IS_ENABLED(CONFIG_KUNIT)
	struct kunit			*kunit_test;
#endif

#ifdef CONFIG_FUNCTION_GRAPH_TRACER
	/* Index of current stored address in ret_stack: */
	int				curr_ret_stack;
	int				curr_ret_depth;

	/* Stack of return addresses for return function tracing: */
	struct ftrace_ret_stack		*ret_stack;

	/* Timestamp for last schedule: */
	unsigned long long		ftrace_timestamp;

	/*
	 * Number of functions that haven't been traced
	 * because of depth overrun:
	 */
	atomic_t			trace_overrun;

	/* Pause tracing: */
	atomic_t			tracing_graph_pause;
#endif

#ifdef CONFIG_TRACING
	/* State flags for use by tracers: */
	unsigned long			trace;

	/* Bitmask and counter of trace recursion: */
	unsigned long			trace_recursion;
#endif /* CONFIG_TRACING */

#ifdef CONFIG_KCOV
	/* See kernel/kcov.c for more details. */

	/* Coverage collection mode enabled for this task (0 if disabled): */
	unsigned int			kcov_mode;

	/* Size of the kcov_area: */
	unsigned int			kcov_size;

	/* Buffer for coverage collection: */
	void				*kcov_area;

	/* KCOV descriptor wired with this task or NULL: */
	struct kcov			*kcov;

	/* KCOV common handle for remote coverage collection: */
	u64				kcov_handle;

	/* KCOV sequence number: */
	int				kcov_sequence;

	/* Collect coverage from softirq context: */
	unsigned int			kcov_softirq;
#endif

#ifdef CONFIG_MEMCG
	struct mem_cgroup		*memcg_in_oom;
	gfp_t				memcg_oom_gfp_mask;
	int				memcg_oom_order;

	/* Number of pages to reclaim on returning to userland: */
	unsigned int			memcg_nr_pages_over_high;

	/* Used by memcontrol for targeted memcg charge: */
	struct mem_cgroup		*active_memcg;
#endif

#ifdef CONFIG_BLK_CGROUP
	struct request_queue		*throttle_queue;
#endif

#ifdef CONFIG_UPROBES
	struct uprobe_task		*utask;
#endif
#if defined(CONFIG_BCACHE) || defined(CONFIG_BCACHE_MODULE)
	unsigned int			sequential_io;
	unsigned int			sequential_io_avg;
#endif
#ifdef CONFIG_DEBUG_ATOMIC_SLEEP
	unsigned long			task_state_change;
#endif
	int				pagefault_disabled;
#ifdef CONFIG_MMU
	struct task_struct		*oom_reaper_list;
#endif
#ifdef CONFIG_VMAP_STACK
	struct vm_struct		*stack_vm_area;
#endif
#ifdef CONFIG_THREAD_INFO_IN_TASK
	/* A live task holds one reference: */
	refcount_t			stack_refcount;
#endif
#ifdef CONFIG_LIVEPATCH
	int patch_state;
#endif
#ifdef CONFIG_SECURITY
	/* Used by LSM modules for access restriction: */
	void				*security;
#endif

#ifdef CONFIG_GCC_PLUGIN_STACKLEAK
	unsigned long			lowest_stack;
	unsigned long			prev_lowest_stack;
#endif

#ifdef CONFIG_X86_MCE
	void __user			*mce_vaddr;
	__u64				mce_kflags;
	u64				mce_addr;
	__u64				mce_ripv : 1,
					mce_whole_page : 1,
					__mce_reserved : 62;
	struct callback_head		mce_kill_me;
#endif

	/*
	 * New fields for task_struct should be added above here, so that
	 * they are included in the randomized portion of task_struct.
	 */
	randomized_struct_fields_end

	/* CPU-specific state of this task: */
	struct thread_struct		thread;

	/*
	 * WARNING: on x86, 'thread_struct' contains a variable-sized
	 * structure.  It *MUST* be at the end of 'task_struct'.
	 *
	 * Do not put anything below here!
	 */
};

static inline struct pid *task_pid(struct task_struct *task)
{
	return task->thread_pid;
}

/*
 * the helpers to get the task's different pids as they are seen
 * from various namespaces
 *
 * task_xid_nr()     : global id, i.e. the id seen from the init namespace;
 * task_xid_vnr()    : virtual id, i.e. the id seen from the pid namespace of
 *                     current.
 * task_xid_nr_ns()  : id seen from the ns specified;
 *
 * see also pid_nr() etc in include/linux/pid.h
 */
pid_t __task_pid_nr_ns(struct task_struct *task, enum pid_type type, struct pid_namespace *ns);

static inline pid_t task_pid_nr(struct task_struct *tsk)
{
	return tsk->pid;
}

static inline pid_t task_pid_nr_ns(struct task_struct *tsk, struct pid_namespace *ns)
{
	return __task_pid_nr_ns(tsk, PIDTYPE_PID, ns);
}

static inline pid_t task_pid_vnr(struct task_struct *tsk)
{
	return __task_pid_nr_ns(tsk, PIDTYPE_PID, NULL);
}


static inline pid_t task_tgid_nr(struct task_struct *tsk)
{
	return tsk->tgid;
}

/**
 * pid_alive - check that a task structure is not stale
 * @p: Task structure to be checked.
 *
 * Test if a process is not yet dead (at most zombie state)
 * If pid_alive fails, then pointers within the task structure
 * can be stale and must not be dereferenced.
 *
 * Return: 1 if the process is alive. 0 otherwise.
 */
static inline int pid_alive(const struct task_struct *p)
{
	return p->thread_pid != NULL;
}

static inline pid_t task_pgrp_nr_ns(struct task_struct *tsk, struct pid_namespace *ns)
{
	return __task_pid_nr_ns(tsk, PIDTYPE_PGID, ns);
}

static inline pid_t task_pgrp_vnr(struct task_struct *tsk)
{
	return __task_pid_nr_ns(tsk, PIDTYPE_PGID, NULL);
}


static inline pid_t task_session_nr_ns(struct task_struct *tsk, struct pid_namespace *ns)
{
	return __task_pid_nr_ns(tsk, PIDTYPE_SID, ns);
}

static inline pid_t task_session_vnr(struct task_struct *tsk)
{
	return __task_pid_nr_ns(tsk, PIDTYPE_SID, NULL);
}

static inline pid_t task_tgid_nr_ns(struct task_struct *tsk, struct pid_namespace *ns)
{
	return __task_pid_nr_ns(tsk, PIDTYPE_TGID, ns);
}

static inline pid_t task_tgid_vnr(struct task_struct *tsk)
{
	return __task_pid_nr_ns(tsk, PIDTYPE_TGID, NULL);
}

static inline pid_t task_ppid_nr_ns(const struct task_struct *tsk, struct pid_namespace *ns)
{
	pid_t pid = 0;

	rcu_read_lock();
	if (pid_alive(tsk))
		pid = task_tgid_nr_ns(rcu_dereference(tsk->real_parent), ns);
	rcu_read_unlock();

	return pid;
}

static inline pid_t task_ppid_nr(const struct task_struct *tsk)
{
	return task_ppid_nr_ns(tsk, &init_pid_ns);
}

/* Obsolete, do not use: */
static inline pid_t task_pgrp_nr(struct task_struct *tsk)
{
	return task_pgrp_nr_ns(tsk, &init_pid_ns);
}

#define TASK_REPORT_IDLE	(TASK_REPORT + 1)
#define TASK_REPORT_MAX		(TASK_REPORT_IDLE << 1)

static inline unsigned int task_state_index(struct task_struct *tsk)
{
	unsigned int tsk_state = READ_ONCE(tsk->state);
	unsigned int state = (tsk_state | tsk->exit_state) & TASK_REPORT;

	BUILD_BUG_ON_NOT_POWER_OF_2(TASK_REPORT_MAX);

	if (tsk_state == TASK_IDLE)
		state = TASK_REPORT_IDLE;

	return fls(state);
}

static inline char task_index_to_char(unsigned int state)
{
	static const char state_char[] = "RSDTtXZPI";

	BUILD_BUG_ON(1 + ilog2(TASK_REPORT_MAX) != sizeof(state_char) - 1);

	return state_char[state];
}

static inline char task_state_to_char(struct task_struct *tsk)
{
	return task_index_to_char(task_state_index(tsk));
}

/**
 * is_global_init - check if a task structure is init. Since init
 * is free to have sub-threads we need to check tgid.
 * @tsk: Task structure to be checked.
 *
 * Check if a task structure is the first user space task the kernel created.
 *
 * Return: 1 if the task structure is init. 0 otherwise.
 */
static inline int is_global_init(struct task_struct *tsk)
{
	return task_tgid_nr(tsk) == 1;
}

extern struct pid *cad_pid;

/*
 * Per process flags
 */
#define PF_VCPU			0x00000001	/* I'm a virtual CPU */
#define PF_IDLE			0x00000002	/* I am an IDLE thread */
#define PF_EXITING		0x00000004	/* Getting shut down */
<<<<<<< HEAD
#define PF_VCPU			0x00000010	/* I'm a virtual CPU */
=======
#define PF_IO_WORKER		0x00000010	/* Task is an IO worker */
>>>>>>> d1988041
#define PF_WQ_WORKER		0x00000020	/* I'm a workqueue worker */
#define PF_FORKNOEXEC		0x00000040	/* Forked but didn't exec */
#define PF_MCE_PROCESS		0x00000080      /* Process policy on mce errors */
#define PF_SUPERPRIV		0x00000100	/* Used super-user privileges */
#define PF_DUMPCORE		0x00000200	/* Dumped core */
#define PF_SIGNALED		0x00000400	/* Killed by a signal */
#define PF_MEMALLOC		0x00000800	/* Allocating memory */
#define PF_NPROC_EXCEEDED	0x00001000	/* set_user() noticed that RLIMIT_NPROC was exceeded */
#define PF_USED_MATH		0x00002000	/* If unset the fpu must be initialized before use */
#define PF_USED_ASYNC		0x00004000	/* Used async_schedule*(), used by module init */
#define PF_NOFREEZE		0x00008000	/* This thread should not be frozen */
#define PF_FROZEN		0x00010000	/* Frozen for system suspend */
#define PF_KSWAPD		0x00020000	/* I am kswapd */
#define PF_MEMALLOC_NOFS	0x00040000	/* All allocation requests will inherit GFP_NOFS */
#define PF_MEMALLOC_NOIO	0x00080000	/* All allocation requests will inherit GFP_NOIO */
#define PF_LOCAL_THROTTLE	0x00100000	/* Throttle writes only against the bdi I write to,
						 * I am cleaning dirty pages from some other bdi. */
#define PF_KTHREAD		0x00200000	/* I am a kernel thread */
#define PF_RANDOMIZE		0x00400000	/* Randomize virtual address space */
#define PF_SWAPWRITE		0x00800000	/* Allowed to write to swap */
#define PF_NO_SETAFFINITY	0x04000000	/* Userland is not allowed to meddle with cpus_mask */
#define PF_MCE_EARLY		0x08000000      /* Early kill for mce process policy */
#define PF_MEMALLOC_NOCMA	0x10000000	/* All allocation request will have _GFP_MOVABLE cleared */
#define PF_FREEZER_SKIP		0x40000000	/* Freezer should not count it as freezable */
#define PF_SUSPEND_TASK		0x80000000      /* This thread called freeze_processes() and should not be frozen */

/*
 * Only the _current_ task can read/write to tsk->flags, but other
 * tasks can access tsk->flags in readonly mode for example
 * with tsk_used_math (like during threaded core dumping).
 * There is however an exception to this rule during ptrace
 * or during fork: the ptracer task is allowed to write to the
 * child->flags of its traced child (same goes for fork, the parent
 * can write to the child->flags), because we're guaranteed the
 * child is not running and in turn not changing child->flags
 * at the same time the parent does it.
 */
#define clear_stopped_child_used_math(child)	do { (child)->flags &= ~PF_USED_MATH; } while (0)
#define set_stopped_child_used_math(child)	do { (child)->flags |= PF_USED_MATH; } while (0)
#define clear_used_math()			clear_stopped_child_used_math(current)
#define set_used_math()				set_stopped_child_used_math(current)

#define conditional_stopped_child_used_math(condition, child) \
	do { (child)->flags &= ~PF_USED_MATH, (child)->flags |= (condition) ? PF_USED_MATH : 0; } while (0)

#define conditional_used_math(condition)	conditional_stopped_child_used_math(condition, current)

#define copy_to_stopped_child_used_math(child) \
	do { (child)->flags &= ~PF_USED_MATH, (child)->flags |= current->flags & PF_USED_MATH; } while (0)

/* NOTE: this will return 0 or PF_USED_MATH, it will never return 1 */
#define tsk_used_math(p)			((p)->flags & PF_USED_MATH)
#define used_math()				tsk_used_math(current)

static inline bool is_percpu_thread(void)
{
#ifdef CONFIG_SMP
	return (current->flags & PF_NO_SETAFFINITY) &&
		(current->nr_cpus_allowed  == 1);
#else
	return true;
#endif
}

/* Per-process atomic flags. */
#define PFA_NO_NEW_PRIVS		0	/* May not gain new privileges. */
#define PFA_SPREAD_PAGE			1	/* Spread page cache over cpuset */
#define PFA_SPREAD_SLAB			2	/* Spread some slab caches over cpuset */
#define PFA_SPEC_SSB_DISABLE		3	/* Speculative Store Bypass disabled */
#define PFA_SPEC_SSB_FORCE_DISABLE	4	/* Speculative Store Bypass force disabled*/
#define PFA_SPEC_IB_DISABLE		5	/* Indirect branch speculation restricted */
#define PFA_SPEC_IB_FORCE_DISABLE	6	/* Indirect branch speculation permanently restricted */
#define PFA_SPEC_SSB_NOEXEC		7	/* Speculative Store Bypass clear on execve() */

#define TASK_PFA_TEST(name, func)					\
	static inline bool task_##func(struct task_struct *p)		\
	{ return test_bit(PFA_##name, &p->atomic_flags); }

#define TASK_PFA_SET(name, func)					\
	static inline void task_set_##func(struct task_struct *p)	\
	{ set_bit(PFA_##name, &p->atomic_flags); }

#define TASK_PFA_CLEAR(name, func)					\
	static inline void task_clear_##func(struct task_struct *p)	\
	{ clear_bit(PFA_##name, &p->atomic_flags); }

TASK_PFA_TEST(NO_NEW_PRIVS, no_new_privs)
TASK_PFA_SET(NO_NEW_PRIVS, no_new_privs)

TASK_PFA_TEST(SPREAD_PAGE, spread_page)
TASK_PFA_SET(SPREAD_PAGE, spread_page)
TASK_PFA_CLEAR(SPREAD_PAGE, spread_page)

TASK_PFA_TEST(SPREAD_SLAB, spread_slab)
TASK_PFA_SET(SPREAD_SLAB, spread_slab)
TASK_PFA_CLEAR(SPREAD_SLAB, spread_slab)

TASK_PFA_TEST(SPEC_SSB_DISABLE, spec_ssb_disable)
TASK_PFA_SET(SPEC_SSB_DISABLE, spec_ssb_disable)
TASK_PFA_CLEAR(SPEC_SSB_DISABLE, spec_ssb_disable)

TASK_PFA_TEST(SPEC_SSB_NOEXEC, spec_ssb_noexec)
TASK_PFA_SET(SPEC_SSB_NOEXEC, spec_ssb_noexec)
TASK_PFA_CLEAR(SPEC_SSB_NOEXEC, spec_ssb_noexec)

TASK_PFA_TEST(SPEC_SSB_FORCE_DISABLE, spec_ssb_force_disable)
TASK_PFA_SET(SPEC_SSB_FORCE_DISABLE, spec_ssb_force_disable)

TASK_PFA_TEST(SPEC_IB_DISABLE, spec_ib_disable)
TASK_PFA_SET(SPEC_IB_DISABLE, spec_ib_disable)
TASK_PFA_CLEAR(SPEC_IB_DISABLE, spec_ib_disable)

TASK_PFA_TEST(SPEC_IB_FORCE_DISABLE, spec_ib_force_disable)
TASK_PFA_SET(SPEC_IB_FORCE_DISABLE, spec_ib_force_disable)

static inline void
current_restore_flags(unsigned long orig_flags, unsigned long flags)
{
	current->flags &= ~flags;
	current->flags |= orig_flags & flags;
}

extern int cpuset_cpumask_can_shrink(const struct cpumask *cur, const struct cpumask *trial);
extern int task_can_attach(struct task_struct *p, const struct cpumask *cs_cpus_allowed);
#ifdef CONFIG_SMP
extern void do_set_cpus_allowed(struct task_struct *p, const struct cpumask *new_mask);
extern int set_cpus_allowed_ptr(struct task_struct *p, const struct cpumask *new_mask);
#else
static inline void do_set_cpus_allowed(struct task_struct *p, const struct cpumask *new_mask)
{
}
static inline int set_cpus_allowed_ptr(struct task_struct *p, const struct cpumask *new_mask)
{
	if (!cpumask_test_cpu(0, new_mask))
		return -EINVAL;
	return 0;
}
#endif

extern int yield_to(struct task_struct *p, bool preempt);
extern void set_user_nice(struct task_struct *p, long nice);
extern int task_prio(const struct task_struct *p);

/**
 * task_nice - return the nice value of a given task.
 * @p: the task in question.
 *
 * Return: The nice value [ -20 ... 0 ... 19 ].
 */
static inline int task_nice(const struct task_struct *p)
{
	return PRIO_TO_NICE((p)->static_prio);
}

extern int can_nice(const struct task_struct *p, const int nice);
extern int task_curr(const struct task_struct *p);
extern int idle_cpu(int cpu);
extern int available_idle_cpu(int cpu);
extern int sched_setscheduler(struct task_struct *, int, const struct sched_param *);
extern int sched_setscheduler_nocheck(struct task_struct *, int, const struct sched_param *);
extern void sched_set_fifo(struct task_struct *p);
extern void sched_set_fifo_low(struct task_struct *p);
extern void sched_set_normal(struct task_struct *p, int nice);
extern int sched_setattr(struct task_struct *, const struct sched_attr *);
extern int sched_setattr_nocheck(struct task_struct *, const struct sched_attr *);
extern struct task_struct *idle_task(int cpu);

/**
 * is_idle_task - is the specified task an idle task?
 * @p: the task in question.
 *
 * Return: 1 if @p is an idle task. 0 otherwise.
 */
static __always_inline bool is_idle_task(const struct task_struct *p)
{
	return !!(p->flags & PF_IDLE);
}

extern struct task_struct *curr_task(int cpu);
extern void ia64_set_curr_task(int cpu, struct task_struct *p);

void yield(void);

union thread_union {
#ifndef CONFIG_ARCH_TASK_STRUCT_ON_STACK
	struct task_struct task;
#endif
#ifndef CONFIG_THREAD_INFO_IN_TASK
	struct thread_info thread_info;
#endif
	unsigned long stack[THREAD_SIZE/sizeof(long)];
};

#ifndef CONFIG_THREAD_INFO_IN_TASK
extern struct thread_info init_thread_info;
#endif

extern unsigned long init_stack[THREAD_SIZE / sizeof(unsigned long)];

#ifdef CONFIG_THREAD_INFO_IN_TASK
static inline struct thread_info *task_thread_info(struct task_struct *task)
{
	return &task->thread_info;
}
#elif !defined(__HAVE_THREAD_FUNCTIONS)
# define task_thread_info(task)	((struct thread_info *)(task)->stack)
#endif

/*
 * find a task by one of its numerical ids
 *
 * find_task_by_pid_ns():
 *      finds a task by its pid in the specified namespace
 * find_task_by_vpid():
 *      finds a task by its virtual pid
 *
 * see also find_vpid() etc in include/linux/pid.h
 */

extern struct task_struct *find_task_by_vpid(pid_t nr);
extern struct task_struct *find_task_by_pid_ns(pid_t nr, struct pid_namespace *ns);

/*
 * find a task by its virtual pid and get the task struct
 */
extern struct task_struct *find_get_task_by_vpid(pid_t nr);

extern int wake_up_state(struct task_struct *tsk, unsigned int state);
extern int wake_up_process(struct task_struct *tsk);
extern void wake_up_new_task(struct task_struct *tsk);

#ifdef CONFIG_SMP
extern void kick_process(struct task_struct *tsk);
#else
static inline void kick_process(struct task_struct *tsk) { }
#endif

extern void __set_task_comm(struct task_struct *tsk, const char *from, bool exec);

static inline void set_task_comm(struct task_struct *tsk, const char *from)
{
	__set_task_comm(tsk, from, false);
}

extern char *__get_task_comm(char *to, size_t len, struct task_struct *tsk);
#define get_task_comm(buf, tsk) ({			\
	BUILD_BUG_ON(sizeof(buf) != TASK_COMM_LEN);	\
	__get_task_comm(buf, sizeof(buf), tsk);		\
})

#ifdef CONFIG_SMP
static __always_inline void scheduler_ipi(void)
{
	/*
	 * Fold TIF_NEED_RESCHED into the preempt_count; anybody setting
	 * TIF_NEED_RESCHED remotely (for the first time) will also send
	 * this IPI.
	 */
	preempt_fold_need_resched();
}
extern unsigned long wait_task_inactive(struct task_struct *, long match_state);
#else
static inline void scheduler_ipi(void) { }
static inline unsigned long wait_task_inactive(struct task_struct *p, long match_state)
{
	return 1;
}
#endif

/*
 * Set thread flags in other task's structures.
 * See asm/thread_info.h for TIF_xxxx flags available:
 */
static inline void set_tsk_thread_flag(struct task_struct *tsk, int flag)
{
	set_ti_thread_flag(task_thread_info(tsk), flag);
}

static inline void clear_tsk_thread_flag(struct task_struct *tsk, int flag)
{
	clear_ti_thread_flag(task_thread_info(tsk), flag);
}

static inline void update_tsk_thread_flag(struct task_struct *tsk, int flag,
					  bool value)
{
	update_ti_thread_flag(task_thread_info(tsk), flag, value);
}

static inline int test_and_set_tsk_thread_flag(struct task_struct *tsk, int flag)
{
	return test_and_set_ti_thread_flag(task_thread_info(tsk), flag);
}

static inline int test_and_clear_tsk_thread_flag(struct task_struct *tsk, int flag)
{
	return test_and_clear_ti_thread_flag(task_thread_info(tsk), flag);
}

static inline int test_tsk_thread_flag(struct task_struct *tsk, int flag)
{
	return test_ti_thread_flag(task_thread_info(tsk), flag);
}

static inline void set_tsk_need_resched(struct task_struct *tsk)
{
	set_tsk_thread_flag(tsk,TIF_NEED_RESCHED);
}

static inline void clear_tsk_need_resched(struct task_struct *tsk)
{
	clear_tsk_thread_flag(tsk,TIF_NEED_RESCHED);
}

static inline int test_tsk_need_resched(struct task_struct *tsk)
{
	return unlikely(test_tsk_thread_flag(tsk,TIF_NEED_RESCHED));
}

/*
 * cond_resched() and cond_resched_lock(): latency reduction via
 * explicit rescheduling in places that are safe. The return
 * value indicates whether a reschedule was done in fact.
 * cond_resched_lock() will drop the spinlock before scheduling,
 */
#ifndef CONFIG_PREEMPTION
extern int _cond_resched(void);
#else
static inline int _cond_resched(void) { return 0; }
#endif

#define cond_resched() ({			\
	___might_sleep(__FILE__, __LINE__, 0);	\
	_cond_resched();			\
})

extern int __cond_resched_lock(spinlock_t *lock);

#define cond_resched_lock(lock) ({				\
	___might_sleep(__FILE__, __LINE__, PREEMPT_LOCK_OFFSET);\
	__cond_resched_lock(lock);				\
})

static inline void cond_resched_rcu(void)
{
#if defined(CONFIG_DEBUG_ATOMIC_SLEEP) || !defined(CONFIG_PREEMPT_RCU)
	rcu_read_unlock();
	cond_resched();
	rcu_read_lock();
#endif
}

/*
 * Does a critical section need to be broken due to another
 * task waiting?: (technically does not depend on CONFIG_PREEMPTION,
 * but a general need for low latency)
 */
static inline int spin_needbreak(spinlock_t *lock)
{
#ifdef CONFIG_PREEMPTION
	return spin_is_contended(lock);
#else
	return 0;
#endif
}

static __always_inline bool need_resched(void)
{
	return unlikely(tif_need_resched());
}

/*
 * Wrappers for p->thread_info->cpu access. No-op on UP.
 */
#ifdef CONFIG_SMP

static inline unsigned int task_cpu(const struct task_struct *p)
{
#ifdef CONFIG_THREAD_INFO_IN_TASK
	return READ_ONCE(p->cpu);
#else
	return READ_ONCE(task_thread_info(p)->cpu);
#endif
}

extern void set_task_cpu(struct task_struct *p, unsigned int cpu);

#else

static inline unsigned int task_cpu(const struct task_struct *p)
{
	return 0;
}

static inline void set_task_cpu(struct task_struct *p, unsigned int cpu)
{
}

#endif /* CONFIG_SMP */

/*
 * In order to reduce various lock holder preemption latencies provide an
 * interface to see if a vCPU is currently running or not.
 *
 * This allows us to terminate optimistic spin loops and block, analogous to
 * the native optimistic spin heuristic of testing if the lock owner task is
 * running or not.
 */
#ifndef vcpu_is_preempted
static inline bool vcpu_is_preempted(int cpu)
{
	return false;
}
#endif

extern long sched_setaffinity(pid_t pid, const struct cpumask *new_mask);
extern long sched_getaffinity(pid_t pid, struct cpumask *mask);

#ifndef TASK_SIZE_OF
#define TASK_SIZE_OF(tsk)	TASK_SIZE
#endif

#ifdef CONFIG_RSEQ

/*
 * Map the event mask on the user-space ABI enum rseq_cs_flags
 * for direct mask checks.
 */
enum rseq_event_mask_bits {
	RSEQ_EVENT_PREEMPT_BIT	= RSEQ_CS_FLAG_NO_RESTART_ON_PREEMPT_BIT,
	RSEQ_EVENT_SIGNAL_BIT	= RSEQ_CS_FLAG_NO_RESTART_ON_SIGNAL_BIT,
	RSEQ_EVENT_MIGRATE_BIT	= RSEQ_CS_FLAG_NO_RESTART_ON_MIGRATE_BIT,
};

enum rseq_event_mask {
	RSEQ_EVENT_PREEMPT	= (1U << RSEQ_EVENT_PREEMPT_BIT),
	RSEQ_EVENT_SIGNAL	= (1U << RSEQ_EVENT_SIGNAL_BIT),
	RSEQ_EVENT_MIGRATE	= (1U << RSEQ_EVENT_MIGRATE_BIT),
};

static inline void rseq_set_notify_resume(struct task_struct *t)
{
	if (t->rseq)
		set_tsk_thread_flag(t, TIF_NOTIFY_RESUME);
}

void __rseq_handle_notify_resume(struct ksignal *sig, struct pt_regs *regs);

static inline void rseq_handle_notify_resume(struct ksignal *ksig,
					     struct pt_regs *regs)
{
	if (current->rseq)
		__rseq_handle_notify_resume(ksig, regs);
}

static inline void rseq_signal_deliver(struct ksignal *ksig,
				       struct pt_regs *regs)
{
	preempt_disable();
	__set_bit(RSEQ_EVENT_SIGNAL_BIT, &current->rseq_event_mask);
	preempt_enable();
	rseq_handle_notify_resume(ksig, regs);
}

/* rseq_preempt() requires preemption to be disabled. */
static inline void rseq_preempt(struct task_struct *t)
{
	__set_bit(RSEQ_EVENT_PREEMPT_BIT, &t->rseq_event_mask);
	rseq_set_notify_resume(t);
}

/* rseq_migrate() requires preemption to be disabled. */
static inline void rseq_migrate(struct task_struct *t)
{
	__set_bit(RSEQ_EVENT_MIGRATE_BIT, &t->rseq_event_mask);
	rseq_set_notify_resume(t);
}

/*
 * If parent process has a registered restartable sequences area, the
 * child inherits. Unregister rseq for a clone with CLONE_VM set.
 */
static inline void rseq_fork(struct task_struct *t, unsigned long clone_flags)
{
	if (clone_flags & CLONE_VM) {
		t->rseq = NULL;
		t->rseq_sig = 0;
		t->rseq_event_mask = 0;
	} else {
		t->rseq = current->rseq;
		t->rseq_sig = current->rseq_sig;
		t->rseq_event_mask = current->rseq_event_mask;
	}
}

static inline void rseq_execve(struct task_struct *t)
{
	t->rseq = NULL;
	t->rseq_sig = 0;
	t->rseq_event_mask = 0;
}

#else

static inline void rseq_set_notify_resume(struct task_struct *t)
{
}
static inline void rseq_handle_notify_resume(struct ksignal *ksig,
					     struct pt_regs *regs)
{
}
static inline void rseq_signal_deliver(struct ksignal *ksig,
				       struct pt_regs *regs)
{
}
static inline void rseq_preempt(struct task_struct *t)
{
}
static inline void rseq_migrate(struct task_struct *t)
{
}
static inline void rseq_fork(struct task_struct *t, unsigned long clone_flags)
{
}
static inline void rseq_execve(struct task_struct *t)
{
}

#endif

#ifdef CONFIG_DEBUG_RSEQ

void rseq_syscall(struct pt_regs *regs);

#else

static inline void rseq_syscall(struct pt_regs *regs)
{
}

#endif

const struct sched_avg *sched_trace_cfs_rq_avg(struct cfs_rq *cfs_rq);
char *sched_trace_cfs_rq_path(struct cfs_rq *cfs_rq, char *str, int len);
int sched_trace_cfs_rq_cpu(struct cfs_rq *cfs_rq);

const struct sched_avg *sched_trace_rq_avg_rt(struct rq *rq);
const struct sched_avg *sched_trace_rq_avg_dl(struct rq *rq);
const struct sched_avg *sched_trace_rq_avg_irq(struct rq *rq);

int sched_trace_rq_cpu(struct rq *rq);
int sched_trace_rq_cpu_capacity(struct rq *rq);
int sched_trace_rq_nr_running(struct rq *rq);

const struct cpumask *sched_trace_rd_span(struct root_domain *rd);

#endif<|MERGE_RESOLUTION|>--- conflicted
+++ resolved
@@ -1525,11 +1525,7 @@
 #define PF_VCPU			0x00000001	/* I'm a virtual CPU */
 #define PF_IDLE			0x00000002	/* I am an IDLE thread */
 #define PF_EXITING		0x00000004	/* Getting shut down */
-<<<<<<< HEAD
-#define PF_VCPU			0x00000010	/* I'm a virtual CPU */
-=======
 #define PF_IO_WORKER		0x00000010	/* Task is an IO worker */
->>>>>>> d1988041
 #define PF_WQ_WORKER		0x00000020	/* I'm a workqueue worker */
 #define PF_FORKNOEXEC		0x00000040	/* Forked but didn't exec */
 #define PF_MCE_PROCESS		0x00000080      /* Process policy on mce errors */
