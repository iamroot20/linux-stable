/* SPDX-License-Identifier: GPL-2.0 */
#ifndef _LINUX_NUMA_H
#define _LINUX_NUMA_H
#include <linux/types.h>

#ifdef CONFIG_NODES_SHIFT
#define NODES_SHIFT     CONFIG_NODES_SHIFT
#else
#define NODES_SHIFT     0
#endif

/* IAMROOT20 20240525
<<<<<<< HEAD
 * MAX_NUMNODES = 16
=======
 * NODES_SHIFT = CONFIG_NODES_SHIFT = 4
 * MAX_NUMNODES = 1<<4 = 16
>>>>>>> ffe676cb
 */
#define MAX_NUMNODES    (1 << NODES_SHIFT)

#define	NUMA_NO_NODE	(-1)

/* optionally keep NUMA memory info available post init */
#ifdef CONFIG_NUMA_KEEP_MEMINFO
#define __initdata_or_meminfo
#else
#define __initdata_or_meminfo __initdata
#endif

#ifdef CONFIG_NUMA
#include <linux/printk.h>
#include <asm/sparsemem.h>

/* Generic implementation available */
int numa_map_to_online_node(int node);

#ifndef memory_add_physaddr_to_nid
static inline int memory_add_physaddr_to_nid(u64 start)
{
	pr_info_once("Unknown online node for memory at 0x%llx, assuming node 0\n",
			start);
	return 0;
}
#endif
#ifndef phys_to_target_node
static inline int phys_to_target_node(u64 start)
{
	pr_info_once("Unknown target node for memory at 0x%llx, assuming node 0\n",
			start);
	return 0;
}
#endif
#else /* !CONFIG_NUMA */
static inline int numa_map_to_online_node(int node)
{
	return NUMA_NO_NODE;
}
static inline int memory_add_physaddr_to_nid(u64 start)
{
	return 0;
}
static inline int phys_to_target_node(u64 start)
{
	return 0;
}
#endif

#ifdef CONFIG_HAVE_ARCH_NODE_DEV_GROUP
extern const struct attribute_group arch_node_dev_group;
#endif

#endif /* _LINUX_NUMA_H */<|MERGE_RESOLUTION|>--- conflicted
+++ resolved
@@ -10,12 +10,8 @@
 #endif
 
 /* IAMROOT20 20240525
-<<<<<<< HEAD
- * MAX_NUMNODES = 16
-=======
  * NODES_SHIFT = CONFIG_NODES_SHIFT = 4
  * MAX_NUMNODES = 1<<4 = 16
->>>>>>> ffe676cb
  */
 #define MAX_NUMNODES    (1 << NODES_SHIFT)
 
