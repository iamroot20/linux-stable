--- conflicted
+++ resolved
@@ -474,16 +474,10 @@
 #define PD_T_VCONN_SOURCE_ON	100
 #define PD_T_SINK_REQUEST	100	/* 100 ms minimum */
 #define PD_T_ERROR_RECOVERY	100	/* minimum 25 is insufficient */
-<<<<<<< HEAD
-#define PD_T_SRCSWAPSTDBY      625     /* Maximum of 650ms */
-#define PD_T_NEWSRC            250     /* Maximum of 275ms */
-#define PD_T_SWAP_SRC_START	20	/* Minimum of 20ms */
-=======
 #define PD_T_SRCSWAPSTDBY	625	/* Maximum of 650ms */
 #define PD_T_NEWSRC		250	/* Maximum of 275ms */
 #define PD_T_SWAP_SRC_START	20	/* Minimum of 20ms */
 #define PD_T_BIST_CONT_MODE	50	/* 30 - 60 ms */
->>>>>>> d1988041
 
 #define PD_T_DRP_TRY		100	/* 75 - 150 ms */
 #define PD_T_DRP_TRYWAIT	600	/* 400 - 800 ms */
