--- conflicted
+++ resolved
@@ -405,20 +405,6 @@
 int __adis_check_status(struct adis *adis);
 int __adis_initial_startup(struct adis *adis);
 int __adis_enable_irq(struct adis *adis, bool enable);
-<<<<<<< HEAD
-
-static inline int adis_enable_irq(struct adis *adis, bool enable)
-{
-	int ret;
-
-	mutex_lock(&adis->state_lock);
-	ret = __adis_enable_irq(adis, enable);
-	mutex_unlock(&adis->state_lock);
-
-	return ret;
-}
-=======
->>>>>>> 6ab3eda1
 
 static inline int adis_enable_irq(struct adis *adis, bool enable)
 {
