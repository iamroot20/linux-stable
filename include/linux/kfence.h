--- conflicted
+++ resolved
@@ -17,11 +17,8 @@
 #include <linux/atomic.h>
 #include <linux/static_key.h>
 
-<<<<<<< HEAD
-=======
 extern unsigned long kfence_sample_interval;
 
->>>>>>> d60c95ef
 /*
  * We allocate an even number of pages, as it simplifies calculations to map
  * address to metadata indices; effectively, the very first page serves as an
@@ -220,11 +217,7 @@
  *
  * Copies information to @kpp for KFENCE objects.
  */
-<<<<<<< HEAD
-bool __kfence_obj_info(struct kmem_obj_info *kpp, void *object, struct page *page);
-=======
 bool __kfence_obj_info(struct kmem_obj_info *kpp, void *object, struct slab *slab);
->>>>>>> d60c95ef
 #endif
 
 #else /* CONFIG_KFENCE */
@@ -246,11 +239,7 @@
 
 #ifdef CONFIG_PRINTK
 struct kmem_obj_info;
-<<<<<<< HEAD
-static inline bool __kfence_obj_info(struct kmem_obj_info *kpp, void *object, struct page *page)
-=======
 static inline bool __kfence_obj_info(struct kmem_obj_info *kpp, void *object, struct slab *slab)
->>>>>>> d60c95ef
 {
 	return false;
 }
