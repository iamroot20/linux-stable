--- conflicted
+++ resolved
@@ -221,27 +221,16 @@
 
 static inline dma_addr_t page_pool_get_dma_addr(struct page *page)
 {
-<<<<<<< HEAD
-	dma_addr_t ret = page->dma_addr[0];
-	if (sizeof(dma_addr_t) > sizeof(unsigned long))
-		ret |= (dma_addr_t)page->dma_addr[1] << 16 << 16;
-=======
 	dma_addr_t ret = page->dma_addr;
 
 	if (PAGE_POOL_DMA_USE_PP_FRAG_COUNT)
 		ret |= (dma_addr_t)page->dma_addr_upper << 16 << 16;
 
->>>>>>> 3b17187f
 	return ret;
 }
 
 static inline void page_pool_set_dma_addr(struct page *page, dma_addr_t addr)
 {
-<<<<<<< HEAD
-	page->dma_addr[0] = addr;
-	if (sizeof(dma_addr_t) > sizeof(unsigned long))
-		page->dma_addr[1] = upper_32_bits(addr);
-=======
 	page->dma_addr = addr;
 	if (PAGE_POOL_DMA_USE_PP_FRAG_COUNT)
 		page->dma_addr_upper = upper_32_bits(addr);
@@ -269,7 +258,6 @@
 	ret = atomic_long_sub_return(nr, &page->pp_frag_count);
 	WARN_ON(ret < 0);
 	return ret;
->>>>>>> 3b17187f
 }
 
 static inline bool is_page_pool_compiled_in(void)
