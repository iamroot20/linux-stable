--- conflicted
+++ resolved
@@ -255,8 +255,6 @@
 	 * during the hdev->setup vendor callback.
 	 */
 	HCI_QUIRK_BROKEN_READ_TRANSMIT_POWER,
-<<<<<<< HEAD
-=======
 
 	/* When this quirk is set, HCI_OP_SET_EVENT_FLT requests with
 	 * HCI_FLT_CLEAR_ALL are ignored and event filtering is
@@ -267,7 +265,6 @@
 	 * runtime suspend, because event filtering takes place there.
 	 */
 	HCI_QUIRK_BROKEN_FILTER_CLEAR_ALL,
->>>>>>> 77b5472d
 };
 
 /* HCI device flags */
