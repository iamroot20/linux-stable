// SPDX-License-Identifier: GPL-2.0-or-later
/*
 * Budget Fair Queueing (BFQ) I/O scheduler.
 *
 * Based on ideas and code from CFQ:
 * Copyright (C) 2003 Jens Axboe <axboe@kernel.dk>
 *
 * Copyright (C) 2008 Fabio Checconi <fabio@gandalf.sssup.it>
 *		      Paolo Valente <paolo.valente@unimore.it>
 *
 * Copyright (C) 2010 Paolo Valente <paolo.valente@unimore.it>
 *                    Arianna Avanzini <avanzini@google.com>
 *
 * Copyright (C) 2017 Paolo Valente <paolo.valente@linaro.org>
 *
 * BFQ is a proportional-share I/O scheduler, with some extra
 * low-latency capabilities. BFQ also supports full hierarchical
 * scheduling through cgroups. Next paragraphs provide an introduction
 * on BFQ inner workings. Details on BFQ benefits, usage and
 * limitations can be found in Documentation/block/bfq-iosched.rst.
 *
 * BFQ is a proportional-share storage-I/O scheduling algorithm based
 * on the slice-by-slice service scheme of CFQ. But BFQ assigns
 * budgets, measured in number of sectors, to processes instead of
 * time slices. The device is not granted to the in-service process
 * for a given time slice, but until it has exhausted its assigned
 * budget. This change from the time to the service domain enables BFQ
 * to distribute the device throughput among processes as desired,
 * without any distortion due to throughput fluctuations, or to device
 * internal queueing. BFQ uses an ad hoc internal scheduler, called
 * B-WF2Q+, to schedule processes according to their budgets. More
 * precisely, BFQ schedules queues associated with processes. Each
 * process/queue is assigned a user-configurable weight, and B-WF2Q+
 * guarantees that each queue receives a fraction of the throughput
 * proportional to its weight. Thanks to the accurate policy of
 * B-WF2Q+, BFQ can afford to assign high budgets to I/O-bound
 * processes issuing sequential requests (to boost the throughput),
 * and yet guarantee a low latency to interactive and soft real-time
 * applications.
 *
 * In particular, to provide these low-latency guarantees, BFQ
 * explicitly privileges the I/O of two classes of time-sensitive
 * applications: interactive and soft real-time. In more detail, BFQ
 * behaves this way if the low_latency parameter is set (default
 * configuration). This feature enables BFQ to provide applications in
 * these classes with a very low latency.
 *
 * To implement this feature, BFQ constantly tries to detect whether
 * the I/O requests in a bfq_queue come from an interactive or a soft
 * real-time application. For brevity, in these cases, the queue is
 * said to be interactive or soft real-time. In both cases, BFQ
 * privileges the service of the queue, over that of non-interactive
 * and non-soft-real-time queues. This privileging is performed,
 * mainly, by raising the weight of the queue. So, for brevity, we
 * call just weight-raising periods the time periods during which a
 * queue is privileged, because deemed interactive or soft real-time.
 *
 * The detection of soft real-time queues/applications is described in
 * detail in the comments on the function
 * bfq_bfqq_softrt_next_start. On the other hand, the detection of an
 * interactive queue works as follows: a queue is deemed interactive
 * if it is constantly non empty only for a limited time interval,
 * after which it does become empty. The queue may be deemed
 * interactive again (for a limited time), if it restarts being
 * constantly non empty, provided that this happens only after the
 * queue has remained empty for a given minimum idle time.
 *
 * By default, BFQ computes automatically the above maximum time
 * interval, i.e., the time interval after which a constantly
 * non-empty queue stops being deemed interactive. Since a queue is
 * weight-raised while it is deemed interactive, this maximum time
 * interval happens to coincide with the (maximum) duration of the
 * weight-raising for interactive queues.
 *
 * Finally, BFQ also features additional heuristics for
 * preserving both a low latency and a high throughput on NCQ-capable,
 * rotational or flash-based devices, and to get the job done quickly
 * for applications consisting in many I/O-bound processes.
 *
 * NOTE: if the main or only goal, with a given device, is to achieve
 * the maximum-possible throughput at all times, then do switch off
 * all low-latency heuristics for that device, by setting low_latency
 * to 0.
 *
 * BFQ is described in [1], where also a reference to the initial,
 * more theoretical paper on BFQ can be found. The interested reader
 * can find in the latter paper full details on the main algorithm, as
 * well as formulas of the guarantees and formal proofs of all the
 * properties.  With respect to the version of BFQ presented in these
 * papers, this implementation adds a few more heuristics, such as the
 * ones that guarantee a low latency to interactive and soft real-time
 * applications, and a hierarchical extension based on H-WF2Q+.
 *
 * B-WF2Q+ is based on WF2Q+, which is described in [2], together with
 * H-WF2Q+, while the augmented tree used here to implement B-WF2Q+
 * with O(log N) complexity derives from the one introduced with EEVDF
 * in [3].
 *
 * [1] P. Valente, A. Avanzini, "Evolution of the BFQ Storage I/O
 *     Scheduler", Proceedings of the First Workshop on Mobile System
 *     Technologies (MST-2015), May 2015.
 *     http://algogroup.unimore.it/people/paolo/disk_sched/mst-2015.pdf
 *
 * [2] Jon C.R. Bennett and H. Zhang, "Hierarchical Packet Fair Queueing
 *     Algorithms", IEEE/ACM Transactions on Networking, 5(5):675-689,
 *     Oct 1997.
 *
 * http://www.cs.cmu.edu/~hzhang/papers/TON-97-Oct.ps.gz
 *
 * [3] I. Stoica and H. Abdel-Wahab, "Earliest Eligible Virtual Deadline
 *     First: A Flexible and Accurate Mechanism for Proportional Share
 *     Resource Allocation", technical report.
 *
 * http://www.cs.berkeley.edu/~istoica/papers/eevdf-tr-95.pdf
 */
#include <linux/module.h>
#include <linux/slab.h>
#include <linux/blkdev.h>
#include <linux/cgroup.h>
#include <linux/elevator.h>
#include <linux/ktime.h>
#include <linux/rbtree.h>
#include <linux/ioprio.h>
#include <linux/sbitmap.h>
#include <linux/delay.h>
#include <linux/backing-dev.h>

#include <trace/events/block.h>

#include "blk.h"
#include "blk-mq.h"
#include "blk-mq-tag.h"
#include "blk-mq-sched.h"
#include "bfq-iosched.h"
#include "blk-wbt.h"

#define BFQ_BFQQ_FNS(name)						\
void bfq_mark_bfqq_##name(struct bfq_queue *bfqq)			\
{									\
	__set_bit(BFQQF_##name, &(bfqq)->flags);			\
}									\
void bfq_clear_bfqq_##name(struct bfq_queue *bfqq)			\
{									\
	__clear_bit(BFQQF_##name, &(bfqq)->flags);		\
}									\
int bfq_bfqq_##name(const struct bfq_queue *bfqq)			\
{									\
	return test_bit(BFQQF_##name, &(bfqq)->flags);		\
}

BFQ_BFQQ_FNS(just_created);
BFQ_BFQQ_FNS(busy);
BFQ_BFQQ_FNS(wait_request);
BFQ_BFQQ_FNS(non_blocking_wait_rq);
BFQ_BFQQ_FNS(fifo_expire);
BFQ_BFQQ_FNS(has_short_ttime);
BFQ_BFQQ_FNS(sync);
BFQ_BFQQ_FNS(IO_bound);
BFQ_BFQQ_FNS(in_large_burst);
BFQ_BFQQ_FNS(coop);
BFQ_BFQQ_FNS(split_coop);
BFQ_BFQQ_FNS(softrt_update);
#undef BFQ_BFQQ_FNS						\

/* Expiration time of async (0) and sync (1) requests, in ns. */
static const u64 bfq_fifo_expire[2] = { NSEC_PER_SEC / 4, NSEC_PER_SEC / 8 };

/* Maximum backwards seek (magic number lifted from CFQ), in KiB. */
static const int bfq_back_max = 16 * 1024;

/* Penalty of a backwards seek, in number of sectors. */
static const int bfq_back_penalty = 2;

/* Idling period duration, in ns. */
static u64 bfq_slice_idle = NSEC_PER_SEC / 125;

/* Minimum number of assigned budgets for which stats are safe to compute. */
static const int bfq_stats_min_budgets = 194;

/* Default maximum budget values, in sectors and number of requests. */
static const int bfq_default_max_budget = 16 * 1024;

/*
 * When a sync request is dispatched, the queue that contains that
 * request, and all the ancestor entities of that queue, are charged
 * with the number of sectors of the request. In contrast, if the
 * request is async, then the queue and its ancestor entities are
 * charged with the number of sectors of the request, multiplied by
 * the factor below. This throttles the bandwidth for async I/O,
 * w.r.t. to sync I/O, and it is done to counter the tendency of async
 * writes to steal I/O throughput to reads.
 *
 * The current value of this parameter is the result of a tuning with
 * several hardware and software configurations. We tried to find the
 * lowest value for which writes do not cause noticeable problems to
 * reads. In fact, the lower this parameter, the stabler I/O control,
 * in the following respect.  The lower this parameter is, the less
 * the bandwidth enjoyed by a group decreases
 * - when the group does writes, w.r.t. to when it does reads;
 * - when other groups do reads, w.r.t. to when they do writes.
 */
static const int bfq_async_charge_factor = 3;

/* Default timeout values, in jiffies, approximating CFQ defaults. */
const int bfq_timeout = HZ / 8;

/*
 * Time limit for merging (see comments in bfq_setup_cooperator). Set
 * to the slowest value that, in our tests, proved to be effective in
 * removing false positives, while not causing true positives to miss
 * queue merging.
 *
 * As can be deduced from the low time limit below, queue merging, if
 * successful, happens at the very beginning of the I/O of the involved
 * cooperating processes, as a consequence of the arrival of the very
 * first requests from each cooperator.  After that, there is very
 * little chance to find cooperators.
 */
static const unsigned long bfq_merge_time_limit = HZ/10;

static struct kmem_cache *bfq_pool;

/* Below this threshold (in ns), we consider thinktime immediate. */
#define BFQ_MIN_TT		(2 * NSEC_PER_MSEC)

/* hw_tag detection: parallel requests threshold and min samples needed. */
#define BFQ_HW_QUEUE_THRESHOLD	3
#define BFQ_HW_QUEUE_SAMPLES	32

#define BFQQ_SEEK_THR		(sector_t)(8 * 100)
#define BFQQ_SECT_THR_NONROT	(sector_t)(2 * 32)
#define BFQ_RQ_SEEKY(bfqd, last_pos, rq) \
	(get_sdist(last_pos, rq) >			\
	 BFQQ_SEEK_THR &&				\
	 (!blk_queue_nonrot(bfqd->queue) ||		\
	  blk_rq_sectors(rq) < BFQQ_SECT_THR_NONROT))
#define BFQQ_CLOSE_THR		(sector_t)(8 * 1024)
#define BFQQ_SEEKY(bfqq)	(hweight32(bfqq->seek_history) > 19)
/*
 * Sync random I/O is likely to be confused with soft real-time I/O,
 * because it is characterized by limited throughput and apparently
 * isochronous arrival pattern. To avoid false positives, queues
 * containing only random (seeky) I/O are prevented from being tagged
 * as soft real-time.
 */
#define BFQQ_TOTALLY_SEEKY(bfqq)	(bfqq->seek_history == -1)

/* Min number of samples required to perform peak-rate update */
#define BFQ_RATE_MIN_SAMPLES	32
/* Min observation time interval required to perform a peak-rate update (ns) */
#define BFQ_RATE_MIN_INTERVAL	(300*NSEC_PER_MSEC)
/* Target observation time interval for a peak-rate update (ns) */
#define BFQ_RATE_REF_INTERVAL	NSEC_PER_SEC

/*
 * Shift used for peak-rate fixed precision calculations.
 * With
 * - the current shift: 16 positions
 * - the current type used to store rate: u32
 * - the current unit of measure for rate: [sectors/usec], or, more precisely,
 *   [(sectors/usec) / 2^BFQ_RATE_SHIFT] to take into account the shift,
 * the range of rates that can be stored is
 * [1 / 2^BFQ_RATE_SHIFT, 2^(32 - BFQ_RATE_SHIFT)] sectors/usec =
 * [1 / 2^16, 2^16] sectors/usec = [15e-6, 65536] sectors/usec =
 * [15, 65G] sectors/sec
 * Which, assuming a sector size of 512B, corresponds to a range of
 * [7.5K, 33T] B/sec
 */
#define BFQ_RATE_SHIFT		16

/*
 * When configured for computing the duration of the weight-raising
 * for interactive queues automatically (see the comments at the
 * beginning of this file), BFQ does it using the following formula:
 * duration = (ref_rate / r) * ref_wr_duration,
 * where r is the peak rate of the device, and ref_rate and
 * ref_wr_duration are two reference parameters.  In particular,
 * ref_rate is the peak rate of the reference storage device (see
 * below), and ref_wr_duration is about the maximum time needed, with
 * BFQ and while reading two files in parallel, to load typical large
 * applications on the reference device (see the comments on
 * max_service_from_wr below, for more details on how ref_wr_duration
 * is obtained).  In practice, the slower/faster the device at hand
 * is, the more/less it takes to load applications with respect to the
 * reference device.  Accordingly, the longer/shorter BFQ grants
 * weight raising to interactive applications.
 *
 * BFQ uses two different reference pairs (ref_rate, ref_wr_duration),
 * depending on whether the device is rotational or non-rotational.
 *
 * In the following definitions, ref_rate[0] and ref_wr_duration[0]
 * are the reference values for a rotational device, whereas
 * ref_rate[1] and ref_wr_duration[1] are the reference values for a
 * non-rotational device. The reference rates are not the actual peak
 * rates of the devices used as a reference, but slightly lower
 * values. The reason for using slightly lower values is that the
 * peak-rate estimator tends to yield slightly lower values than the
 * actual peak rate (it can yield the actual peak rate only if there
 * is only one process doing I/O, and the process does sequential
 * I/O).
 *
 * The reference peak rates are measured in sectors/usec, left-shifted
 * by BFQ_RATE_SHIFT.
 */
static int ref_rate[2] = {14000, 33000};
/*
 * To improve readability, a conversion function is used to initialize
 * the following array, which entails that the array can be
 * initialized only in a function.
 */
static int ref_wr_duration[2];

/*
 * BFQ uses the above-detailed, time-based weight-raising mechanism to
 * privilege interactive tasks. This mechanism is vulnerable to the
 * following false positives: I/O-bound applications that will go on
 * doing I/O for much longer than the duration of weight
 * raising. These applications have basically no benefit from being
 * weight-raised at the beginning of their I/O. On the opposite end,
 * while being weight-raised, these applications
 * a) unjustly steal throughput to applications that may actually need
 * low latency;
 * b) make BFQ uselessly perform device idling; device idling results
 * in loss of device throughput with most flash-based storage, and may
 * increase latencies when used purposelessly.
 *
 * BFQ tries to reduce these problems, by adopting the following
 * countermeasure. To introduce this countermeasure, we need first to
 * finish explaining how the duration of weight-raising for
 * interactive tasks is computed.
 *
 * For a bfq_queue deemed as interactive, the duration of weight
 * raising is dynamically adjusted, as a function of the estimated
 * peak rate of the device, so as to be equal to the time needed to
 * execute the 'largest' interactive task we benchmarked so far. By
 * largest task, we mean the task for which each involved process has
 * to do more I/O than for any of the other tasks we benchmarked. This
 * reference interactive task is the start-up of LibreOffice Writer,
 * and in this task each process/bfq_queue needs to have at most ~110K
 * sectors transferred.
 *
 * This last piece of information enables BFQ to reduce the actual
 * duration of weight-raising for at least one class of I/O-bound
 * applications: those doing sequential or quasi-sequential I/O. An
 * example is file copy. In fact, once started, the main I/O-bound
 * processes of these applications usually consume the above 110K
 * sectors in much less time than the processes of an application that
 * is starting, because these I/O-bound processes will greedily devote
 * almost all their CPU cycles only to their target,
 * throughput-friendly I/O operations. This is even more true if BFQ
 * happens to be underestimating the device peak rate, and thus
 * overestimating the duration of weight raising. But, according to
 * our measurements, once transferred 110K sectors, these processes
 * have no right to be weight-raised any longer.
 *
 * Basing on the last consideration, BFQ ends weight-raising for a
 * bfq_queue if the latter happens to have received an amount of
 * service at least equal to the following constant. The constant is
 * set to slightly more than 110K, to have a minimum safety margin.
 *
 * This early ending of weight-raising reduces the amount of time
 * during which interactive false positives cause the two problems
 * described at the beginning of these comments.
 */
static const unsigned long max_service_from_wr = 120000;

/*
 * Maximum time between the creation of two queues, for stable merge
 * to be activated (in ms)
 */
static const unsigned long bfq_activation_stable_merging = 600;
/*
 * Minimum time to be waited before evaluating delayed stable merge (in ms)
 */
static const unsigned long bfq_late_stable_merging = 600;

#define RQ_BIC(rq)		icq_to_bic((rq)->elv.priv[0])
#define RQ_BFQQ(rq)		((rq)->elv.priv[1])

struct bfq_queue *bic_to_bfqq(struct bfq_io_cq *bic, bool is_sync)
{
	return bic->bfqq[is_sync];
}

static void bfq_put_stable_ref(struct bfq_queue *bfqq);

void bic_set_bfqq(struct bfq_io_cq *bic, struct bfq_queue *bfqq, bool is_sync)
{
	/*
	 * If bfqq != NULL, then a non-stable queue merge between
	 * bic->bfqq and bfqq is happening here. This causes troubles
	 * in the following case: bic->bfqq has also been scheduled
	 * for a possible stable merge with bic->stable_merge_bfqq,
	 * and bic->stable_merge_bfqq == bfqq happens to
	 * hold. Troubles occur because bfqq may then undergo a split,
	 * thereby becoming eligible for a stable merge. Yet, if
	 * bic->stable_merge_bfqq points exactly to bfqq, then bfqq
	 * would be stably merged with itself. To avoid this anomaly,
	 * we cancel the stable merge if
	 * bic->stable_merge_bfqq == bfqq.
	 */
	bic->bfqq[is_sync] = bfqq;

	if (bfqq && bic->stable_merge_bfqq == bfqq) {
		/*
		 * Actually, these same instructions are executed also
		 * in bfq_setup_cooperator, in case of abort or actual
		 * execution of a stable merge. We could avoid
		 * repeating these instructions there too, but if we
		 * did so, we would nest even more complexity in this
		 * function.
		 */
		bfq_put_stable_ref(bic->stable_merge_bfqq);

		bic->stable_merge_bfqq = NULL;
	}
}

struct bfq_data *bic_to_bfqd(struct bfq_io_cq *bic)
{
	return bic->icq.q->elevator->elevator_data;
}

/**
 * icq_to_bic - convert iocontext queue structure to bfq_io_cq.
 * @icq: the iocontext queue.
 */
static struct bfq_io_cq *icq_to_bic(struct io_cq *icq)
{
	/* bic->icq is the first member, %NULL will convert to %NULL */
	return container_of(icq, struct bfq_io_cq, icq);
}

/**
 * bfq_bic_lookup - search into @ioc a bic associated to @bfqd.
 * @bfqd: the lookup key.
 * @ioc: the io_context of the process doing I/O.
 * @q: the request queue.
 */
static struct bfq_io_cq *bfq_bic_lookup(struct bfq_data *bfqd,
					struct io_context *ioc,
					struct request_queue *q)
{
	if (ioc) {
		unsigned long flags;
		struct bfq_io_cq *icq;

		spin_lock_irqsave(&q->queue_lock, flags);
		icq = icq_to_bic(ioc_lookup_icq(ioc, q));
		spin_unlock_irqrestore(&q->queue_lock, flags);

		return icq;
	}

	return NULL;
}

/*
 * Scheduler run of queue, if there are requests pending and no one in the
 * driver that will restart queueing.
 */
void bfq_schedule_dispatch(struct bfq_data *bfqd)
{
	if (bfqd->queued != 0) {
		bfq_log(bfqd, "schedule dispatch");
		blk_mq_run_hw_queues(bfqd->queue, true);
	}
}

#define bfq_class_idle(bfqq)	((bfqq)->ioprio_class == IOPRIO_CLASS_IDLE)

#define bfq_sample_valid(samples)	((samples) > 80)

/*
 * Lifted from AS - choose which of rq1 and rq2 that is best served now.
 * We choose the request that is closer to the head right now.  Distance
 * behind the head is penalized and only allowed to a certain extent.
 */
static struct request *bfq_choose_req(struct bfq_data *bfqd,
				      struct request *rq1,
				      struct request *rq2,
				      sector_t last)
{
	sector_t s1, s2, d1 = 0, d2 = 0;
	unsigned long back_max;
#define BFQ_RQ1_WRAP	0x01 /* request 1 wraps */
#define BFQ_RQ2_WRAP	0x02 /* request 2 wraps */
	unsigned int wrap = 0; /* bit mask: requests behind the disk head? */

	if (!rq1 || rq1 == rq2)
		return rq2;
	if (!rq2)
		return rq1;

	if (rq_is_sync(rq1) && !rq_is_sync(rq2))
		return rq1;
	else if (rq_is_sync(rq2) && !rq_is_sync(rq1))
		return rq2;
	if ((rq1->cmd_flags & REQ_META) && !(rq2->cmd_flags & REQ_META))
		return rq1;
	else if ((rq2->cmd_flags & REQ_META) && !(rq1->cmd_flags & REQ_META))
		return rq2;

	s1 = blk_rq_pos(rq1);
	s2 = blk_rq_pos(rq2);

	/*
	 * By definition, 1KiB is 2 sectors.
	 */
	back_max = bfqd->bfq_back_max * 2;

	/*
	 * Strict one way elevator _except_ in the case where we allow
	 * short backward seeks which are biased as twice the cost of a
	 * similar forward seek.
	 */
	if (s1 >= last)
		d1 = s1 - last;
	else if (s1 + back_max >= last)
		d1 = (last - s1) * bfqd->bfq_back_penalty;
	else
		wrap |= BFQ_RQ1_WRAP;

	if (s2 >= last)
		d2 = s2 - last;
	else if (s2 + back_max >= last)
		d2 = (last - s2) * bfqd->bfq_back_penalty;
	else
		wrap |= BFQ_RQ2_WRAP;

	/* Found required data */

	/*
	 * By doing switch() on the bit mask "wrap" we avoid having to
	 * check two variables for all permutations: --> faster!
	 */
	switch (wrap) {
	case 0: /* common case for CFQ: rq1 and rq2 not wrapped */
		if (d1 < d2)
			return rq1;
		else if (d2 < d1)
			return rq2;

		if (s1 >= s2)
			return rq1;
		else
			return rq2;

	case BFQ_RQ2_WRAP:
		return rq1;
	case BFQ_RQ1_WRAP:
		return rq2;
	case BFQ_RQ1_WRAP|BFQ_RQ2_WRAP: /* both rqs wrapped */
	default:
		/*
		 * Since both rqs are wrapped,
		 * start with the one that's further behind head
		 * (--> only *one* back seek required),
		 * since back seek takes more time than forward.
		 */
		if (s1 <= s2)
			return rq1;
		else
			return rq2;
	}
}

/*
 * Async I/O can easily starve sync I/O (both sync reads and sync
 * writes), by consuming all tags. Similarly, storms of sync writes,
 * such as those that sync(2) may trigger, can starve sync reads.
 * Limit depths of async I/O and sync writes so as to counter both
 * problems.
 */
static void bfq_limit_depth(unsigned int op, struct blk_mq_alloc_data *data)
{
	struct bfq_data *bfqd = data->q->elevator->elevator_data;

	if (op_is_sync(op) && !op_is_write(op))
		return;

	data->shallow_depth =
		bfqd->word_depths[!!bfqd->wr_busy_queues][op_is_sync(op)];

	bfq_log(bfqd, "[%s] wr_busy %d sync %d depth %u",
			__func__, bfqd->wr_busy_queues, op_is_sync(op),
			data->shallow_depth);
}

static struct bfq_queue *
bfq_rq_pos_tree_lookup(struct bfq_data *bfqd, struct rb_root *root,
		     sector_t sector, struct rb_node **ret_parent,
		     struct rb_node ***rb_link)
{
	struct rb_node **p, *parent;
	struct bfq_queue *bfqq = NULL;

	parent = NULL;
	p = &root->rb_node;
	while (*p) {
		struct rb_node **n;

		parent = *p;
		bfqq = rb_entry(parent, struct bfq_queue, pos_node);

		/*
		 * Sort strictly based on sector. Smallest to the left,
		 * largest to the right.
		 */
		if (sector > blk_rq_pos(bfqq->next_rq))
			n = &(*p)->rb_right;
		else if (sector < blk_rq_pos(bfqq->next_rq))
			n = &(*p)->rb_left;
		else
			break;
		p = n;
		bfqq = NULL;
	}

	*ret_parent = parent;
	if (rb_link)
		*rb_link = p;

	bfq_log(bfqd, "rq_pos_tree_lookup %llu: returning %d",
		(unsigned long long)sector,
		bfqq ? bfqq->pid : 0);

	return bfqq;
}

static bool bfq_too_late_for_merging(struct bfq_queue *bfqq)
{
	return bfqq->service_from_backlogged > 0 &&
		time_is_before_jiffies(bfqq->first_IO_time +
				       bfq_merge_time_limit);
}

/*
 * The following function is not marked as __cold because it is
 * actually cold, but for the same performance goal described in the
 * comments on the likely() at the beginning of
 * bfq_setup_cooperator(). Unexpectedly, to reach an even lower
 * execution time for the case where this function is not invoked, we
 * had to add an unlikely() in each involved if().
 */
void __cold
bfq_pos_tree_add_move(struct bfq_data *bfqd, struct bfq_queue *bfqq)
{
	struct rb_node **p, *parent;
	struct bfq_queue *__bfqq;

	if (bfqq->pos_root) {
		rb_erase(&bfqq->pos_node, bfqq->pos_root);
		bfqq->pos_root = NULL;
	}

	/* oom_bfqq does not participate in queue merging */
	if (bfqq == &bfqd->oom_bfqq)
		return;

	/*
	 * bfqq cannot be merged any longer (see comments in
	 * bfq_setup_cooperator): no point in adding bfqq into the
	 * position tree.
	 */
	if (bfq_too_late_for_merging(bfqq))
		return;

	if (bfq_class_idle(bfqq))
		return;
	if (!bfqq->next_rq)
		return;

	bfqq->pos_root = &bfq_bfqq_to_bfqg(bfqq)->rq_pos_tree;
	__bfqq = bfq_rq_pos_tree_lookup(bfqd, bfqq->pos_root,
			blk_rq_pos(bfqq->next_rq), &parent, &p);
	if (!__bfqq) {
		rb_link_node(&bfqq->pos_node, parent, p);
		rb_insert_color(&bfqq->pos_node, bfqq->pos_root);
	} else
		bfqq->pos_root = NULL;
}

/*
 * The following function returns false either if every active queue
 * must receive the same share of the throughput (symmetric scenario),
 * or, as a special case, if bfqq must receive a share of the
 * throughput lower than or equal to the share that every other active
 * queue must receive.  If bfqq does sync I/O, then these are the only
 * two cases where bfqq happens to be guaranteed its share of the
 * throughput even if I/O dispatching is not plugged when bfqq remains
 * temporarily empty (for more details, see the comments in the
 * function bfq_better_to_idle()). For this reason, the return value
 * of this function is used to check whether I/O-dispatch plugging can
 * be avoided.
 *
 * The above first case (symmetric scenario) occurs when:
 * 1) all active queues have the same weight,
 * 2) all active queues belong to the same I/O-priority class,
 * 3) all active groups at the same level in the groups tree have the same
 *    weight,
 * 4) all active groups at the same level in the groups tree have the same
 *    number of children.
 *
 * Unfortunately, keeping the necessary state for evaluating exactly
 * the last two symmetry sub-conditions above would be quite complex
 * and time consuming. Therefore this function evaluates, instead,
 * only the following stronger three sub-conditions, for which it is
 * much easier to maintain the needed state:
 * 1) all active queues have the same weight,
 * 2) all active queues belong to the same I/O-priority class,
 * 3) there are no active groups.
 * In particular, the last condition is always true if hierarchical
 * support or the cgroups interface are not enabled, thus no state
 * needs to be maintained in this case.
 */
static bool bfq_asymmetric_scenario(struct bfq_data *bfqd,
				   struct bfq_queue *bfqq)
{
	bool smallest_weight = bfqq &&
		bfqq->weight_counter &&
		bfqq->weight_counter ==
		container_of(
			rb_first_cached(&bfqd->queue_weights_tree),
			struct bfq_weight_counter,
			weights_node);

	/*
	 * For queue weights to differ, queue_weights_tree must contain
	 * at least two nodes.
	 */
	bool varied_queue_weights = !smallest_weight &&
		!RB_EMPTY_ROOT(&bfqd->queue_weights_tree.rb_root) &&
		(bfqd->queue_weights_tree.rb_root.rb_node->rb_left ||
		 bfqd->queue_weights_tree.rb_root.rb_node->rb_right);

	bool multiple_classes_busy =
		(bfqd->busy_queues[0] && bfqd->busy_queues[1]) ||
		(bfqd->busy_queues[0] && bfqd->busy_queues[2]) ||
		(bfqd->busy_queues[1] && bfqd->busy_queues[2]);

	return varied_queue_weights || multiple_classes_busy
#ifdef CONFIG_BFQ_GROUP_IOSCHED
	       || bfqd->num_groups_with_pending_reqs > 0
#endif
		;
}

/*
 * If the weight-counter tree passed as input contains no counter for
 * the weight of the input queue, then add that counter; otherwise just
 * increment the existing counter.
 *
 * Note that weight-counter trees contain few nodes in mostly symmetric
 * scenarios. For example, if all queues have the same weight, then the
 * weight-counter tree for the queues may contain at most one node.
 * This holds even if low_latency is on, because weight-raised queues
 * are not inserted in the tree.
 * In most scenarios, the rate at which nodes are created/destroyed
 * should be low too.
 */
void bfq_weights_tree_add(struct bfq_data *bfqd, struct bfq_queue *bfqq,
			  struct rb_root_cached *root)
{
	struct bfq_entity *entity = &bfqq->entity;
	struct rb_node **new = &(root->rb_root.rb_node), *parent = NULL;
	bool leftmost = true;

	/*
	 * Do not insert if the queue is already associated with a
	 * counter, which happens if:
	 *   1) a request arrival has caused the queue to become both
	 *      non-weight-raised, and hence change its weight, and
	 *      backlogged; in this respect, each of the two events
	 *      causes an invocation of this function,
	 *   2) this is the invocation of this function caused by the
	 *      second event. This second invocation is actually useless,
	 *      and we handle this fact by exiting immediately. More
	 *      efficient or clearer solutions might possibly be adopted.
	 */
	if (bfqq->weight_counter)
		return;

	while (*new) {
		struct bfq_weight_counter *__counter = container_of(*new,
						struct bfq_weight_counter,
						weights_node);
		parent = *new;

		if (entity->weight == __counter->weight) {
			bfqq->weight_counter = __counter;
			goto inc_counter;
		}
		if (entity->weight < __counter->weight)
			new = &((*new)->rb_left);
		else {
			new = &((*new)->rb_right);
			leftmost = false;
		}
	}

	bfqq->weight_counter = kzalloc(sizeof(struct bfq_weight_counter),
				       GFP_ATOMIC);

	/*
	 * In the unlucky event of an allocation failure, we just
	 * exit. This will cause the weight of queue to not be
	 * considered in bfq_asymmetric_scenario, which, in its turn,
	 * causes the scenario to be deemed wrongly symmetric in case
	 * bfqq's weight would have been the only weight making the
	 * scenario asymmetric.  On the bright side, no unbalance will
	 * however occur when bfqq becomes inactive again (the
	 * invocation of this function is triggered by an activation
	 * of queue).  In fact, bfq_weights_tree_remove does nothing
	 * if !bfqq->weight_counter.
	 */
	if (unlikely(!bfqq->weight_counter))
		return;

	bfqq->weight_counter->weight = entity->weight;
	rb_link_node(&bfqq->weight_counter->weights_node, parent, new);
	rb_insert_color_cached(&bfqq->weight_counter->weights_node, root,
				leftmost);

inc_counter:
	bfqq->weight_counter->num_active++;
	bfqq->ref++;
}

/*
 * Decrement the weight counter associated with the queue, and, if the
 * counter reaches 0, remove the counter from the tree.
 * See the comments to the function bfq_weights_tree_add() for considerations
 * about overhead.
 */
void __bfq_weights_tree_remove(struct bfq_data *bfqd,
			       struct bfq_queue *bfqq,
			       struct rb_root_cached *root)
{
	if (!bfqq->weight_counter)
		return;

	bfqq->weight_counter->num_active--;
	if (bfqq->weight_counter->num_active > 0)
		goto reset_entity_pointer;

	rb_erase_cached(&bfqq->weight_counter->weights_node, root);
	kfree(bfqq->weight_counter);

reset_entity_pointer:
	bfqq->weight_counter = NULL;
	bfq_put_queue(bfqq);
}

/*
 * Invoke __bfq_weights_tree_remove on bfqq and decrement the number
 * of active groups for each queue's inactive parent entity.
 */
void bfq_weights_tree_remove(struct bfq_data *bfqd,
			     struct bfq_queue *bfqq)
{
	struct bfq_entity *entity = bfqq->entity.parent;

	for_each_entity(entity) {
		struct bfq_sched_data *sd = entity->my_sched_data;

		if (sd->next_in_service || sd->in_service_entity) {
			/*
			 * entity is still active, because either
			 * next_in_service or in_service_entity is not
			 * NULL (see the comments on the definition of
			 * next_in_service for details on why
			 * in_service_entity must be checked too).
			 *
			 * As a consequence, its parent entities are
			 * active as well, and thus this loop must
			 * stop here.
			 */
			break;
		}

		/*
		 * The decrement of num_groups_with_pending_reqs is
		 * not performed immediately upon the deactivation of
		 * entity, but it is delayed to when it also happens
		 * that the first leaf descendant bfqq of entity gets
		 * all its pending requests completed. The following
		 * instructions perform this delayed decrement, if
		 * needed. See the comments on
		 * num_groups_with_pending_reqs for details.
		 */
		if (entity->in_groups_with_pending_reqs) {
			entity->in_groups_with_pending_reqs = false;
			bfqd->num_groups_with_pending_reqs--;
		}
	}

	/*
	 * Next function is invoked last, because it causes bfqq to be
	 * freed if the following holds: bfqq is not in service and
	 * has no dispatched request. DO NOT use bfqq after the next
	 * function invocation.
	 */
	__bfq_weights_tree_remove(bfqd, bfqq,
				  &bfqd->queue_weights_tree);
}

/*
 * Return expired entry, or NULL to just start from scratch in rbtree.
 */
static struct request *bfq_check_fifo(struct bfq_queue *bfqq,
				      struct request *last)
{
	struct request *rq;

	if (bfq_bfqq_fifo_expire(bfqq))
		return NULL;

	bfq_mark_bfqq_fifo_expire(bfqq);

	rq = rq_entry_fifo(bfqq->fifo.next);

	if (rq == last || ktime_get_ns() < rq->fifo_time)
		return NULL;

	bfq_log_bfqq(bfqq->bfqd, bfqq, "check_fifo: returned %p", rq);
	return rq;
}

static struct request *bfq_find_next_rq(struct bfq_data *bfqd,
					struct bfq_queue *bfqq,
					struct request *last)
{
	struct rb_node *rbnext = rb_next(&last->rb_node);
	struct rb_node *rbprev = rb_prev(&last->rb_node);
	struct request *next, *prev = NULL;

	/* Follow expired path, else get first next available. */
	next = bfq_check_fifo(bfqq, last);
	if (next)
		return next;

	if (rbprev)
		prev = rb_entry_rq(rbprev);

	if (rbnext)
		next = rb_entry_rq(rbnext);
	else {
		rbnext = rb_first(&bfqq->sort_list);
		if (rbnext && rbnext != &last->rb_node)
			next = rb_entry_rq(rbnext);
	}

	return bfq_choose_req(bfqd, next, prev, blk_rq_pos(last));
}

/* see the definition of bfq_async_charge_factor for details */
static unsigned long bfq_serv_to_charge(struct request *rq,
					struct bfq_queue *bfqq)
{
	if (bfq_bfqq_sync(bfqq) || bfqq->wr_coeff > 1 ||
	    bfq_asymmetric_scenario(bfqq->bfqd, bfqq))
		return blk_rq_sectors(rq);

	return blk_rq_sectors(rq) * bfq_async_charge_factor;
}

/**
 * bfq_updated_next_req - update the queue after a new next_rq selection.
 * @bfqd: the device data the queue belongs to.
 * @bfqq: the queue to update.
 *
 * If the first request of a queue changes we make sure that the queue
 * has enough budget to serve at least its first request (if the
 * request has grown).  We do this because if the queue has not enough
 * budget for its first request, it has to go through two dispatch
 * rounds to actually get it dispatched.
 */
static void bfq_updated_next_req(struct bfq_data *bfqd,
				 struct bfq_queue *bfqq)
{
	struct bfq_entity *entity = &bfqq->entity;
	struct request *next_rq = bfqq->next_rq;
	unsigned long new_budget;

	if (!next_rq)
		return;

	if (bfqq == bfqd->in_service_queue)
		/*
		 * In order not to break guarantees, budgets cannot be
		 * changed after an entity has been selected.
		 */
		return;

	new_budget = max_t(unsigned long,
			   max_t(unsigned long, bfqq->max_budget,
				 bfq_serv_to_charge(next_rq, bfqq)),
			   entity->service);
	if (entity->budget != new_budget) {
		entity->budget = new_budget;
		bfq_log_bfqq(bfqd, bfqq, "updated next rq: new budget %lu",
					 new_budget);
		bfq_requeue_bfqq(bfqd, bfqq, false);
	}
}

static unsigned int bfq_wr_duration(struct bfq_data *bfqd)
{
	u64 dur;

	if (bfqd->bfq_wr_max_time > 0)
		return bfqd->bfq_wr_max_time;

	dur = bfqd->rate_dur_prod;
	do_div(dur, bfqd->peak_rate);

	/*
	 * Limit duration between 3 and 25 seconds. The upper limit
	 * has been conservatively set after the following worst case:
	 * on a QEMU/KVM virtual machine
	 * - running in a slow PC
	 * - with a virtual disk stacked on a slow low-end 5400rpm HDD
	 * - serving a heavy I/O workload, such as the sequential reading
	 *   of several files
	 * mplayer took 23 seconds to start, if constantly weight-raised.
	 *
	 * As for higher values than that accommodating the above bad
	 * scenario, tests show that higher values would often yield
	 * the opposite of the desired result, i.e., would worsen
	 * responsiveness by allowing non-interactive applications to
	 * preserve weight raising for too long.
	 *
	 * On the other end, lower values than 3 seconds make it
	 * difficult for most interactive tasks to complete their jobs
	 * before weight-raising finishes.
	 */
	return clamp_val(dur, msecs_to_jiffies(3000), msecs_to_jiffies(25000));
}

/* switch back from soft real-time to interactive weight raising */
static void switch_back_to_interactive_wr(struct bfq_queue *bfqq,
					  struct bfq_data *bfqd)
{
	bfqq->wr_coeff = bfqd->bfq_wr_coeff;
	bfqq->wr_cur_max_time = bfq_wr_duration(bfqd);
	bfqq->last_wr_start_finish = bfqq->wr_start_at_switch_to_srt;
}

static void
bfq_bfqq_resume_state(struct bfq_queue *bfqq, struct bfq_data *bfqd,
		      struct bfq_io_cq *bic, bool bfq_already_existing)
{
	unsigned int old_wr_coeff = 1;
	bool busy = bfq_already_existing && bfq_bfqq_busy(bfqq);

	if (bic->saved_has_short_ttime)
		bfq_mark_bfqq_has_short_ttime(bfqq);
	else
		bfq_clear_bfqq_has_short_ttime(bfqq);

	if (bic->saved_IO_bound)
		bfq_mark_bfqq_IO_bound(bfqq);
	else
		bfq_clear_bfqq_IO_bound(bfqq);

	bfqq->last_serv_time_ns = bic->saved_last_serv_time_ns;
	bfqq->inject_limit = bic->saved_inject_limit;
	bfqq->decrease_time_jif = bic->saved_decrease_time_jif;

	bfqq->entity.new_weight = bic->saved_weight;
	bfqq->ttime = bic->saved_ttime;
	bfqq->io_start_time = bic->saved_io_start_time;
	bfqq->tot_idle_time = bic->saved_tot_idle_time;
	/*
	 * Restore weight coefficient only if low_latency is on
	 */
	if (bfqd->low_latency) {
		old_wr_coeff = bfqq->wr_coeff;
		bfqq->wr_coeff = bic->saved_wr_coeff;
	}
	bfqq->service_from_wr = bic->saved_service_from_wr;
	bfqq->wr_start_at_switch_to_srt = bic->saved_wr_start_at_switch_to_srt;
	bfqq->last_wr_start_finish = bic->saved_last_wr_start_finish;
	bfqq->wr_cur_max_time = bic->saved_wr_cur_max_time;

	if (bfqq->wr_coeff > 1 && (bfq_bfqq_in_large_burst(bfqq) ||
	    time_is_before_jiffies(bfqq->last_wr_start_finish +
				   bfqq->wr_cur_max_time))) {
		if (bfqq->wr_cur_max_time == bfqd->bfq_wr_rt_max_time &&
		    !bfq_bfqq_in_large_burst(bfqq) &&
		    time_is_after_eq_jiffies(bfqq->wr_start_at_switch_to_srt +
					     bfq_wr_duration(bfqd))) {
			switch_back_to_interactive_wr(bfqq, bfqd);
		} else {
			bfqq->wr_coeff = 1;
			bfq_log_bfqq(bfqq->bfqd, bfqq,
				     "resume state: switching off wr");
		}
	}

	/* make sure weight will be updated, however we got here */
	bfqq->entity.prio_changed = 1;

	if (likely(!busy))
		return;

	if (old_wr_coeff == 1 && bfqq->wr_coeff > 1)
		bfqd->wr_busy_queues++;
	else if (old_wr_coeff > 1 && bfqq->wr_coeff == 1)
		bfqd->wr_busy_queues--;
}

static int bfqq_process_refs(struct bfq_queue *bfqq)
{
	return bfqq->ref - bfqq->allocated - bfqq->entity.on_st_or_in_serv -
		(bfqq->weight_counter != NULL) - bfqq->stable_ref;
}

/* Empty burst list and add just bfqq (see comments on bfq_handle_burst) */
static void bfq_reset_burst_list(struct bfq_data *bfqd, struct bfq_queue *bfqq)
{
	struct bfq_queue *item;
	struct hlist_node *n;

	hlist_for_each_entry_safe(item, n, &bfqd->burst_list, burst_list_node)
		hlist_del_init(&item->burst_list_node);

	/*
	 * Start the creation of a new burst list only if there is no
	 * active queue. See comments on the conditional invocation of
	 * bfq_handle_burst().
	 */
	if (bfq_tot_busy_queues(bfqd) == 0) {
		hlist_add_head(&bfqq->burst_list_node, &bfqd->burst_list);
		bfqd->burst_size = 1;
	} else
		bfqd->burst_size = 0;

	bfqd->burst_parent_entity = bfqq->entity.parent;
}

/* Add bfqq to the list of queues in current burst (see bfq_handle_burst) */
static void bfq_add_to_burst(struct bfq_data *bfqd, struct bfq_queue *bfqq)
{
	/* Increment burst size to take into account also bfqq */
	bfqd->burst_size++;

	if (bfqd->burst_size == bfqd->bfq_large_burst_thresh) {
		struct bfq_queue *pos, *bfqq_item;
		struct hlist_node *n;

		/*
		 * Enough queues have been activated shortly after each
		 * other to consider this burst as large.
		 */
		bfqd->large_burst = true;

		/*
		 * We can now mark all queues in the burst list as
		 * belonging to a large burst.
		 */
		hlist_for_each_entry(bfqq_item, &bfqd->burst_list,
				     burst_list_node)
			bfq_mark_bfqq_in_large_burst(bfqq_item);
		bfq_mark_bfqq_in_large_burst(bfqq);

		/*
		 * From now on, and until the current burst finishes, any
		 * new queue being activated shortly after the last queue
		 * was inserted in the burst can be immediately marked as
		 * belonging to a large burst. So the burst list is not
		 * needed any more. Remove it.
		 */
		hlist_for_each_entry_safe(pos, n, &bfqd->burst_list,
					  burst_list_node)
			hlist_del_init(&pos->burst_list_node);
	} else /*
		* Burst not yet large: add bfqq to the burst list. Do
		* not increment the ref counter for bfqq, because bfqq
		* is removed from the burst list before freeing bfqq
		* in put_queue.
		*/
		hlist_add_head(&bfqq->burst_list_node, &bfqd->burst_list);
}

/*
 * If many queues belonging to the same group happen to be created
 * shortly after each other, then the processes associated with these
 * queues have typically a common goal. In particular, bursts of queue
 * creations are usually caused by services or applications that spawn
 * many parallel threads/processes. Examples are systemd during boot,
 * or git grep. To help these processes get their job done as soon as
 * possible, it is usually better to not grant either weight-raising
 * or device idling to their queues, unless these queues must be
 * protected from the I/O flowing through other active queues.
 *
 * In this comment we describe, firstly, the reasons why this fact
 * holds, and, secondly, the next function, which implements the main
 * steps needed to properly mark these queues so that they can then be
 * treated in a different way.
 *
 * The above services or applications benefit mostly from a high
 * throughput: the quicker the requests of the activated queues are
 * cumulatively served, the sooner the target job of these queues gets
 * completed. As a consequence, weight-raising any of these queues,
 * which also implies idling the device for it, is almost always
 * counterproductive, unless there are other active queues to isolate
 * these new queues from. If there no other active queues, then
 * weight-raising these new queues just lowers throughput in most
 * cases.
 *
 * On the other hand, a burst of queue creations may be caused also by
 * the start of an application that does not consist of a lot of
 * parallel I/O-bound threads. In fact, with a complex application,
 * several short processes may need to be executed to start-up the
 * application. In this respect, to start an application as quickly as
 * possible, the best thing to do is in any case to privilege the I/O
 * related to the application with respect to all other
 * I/O. Therefore, the best strategy to start as quickly as possible
 * an application that causes a burst of queue creations is to
 * weight-raise all the queues created during the burst. This is the
 * exact opposite of the best strategy for the other type of bursts.
 *
 * In the end, to take the best action for each of the two cases, the
 * two types of bursts need to be distinguished. Fortunately, this
 * seems relatively easy, by looking at the sizes of the bursts. In
 * particular, we found a threshold such that only bursts with a
 * larger size than that threshold are apparently caused by
 * services or commands such as systemd or git grep. For brevity,
 * hereafter we call just 'large' these bursts. BFQ *does not*
 * weight-raise queues whose creation occurs in a large burst. In
 * addition, for each of these queues BFQ performs or does not perform
 * idling depending on which choice boosts the throughput more. The
 * exact choice depends on the device and request pattern at
 * hand.
 *
 * Unfortunately, false positives may occur while an interactive task
 * is starting (e.g., an application is being started). The
 * consequence is that the queues associated with the task do not
 * enjoy weight raising as expected. Fortunately these false positives
 * are very rare. They typically occur if some service happens to
 * start doing I/O exactly when the interactive task starts.
 *
 * Turning back to the next function, it is invoked only if there are
 * no active queues (apart from active queues that would belong to the
 * same, possible burst bfqq would belong to), and it implements all
 * the steps needed to detect the occurrence of a large burst and to
 * properly mark all the queues belonging to it (so that they can then
 * be treated in a different way). This goal is achieved by
 * maintaining a "burst list" that holds, temporarily, the queues that
 * belong to the burst in progress. The list is then used to mark
 * these queues as belonging to a large burst if the burst does become
 * large. The main steps are the following.
 *
 * . when the very first queue is created, the queue is inserted into the
 *   list (as it could be the first queue in a possible burst)
 *
 * . if the current burst has not yet become large, and a queue Q that does
 *   not yet belong to the burst is activated shortly after the last time
 *   at which a new queue entered the burst list, then the function appends
 *   Q to the burst list
 *
 * . if, as a consequence of the previous step, the burst size reaches
 *   the large-burst threshold, then
 *
 *     . all the queues in the burst list are marked as belonging to a
 *       large burst
 *
 *     . the burst list is deleted; in fact, the burst list already served
 *       its purpose (keeping temporarily track of the queues in a burst,
 *       so as to be able to mark them as belonging to a large burst in the
 *       previous sub-step), and now is not needed any more
 *
 *     . the device enters a large-burst mode
 *
 * . if a queue Q that does not belong to the burst is created while
 *   the device is in large-burst mode and shortly after the last time
 *   at which a queue either entered the burst list or was marked as
 *   belonging to the current large burst, then Q is immediately marked
 *   as belonging to a large burst.
 *
 * . if a queue Q that does not belong to the burst is created a while
 *   later, i.e., not shortly after, than the last time at which a queue
 *   either entered the burst list or was marked as belonging to the
 *   current large burst, then the current burst is deemed as finished and:
 *
 *        . the large-burst mode is reset if set
 *
 *        . the burst list is emptied
 *
 *        . Q is inserted in the burst list, as Q may be the first queue
 *          in a possible new burst (then the burst list contains just Q
 *          after this step).
 */
static void bfq_handle_burst(struct bfq_data *bfqd, struct bfq_queue *bfqq)
{
	/*
	 * If bfqq is already in the burst list or is part of a large
	 * burst, or finally has just been split, then there is
	 * nothing else to do.
	 */
	if (!hlist_unhashed(&bfqq->burst_list_node) ||
	    bfq_bfqq_in_large_burst(bfqq) ||
	    time_is_after_eq_jiffies(bfqq->split_time +
				     msecs_to_jiffies(10)))
		return;

	/*
	 * If bfqq's creation happens late enough, or bfqq belongs to
	 * a different group than the burst group, then the current
	 * burst is finished, and related data structures must be
	 * reset.
	 *
	 * In this respect, consider the special case where bfqq is
	 * the very first queue created after BFQ is selected for this
	 * device. In this case, last_ins_in_burst and
	 * burst_parent_entity are not yet significant when we get
	 * here. But it is easy to verify that, whether or not the
	 * following condition is true, bfqq will end up being
	 * inserted into the burst list. In particular the list will
	 * happen to contain only bfqq. And this is exactly what has
	 * to happen, as bfqq may be the first queue of the first
	 * burst.
	 */
	if (time_is_before_jiffies(bfqd->last_ins_in_burst +
	    bfqd->bfq_burst_interval) ||
	    bfqq->entity.parent != bfqd->burst_parent_entity) {
		bfqd->large_burst = false;
		bfq_reset_burst_list(bfqd, bfqq);
		goto end;
	}

	/*
	 * If we get here, then bfqq is being activated shortly after the
	 * last queue. So, if the current burst is also large, we can mark
	 * bfqq as belonging to this large burst immediately.
	 */
	if (bfqd->large_burst) {
		bfq_mark_bfqq_in_large_burst(bfqq);
		goto end;
	}

	/*
	 * If we get here, then a large-burst state has not yet been
	 * reached, but bfqq is being activated shortly after the last
	 * queue. Then we add bfqq to the burst.
	 */
	bfq_add_to_burst(bfqd, bfqq);
end:
	/*
	 * At this point, bfqq either has been added to the current
	 * burst or has caused the current burst to terminate and a
	 * possible new burst to start. In particular, in the second
	 * case, bfqq has become the first queue in the possible new
	 * burst.  In both cases last_ins_in_burst needs to be moved
	 * forward.
	 */
	bfqd->last_ins_in_burst = jiffies;
}

static int bfq_bfqq_budget_left(struct bfq_queue *bfqq)
{
	struct bfq_entity *entity = &bfqq->entity;

	return entity->budget - entity->service;
}

/*
 * If enough samples have been computed, return the current max budget
 * stored in bfqd, which is dynamically updated according to the
 * estimated disk peak rate; otherwise return the default max budget
 */
static int bfq_max_budget(struct bfq_data *bfqd)
{
	if (bfqd->budgets_assigned < bfq_stats_min_budgets)
		return bfq_default_max_budget;
	else
		return bfqd->bfq_max_budget;
}

/*
 * Return min budget, which is a fraction of the current or default
 * max budget (trying with 1/32)
 */
static int bfq_min_budget(struct bfq_data *bfqd)
{
	if (bfqd->budgets_assigned < bfq_stats_min_budgets)
		return bfq_default_max_budget / 32;
	else
		return bfqd->bfq_max_budget / 32;
}

/*
 * The next function, invoked after the input queue bfqq switches from
 * idle to busy, updates the budget of bfqq. The function also tells
 * whether the in-service queue should be expired, by returning
 * true. The purpose of expiring the in-service queue is to give bfqq
 * the chance to possibly preempt the in-service queue, and the reason
 * for preempting the in-service queue is to achieve one of the two
 * goals below.
 *
 * 1. Guarantee to bfqq its reserved bandwidth even if bfqq has
 * expired because it has remained idle. In particular, bfqq may have
 * expired for one of the following two reasons:
 *
 * - BFQQE_NO_MORE_REQUESTS bfqq did not enjoy any device idling
 *   and did not make it to issue a new request before its last
 *   request was served;
 *
 * - BFQQE_TOO_IDLE bfqq did enjoy device idling, but did not issue
 *   a new request before the expiration of the idling-time.
 *
 * Even if bfqq has expired for one of the above reasons, the process
 * associated with the queue may be however issuing requests greedily,
 * and thus be sensitive to the bandwidth it receives (bfqq may have
 * remained idle for other reasons: CPU high load, bfqq not enjoying
 * idling, I/O throttling somewhere in the path from the process to
 * the I/O scheduler, ...). But if, after every expiration for one of
 * the above two reasons, bfqq has to wait for the service of at least
 * one full budget of another queue before being served again, then
 * bfqq is likely to get a much lower bandwidth or resource time than
 * its reserved ones. To address this issue, two countermeasures need
 * to be taken.
 *
 * First, the budget and the timestamps of bfqq need to be updated in
 * a special way on bfqq reactivation: they need to be updated as if
 * bfqq did not remain idle and did not expire. In fact, if they are
 * computed as if bfqq expired and remained idle until reactivation,
 * then the process associated with bfqq is treated as if, instead of
 * being greedy, it stopped issuing requests when bfqq remained idle,
 * and restarts issuing requests only on this reactivation. In other
 * words, the scheduler does not help the process recover the "service
 * hole" between bfqq expiration and reactivation. As a consequence,
 * the process receives a lower bandwidth than its reserved one. In
 * contrast, to recover this hole, the budget must be updated as if
 * bfqq was not expired at all before this reactivation, i.e., it must
 * be set to the value of the remaining budget when bfqq was
 * expired. Along the same line, timestamps need to be assigned the
 * value they had the last time bfqq was selected for service, i.e.,
 * before last expiration. Thus timestamps need to be back-shifted
 * with respect to their normal computation (see [1] for more details
 * on this tricky aspect).
 *
 * Secondly, to allow the process to recover the hole, the in-service
 * queue must be expired too, to give bfqq the chance to preempt it
 * immediately. In fact, if bfqq has to wait for a full budget of the
 * in-service queue to be completed, then it may become impossible to
 * let the process recover the hole, even if the back-shifted
 * timestamps of bfqq are lower than those of the in-service queue. If
 * this happens for most or all of the holes, then the process may not
 * receive its reserved bandwidth. In this respect, it is worth noting
 * that, being the service of outstanding requests unpreemptible, a
 * little fraction of the holes may however be unrecoverable, thereby
 * causing a little loss of bandwidth.
 *
 * The last important point is detecting whether bfqq does need this
 * bandwidth recovery. In this respect, the next function deems the
 * process associated with bfqq greedy, and thus allows it to recover
 * the hole, if: 1) the process is waiting for the arrival of a new
 * request (which implies that bfqq expired for one of the above two
 * reasons), and 2) such a request has arrived soon. The first
 * condition is controlled through the flag non_blocking_wait_rq,
 * while the second through the flag arrived_in_time. If both
 * conditions hold, then the function computes the budget in the
 * above-described special way, and signals that the in-service queue
 * should be expired. Timestamp back-shifting is done later in
 * __bfq_activate_entity.
 *
 * 2. Reduce latency. Even if timestamps are not backshifted to let
 * the process associated with bfqq recover a service hole, bfqq may
 * however happen to have, after being (re)activated, a lower finish
 * timestamp than the in-service queue.	 That is, the next budget of
 * bfqq may have to be completed before the one of the in-service
 * queue. If this is the case, then preempting the in-service queue
 * allows this goal to be achieved, apart from the unpreemptible,
 * outstanding requests mentioned above.
 *
 * Unfortunately, regardless of which of the above two goals one wants
 * to achieve, service trees need first to be updated to know whether
 * the in-service queue must be preempted. To have service trees
 * correctly updated, the in-service queue must be expired and
 * rescheduled, and bfqq must be scheduled too. This is one of the
 * most costly operations (in future versions, the scheduling
 * mechanism may be re-designed in such a way to make it possible to
 * know whether preemption is needed without needing to update service
 * trees). In addition, queue preemptions almost always cause random
 * I/O, which may in turn cause loss of throughput. Finally, there may
 * even be no in-service queue when the next function is invoked (so,
 * no queue to compare timestamps with). Because of these facts, the
 * next function adopts the following simple scheme to avoid costly
 * operations, too frequent preemptions and too many dependencies on
 * the state of the scheduler: it requests the expiration of the
 * in-service queue (unconditionally) only for queues that need to
 * recover a hole. Then it delegates to other parts of the code the
 * responsibility of handling the above case 2.
 */
static bool bfq_bfqq_update_budg_for_activation(struct bfq_data *bfqd,
						struct bfq_queue *bfqq,
						bool arrived_in_time)
{
	struct bfq_entity *entity = &bfqq->entity;

	/*
	 * In the next compound condition, we check also whether there
	 * is some budget left, because otherwise there is no point in
	 * trying to go on serving bfqq with this same budget: bfqq
	 * would be expired immediately after being selected for
	 * service. This would only cause useless overhead.
	 */
	if (bfq_bfqq_non_blocking_wait_rq(bfqq) && arrived_in_time &&
	    bfq_bfqq_budget_left(bfqq) > 0) {
		/*
		 * We do not clear the flag non_blocking_wait_rq here, as
		 * the latter is used in bfq_activate_bfqq to signal
		 * that timestamps need to be back-shifted (and is
		 * cleared right after).
		 */

		/*
		 * In next assignment we rely on that either
		 * entity->service or entity->budget are not updated
		 * on expiration if bfqq is empty (see
		 * __bfq_bfqq_recalc_budget). Thus both quantities
		 * remain unchanged after such an expiration, and the
		 * following statement therefore assigns to
		 * entity->budget the remaining budget on such an
		 * expiration.
		 */
		entity->budget = min_t(unsigned long,
				       bfq_bfqq_budget_left(bfqq),
				       bfqq->max_budget);

		/*
		 * At this point, we have used entity->service to get
		 * the budget left (needed for updating
		 * entity->budget). Thus we finally can, and have to,
		 * reset entity->service. The latter must be reset
		 * because bfqq would otherwise be charged again for
		 * the service it has received during its previous
		 * service slot(s).
		 */
		entity->service = 0;

		return true;
	}

	/*
	 * We can finally complete expiration, by setting service to 0.
	 */
	entity->service = 0;
	entity->budget = max_t(unsigned long, bfqq->max_budget,
			       bfq_serv_to_charge(bfqq->next_rq, bfqq));
	bfq_clear_bfqq_non_blocking_wait_rq(bfqq);
	return false;
}

/*
 * Return the farthest past time instant according to jiffies
 * macros.
 */
static unsigned long bfq_smallest_from_now(void)
{
	return jiffies - MAX_JIFFY_OFFSET;
}

static void bfq_update_bfqq_wr_on_rq_arrival(struct bfq_data *bfqd,
					     struct bfq_queue *bfqq,
					     unsigned int old_wr_coeff,
					     bool wr_or_deserves_wr,
					     bool interactive,
					     bool in_burst,
					     bool soft_rt)
{
	if (old_wr_coeff == 1 && wr_or_deserves_wr) {
		/* start a weight-raising period */
		if (interactive) {
			bfqq->service_from_wr = 0;
			bfqq->wr_coeff = bfqd->bfq_wr_coeff;
			bfqq->wr_cur_max_time = bfq_wr_duration(bfqd);
		} else {
			/*
			 * No interactive weight raising in progress
			 * here: assign minus infinity to
			 * wr_start_at_switch_to_srt, to make sure
			 * that, at the end of the soft-real-time
			 * weight raising periods that is starting
			 * now, no interactive weight-raising period
			 * may be wrongly considered as still in
			 * progress (and thus actually started by
			 * mistake).
			 */
			bfqq->wr_start_at_switch_to_srt =
				bfq_smallest_from_now();
			bfqq->wr_coeff = bfqd->bfq_wr_coeff *
				BFQ_SOFTRT_WEIGHT_FACTOR;
			bfqq->wr_cur_max_time =
				bfqd->bfq_wr_rt_max_time;
		}

		/*
		 * If needed, further reduce budget to make sure it is
		 * close to bfqq's backlog, so as to reduce the
		 * scheduling-error component due to a too large
		 * budget. Do not care about throughput consequences,
		 * but only about latency. Finally, do not assign a
		 * too small budget either, to avoid increasing
		 * latency by causing too frequent expirations.
		 */
		bfqq->entity.budget = min_t(unsigned long,
					    bfqq->entity.budget,
					    2 * bfq_min_budget(bfqd));
	} else if (old_wr_coeff > 1) {
		if (interactive) { /* update wr coeff and duration */
			bfqq->wr_coeff = bfqd->bfq_wr_coeff;
			bfqq->wr_cur_max_time = bfq_wr_duration(bfqd);
		} else if (in_burst)
			bfqq->wr_coeff = 1;
		else if (soft_rt) {
			/*
			 * The application is now or still meeting the
			 * requirements for being deemed soft rt.  We
			 * can then correctly and safely (re)charge
			 * the weight-raising duration for the
			 * application with the weight-raising
			 * duration for soft rt applications.
			 *
			 * In particular, doing this recharge now, i.e.,
			 * before the weight-raising period for the
			 * application finishes, reduces the probability
			 * of the following negative scenario:
			 * 1) the weight of a soft rt application is
			 *    raised at startup (as for any newly
			 *    created application),
			 * 2) since the application is not interactive,
			 *    at a certain time weight-raising is
			 *    stopped for the application,
			 * 3) at that time the application happens to
			 *    still have pending requests, and hence
			 *    is destined to not have a chance to be
			 *    deemed soft rt before these requests are
			 *    completed (see the comments to the
			 *    function bfq_bfqq_softrt_next_start()
			 *    for details on soft rt detection),
			 * 4) these pending requests experience a high
			 *    latency because the application is not
			 *    weight-raised while they are pending.
			 */
			if (bfqq->wr_cur_max_time !=
				bfqd->bfq_wr_rt_max_time) {
				bfqq->wr_start_at_switch_to_srt =
					bfqq->last_wr_start_finish;

				bfqq->wr_cur_max_time =
					bfqd->bfq_wr_rt_max_time;
				bfqq->wr_coeff = bfqd->bfq_wr_coeff *
					BFQ_SOFTRT_WEIGHT_FACTOR;
			}
			bfqq->last_wr_start_finish = jiffies;
		}
	}
}

static bool bfq_bfqq_idle_for_long_time(struct bfq_data *bfqd,
					struct bfq_queue *bfqq)
{
	return bfqq->dispatched == 0 &&
		time_is_before_jiffies(
			bfqq->budget_timeout +
			bfqd->bfq_wr_min_idle_time);
}


/*
 * Return true if bfqq is in a higher priority class, or has a higher
 * weight than the in-service queue.
 */
static bool bfq_bfqq_higher_class_or_weight(struct bfq_queue *bfqq,
					    struct bfq_queue *in_serv_bfqq)
{
	int bfqq_weight, in_serv_weight;

	if (bfqq->ioprio_class < in_serv_bfqq->ioprio_class)
		return true;

	if (in_serv_bfqq->entity.parent == bfqq->entity.parent) {
		bfqq_weight = bfqq->entity.weight;
		in_serv_weight = in_serv_bfqq->entity.weight;
	} else {
		if (bfqq->entity.parent)
			bfqq_weight = bfqq->entity.parent->weight;
		else
			bfqq_weight = bfqq->entity.weight;
		if (in_serv_bfqq->entity.parent)
			in_serv_weight = in_serv_bfqq->entity.parent->weight;
		else
			in_serv_weight = in_serv_bfqq->entity.weight;
	}

	return bfqq_weight > in_serv_weight;
}

static bool bfq_better_to_idle(struct bfq_queue *bfqq);

static void bfq_bfqq_handle_idle_busy_switch(struct bfq_data *bfqd,
					     struct bfq_queue *bfqq,
					     int old_wr_coeff,
					     struct request *rq,
					     bool *interactive)
{
	bool soft_rt, in_burst,	wr_or_deserves_wr,
		bfqq_wants_to_preempt,
		idle_for_long_time = bfq_bfqq_idle_for_long_time(bfqd, bfqq),
		/*
		 * See the comments on
		 * bfq_bfqq_update_budg_for_activation for
		 * details on the usage of the next variable.
		 */
		arrived_in_time =  ktime_get_ns() <=
			bfqq->ttime.last_end_request +
			bfqd->bfq_slice_idle * 3;


	/*
	 * bfqq deserves to be weight-raised if:
	 * - it is sync,
	 * - it does not belong to a large burst,
	 * - it has been idle for enough time or is soft real-time,
	 * - is linked to a bfq_io_cq (it is not shared in any sense),
	 * - has a default weight (otherwise we assume the user wanted
	 *   to control its weight explicitly)
	 */
	in_burst = bfq_bfqq_in_large_burst(bfqq);
	soft_rt = bfqd->bfq_wr_max_softrt_rate > 0 &&
		!BFQQ_TOTALLY_SEEKY(bfqq) &&
		!in_burst &&
		time_is_before_jiffies(bfqq->soft_rt_next_start) &&
		bfqq->dispatched == 0 &&
		bfqq->entity.new_weight == 40;
	*interactive = !in_burst && idle_for_long_time &&
		bfqq->entity.new_weight == 40;
	/*
	 * Merged bfq_queues are kept out of weight-raising
	 * (low-latency) mechanisms. The reason is that these queues
	 * are usually created for non-interactive and
	 * non-soft-real-time tasks. Yet this is not the case for
	 * stably-merged queues. These queues are merged just because
	 * they are created shortly after each other. So they may
	 * easily serve the I/O of an interactive or soft-real time
	 * application, if the application happens to spawn multiple
	 * processes. So let also stably-merged queued enjoy weight
	 * raising.
	 */
	wr_or_deserves_wr = bfqd->low_latency &&
		(bfqq->wr_coeff > 1 ||
		 (bfq_bfqq_sync(bfqq) &&
		  (bfqq->bic || RQ_BIC(rq)->stably_merged) &&
		   (*interactive || soft_rt)));

	/*
	 * Using the last flag, update budget and check whether bfqq
	 * may want to preempt the in-service queue.
	 */
	bfqq_wants_to_preempt =
		bfq_bfqq_update_budg_for_activation(bfqd, bfqq,
						    arrived_in_time);

	/*
	 * If bfqq happened to be activated in a burst, but has been
	 * idle for much more than an interactive queue, then we
	 * assume that, in the overall I/O initiated in the burst, the
	 * I/O associated with bfqq is finished. So bfqq does not need
	 * to be treated as a queue belonging to a burst
	 * anymore. Accordingly, we reset bfqq's in_large_burst flag
	 * if set, and remove bfqq from the burst list if it's
	 * there. We do not decrement burst_size, because the fact
	 * that bfqq does not need to belong to the burst list any
	 * more does not invalidate the fact that bfqq was created in
	 * a burst.
	 */
	if (likely(!bfq_bfqq_just_created(bfqq)) &&
	    idle_for_long_time &&
	    time_is_before_jiffies(
		    bfqq->budget_timeout +
		    msecs_to_jiffies(10000))) {
		hlist_del_init(&bfqq->burst_list_node);
		bfq_clear_bfqq_in_large_burst(bfqq);
	}

	bfq_clear_bfqq_just_created(bfqq);

	if (bfqd->low_latency) {
		if (unlikely(time_is_after_jiffies(bfqq->split_time)))
			/* wraparound */
			bfqq->split_time =
				jiffies - bfqd->bfq_wr_min_idle_time - 1;

		if (time_is_before_jiffies(bfqq->split_time +
					   bfqd->bfq_wr_min_idle_time)) {
			bfq_update_bfqq_wr_on_rq_arrival(bfqd, bfqq,
							 old_wr_coeff,
							 wr_or_deserves_wr,
							 *interactive,
							 in_burst,
							 soft_rt);

			if (old_wr_coeff != bfqq->wr_coeff)
				bfqq->entity.prio_changed = 1;
		}
	}

	bfqq->last_idle_bklogged = jiffies;
	bfqq->service_from_backlogged = 0;
	bfq_clear_bfqq_softrt_update(bfqq);

	bfq_add_bfqq_busy(bfqd, bfqq);

	/*
	 * Expire in-service queue if preemption may be needed for
	 * guarantees or throughput. As for guarantees, we care
	 * explicitly about two cases. The first is that bfqq has to
	 * recover a service hole, as explained in the comments on
	 * bfq_bfqq_update_budg_for_activation(), i.e., that
	 * bfqq_wants_to_preempt is true. However, if bfqq does not
	 * carry time-critical I/O, then bfqq's bandwidth is less
	 * important than that of queues that carry time-critical I/O.
	 * So, as a further constraint, we consider this case only if
	 * bfqq is at least as weight-raised, i.e., at least as time
	 * critical, as the in-service queue.
	 *
	 * The second case is that bfqq is in a higher priority class,
	 * or has a higher weight than the in-service queue. If this
	 * condition does not hold, we don't care because, even if
	 * bfqq does not start to be served immediately, the resulting
	 * delay for bfqq's I/O is however lower or much lower than
	 * the ideal completion time to be guaranteed to bfqq's I/O.
	 *
	 * In both cases, preemption is needed only if, according to
	 * the timestamps of both bfqq and of the in-service queue,
	 * bfqq actually is the next queue to serve. So, to reduce
	 * useless preemptions, the return value of
	 * next_queue_may_preempt() is considered in the next compound
	 * condition too. Yet next_queue_may_preempt() just checks a
	 * simple, necessary condition for bfqq to be the next queue
	 * to serve. In fact, to evaluate a sufficient condition, the
	 * timestamps of the in-service queue would need to be
	 * updated, and this operation is quite costly (see the
	 * comments on bfq_bfqq_update_budg_for_activation()).
	 *
	 * As for throughput, we ask bfq_better_to_idle() whether we
	 * still need to plug I/O dispatching. If bfq_better_to_idle()
	 * says no, then plugging is not needed any longer, either to
	 * boost throughput or to perserve service guarantees. Then
	 * the best option is to stop plugging I/O, as not doing so
	 * would certainly lower throughput. We may end up in this
	 * case if: (1) upon a dispatch attempt, we detected that it
	 * was better to plug I/O dispatch, and to wait for a new
	 * request to arrive for the currently in-service queue, but
	 * (2) this switch of bfqq to busy changes the scenario.
	 */
	if (bfqd->in_service_queue &&
	    ((bfqq_wants_to_preempt &&
	      bfqq->wr_coeff >= bfqd->in_service_queue->wr_coeff) ||
	     bfq_bfqq_higher_class_or_weight(bfqq, bfqd->in_service_queue) ||
	     !bfq_better_to_idle(bfqd->in_service_queue)) &&
	    next_queue_may_preempt(bfqd))
		bfq_bfqq_expire(bfqd, bfqd->in_service_queue,
				false, BFQQE_PREEMPTED);
}

static void bfq_reset_inject_limit(struct bfq_data *bfqd,
				   struct bfq_queue *bfqq)
{
	/* invalidate baseline total service time */
	bfqq->last_serv_time_ns = 0;

	/*
	 * Reset pointer in case we are waiting for
	 * some request completion.
	 */
	bfqd->waited_rq = NULL;

	/*
	 * If bfqq has a short think time, then start by setting the
	 * inject limit to 0 prudentially, because the service time of
	 * an injected I/O request may be higher than the think time
	 * of bfqq, and therefore, if one request was injected when
	 * bfqq remains empty, this injected request might delay the
	 * service of the next I/O request for bfqq significantly. In
	 * case bfqq can actually tolerate some injection, then the
	 * adaptive update will however raise the limit soon. This
	 * lucky circumstance holds exactly because bfqq has a short
	 * think time, and thus, after remaining empty, is likely to
	 * get new I/O enqueued---and then completed---before being
	 * expired. This is the very pattern that gives the
	 * limit-update algorithm the chance to measure the effect of
	 * injection on request service times, and then to update the
	 * limit accordingly.
	 *
	 * However, in the following special case, the inject limit is
	 * left to 1 even if the think time is short: bfqq's I/O is
	 * synchronized with that of some other queue, i.e., bfqq may
	 * receive new I/O only after the I/O of the other queue is
	 * completed. Keeping the inject limit to 1 allows the
	 * blocking I/O to be served while bfqq is in service. And
	 * this is very convenient both for bfqq and for overall
	 * throughput, as explained in detail in the comments in
	 * bfq_update_has_short_ttime().
	 *
	 * On the opposite end, if bfqq has a long think time, then
	 * start directly by 1, because:
	 * a) on the bright side, keeping at most one request in
	 * service in the drive is unlikely to cause any harm to the
	 * latency of bfqq's requests, as the service time of a single
	 * request is likely to be lower than the think time of bfqq;
	 * b) on the downside, after becoming empty, bfqq is likely to
	 * expire before getting its next request. With this request
	 * arrival pattern, it is very hard to sample total service
	 * times and update the inject limit accordingly (see comments
	 * on bfq_update_inject_limit()). So the limit is likely to be
	 * never, or at least seldom, updated.  As a consequence, by
	 * setting the limit to 1, we avoid that no injection ever
	 * occurs with bfqq. On the downside, this proactive step
	 * further reduces chances to actually compute the baseline
	 * total service time. Thus it reduces chances to execute the
	 * limit-update algorithm and possibly raise the limit to more
	 * than 1.
	 */
	if (bfq_bfqq_has_short_ttime(bfqq))
		bfqq->inject_limit = 0;
	else
		bfqq->inject_limit = 1;

	bfqq->decrease_time_jif = jiffies;
}

static void bfq_update_io_intensity(struct bfq_queue *bfqq, u64 now_ns)
{
	u64 tot_io_time = now_ns - bfqq->io_start_time;

	if (RB_EMPTY_ROOT(&bfqq->sort_list) && bfqq->dispatched == 0)
		bfqq->tot_idle_time +=
			now_ns - bfqq->ttime.last_end_request;

	if (unlikely(bfq_bfqq_just_created(bfqq)))
		return;

	/*
	 * Must be busy for at least about 80% of the time to be
	 * considered I/O bound.
	 */
	if (bfqq->tot_idle_time * 5 > tot_io_time)
		bfq_clear_bfqq_IO_bound(bfqq);
	else
		bfq_mark_bfqq_IO_bound(bfqq);

	/*
	 * Keep an observation window of at most 200 ms in the past
	 * from now.
	 */
	if (tot_io_time > 200 * NSEC_PER_MSEC) {
		bfqq->io_start_time = now_ns - (tot_io_time>>1);
		bfqq->tot_idle_time >>= 1;
	}
}

/*
 * Detect whether bfqq's I/O seems synchronized with that of some
 * other queue, i.e., whether bfqq, after remaining empty, happens to
 * receive new I/O only right after some I/O request of the other
 * queue has been completed. We call waker queue the other queue, and
 * we assume, for simplicity, that bfqq may have at most one waker
 * queue.
 *
 * A remarkable throughput boost can be reached by unconditionally
 * injecting the I/O of the waker queue, every time a new
 * bfq_dispatch_request happens to be invoked while I/O is being
 * plugged for bfqq.  In addition to boosting throughput, this
 * unblocks bfqq's I/O, thereby improving bandwidth and latency for
 * bfqq. Note that these same results may be achieved with the general
 * injection mechanism, but less effectively. For details on this
 * aspect, see the comments on the choice of the queue for injection
 * in bfq_select_queue().
 *
 * Turning back to the detection of a waker queue, a queue Q is deemed
 * as a waker queue for bfqq if, for three consecutive times, bfqq
 * happens to become non empty right after a request of Q has been
 * completed. In this respect, even if bfqq is empty, we do not check
 * for a waker if it still has some in-flight I/O. In fact, in this
 * case bfqq is actually still being served by the drive, and may
 * receive new I/O on the completion of some of the in-flight
 * requests. In particular, on the first time, Q is tentatively set as
 * a candidate waker queue, while on the third consecutive time that Q
 * is detected, the field waker_bfqq is set to Q, to confirm that Q is
 * a waker queue for bfqq. These detection steps are performed only if
 * bfqq has a long think time, so as to make it more likely that
 * bfqq's I/O is actually being blocked by a synchronization. This
 * last filter, plus the above three-times requirement, make false
 * positives less likely.
 *
 * NOTE
 *
 * The sooner a waker queue is detected, the sooner throughput can be
 * boosted by injecting I/O from the waker queue. Fortunately,
 * detection is likely to be actually fast, for the following
 * reasons. While blocked by synchronization, bfqq has a long think
 * time. This implies that bfqq's inject limit is at least equal to 1
 * (see the comments in bfq_update_inject_limit()). So, thanks to
 * injection, the waker queue is likely to be served during the very
 * first I/O-plugging time interval for bfqq. This triggers the first
 * step of the detection mechanism. Thanks again to injection, the
 * candidate waker queue is then likely to be confirmed no later than
 * during the next I/O-plugging interval for bfqq.
 *
 * ISSUE
 *
 * On queue merging all waker information is lost.
 */
static void bfq_check_waker(struct bfq_data *bfqd, struct bfq_queue *bfqq,
			    u64 now_ns)
{
	if (!bfqd->last_completed_rq_bfqq ||
	    bfqd->last_completed_rq_bfqq == bfqq ||
	    bfq_bfqq_has_short_ttime(bfqq) ||
	    bfqq->dispatched > 0 ||
	    now_ns - bfqd->last_completion >= 4 * NSEC_PER_MSEC ||
	    bfqd->last_completed_rq_bfqq == bfqq->waker_bfqq)
		return;

	if (bfqd->last_completed_rq_bfqq !=
	    bfqq->tentative_waker_bfqq) {
		/*
		 * First synchronization detected with a
		 * candidate waker queue, or with a different
		 * candidate waker queue from the current one.
		 */
		bfqq->tentative_waker_bfqq =
			bfqd->last_completed_rq_bfqq;
		bfqq->num_waker_detections = 1;
	} else /* Same tentative waker queue detected again */
		bfqq->num_waker_detections++;

	if (bfqq->num_waker_detections == 3) {
		bfqq->waker_bfqq = bfqd->last_completed_rq_bfqq;
		bfqq->tentative_waker_bfqq = NULL;

		/*
		 * If the waker queue disappears, then
		 * bfqq->waker_bfqq must be reset. To
		 * this goal, we maintain in each
		 * waker queue a list, woken_list, of
		 * all the queues that reference the
		 * waker queue through their
		 * waker_bfqq pointer. When the waker
		 * queue exits, the waker_bfqq pointer
		 * of all the queues in the woken_list
		 * is reset.
		 *
		 * In addition, if bfqq is already in
		 * the woken_list of a waker queue,
		 * then, before being inserted into
		 * the woken_list of a new waker
		 * queue, bfqq must be removed from
		 * the woken_list of the old waker
		 * queue.
		 */
		if (!hlist_unhashed(&bfqq->woken_list_node))
			hlist_del_init(&bfqq->woken_list_node);
		hlist_add_head(&bfqq->woken_list_node,
			       &bfqd->last_completed_rq_bfqq->woken_list);
	}
}

static void bfq_add_request(struct request *rq)
{
	struct bfq_queue *bfqq = RQ_BFQQ(rq);
	struct bfq_data *bfqd = bfqq->bfqd;
	struct request *next_rq, *prev;
	unsigned int old_wr_coeff = bfqq->wr_coeff;
	bool interactive = false;
	u64 now_ns = ktime_get_ns();

	bfq_log_bfqq(bfqd, bfqq, "add_request %d", rq_is_sync(rq));
	bfqq->queued[rq_is_sync(rq)]++;
	bfqd->queued++;

	if (RB_EMPTY_ROOT(&bfqq->sort_list) && bfq_bfqq_sync(bfqq)) {
		bfq_check_waker(bfqd, bfqq, now_ns);

		/*
		 * Periodically reset inject limit, to make sure that
		 * the latter eventually drops in case workload
		 * changes, see step (3) in the comments on
		 * bfq_update_inject_limit().
		 */
		if (time_is_before_eq_jiffies(bfqq->decrease_time_jif +
					     msecs_to_jiffies(1000)))
			bfq_reset_inject_limit(bfqd, bfqq);

		/*
		 * The following conditions must hold to setup a new
		 * sampling of total service time, and then a new
		 * update of the inject limit:
		 * - bfqq is in service, because the total service
		 *   time is evaluated only for the I/O requests of
		 *   the queues in service;
		 * - this is the right occasion to compute or to
		 *   lower the baseline total service time, because
		 *   there are actually no requests in the drive,
		 *   or
		 *   the baseline total service time is available, and
		 *   this is the right occasion to compute the other
		 *   quantity needed to update the inject limit, i.e.,
		 *   the total service time caused by the amount of
		 *   injection allowed by the current value of the
		 *   limit. It is the right occasion because injection
		 *   has actually been performed during the service
		 *   hole, and there are still in-flight requests,
		 *   which are very likely to be exactly the injected
		 *   requests, or part of them;
		 * - the minimum interval for sampling the total
		 *   service time and updating the inject limit has
		 *   elapsed.
		 */
		if (bfqq == bfqd->in_service_queue &&
		    (bfqd->rq_in_driver == 0 ||
		     (bfqq->last_serv_time_ns > 0 &&
		      bfqd->rqs_injected && bfqd->rq_in_driver > 0)) &&
		    time_is_before_eq_jiffies(bfqq->decrease_time_jif +
					      msecs_to_jiffies(10))) {
			bfqd->last_empty_occupied_ns = ktime_get_ns();
			/*
			 * Start the state machine for measuring the
			 * total service time of rq: setting
			 * wait_dispatch will cause bfqd->waited_rq to
			 * be set when rq will be dispatched.
			 */
			bfqd->wait_dispatch = true;
			/*
			 * If there is no I/O in service in the drive,
			 * then possible injection occurred before the
			 * arrival of rq will not affect the total
			 * service time of rq. So the injection limit
			 * must not be updated as a function of such
			 * total service time, unless new injection
			 * occurs before rq is completed. To have the
			 * injection limit updated only in the latter
			 * case, reset rqs_injected here (rqs_injected
			 * will be set in case injection is performed
			 * on bfqq before rq is completed).
			 */
			if (bfqd->rq_in_driver == 0)
				bfqd->rqs_injected = false;
		}
	}

	if (bfq_bfqq_sync(bfqq))
		bfq_update_io_intensity(bfqq, now_ns);

	elv_rb_add(&bfqq->sort_list, rq);

	/*
	 * Check if this request is a better next-serve candidate.
	 */
	prev = bfqq->next_rq;
	next_rq = bfq_choose_req(bfqd, bfqq->next_rq, rq, bfqd->last_position);
	bfqq->next_rq = next_rq;

	/*
	 * Adjust priority tree position, if next_rq changes.
	 * See comments on bfq_pos_tree_add_move() for the unlikely().
	 */
	if (unlikely(!bfqd->nonrot_with_queueing && prev != bfqq->next_rq))
		bfq_pos_tree_add_move(bfqd, bfqq);

	if (!bfq_bfqq_busy(bfqq)) /* switching to busy ... */
		bfq_bfqq_handle_idle_busy_switch(bfqd, bfqq, old_wr_coeff,
						 rq, &interactive);
	else {
		if (bfqd->low_latency && old_wr_coeff == 1 && !rq_is_sync(rq) &&
		    time_is_before_jiffies(
				bfqq->last_wr_start_finish +
				bfqd->bfq_wr_min_inter_arr_async)) {
			bfqq->wr_coeff = bfqd->bfq_wr_coeff;
			bfqq->wr_cur_max_time = bfq_wr_duration(bfqd);

			bfqd->wr_busy_queues++;
			bfqq->entity.prio_changed = 1;
		}
		if (prev != bfqq->next_rq)
			bfq_updated_next_req(bfqd, bfqq);
	}

	/*
	 * Assign jiffies to last_wr_start_finish in the following
	 * cases:
	 *
	 * . if bfqq is not going to be weight-raised, because, for
	 *   non weight-raised queues, last_wr_start_finish stores the
	 *   arrival time of the last request; as of now, this piece
	 *   of information is used only for deciding whether to
	 *   weight-raise async queues
	 *
	 * . if bfqq is not weight-raised, because, if bfqq is now
	 *   switching to weight-raised, then last_wr_start_finish
	 *   stores the time when weight-raising starts
	 *
	 * . if bfqq is interactive, because, regardless of whether
	 *   bfqq is currently weight-raised, the weight-raising
	 *   period must start or restart (this case is considered
	 *   separately because it is not detected by the above
	 *   conditions, if bfqq is already weight-raised)
	 *
	 * last_wr_start_finish has to be updated also if bfqq is soft
	 * real-time, because the weight-raising period is constantly
	 * restarted on idle-to-busy transitions for these queues, but
	 * this is already done in bfq_bfqq_handle_idle_busy_switch if
	 * needed.
	 */
	if (bfqd->low_latency &&
		(old_wr_coeff == 1 || bfqq->wr_coeff == 1 || interactive))
		bfqq->last_wr_start_finish = jiffies;
}

static struct request *bfq_find_rq_fmerge(struct bfq_data *bfqd,
					  struct bio *bio,
					  struct request_queue *q)
{
	struct bfq_queue *bfqq = bfqd->bio_bfqq;


	if (bfqq)
		return elv_rb_find(&bfqq->sort_list, bio_end_sector(bio));

	return NULL;
}

static sector_t get_sdist(sector_t last_pos, struct request *rq)
{
	if (last_pos)
		return abs(blk_rq_pos(rq) - last_pos);

	return 0;
}

#if 0 /* Still not clear if we can do without next two functions */
static void bfq_activate_request(struct request_queue *q, struct request *rq)
{
	struct bfq_data *bfqd = q->elevator->elevator_data;

	bfqd->rq_in_driver++;
}

static void bfq_deactivate_request(struct request_queue *q, struct request *rq)
{
	struct bfq_data *bfqd = q->elevator->elevator_data;

	bfqd->rq_in_driver--;
}
#endif

static void bfq_remove_request(struct request_queue *q,
			       struct request *rq)
{
	struct bfq_queue *bfqq = RQ_BFQQ(rq);
	struct bfq_data *bfqd = bfqq->bfqd;
	const int sync = rq_is_sync(rq);

	if (bfqq->next_rq == rq) {
		bfqq->next_rq = bfq_find_next_rq(bfqd, bfqq, rq);
		bfq_updated_next_req(bfqd, bfqq);
	}

	if (rq->queuelist.prev != &rq->queuelist)
		list_del_init(&rq->queuelist);
	bfqq->queued[sync]--;
	bfqd->queued--;
	elv_rb_del(&bfqq->sort_list, rq);

	elv_rqhash_del(q, rq);
	if (q->last_merge == rq)
		q->last_merge = NULL;

	if (RB_EMPTY_ROOT(&bfqq->sort_list)) {
		bfqq->next_rq = NULL;

		if (bfq_bfqq_busy(bfqq) && bfqq != bfqd->in_service_queue) {
			bfq_del_bfqq_busy(bfqd, bfqq, false);
			/*
			 * bfqq emptied. In normal operation, when
			 * bfqq is empty, bfqq->entity.service and
			 * bfqq->entity.budget must contain,
			 * respectively, the service received and the
			 * budget used last time bfqq emptied. These
			 * facts do not hold in this case, as at least
			 * this last removal occurred while bfqq is
			 * not in service. To avoid inconsistencies,
			 * reset both bfqq->entity.service and
			 * bfqq->entity.budget, if bfqq has still a
			 * process that may issue I/O requests to it.
			 */
			bfqq->entity.budget = bfqq->entity.service = 0;
		}

		/*
		 * Remove queue from request-position tree as it is empty.
		 */
		if (bfqq->pos_root) {
			rb_erase(&bfqq->pos_node, bfqq->pos_root);
			bfqq->pos_root = NULL;
		}
	} else {
		/* see comments on bfq_pos_tree_add_move() for the unlikely() */
		if (unlikely(!bfqd->nonrot_with_queueing))
			bfq_pos_tree_add_move(bfqd, bfqq);
	}

	if (rq->cmd_flags & REQ_META)
		bfqq->meta_pending--;

}

static bool bfq_bio_merge(struct request_queue *q, struct bio *bio,
		unsigned int nr_segs)
{
	struct bfq_data *bfqd = q->elevator->elevator_data;
	struct request *free = NULL;
	/*
	 * bfq_bic_lookup grabs the queue_lock: invoke it now and
	 * store its return value for later use, to avoid nesting
	 * queue_lock inside the bfqd->lock. We assume that the bic
	 * returned by bfq_bic_lookup does not go away before
	 * bfqd->lock is taken.
	 */
	struct bfq_io_cq *bic = bfq_bic_lookup(bfqd, current->io_context, q);
	bool ret;

	spin_lock_irq(&bfqd->lock);

	if (bic)
		bfqd->bio_bfqq = bic_to_bfqq(bic, op_is_sync(bio->bi_opf));
	else
		bfqd->bio_bfqq = NULL;
	bfqd->bio_bic = bic;

	ret = blk_mq_sched_try_merge(q, bio, nr_segs, &free);

	spin_unlock_irq(&bfqd->lock);
	if (free)
		blk_mq_free_request(free);

	return ret;
}

static int bfq_request_merge(struct request_queue *q, struct request **req,
			     struct bio *bio)
{
	struct bfq_data *bfqd = q->elevator->elevator_data;
	struct request *__rq;

	__rq = bfq_find_rq_fmerge(bfqd, bio, q);
	if (__rq && elv_bio_merge_ok(__rq, bio)) {
		*req = __rq;

		if (blk_discard_mergable(__rq))
			return ELEVATOR_DISCARD_MERGE;
		return ELEVATOR_FRONT_MERGE;
	}

	return ELEVATOR_NO_MERGE;
}

static struct bfq_queue *bfq_init_rq(struct request *rq);

static void bfq_request_merged(struct request_queue *q, struct request *req,
			       enum elv_merge type)
{
	if (type == ELEVATOR_FRONT_MERGE &&
	    rb_prev(&req->rb_node) &&
	    blk_rq_pos(req) <
	    blk_rq_pos(container_of(rb_prev(&req->rb_node),
				    struct request, rb_node))) {
		struct bfq_queue *bfqq = bfq_init_rq(req);
		struct bfq_data *bfqd;
		struct request *prev, *next_rq;

		if (!bfqq)
			return;

		bfqd = bfqq->bfqd;

		/* Reposition request in its sort_list */
		elv_rb_del(&bfqq->sort_list, req);
		elv_rb_add(&bfqq->sort_list, req);

		/* Choose next request to be served for bfqq */
		prev = bfqq->next_rq;
		next_rq = bfq_choose_req(bfqd, bfqq->next_rq, req,
					 bfqd->last_position);
		bfqq->next_rq = next_rq;
		/*
		 * If next_rq changes, update both the queue's budget to
		 * fit the new request and the queue's position in its
		 * rq_pos_tree.
		 */
		if (prev != bfqq->next_rq) {
			bfq_updated_next_req(bfqd, bfqq);
			/*
			 * See comments on bfq_pos_tree_add_move() for
			 * the unlikely().
			 */
			if (unlikely(!bfqd->nonrot_with_queueing))
				bfq_pos_tree_add_move(bfqd, bfqq);
		}
	}
}

/*
 * This function is called to notify the scheduler that the requests
 * rq and 'next' have been merged, with 'next' going away.  BFQ
 * exploits this hook to address the following issue: if 'next' has a
 * fifo_time lower that rq, then the fifo_time of rq must be set to
 * the value of 'next', to not forget the greater age of 'next'.
 *
 * NOTE: in this function we assume that rq is in a bfq_queue, basing
 * on that rq is picked from the hash table q->elevator->hash, which,
 * in its turn, is filled only with I/O requests present in
 * bfq_queues, while BFQ is in use for the request queue q. In fact,
 * the function that fills this hash table (elv_rqhash_add) is called
 * only by bfq_insert_request.
 */
static void bfq_requests_merged(struct request_queue *q, struct request *rq,
				struct request *next)
{
	struct bfq_queue *bfqq = bfq_init_rq(rq),
		*next_bfqq = bfq_init_rq(next);

	if (!bfqq)
		goto remove;

	/*
	 * If next and rq belong to the same bfq_queue and next is older
	 * than rq, then reposition rq in the fifo (by substituting next
	 * with rq). Otherwise, if next and rq belong to different
	 * bfq_queues, never reposition rq: in fact, we would have to
	 * reposition it with respect to next's position in its own fifo,
	 * which would most certainly be too expensive with respect to
	 * the benefits.
	 */
	if (bfqq == next_bfqq &&
	    !list_empty(&rq->queuelist) && !list_empty(&next->queuelist) &&
	    next->fifo_time < rq->fifo_time) {
		list_del_init(&rq->queuelist);
		list_replace_init(&next->queuelist, &rq->queuelist);
		rq->fifo_time = next->fifo_time;
	}

	if (bfqq->next_rq == next)
		bfqq->next_rq = rq;

	bfqg_stats_update_io_merged(bfqq_group(bfqq), next->cmd_flags);
remove:
	/* Merged request may be in the IO scheduler. Remove it. */
	if (!RB_EMPTY_NODE(&next->rb_node)) {
		bfq_remove_request(next->q, next);
		if (next_bfqq)
			bfqg_stats_update_io_remove(bfqq_group(next_bfqq),
						    next->cmd_flags);
	}
}

/* Must be called with bfqq != NULL */
static void bfq_bfqq_end_wr(struct bfq_queue *bfqq)
{
	/*
	 * If bfqq has been enjoying interactive weight-raising, then
	 * reset soft_rt_next_start. We do it for the following
	 * reason. bfqq may have been conveying the I/O needed to load
	 * a soft real-time application. Such an application actually
	 * exhibits a soft real-time I/O pattern after it finishes
	 * loading, and finally starts doing its job. But, if bfqq has
	 * been receiving a lot of bandwidth so far (likely to happen
	 * on a fast device), then soft_rt_next_start now contains a
	 * high value that. So, without this reset, bfqq would be
	 * prevented from being possibly considered as soft_rt for a
	 * very long time.
	 */

	if (bfqq->wr_cur_max_time !=
	    bfqq->bfqd->bfq_wr_rt_max_time)
		bfqq->soft_rt_next_start = jiffies;

	if (bfq_bfqq_busy(bfqq))
		bfqq->bfqd->wr_busy_queues--;
	bfqq->wr_coeff = 1;
	bfqq->wr_cur_max_time = 0;
	bfqq->last_wr_start_finish = jiffies;
	/*
	 * Trigger a weight change on the next invocation of
	 * __bfq_entity_update_weight_prio.
	 */
	bfqq->entity.prio_changed = 1;
}

void bfq_end_wr_async_queues(struct bfq_data *bfqd,
			     struct bfq_group *bfqg)
{
	int i, j;

	for (i = 0; i < 2; i++)
		for (j = 0; j < IOPRIO_NR_LEVELS; j++)
			if (bfqg->async_bfqq[i][j])
				bfq_bfqq_end_wr(bfqg->async_bfqq[i][j]);
	if (bfqg->async_idle_bfqq)
		bfq_bfqq_end_wr(bfqg->async_idle_bfqq);
}

static void bfq_end_wr(struct bfq_data *bfqd)
{
	struct bfq_queue *bfqq;

	spin_lock_irq(&bfqd->lock);

	list_for_each_entry(bfqq, &bfqd->active_list, bfqq_list)
		bfq_bfqq_end_wr(bfqq);
	list_for_each_entry(bfqq, &bfqd->idle_list, bfqq_list)
		bfq_bfqq_end_wr(bfqq);
	bfq_end_wr_async(bfqd);

	spin_unlock_irq(&bfqd->lock);
}

static sector_t bfq_io_struct_pos(void *io_struct, bool request)
{
	if (request)
		return blk_rq_pos(io_struct);
	else
		return ((struct bio *)io_struct)->bi_iter.bi_sector;
}

static int bfq_rq_close_to_sector(void *io_struct, bool request,
				  sector_t sector)
{
	return abs(bfq_io_struct_pos(io_struct, request) - sector) <=
	       BFQQ_CLOSE_THR;
}

static struct bfq_queue *bfqq_find_close(struct bfq_data *bfqd,
					 struct bfq_queue *bfqq,
					 sector_t sector)
{
	struct rb_root *root = &bfq_bfqq_to_bfqg(bfqq)->rq_pos_tree;
	struct rb_node *parent, *node;
	struct bfq_queue *__bfqq;

	if (RB_EMPTY_ROOT(root))
		return NULL;

	/*
	 * First, if we find a request starting at the end of the last
	 * request, choose it.
	 */
	__bfqq = bfq_rq_pos_tree_lookup(bfqd, root, sector, &parent, NULL);
	if (__bfqq)
		return __bfqq;

	/*
	 * If the exact sector wasn't found, the parent of the NULL leaf
	 * will contain the closest sector (rq_pos_tree sorted by
	 * next_request position).
	 */
	__bfqq = rb_entry(parent, struct bfq_queue, pos_node);
	if (bfq_rq_close_to_sector(__bfqq->next_rq, true, sector))
		return __bfqq;

	if (blk_rq_pos(__bfqq->next_rq) < sector)
		node = rb_next(&__bfqq->pos_node);
	else
		node = rb_prev(&__bfqq->pos_node);
	if (!node)
		return NULL;

	__bfqq = rb_entry(node, struct bfq_queue, pos_node);
	if (bfq_rq_close_to_sector(__bfqq->next_rq, true, sector))
		return __bfqq;

	return NULL;
}

static struct bfq_queue *bfq_find_close_cooperator(struct bfq_data *bfqd,
						   struct bfq_queue *cur_bfqq,
						   sector_t sector)
{
	struct bfq_queue *bfqq;

	/*
	 * We shall notice if some of the queues are cooperating,
	 * e.g., working closely on the same area of the device. In
	 * that case, we can group them together and: 1) don't waste
	 * time idling, and 2) serve the union of their requests in
	 * the best possible order for throughput.
	 */
	bfqq = bfqq_find_close(bfqd, cur_bfqq, sector);
	if (!bfqq || bfqq == cur_bfqq)
		return NULL;

	return bfqq;
}

static struct bfq_queue *
bfq_setup_merge(struct bfq_queue *bfqq, struct bfq_queue *new_bfqq)
{
	int process_refs, new_process_refs;
	struct bfq_queue *__bfqq;

	/*
	 * If there are no process references on the new_bfqq, then it is
	 * unsafe to follow the ->new_bfqq chain as other bfqq's in the chain
	 * may have dropped their last reference (not just their last process
	 * reference).
	 */
	if (!bfqq_process_refs(new_bfqq))
		return NULL;

	/* Avoid a circular list and skip interim queue merges. */
	while ((__bfqq = new_bfqq->new_bfqq)) {
		if (__bfqq == bfqq)
			return NULL;
		new_bfqq = __bfqq;
	}

	process_refs = bfqq_process_refs(bfqq);
	new_process_refs = bfqq_process_refs(new_bfqq);
	/*
	 * If the process for the bfqq has gone away, there is no
	 * sense in merging the queues.
	 */
	if (process_refs == 0 || new_process_refs == 0)
		return NULL;

	bfq_log_bfqq(bfqq->bfqd, bfqq, "scheduling merge with queue %d",
		new_bfqq->pid);

	/*
	 * Merging is just a redirection: the requests of the process
	 * owning one of the two queues are redirected to the other queue.
	 * The latter queue, in its turn, is set as shared if this is the
	 * first time that the requests of some process are redirected to
	 * it.
	 *
	 * We redirect bfqq to new_bfqq and not the opposite, because
	 * we are in the context of the process owning bfqq, thus we
	 * have the io_cq of this process. So we can immediately
	 * configure this io_cq to redirect the requests of the
	 * process to new_bfqq. In contrast, the io_cq of new_bfqq is
	 * not available any more (new_bfqq->bic == NULL).
	 *
	 * Anyway, even in case new_bfqq coincides with the in-service
	 * queue, redirecting requests the in-service queue is the
	 * best option, as we feed the in-service queue with new
	 * requests close to the last request served and, by doing so,
	 * are likely to increase the throughput.
	 */
	bfqq->new_bfqq = new_bfqq;
	new_bfqq->ref += process_refs;
	return new_bfqq;
}

static bool bfq_may_be_close_cooperator(struct bfq_queue *bfqq,
					struct bfq_queue *new_bfqq)
{
	if (bfq_too_late_for_merging(new_bfqq))
		return false;

	if (bfq_class_idle(bfqq) || bfq_class_idle(new_bfqq) ||
	    (bfqq->ioprio_class != new_bfqq->ioprio_class))
		return false;

	/*
	 * If either of the queues has already been detected as seeky,
	 * then merging it with the other queue is unlikely to lead to
	 * sequential I/O.
	 */
	if (BFQQ_SEEKY(bfqq) || BFQQ_SEEKY(new_bfqq))
		return false;

	/*
	 * Interleaved I/O is known to be done by (some) applications
	 * only for reads, so it does not make sense to merge async
	 * queues.
	 */
	if (!bfq_bfqq_sync(bfqq) || !bfq_bfqq_sync(new_bfqq))
		return false;

	return true;
}

static bool idling_boosts_thr_without_issues(struct bfq_data *bfqd,
					     struct bfq_queue *bfqq);

/*
 * Attempt to schedule a merge of bfqq with the currently in-service
 * queue or with a close queue among the scheduled queues.  Return
 * NULL if no merge was scheduled, a pointer to the shared bfq_queue
 * structure otherwise.
 *
 * The OOM queue is not allowed to participate to cooperation: in fact, since
 * the requests temporarily redirected to the OOM queue could be redirected
 * again to dedicated queues at any time, the state needed to correctly
 * handle merging with the OOM queue would be quite complex and expensive
 * to maintain. Besides, in such a critical condition as an out of memory,
 * the benefits of queue merging may be little relevant, or even negligible.
 *
 * WARNING: queue merging may impair fairness among non-weight raised
 * queues, for at least two reasons: 1) the original weight of a
 * merged queue may change during the merged state, 2) even being the
 * weight the same, a merged queue may be bloated with many more
 * requests than the ones produced by its originally-associated
 * process.
 */
static struct bfq_queue *
bfq_setup_cooperator(struct bfq_data *bfqd, struct bfq_queue *bfqq,
		     void *io_struct, bool request, struct bfq_io_cq *bic)
{
	struct bfq_queue *in_service_bfqq, *new_bfqq;

	/*
	 * Check delayed stable merge for rotational or non-queueing
	 * devs. For this branch to be executed, bfqq must not be
	 * currently merged with some other queue (i.e., bfqq->bic
	 * must be non null). If we considered also merged queues,
	 * then we should also check whether bfqq has already been
	 * merged with bic->stable_merge_bfqq. But this would be
	 * costly and complicated.
	 */
	if (unlikely(!bfqd->nonrot_with_queueing)) {
		/*
		 * Make sure also that bfqq is sync, because
		 * bic->stable_merge_bfqq may point to some queue (for
		 * stable merging) also if bic is associated with a
		 * sync queue, but this bfqq is async
		 */
		if (bfq_bfqq_sync(bfqq) && bic->stable_merge_bfqq &&
		    !bfq_bfqq_just_created(bfqq) &&
		    time_is_before_jiffies(bfqq->split_time +
					  msecs_to_jiffies(bfq_late_stable_merging)) &&
		    time_is_before_jiffies(bfqq->creation_time +
					   msecs_to_jiffies(bfq_late_stable_merging))) {
			struct bfq_queue *stable_merge_bfqq =
				bic->stable_merge_bfqq;
			int proc_ref = min(bfqq_process_refs(bfqq),
					   bfqq_process_refs(stable_merge_bfqq));

			/* deschedule stable merge, because done or aborted here */
			bfq_put_stable_ref(stable_merge_bfqq);

			bic->stable_merge_bfqq = NULL;

			if (!idling_boosts_thr_without_issues(bfqd, bfqq) &&
			    proc_ref > 0) {
				/* next function will take at least one ref */
				struct bfq_queue *new_bfqq =
					bfq_setup_merge(bfqq, stable_merge_bfqq);

				bic->stably_merged = true;
				if (new_bfqq && new_bfqq->bic)
					new_bfqq->bic->stably_merged = true;
				return new_bfqq;
			} else
				return NULL;
		}
	}

	/*
	 * Do not perform queue merging if the device is non
	 * rotational and performs internal queueing. In fact, such a
	 * device reaches a high speed through internal parallelism
	 * and pipelining. This means that, to reach a high
	 * throughput, it must have many requests enqueued at the same
	 * time. But, in this configuration, the internal scheduling
	 * algorithm of the device does exactly the job of queue
	 * merging: it reorders requests so as to obtain as much as
	 * possible a sequential I/O pattern. As a consequence, with
	 * the workload generated by processes doing interleaved I/O,
	 * the throughput reached by the device is likely to be the
	 * same, with and without queue merging.
	 *
	 * Disabling merging also provides a remarkable benefit in
	 * terms of throughput. Merging tends to make many workloads
	 * artificially more uneven, because of shared queues
	 * remaining non empty for incomparably more time than
	 * non-merged queues. This may accentuate workload
	 * asymmetries. For example, if one of the queues in a set of
	 * merged queues has a higher weight than a normal queue, then
	 * the shared queue may inherit such a high weight and, by
	 * staying almost always active, may force BFQ to perform I/O
	 * plugging most of the time. This evidently makes it harder
	 * for BFQ to let the device reach a high throughput.
	 *
	 * Finally, the likely() macro below is not used because one
	 * of the two branches is more likely than the other, but to
	 * have the code path after the following if() executed as
	 * fast as possible for the case of a non rotational device
	 * with queueing. We want it because this is the fastest kind
	 * of device. On the opposite end, the likely() may lengthen
	 * the execution time of BFQ for the case of slower devices
	 * (rotational or at least without queueing). But in this case
	 * the execution time of BFQ matters very little, if not at
	 * all.
	 */
	if (likely(bfqd->nonrot_with_queueing))
		return NULL;

	/*
	 * Prevent bfqq from being merged if it has been created too
	 * long ago. The idea is that true cooperating processes, and
	 * thus their associated bfq_queues, are supposed to be
	 * created shortly after each other. This is the case, e.g.,
	 * for KVM/QEMU and dump I/O threads. Basing on this
	 * assumption, the following filtering greatly reduces the
	 * probability that two non-cooperating processes, which just
	 * happen to do close I/O for some short time interval, have
	 * their queues merged by mistake.
	 */
	if (bfq_too_late_for_merging(bfqq))
		return NULL;

	if (bfqq->new_bfqq)
		return bfqq->new_bfqq;

	if (!io_struct || unlikely(bfqq == &bfqd->oom_bfqq))
		return NULL;

	/* If there is only one backlogged queue, don't search. */
	if (bfq_tot_busy_queues(bfqd) == 1)
		return NULL;

	in_service_bfqq = bfqd->in_service_queue;

	if (in_service_bfqq && in_service_bfqq != bfqq &&
	    likely(in_service_bfqq != &bfqd->oom_bfqq) &&
	    bfq_rq_close_to_sector(io_struct, request,
				   bfqd->in_serv_last_pos) &&
	    bfqq->entity.parent == in_service_bfqq->entity.parent &&
	    bfq_may_be_close_cooperator(bfqq, in_service_bfqq)) {
		new_bfqq = bfq_setup_merge(bfqq, in_service_bfqq);
		if (new_bfqq)
			return new_bfqq;
	}
	/*
	 * Check whether there is a cooperator among currently scheduled
	 * queues. The only thing we need is that the bio/request is not
	 * NULL, as we need it to establish whether a cooperator exists.
	 */
	new_bfqq = bfq_find_close_cooperator(bfqd, bfqq,
			bfq_io_struct_pos(io_struct, request));

	if (new_bfqq && likely(new_bfqq != &bfqd->oom_bfqq) &&
	    bfq_may_be_close_cooperator(bfqq, new_bfqq))
		return bfq_setup_merge(bfqq, new_bfqq);

	return NULL;
}

static void bfq_bfqq_save_state(struct bfq_queue *bfqq)
{
	struct bfq_io_cq *bic = bfqq->bic;

	/*
	 * If !bfqq->bic, the queue is already shared or its requests
	 * have already been redirected to a shared queue; both idle window
	 * and weight raising state have already been saved. Do nothing.
	 */
	if (!bic)
		return;

	bic->saved_last_serv_time_ns = bfqq->last_serv_time_ns;
	bic->saved_inject_limit = bfqq->inject_limit;
	bic->saved_decrease_time_jif = bfqq->decrease_time_jif;

	bic->saved_weight = bfqq->entity.orig_weight;
	bic->saved_ttime = bfqq->ttime;
	bic->saved_has_short_ttime = bfq_bfqq_has_short_ttime(bfqq);
	bic->saved_IO_bound = bfq_bfqq_IO_bound(bfqq);
	bic->saved_io_start_time = bfqq->io_start_time;
	bic->saved_tot_idle_time = bfqq->tot_idle_time;
	bic->saved_in_large_burst = bfq_bfqq_in_large_burst(bfqq);
	bic->was_in_burst_list = !hlist_unhashed(&bfqq->burst_list_node);
	if (unlikely(bfq_bfqq_just_created(bfqq) &&
		     !bfq_bfqq_in_large_burst(bfqq) &&
		     bfqq->bfqd->low_latency)) {
		/*
		 * bfqq being merged right after being created: bfqq
		 * would have deserved interactive weight raising, but
		 * did not make it to be set in a weight-raised state,
		 * because of this early merge.	Store directly the
		 * weight-raising state that would have been assigned
		 * to bfqq, so that to avoid that bfqq unjustly fails
		 * to enjoy weight raising if split soon.
		 */
		bic->saved_wr_coeff = bfqq->bfqd->bfq_wr_coeff;
		bic->saved_wr_start_at_switch_to_srt = bfq_smallest_from_now();
		bic->saved_wr_cur_max_time = bfq_wr_duration(bfqq->bfqd);
		bic->saved_last_wr_start_finish = jiffies;
	} else {
		bic->saved_wr_coeff = bfqq->wr_coeff;
		bic->saved_wr_start_at_switch_to_srt =
			bfqq->wr_start_at_switch_to_srt;
		bic->saved_service_from_wr = bfqq->service_from_wr;
		bic->saved_last_wr_start_finish = bfqq->last_wr_start_finish;
		bic->saved_wr_cur_max_time = bfqq->wr_cur_max_time;
	}
}


static void
bfq_reassign_last_bfqq(struct bfq_queue *cur_bfqq, struct bfq_queue *new_bfqq)
{
	if (cur_bfqq->entity.parent &&
	    cur_bfqq->entity.parent->last_bfqq_created == cur_bfqq)
		cur_bfqq->entity.parent->last_bfqq_created = new_bfqq;
	else if (cur_bfqq->bfqd && cur_bfqq->bfqd->last_bfqq_created == cur_bfqq)
		cur_bfqq->bfqd->last_bfqq_created = new_bfqq;
}

void bfq_release_process_ref(struct bfq_data *bfqd, struct bfq_queue *bfqq)
{
	/*
	 * To prevent bfqq's service guarantees from being violated,
	 * bfqq may be left busy, i.e., queued for service, even if
	 * empty (see comments in __bfq_bfqq_expire() for
	 * details). But, if no process will send requests to bfqq any
	 * longer, then there is no point in keeping bfqq queued for
	 * service. In addition, keeping bfqq queued for service, but
	 * with no process ref any longer, may have caused bfqq to be
	 * freed when dequeued from service. But this is assumed to
	 * never happen.
	 */
	if (bfq_bfqq_busy(bfqq) && RB_EMPTY_ROOT(&bfqq->sort_list) &&
	    bfqq != bfqd->in_service_queue)
		bfq_del_bfqq_busy(bfqd, bfqq, false);

	bfq_reassign_last_bfqq(bfqq, NULL);

	bfq_put_queue(bfqq);
}

static void
bfq_merge_bfqqs(struct bfq_data *bfqd, struct bfq_io_cq *bic,
		struct bfq_queue *bfqq, struct bfq_queue *new_bfqq)
{
	bfq_log_bfqq(bfqd, bfqq, "merging with queue %lu",
		(unsigned long)new_bfqq->pid);
	/* Save weight raising and idle window of the merged queues */
	bfq_bfqq_save_state(bfqq);
	bfq_bfqq_save_state(new_bfqq);
	if (bfq_bfqq_IO_bound(bfqq))
		bfq_mark_bfqq_IO_bound(new_bfqq);
	bfq_clear_bfqq_IO_bound(bfqq);

	/*
	 * The processes associated with bfqq are cooperators of the
	 * processes associated with new_bfqq. So, if bfqq has a
	 * waker, then assume that all these processes will be happy
	 * to let bfqq's waker freely inject I/O when they have no
	 * I/O.
	 */
	if (bfqq->waker_bfqq && !new_bfqq->waker_bfqq &&
	    bfqq->waker_bfqq != new_bfqq) {
		new_bfqq->waker_bfqq = bfqq->waker_bfqq;
		new_bfqq->tentative_waker_bfqq = NULL;

		/*
		 * If the waker queue disappears, then
		 * new_bfqq->waker_bfqq must be reset. So insert
		 * new_bfqq into the woken_list of the waker. See
		 * bfq_check_waker for details.
		 */
		hlist_add_head(&new_bfqq->woken_list_node,
			       &new_bfqq->waker_bfqq->woken_list);

	}

	/*
	 * If bfqq is weight-raised, then let new_bfqq inherit
	 * weight-raising. To reduce false positives, neglect the case
	 * where bfqq has just been created, but has not yet made it
	 * to be weight-raised (which may happen because EQM may merge
	 * bfqq even before bfq_add_request is executed for the first
	 * time for bfqq). Handling this case would however be very
	 * easy, thanks to the flag just_created.
	 */
	if (new_bfqq->wr_coeff == 1 && bfqq->wr_coeff > 1) {
		new_bfqq->wr_coeff = bfqq->wr_coeff;
		new_bfqq->wr_cur_max_time = bfqq->wr_cur_max_time;
		new_bfqq->last_wr_start_finish = bfqq->last_wr_start_finish;
		new_bfqq->wr_start_at_switch_to_srt =
			bfqq->wr_start_at_switch_to_srt;
		if (bfq_bfqq_busy(new_bfqq))
			bfqd->wr_busy_queues++;
		new_bfqq->entity.prio_changed = 1;
	}

	if (bfqq->wr_coeff > 1) { /* bfqq has given its wr to new_bfqq */
		bfqq->wr_coeff = 1;
		bfqq->entity.prio_changed = 1;
		if (bfq_bfqq_busy(bfqq))
			bfqd->wr_busy_queues--;
	}

	bfq_log_bfqq(bfqd, new_bfqq, "merge_bfqqs: wr_busy %d",
		     bfqd->wr_busy_queues);

	/*
	 * Merge queues (that is, let bic redirect its requests to new_bfqq)
	 */
	bic_set_bfqq(bic, new_bfqq, 1);
	bfq_mark_bfqq_coop(new_bfqq);
	/*
	 * new_bfqq now belongs to at least two bics (it is a shared queue):
	 * set new_bfqq->bic to NULL. bfqq either:
	 * - does not belong to any bic any more, and hence bfqq->bic must
	 *   be set to NULL, or
	 * - is a queue whose owning bics have already been redirected to a
	 *   different queue, hence the queue is destined to not belong to
	 *   any bic soon and bfqq->bic is already NULL (therefore the next
	 *   assignment causes no harm).
	 */
	new_bfqq->bic = NULL;
	/*
	 * If the queue is shared, the pid is the pid of one of the associated
	 * processes. Which pid depends on the exact sequence of merge events
	 * the queue underwent. So printing such a pid is useless and confusing
	 * because it reports a random pid between those of the associated
	 * processes.
	 * We mark such a queue with a pid -1, and then print SHARED instead of
	 * a pid in logging messages.
	 */
	new_bfqq->pid = -1;
	bfqq->bic = NULL;

	bfq_reassign_last_bfqq(bfqq, new_bfqq);

	bfq_release_process_ref(bfqd, bfqq);
}

static bool bfq_allow_bio_merge(struct request_queue *q, struct request *rq,
				struct bio *bio)
{
	struct bfq_data *bfqd = q->elevator->elevator_data;
	bool is_sync = op_is_sync(bio->bi_opf);
	struct bfq_queue *bfqq = bfqd->bio_bfqq, *new_bfqq;

	/*
	 * Disallow merge of a sync bio into an async request.
	 */
	if (is_sync && !rq_is_sync(rq))
		return false;

	/*
	 * Lookup the bfqq that this bio will be queued with. Allow
	 * merge only if rq is queued there.
	 */
	if (!bfqq)
		return false;

	/*
	 * We take advantage of this function to perform an early merge
	 * of the queues of possible cooperating processes.
	 */
	new_bfqq = bfq_setup_cooperator(bfqd, bfqq, bio, false, bfqd->bio_bic);
	if (new_bfqq) {
		/*
		 * bic still points to bfqq, then it has not yet been
		 * redirected to some other bfq_queue, and a queue
		 * merge between bfqq and new_bfqq can be safely
		 * fulfilled, i.e., bic can be redirected to new_bfqq
		 * and bfqq can be put.
		 */
		bfq_merge_bfqqs(bfqd, bfqd->bio_bic, bfqq,
				new_bfqq);
		/*
		 * If we get here, bio will be queued into new_queue,
		 * so use new_bfqq to decide whether bio and rq can be
		 * merged.
		 */
		bfqq = new_bfqq;

		/*
		 * Change also bqfd->bio_bfqq, as
		 * bfqd->bio_bic now points to new_bfqq, and
		 * this function may be invoked again (and then may
		 * use again bqfd->bio_bfqq).
		 */
		bfqd->bio_bfqq = bfqq;
	}

	return bfqq == RQ_BFQQ(rq);
}

/*
 * Set the maximum time for the in-service queue to consume its
 * budget. This prevents seeky processes from lowering the throughput.
 * In practice, a time-slice service scheme is used with seeky
 * processes.
 */
static void bfq_set_budget_timeout(struct bfq_data *bfqd,
				   struct bfq_queue *bfqq)
{
	unsigned int timeout_coeff;

	if (bfqq->wr_cur_max_time == bfqd->bfq_wr_rt_max_time)
		timeout_coeff = 1;
	else
		timeout_coeff = bfqq->entity.weight / bfqq->entity.orig_weight;

	bfqd->last_budget_start = ktime_get();

	bfqq->budget_timeout = jiffies +
		bfqd->bfq_timeout * timeout_coeff;
}

static void __bfq_set_in_service_queue(struct bfq_data *bfqd,
				       struct bfq_queue *bfqq)
{
	if (bfqq) {
		bfq_clear_bfqq_fifo_expire(bfqq);

		bfqd->budgets_assigned = (bfqd->budgets_assigned * 7 + 256) / 8;

		if (time_is_before_jiffies(bfqq->last_wr_start_finish) &&
		    bfqq->wr_coeff > 1 &&
		    bfqq->wr_cur_max_time == bfqd->bfq_wr_rt_max_time &&
		    time_is_before_jiffies(bfqq->budget_timeout)) {
			/*
			 * For soft real-time queues, move the start
			 * of the weight-raising period forward by the
			 * time the queue has not received any
			 * service. Otherwise, a relatively long
			 * service delay is likely to cause the
			 * weight-raising period of the queue to end,
			 * because of the short duration of the
			 * weight-raising period of a soft real-time
			 * queue.  It is worth noting that this move
			 * is not so dangerous for the other queues,
			 * because soft real-time queues are not
			 * greedy.
			 *
			 * To not add a further variable, we use the
			 * overloaded field budget_timeout to
			 * determine for how long the queue has not
			 * received service, i.e., how much time has
			 * elapsed since the queue expired. However,
			 * this is a little imprecise, because
			 * budget_timeout is set to jiffies if bfqq
			 * not only expires, but also remains with no
			 * request.
			 */
			if (time_after(bfqq->budget_timeout,
				       bfqq->last_wr_start_finish))
				bfqq->last_wr_start_finish +=
					jiffies - bfqq->budget_timeout;
			else
				bfqq->last_wr_start_finish = jiffies;
		}

		bfq_set_budget_timeout(bfqd, bfqq);
		bfq_log_bfqq(bfqd, bfqq,
			     "set_in_service_queue, cur-budget = %d",
			     bfqq->entity.budget);
	}

	bfqd->in_service_queue = bfqq;
	bfqd->in_serv_last_pos = 0;
}

/*
 * Get and set a new queue for service.
 */
static struct bfq_queue *bfq_set_in_service_queue(struct bfq_data *bfqd)
{
	struct bfq_queue *bfqq = bfq_get_next_queue(bfqd);

	__bfq_set_in_service_queue(bfqd, bfqq);
	return bfqq;
}

static void bfq_arm_slice_timer(struct bfq_data *bfqd)
{
	struct bfq_queue *bfqq = bfqd->in_service_queue;
	u32 sl;

	bfq_mark_bfqq_wait_request(bfqq);

	/*
	 * We don't want to idle for seeks, but we do want to allow
	 * fair distribution of slice time for a process doing back-to-back
	 * seeks. So allow a little bit of time for him to submit a new rq.
	 */
	sl = bfqd->bfq_slice_idle;
	/*
	 * Unless the queue is being weight-raised or the scenario is
	 * asymmetric, grant only minimum idle time if the queue
	 * is seeky. A long idling is preserved for a weight-raised
	 * queue, or, more in general, in an asymmetric scenario,
	 * because a long idling is needed for guaranteeing to a queue
	 * its reserved share of the throughput (in particular, it is
	 * needed if the queue has a higher weight than some other
	 * queue).
	 */
	if (BFQQ_SEEKY(bfqq) && bfqq->wr_coeff == 1 &&
	    !bfq_asymmetric_scenario(bfqd, bfqq))
		sl = min_t(u64, sl, BFQ_MIN_TT);
	else if (bfqq->wr_coeff > 1)
		sl = max_t(u32, sl, 20ULL * NSEC_PER_MSEC);

	bfqd->last_idling_start = ktime_get();
	bfqd->last_idling_start_jiffies = jiffies;

	hrtimer_start(&bfqd->idle_slice_timer, ns_to_ktime(sl),
		      HRTIMER_MODE_REL);
	bfqg_stats_set_start_idle_time(bfqq_group(bfqq));
}

/*
 * In autotuning mode, max_budget is dynamically recomputed as the
 * amount of sectors transferred in timeout at the estimated peak
 * rate. This enables BFQ to utilize a full timeslice with a full
 * budget, even if the in-service queue is served at peak rate. And
 * this maximises throughput with sequential workloads.
 */
static unsigned long bfq_calc_max_budget(struct bfq_data *bfqd)
{
	return (u64)bfqd->peak_rate * USEC_PER_MSEC *
		jiffies_to_msecs(bfqd->bfq_timeout)>>BFQ_RATE_SHIFT;
}

/*
 * Update parameters related to throughput and responsiveness, as a
 * function of the estimated peak rate. See comments on
 * bfq_calc_max_budget(), and on the ref_wr_duration array.
 */
static void update_thr_responsiveness_params(struct bfq_data *bfqd)
{
	if (bfqd->bfq_user_max_budget == 0) {
		bfqd->bfq_max_budget =
			bfq_calc_max_budget(bfqd);
		bfq_log(bfqd, "new max_budget = %d", bfqd->bfq_max_budget);
	}
}

static void bfq_reset_rate_computation(struct bfq_data *bfqd,
				       struct request *rq)
{
	if (rq != NULL) { /* new rq dispatch now, reset accordingly */
		bfqd->last_dispatch = bfqd->first_dispatch = ktime_get_ns();
		bfqd->peak_rate_samples = 1;
		bfqd->sequential_samples = 0;
		bfqd->tot_sectors_dispatched = bfqd->last_rq_max_size =
			blk_rq_sectors(rq);
	} else /* no new rq dispatched, just reset the number of samples */
		bfqd->peak_rate_samples = 0; /* full re-init on next disp. */

	bfq_log(bfqd,
		"reset_rate_computation at end, sample %u/%u tot_sects %llu",
		bfqd->peak_rate_samples, bfqd->sequential_samples,
		bfqd->tot_sectors_dispatched);
}

static void bfq_update_rate_reset(struct bfq_data *bfqd, struct request *rq)
{
	u32 rate, weight, divisor;

	/*
	 * For the convergence property to hold (see comments on
	 * bfq_update_peak_rate()) and for the assessment to be
	 * reliable, a minimum number of samples must be present, and
	 * a minimum amount of time must have elapsed. If not so, do
	 * not compute new rate. Just reset parameters, to get ready
	 * for a new evaluation attempt.
	 */
	if (bfqd->peak_rate_samples < BFQ_RATE_MIN_SAMPLES ||
	    bfqd->delta_from_first < BFQ_RATE_MIN_INTERVAL)
		goto reset_computation;

	/*
	 * If a new request completion has occurred after last
	 * dispatch, then, to approximate the rate at which requests
	 * have been served by the device, it is more precise to
	 * extend the observation interval to the last completion.
	 */
	bfqd->delta_from_first =
		max_t(u64, bfqd->delta_from_first,
		      bfqd->last_completion - bfqd->first_dispatch);

	/*
	 * Rate computed in sects/usec, and not sects/nsec, for
	 * precision issues.
	 */
	rate = div64_ul(bfqd->tot_sectors_dispatched<<BFQ_RATE_SHIFT,
			div_u64(bfqd->delta_from_first, NSEC_PER_USEC));

	/*
	 * Peak rate not updated if:
	 * - the percentage of sequential dispatches is below 3/4 of the
	 *   total, and rate is below the current estimated peak rate
	 * - rate is unreasonably high (> 20M sectors/sec)
	 */
	if ((bfqd->sequential_samples < (3 * bfqd->peak_rate_samples)>>2 &&
	     rate <= bfqd->peak_rate) ||
		rate > 20<<BFQ_RATE_SHIFT)
		goto reset_computation;

	/*
	 * We have to update the peak rate, at last! To this purpose,
	 * we use a low-pass filter. We compute the smoothing constant
	 * of the filter as a function of the 'weight' of the new
	 * measured rate.
	 *
	 * As can be seen in next formulas, we define this weight as a
	 * quantity proportional to how sequential the workload is,
	 * and to how long the observation time interval is.
	 *
	 * The weight runs from 0 to 8. The maximum value of the
	 * weight, 8, yields the minimum value for the smoothing
	 * constant. At this minimum value for the smoothing constant,
	 * the measured rate contributes for half of the next value of
	 * the estimated peak rate.
	 *
	 * So, the first step is to compute the weight as a function
	 * of how sequential the workload is. Note that the weight
	 * cannot reach 9, because bfqd->sequential_samples cannot
	 * become equal to bfqd->peak_rate_samples, which, in its
	 * turn, holds true because bfqd->sequential_samples is not
	 * incremented for the first sample.
	 */
	weight = (9 * bfqd->sequential_samples) / bfqd->peak_rate_samples;

	/*
	 * Second step: further refine the weight as a function of the
	 * duration of the observation interval.
	 */
	weight = min_t(u32, 8,
		       div_u64(weight * bfqd->delta_from_first,
			       BFQ_RATE_REF_INTERVAL));

	/*
	 * Divisor ranging from 10, for minimum weight, to 2, for
	 * maximum weight.
	 */
	divisor = 10 - weight;

	/*
	 * Finally, update peak rate:
	 *
	 * peak_rate = peak_rate * (divisor-1) / divisor  +  rate / divisor
	 */
	bfqd->peak_rate *= divisor-1;
	bfqd->peak_rate /= divisor;
	rate /= divisor; /* smoothing constant alpha = 1/divisor */

	bfqd->peak_rate += rate;

	/*
	 * For a very slow device, bfqd->peak_rate can reach 0 (see
	 * the minimum representable values reported in the comments
	 * on BFQ_RATE_SHIFT). Push to 1 if this happens, to avoid
	 * divisions by zero where bfqd->peak_rate is used as a
	 * divisor.
	 */
	bfqd->peak_rate = max_t(u32, 1, bfqd->peak_rate);

	update_thr_responsiveness_params(bfqd);

reset_computation:
	bfq_reset_rate_computation(bfqd, rq);
}

/*
 * Update the read/write peak rate (the main quantity used for
 * auto-tuning, see update_thr_responsiveness_params()).
 *
 * It is not trivial to estimate the peak rate (correctly): because of
 * the presence of sw and hw queues between the scheduler and the
 * device components that finally serve I/O requests, it is hard to
 * say exactly when a given dispatched request is served inside the
 * device, and for how long. As a consequence, it is hard to know
 * precisely at what rate a given set of requests is actually served
 * by the device.
 *
 * On the opposite end, the dispatch time of any request is trivially
 * available, and, from this piece of information, the "dispatch rate"
 * of requests can be immediately computed. So, the idea in the next
 * function is to use what is known, namely request dispatch times
 * (plus, when useful, request completion times), to estimate what is
 * unknown, namely in-device request service rate.
 *
 * The main issue is that, because of the above facts, the rate at
 * which a certain set of requests is dispatched over a certain time
 * interval can vary greatly with respect to the rate at which the
 * same requests are then served. But, since the size of any
 * intermediate queue is limited, and the service scheme is lossless
 * (no request is silently dropped), the following obvious convergence
 * property holds: the number of requests dispatched MUST become
 * closer and closer to the number of requests completed as the
 * observation interval grows. This is the key property used in
 * the next function to estimate the peak service rate as a function
 * of the observed dispatch rate. The function assumes to be invoked
 * on every request dispatch.
 */
static void bfq_update_peak_rate(struct bfq_data *bfqd, struct request *rq)
{
	u64 now_ns = ktime_get_ns();

	if (bfqd->peak_rate_samples == 0) { /* first dispatch */
		bfq_log(bfqd, "update_peak_rate: goto reset, samples %d",
			bfqd->peak_rate_samples);
		bfq_reset_rate_computation(bfqd, rq);
		goto update_last_values; /* will add one sample */
	}

	/*
	 * Device idle for very long: the observation interval lasting
	 * up to this dispatch cannot be a valid observation interval
	 * for computing a new peak rate (similarly to the late-
	 * completion event in bfq_completed_request()). Go to
	 * update_rate_and_reset to have the following three steps
	 * taken:
	 * - close the observation interval at the last (previous)
	 *   request dispatch or completion
	 * - compute rate, if possible, for that observation interval
	 * - start a new observation interval with this dispatch
	 */
	if (now_ns - bfqd->last_dispatch > 100*NSEC_PER_MSEC &&
	    bfqd->rq_in_driver == 0)
		goto update_rate_and_reset;

	/* Update sampling information */
	bfqd->peak_rate_samples++;

	if ((bfqd->rq_in_driver > 0 ||
		now_ns - bfqd->last_completion < BFQ_MIN_TT)
	    && !BFQ_RQ_SEEKY(bfqd, bfqd->last_position, rq))
		bfqd->sequential_samples++;

	bfqd->tot_sectors_dispatched += blk_rq_sectors(rq);

	/* Reset max observed rq size every 32 dispatches */
	if (likely(bfqd->peak_rate_samples % 32))
		bfqd->last_rq_max_size =
			max_t(u32, blk_rq_sectors(rq), bfqd->last_rq_max_size);
	else
		bfqd->last_rq_max_size = blk_rq_sectors(rq);

	bfqd->delta_from_first = now_ns - bfqd->first_dispatch;

	/* Target observation interval not yet reached, go on sampling */
	if (bfqd->delta_from_first < BFQ_RATE_REF_INTERVAL)
		goto update_last_values;

update_rate_and_reset:
	bfq_update_rate_reset(bfqd, rq);
update_last_values:
	bfqd->last_position = blk_rq_pos(rq) + blk_rq_sectors(rq);
	if (RQ_BFQQ(rq) == bfqd->in_service_queue)
		bfqd->in_serv_last_pos = bfqd->last_position;
	bfqd->last_dispatch = now_ns;
}

/*
 * Remove request from internal lists.
 */
static void bfq_dispatch_remove(struct request_queue *q, struct request *rq)
{
	struct bfq_queue *bfqq = RQ_BFQQ(rq);

	/*
	 * For consistency, the next instruction should have been
	 * executed after removing the request from the queue and
	 * dispatching it.  We execute instead this instruction before
	 * bfq_remove_request() (and hence introduce a temporary
	 * inconsistency), for efficiency.  In fact, should this
	 * dispatch occur for a non in-service bfqq, this anticipated
	 * increment prevents two counters related to bfqq->dispatched
	 * from risking to be, first, uselessly decremented, and then
	 * incremented again when the (new) value of bfqq->dispatched
	 * happens to be taken into account.
	 */
	bfqq->dispatched++;
	bfq_update_peak_rate(q->elevator->elevator_data, rq);

	bfq_remove_request(q, rq);
}

/*
 * There is a case where idling does not have to be performed for
 * throughput concerns, but to preserve the throughput share of
 * the process associated with bfqq.
 *
 * To introduce this case, we can note that allowing the drive
 * to enqueue more than one request at a time, and hence
 * delegating de facto final scheduling decisions to the
 * drive's internal scheduler, entails loss of control on the
 * actual request service order. In particular, the critical
 * situation is when requests from different processes happen
 * to be present, at the same time, in the internal queue(s)
 * of the drive. In such a situation, the drive, by deciding
 * the service order of the internally-queued requests, does
 * determine also the actual throughput distribution among
 * these processes. But the drive typically has no notion or
 * concern about per-process throughput distribution, and
 * makes its decisions only on a per-request basis. Therefore,
 * the service distribution enforced by the drive's internal
 * scheduler is likely to coincide with the desired throughput
 * distribution only in a completely symmetric, or favorably
 * skewed scenario where:
 * (i-a) each of these processes must get the same throughput as
 *	 the others,
 * (i-b) in case (i-a) does not hold, it holds that the process
 *       associated with bfqq must receive a lower or equal
 *	 throughput than any of the other processes;
 * (ii)  the I/O of each process has the same properties, in
 *       terms of locality (sequential or random), direction
 *       (reads or writes), request sizes, greediness
 *       (from I/O-bound to sporadic), and so on;

 * In fact, in such a scenario, the drive tends to treat the requests
 * of each process in about the same way as the requests of the
 * others, and thus to provide each of these processes with about the
 * same throughput.  This is exactly the desired throughput
 * distribution if (i-a) holds, or, if (i-b) holds instead, this is an
 * even more convenient distribution for (the process associated with)
 * bfqq.
 *
 * In contrast, in any asymmetric or unfavorable scenario, device
 * idling (I/O-dispatch plugging) is certainly needed to guarantee
 * that bfqq receives its assigned fraction of the device throughput
 * (see [1] for details).
 *
 * The problem is that idling may significantly reduce throughput with
 * certain combinations of types of I/O and devices. An important
 * example is sync random I/O on flash storage with command
 * queueing. So, unless bfqq falls in cases where idling also boosts
 * throughput, it is important to check conditions (i-a), i(-b) and
 * (ii) accurately, so as to avoid idling when not strictly needed for
 * service guarantees.
 *
 * Unfortunately, it is extremely difficult to thoroughly check
 * condition (ii). And, in case there are active groups, it becomes
 * very difficult to check conditions (i-a) and (i-b) too.  In fact,
 * if there are active groups, then, for conditions (i-a) or (i-b) to
 * become false 'indirectly', it is enough that an active group
 * contains more active processes or sub-groups than some other active
 * group. More precisely, for conditions (i-a) or (i-b) to become
 * false because of such a group, it is not even necessary that the
 * group is (still) active: it is sufficient that, even if the group
 * has become inactive, some of its descendant processes still have
 * some request already dispatched but still waiting for
 * completion. In fact, requests have still to be guaranteed their
 * share of the throughput even after being dispatched. In this
 * respect, it is easy to show that, if a group frequently becomes
 * inactive while still having in-flight requests, and if, when this
 * happens, the group is not considered in the calculation of whether
 * the scenario is asymmetric, then the group may fail to be
 * guaranteed its fair share of the throughput (basically because
 * idling may not be performed for the descendant processes of the
 * group, but it had to be).  We address this issue with the following
 * bi-modal behavior, implemented in the function
 * bfq_asymmetric_scenario().
 *
 * If there are groups with requests waiting for completion
 * (as commented above, some of these groups may even be
 * already inactive), then the scenario is tagged as
 * asymmetric, conservatively, without checking any of the
 * conditions (i-a), (i-b) or (ii). So the device is idled for bfqq.
 * This behavior matches also the fact that groups are created
 * exactly if controlling I/O is a primary concern (to
 * preserve bandwidth and latency guarantees).
 *
 * On the opposite end, if there are no groups with requests waiting
 * for completion, then only conditions (i-a) and (i-b) are actually
 * controlled, i.e., provided that conditions (i-a) or (i-b) holds,
 * idling is not performed, regardless of whether condition (ii)
 * holds.  In other words, only if conditions (i-a) and (i-b) do not
 * hold, then idling is allowed, and the device tends to be prevented
 * from queueing many requests, possibly of several processes. Since
 * there are no groups with requests waiting for completion, then, to
 * control conditions (i-a) and (i-b) it is enough to check just
 * whether all the queues with requests waiting for completion also
 * have the same weight.
 *
 * Not checking condition (ii) evidently exposes bfqq to the
 * risk of getting less throughput than its fair share.
 * However, for queues with the same weight, a further
 * mechanism, preemption, mitigates or even eliminates this
 * problem. And it does so without consequences on overall
 * throughput. This mechanism and its benefits are explained
 * in the next three paragraphs.
 *
 * Even if a queue, say Q, is expired when it remains idle, Q
 * can still preempt the new in-service queue if the next
 * request of Q arrives soon (see the comments on
 * bfq_bfqq_update_budg_for_activation). If all queues and
 * groups have the same weight, this form of preemption,
 * combined with the hole-recovery heuristic described in the
 * comments on function bfq_bfqq_update_budg_for_activation,
 * are enough to preserve a correct bandwidth distribution in
 * the mid term, even without idling. In fact, even if not
 * idling allows the internal queues of the device to contain
 * many requests, and thus to reorder requests, we can rather
 * safely assume that the internal scheduler still preserves a
 * minimum of mid-term fairness.
 *
 * More precisely, this preemption-based, idleless approach
 * provides fairness in terms of IOPS, and not sectors per
 * second. This can be seen with a simple example. Suppose
 * that there are two queues with the same weight, but that
 * the first queue receives requests of 8 sectors, while the
 * second queue receives requests of 1024 sectors. In
 * addition, suppose that each of the two queues contains at
 * most one request at a time, which implies that each queue
 * always remains idle after it is served. Finally, after
 * remaining idle, each queue receives very quickly a new
 * request. It follows that the two queues are served
 * alternatively, preempting each other if needed. This
 * implies that, although both queues have the same weight,
 * the queue with large requests receives a service that is
 * 1024/8 times as high as the service received by the other
 * queue.
 *
 * The motivation for using preemption instead of idling (for
 * queues with the same weight) is that, by not idling,
 * service guarantees are preserved (completely or at least in
 * part) without minimally sacrificing throughput. And, if
 * there is no active group, then the primary expectation for
 * this device is probably a high throughput.
 *
 * We are now left only with explaining the two sub-conditions in the
 * additional compound condition that is checked below for deciding
 * whether the scenario is asymmetric. To explain the first
 * sub-condition, we need to add that the function
 * bfq_asymmetric_scenario checks the weights of only
 * non-weight-raised queues, for efficiency reasons (see comments on
 * bfq_weights_tree_add()). Then the fact that bfqq is weight-raised
 * is checked explicitly here. More precisely, the compound condition
 * below takes into account also the fact that, even if bfqq is being
 * weight-raised, the scenario is still symmetric if all queues with
 * requests waiting for completion happen to be
 * weight-raised. Actually, we should be even more precise here, and
 * differentiate between interactive weight raising and soft real-time
 * weight raising.
 *
 * The second sub-condition checked in the compound condition is
 * whether there is a fair amount of already in-flight I/O not
 * belonging to bfqq. If so, I/O dispatching is to be plugged, for the
 * following reason. The drive may decide to serve in-flight
 * non-bfqq's I/O requests before bfqq's ones, thereby delaying the
 * arrival of new I/O requests for bfqq (recall that bfqq is sync). If
 * I/O-dispatching is not plugged, then, while bfqq remains empty, a
 * basically uncontrolled amount of I/O from other queues may be
 * dispatched too, possibly causing the service of bfqq's I/O to be
 * delayed even longer in the drive. This problem gets more and more
 * serious as the speed and the queue depth of the drive grow,
 * because, as these two quantities grow, the probability to find no
 * queue busy but many requests in flight grows too. By contrast,
 * plugging I/O dispatching minimizes the delay induced by already
 * in-flight I/O, and enables bfqq to recover the bandwidth it may
 * lose because of this delay.
 *
 * As a side note, it is worth considering that the above
 * device-idling countermeasures may however fail in the following
 * unlucky scenario: if I/O-dispatch plugging is (correctly) disabled
 * in a time period during which all symmetry sub-conditions hold, and
 * therefore the device is allowed to enqueue many requests, but at
 * some later point in time some sub-condition stops to hold, then it
 * may become impossible to make requests be served in the desired
 * order until all the requests already queued in the device have been
 * served. The last sub-condition commented above somewhat mitigates
 * this problem for weight-raised queues.
 *
 * However, as an additional mitigation for this problem, we preserve
 * plugging for a special symmetric case that may suddenly turn into
 * asymmetric: the case where only bfqq is busy. In this case, not
 * expiring bfqq does not cause any harm to any other queues in terms
 * of service guarantees. In contrast, it avoids the following unlucky
 * sequence of events: (1) bfqq is expired, (2) a new queue with a
 * lower weight than bfqq becomes busy (or more queues), (3) the new
 * queue is served until a new request arrives for bfqq, (4) when bfqq
 * is finally served, there are so many requests of the new queue in
 * the drive that the pending requests for bfqq take a lot of time to
 * be served. In particular, event (2) may case even already
 * dispatched requests of bfqq to be delayed, inside the drive. So, to
 * avoid this series of events, the scenario is preventively declared
 * as asymmetric also if bfqq is the only busy queues
 */
static bool idling_needed_for_service_guarantees(struct bfq_data *bfqd,
						 struct bfq_queue *bfqq)
{
	int tot_busy_queues = bfq_tot_busy_queues(bfqd);

	/* No point in idling for bfqq if it won't get requests any longer */
	if (unlikely(!bfqq_process_refs(bfqq)))
		return false;

	return (bfqq->wr_coeff > 1 &&
		(bfqd->wr_busy_queues <
		 tot_busy_queues ||
		 bfqd->rq_in_driver >=
		 bfqq->dispatched + 4)) ||
		bfq_asymmetric_scenario(bfqd, bfqq) ||
		tot_busy_queues == 1;
}

static bool __bfq_bfqq_expire(struct bfq_data *bfqd, struct bfq_queue *bfqq,
			      enum bfqq_expiration reason)
{
	/*
	 * If this bfqq is shared between multiple processes, check
	 * to make sure that those processes are still issuing I/Os
	 * within the mean seek distance. If not, it may be time to
	 * break the queues apart again.
	 */
	if (bfq_bfqq_coop(bfqq) && BFQQ_SEEKY(bfqq))
		bfq_mark_bfqq_split_coop(bfqq);

	/*
	 * Consider queues with a higher finish virtual time than
	 * bfqq. If idling_needed_for_service_guarantees(bfqq) returns
	 * true, then bfqq's bandwidth would be violated if an
	 * uncontrolled amount of I/O from these queues were
	 * dispatched while bfqq is waiting for its new I/O to
	 * arrive. This is exactly what may happen if this is a forced
	 * expiration caused by a preemption attempt, and if bfqq is
	 * not re-scheduled. To prevent this from happening, re-queue
	 * bfqq if it needs I/O-dispatch plugging, even if it is
	 * empty. By doing so, bfqq is granted to be served before the
	 * above queues (provided that bfqq is of course eligible).
	 */
	if (RB_EMPTY_ROOT(&bfqq->sort_list) &&
	    !(reason == BFQQE_PREEMPTED &&
	      idling_needed_for_service_guarantees(bfqd, bfqq))) {
		if (bfqq->dispatched == 0)
			/*
			 * Overloading budget_timeout field to store
			 * the time at which the queue remains with no
			 * backlog and no outstanding request; used by
			 * the weight-raising mechanism.
			 */
			bfqq->budget_timeout = jiffies;

		bfq_del_bfqq_busy(bfqd, bfqq, true);
	} else {
		bfq_requeue_bfqq(bfqd, bfqq, true);
		/*
		 * Resort priority tree of potential close cooperators.
		 * See comments on bfq_pos_tree_add_move() for the unlikely().
		 */
		if (unlikely(!bfqd->nonrot_with_queueing &&
			     !RB_EMPTY_ROOT(&bfqq->sort_list)))
			bfq_pos_tree_add_move(bfqd, bfqq);
	}

	/*
	 * All in-service entities must have been properly deactivated
	 * or requeued before executing the next function, which
	 * resets all in-service entities as no more in service. This
	 * may cause bfqq to be freed. If this happens, the next
	 * function returns true.
	 */
	return __bfq_bfqd_reset_in_service(bfqd);
}

/**
 * __bfq_bfqq_recalc_budget - try to adapt the budget to the @bfqq behavior.
 * @bfqd: device data.
 * @bfqq: queue to update.
 * @reason: reason for expiration.
 *
 * Handle the feedback on @bfqq budget at queue expiration.
 * See the body for detailed comments.
 */
static void __bfq_bfqq_recalc_budget(struct bfq_data *bfqd,
				     struct bfq_queue *bfqq,
				     enum bfqq_expiration reason)
{
	struct request *next_rq;
	int budget, min_budget;

	min_budget = bfq_min_budget(bfqd);

	if (bfqq->wr_coeff == 1)
		budget = bfqq->max_budget;
	else /*
	      * Use a constant, low budget for weight-raised queues,
	      * to help achieve a low latency. Keep it slightly higher
	      * than the minimum possible budget, to cause a little
	      * bit fewer expirations.
	      */
		budget = 2 * min_budget;

	bfq_log_bfqq(bfqd, bfqq, "recalc_budg: last budg %d, budg left %d",
		bfqq->entity.budget, bfq_bfqq_budget_left(bfqq));
	bfq_log_bfqq(bfqd, bfqq, "recalc_budg: last max_budg %d, min budg %d",
		budget, bfq_min_budget(bfqd));
	bfq_log_bfqq(bfqd, bfqq, "recalc_budg: sync %d, seeky %d",
		bfq_bfqq_sync(bfqq), BFQQ_SEEKY(bfqd->in_service_queue));

	if (bfq_bfqq_sync(bfqq) && bfqq->wr_coeff == 1) {
		switch (reason) {
		/*
		 * Caveat: in all the following cases we trade latency
		 * for throughput.
		 */
		case BFQQE_TOO_IDLE:
			/*
			 * This is the only case where we may reduce
			 * the budget: if there is no request of the
			 * process still waiting for completion, then
			 * we assume (tentatively) that the timer has
			 * expired because the batch of requests of
			 * the process could have been served with a
			 * smaller budget.  Hence, betting that
			 * process will behave in the same way when it
			 * becomes backlogged again, we reduce its
			 * next budget.  As long as we guess right,
			 * this budget cut reduces the latency
			 * experienced by the process.
			 *
			 * However, if there are still outstanding
			 * requests, then the process may have not yet
			 * issued its next request just because it is
			 * still waiting for the completion of some of
			 * the still outstanding ones.  So in this
			 * subcase we do not reduce its budget, on the
			 * contrary we increase it to possibly boost
			 * the throughput, as discussed in the
			 * comments to the BUDGET_TIMEOUT case.
			 */
			if (bfqq->dispatched > 0) /* still outstanding reqs */
				budget = min(budget * 2, bfqd->bfq_max_budget);
			else {
				if (budget > 5 * min_budget)
					budget -= 4 * min_budget;
				else
					budget = min_budget;
			}
			break;
		case BFQQE_BUDGET_TIMEOUT:
			/*
			 * We double the budget here because it gives
			 * the chance to boost the throughput if this
			 * is not a seeky process (and has bumped into
			 * this timeout because of, e.g., ZBR).
			 */
			budget = min(budget * 2, bfqd->bfq_max_budget);
			break;
		case BFQQE_BUDGET_EXHAUSTED:
			/*
			 * The process still has backlog, and did not
			 * let either the budget timeout or the disk
			 * idling timeout expire. Hence it is not
			 * seeky, has a short thinktime and may be
			 * happy with a higher budget too. So
			 * definitely increase the budget of this good
			 * candidate to boost the disk throughput.
			 */
			budget = min(budget * 4, bfqd->bfq_max_budget);
			break;
		case BFQQE_NO_MORE_REQUESTS:
			/*
			 * For queues that expire for this reason, it
			 * is particularly important to keep the
			 * budget close to the actual service they
			 * need. Doing so reduces the timestamp
			 * misalignment problem described in the
			 * comments in the body of
			 * __bfq_activate_entity. In fact, suppose
			 * that a queue systematically expires for
			 * BFQQE_NO_MORE_REQUESTS and presents a
			 * new request in time to enjoy timestamp
			 * back-shifting. The larger the budget of the
			 * queue is with respect to the service the
			 * queue actually requests in each service
			 * slot, the more times the queue can be
			 * reactivated with the same virtual finish
			 * time. It follows that, even if this finish
			 * time is pushed to the system virtual time
			 * to reduce the consequent timestamp
			 * misalignment, the queue unjustly enjoys for
			 * many re-activations a lower finish time
			 * than all newly activated queues.
			 *
			 * The service needed by bfqq is measured
			 * quite precisely by bfqq->entity.service.
			 * Since bfqq does not enjoy device idling,
			 * bfqq->entity.service is equal to the number
			 * of sectors that the process associated with
			 * bfqq requested to read/write before waiting
			 * for request completions, or blocking for
			 * other reasons.
			 */
			budget = max_t(int, bfqq->entity.service, min_budget);
			break;
		default:
			return;
		}
	} else if (!bfq_bfqq_sync(bfqq)) {
		/*
		 * Async queues get always the maximum possible
		 * budget, as for them we do not care about latency
		 * (in addition, their ability to dispatch is limited
		 * by the charging factor).
		 */
		budget = bfqd->bfq_max_budget;
	}

	bfqq->max_budget = budget;

	if (bfqd->budgets_assigned >= bfq_stats_min_budgets &&
	    !bfqd->bfq_user_max_budget)
		bfqq->max_budget = min(bfqq->max_budget, bfqd->bfq_max_budget);

	/*
	 * If there is still backlog, then assign a new budget, making
	 * sure that it is large enough for the next request.  Since
	 * the finish time of bfqq must be kept in sync with the
	 * budget, be sure to call __bfq_bfqq_expire() *after* this
	 * update.
	 *
	 * If there is no backlog, then no need to update the budget;
	 * it will be updated on the arrival of a new request.
	 */
	next_rq = bfqq->next_rq;
	if (next_rq)
		bfqq->entity.budget = max_t(unsigned long, bfqq->max_budget,
					    bfq_serv_to_charge(next_rq, bfqq));

	bfq_log_bfqq(bfqd, bfqq, "head sect: %u, new budget %d",
			next_rq ? blk_rq_sectors(next_rq) : 0,
			bfqq->entity.budget);
}

/*
 * Return true if the process associated with bfqq is "slow". The slow
 * flag is used, in addition to the budget timeout, to reduce the
 * amount of service provided to seeky processes, and thus reduce
 * their chances to lower the throughput. More details in the comments
 * on the function bfq_bfqq_expire().
 *
 * An important observation is in order: as discussed in the comments
 * on the function bfq_update_peak_rate(), with devices with internal
 * queues, it is hard if ever possible to know when and for how long
 * an I/O request is processed by the device (apart from the trivial
 * I/O pattern where a new request is dispatched only after the
 * previous one has been completed). This makes it hard to evaluate
 * the real rate at which the I/O requests of each bfq_queue are
 * served.  In fact, for an I/O scheduler like BFQ, serving a
 * bfq_queue means just dispatching its requests during its service
 * slot (i.e., until the budget of the queue is exhausted, or the
 * queue remains idle, or, finally, a timeout fires). But, during the
 * service slot of a bfq_queue, around 100 ms at most, the device may
 * be even still processing requests of bfq_queues served in previous
 * service slots. On the opposite end, the requests of the in-service
 * bfq_queue may be completed after the service slot of the queue
 * finishes.
 *
 * Anyway, unless more sophisticated solutions are used
 * (where possible), the sum of the sizes of the requests dispatched
 * during the service slot of a bfq_queue is probably the only
 * approximation available for the service received by the bfq_queue
 * during its service slot. And this sum is the quantity used in this
 * function to evaluate the I/O speed of a process.
 */
static bool bfq_bfqq_is_slow(struct bfq_data *bfqd, struct bfq_queue *bfqq,
				 bool compensate, enum bfqq_expiration reason,
				 unsigned long *delta_ms)
{
	ktime_t delta_ktime;
	u32 delta_usecs;
	bool slow = BFQQ_SEEKY(bfqq); /* if delta too short, use seekyness */

	if (!bfq_bfqq_sync(bfqq))
		return false;

	if (compensate)
		delta_ktime = bfqd->last_idling_start;
	else
		delta_ktime = ktime_get();
	delta_ktime = ktime_sub(delta_ktime, bfqd->last_budget_start);
	delta_usecs = ktime_to_us(delta_ktime);

	/* don't use too short time intervals */
	if (delta_usecs < 1000) {
		if (blk_queue_nonrot(bfqd->queue))
			 /*
			  * give same worst-case guarantees as idling
			  * for seeky
			  */
			*delta_ms = BFQ_MIN_TT / NSEC_PER_MSEC;
		else /* charge at least one seek */
			*delta_ms = bfq_slice_idle / NSEC_PER_MSEC;

		return slow;
	}

	*delta_ms = delta_usecs / USEC_PER_MSEC;

	/*
	 * Use only long (> 20ms) intervals to filter out excessive
	 * spikes in service rate estimation.
	 */
	if (delta_usecs > 20000) {
		/*
		 * Caveat for rotational devices: processes doing I/O
		 * in the slower disk zones tend to be slow(er) even
		 * if not seeky. In this respect, the estimated peak
		 * rate is likely to be an average over the disk
		 * surface. Accordingly, to not be too harsh with
		 * unlucky processes, a process is deemed slow only if
		 * its rate has been lower than half of the estimated
		 * peak rate.
		 */
		slow = bfqq->entity.service < bfqd->bfq_max_budget / 2;
	}

	bfq_log_bfqq(bfqd, bfqq, "bfq_bfqq_is_slow: slow %d", slow);

	return slow;
}

/*
 * To be deemed as soft real-time, an application must meet two
 * requirements. First, the application must not require an average
 * bandwidth higher than the approximate bandwidth required to playback or
 * record a compressed high-definition video.
 * The next function is invoked on the completion of the last request of a
 * batch, to compute the next-start time instant, soft_rt_next_start, such
 * that, if the next request of the application does not arrive before
 * soft_rt_next_start, then the above requirement on the bandwidth is met.
 *
 * The second requirement is that the request pattern of the application is
 * isochronous, i.e., that, after issuing a request or a batch of requests,
 * the application stops issuing new requests until all its pending requests
 * have been completed. After that, the application may issue a new batch,
 * and so on.
 * For this reason the next function is invoked to compute
 * soft_rt_next_start only for applications that meet this requirement,
 * whereas soft_rt_next_start is set to infinity for applications that do
 * not.
 *
 * Unfortunately, even a greedy (i.e., I/O-bound) application may
 * happen to meet, occasionally or systematically, both the above
 * bandwidth and isochrony requirements. This may happen at least in
 * the following circumstances. First, if the CPU load is high. The
 * application may stop issuing requests while the CPUs are busy
 * serving other processes, then restart, then stop again for a while,
 * and so on. The other circumstances are related to the storage
 * device: the storage device is highly loaded or reaches a low-enough
 * throughput with the I/O of the application (e.g., because the I/O
 * is random and/or the device is slow). In all these cases, the
 * I/O of the application may be simply slowed down enough to meet
 * the bandwidth and isochrony requirements. To reduce the probability
 * that greedy applications are deemed as soft real-time in these
 * corner cases, a further rule is used in the computation of
 * soft_rt_next_start: the return value of this function is forced to
 * be higher than the maximum between the following two quantities.
 *
 * (a) Current time plus: (1) the maximum time for which the arrival
 *     of a request is waited for when a sync queue becomes idle,
 *     namely bfqd->bfq_slice_idle, and (2) a few extra jiffies. We
 *     postpone for a moment the reason for adding a few extra
 *     jiffies; we get back to it after next item (b).  Lower-bounding
 *     the return value of this function with the current time plus
 *     bfqd->bfq_slice_idle tends to filter out greedy applications,
 *     because the latter issue their next request as soon as possible
 *     after the last one has been completed. In contrast, a soft
 *     real-time application spends some time processing data, after a
 *     batch of its requests has been completed.
 *
 * (b) Current value of bfqq->soft_rt_next_start. As pointed out
 *     above, greedy applications may happen to meet both the
 *     bandwidth and isochrony requirements under heavy CPU or
 *     storage-device load. In more detail, in these scenarios, these
 *     applications happen, only for limited time periods, to do I/O
 *     slowly enough to meet all the requirements described so far,
 *     including the filtering in above item (a). These slow-speed
 *     time intervals are usually interspersed between other time
 *     intervals during which these applications do I/O at a very high
 *     speed. Fortunately, exactly because of the high speed of the
 *     I/O in the high-speed intervals, the values returned by this
 *     function happen to be so high, near the end of any such
 *     high-speed interval, to be likely to fall *after* the end of
 *     the low-speed time interval that follows. These high values are
 *     stored in bfqq->soft_rt_next_start after each invocation of
 *     this function. As a consequence, if the last value of
 *     bfqq->soft_rt_next_start is constantly used to lower-bound the
 *     next value that this function may return, then, from the very
 *     beginning of a low-speed interval, bfqq->soft_rt_next_start is
 *     likely to be constantly kept so high that any I/O request
 *     issued during the low-speed interval is considered as arriving
 *     to soon for the application to be deemed as soft
 *     real-time. Then, in the high-speed interval that follows, the
 *     application will not be deemed as soft real-time, just because
 *     it will do I/O at a high speed. And so on.
 *
 * Getting back to the filtering in item (a), in the following two
 * cases this filtering might be easily passed by a greedy
 * application, if the reference quantity was just
 * bfqd->bfq_slice_idle:
 * 1) HZ is so low that the duration of a jiffy is comparable to or
 *    higher than bfqd->bfq_slice_idle. This happens, e.g., on slow
 *    devices with HZ=100. The time granularity may be so coarse
 *    that the approximation, in jiffies, of bfqd->bfq_slice_idle
 *    is rather lower than the exact value.
 * 2) jiffies, instead of increasing at a constant rate, may stop increasing
 *    for a while, then suddenly 'jump' by several units to recover the lost
 *    increments. This seems to happen, e.g., inside virtual machines.
 * To address this issue, in the filtering in (a) we do not use as a
 * reference time interval just bfqd->bfq_slice_idle, but
 * bfqd->bfq_slice_idle plus a few jiffies. In particular, we add the
 * minimum number of jiffies for which the filter seems to be quite
 * precise also in embedded systems and KVM/QEMU virtual machines.
 */
static unsigned long bfq_bfqq_softrt_next_start(struct bfq_data *bfqd,
						struct bfq_queue *bfqq)
{
	return max3(bfqq->soft_rt_next_start,
		    bfqq->last_idle_bklogged +
		    HZ * bfqq->service_from_backlogged /
		    bfqd->bfq_wr_max_softrt_rate,
		    jiffies + nsecs_to_jiffies(bfqq->bfqd->bfq_slice_idle) + 4);
}

/**
 * bfq_bfqq_expire - expire a queue.
 * @bfqd: device owning the queue.
 * @bfqq: the queue to expire.
 * @compensate: if true, compensate for the time spent idling.
 * @reason: the reason causing the expiration.
 *
 * If the process associated with bfqq does slow I/O (e.g., because it
 * issues random requests), we charge bfqq with the time it has been
 * in service instead of the service it has received (see
 * bfq_bfqq_charge_time for details on how this goal is achieved). As
 * a consequence, bfqq will typically get higher timestamps upon
 * reactivation, and hence it will be rescheduled as if it had
 * received more service than what it has actually received. In the
 * end, bfqq receives less service in proportion to how slowly its
 * associated process consumes its budgets (and hence how seriously it
 * tends to lower the throughput). In addition, this time-charging
 * strategy guarantees time fairness among slow processes. In
 * contrast, if the process associated with bfqq is not slow, we
 * charge bfqq exactly with the service it has received.
 *
 * Charging time to the first type of queues and the exact service to
 * the other has the effect of using the WF2Q+ policy to schedule the
 * former on a timeslice basis, without violating service domain
 * guarantees among the latter.
 */
void bfq_bfqq_expire(struct bfq_data *bfqd,
		     struct bfq_queue *bfqq,
		     bool compensate,
		     enum bfqq_expiration reason)
{
	bool slow;
	unsigned long delta = 0;
	struct bfq_entity *entity = &bfqq->entity;

	/*
	 * Check whether the process is slow (see bfq_bfqq_is_slow).
	 */
	slow = bfq_bfqq_is_slow(bfqd, bfqq, compensate, reason, &delta);

	/*
	 * As above explained, charge slow (typically seeky) and
	 * timed-out queues with the time and not the service
	 * received, to favor sequential workloads.
	 *
	 * Processes doing I/O in the slower disk zones will tend to
	 * be slow(er) even if not seeky. Therefore, since the
	 * estimated peak rate is actually an average over the disk
	 * surface, these processes may timeout just for bad luck. To
	 * avoid punishing them, do not charge time to processes that
	 * succeeded in consuming at least 2/3 of their budget. This
	 * allows BFQ to preserve enough elasticity to still perform
	 * bandwidth, and not time, distribution with little unlucky
	 * or quasi-sequential processes.
	 */
	if (bfqq->wr_coeff == 1 &&
	    (slow ||
	     (reason == BFQQE_BUDGET_TIMEOUT &&
	      bfq_bfqq_budget_left(bfqq) >=  entity->budget / 3)))
		bfq_bfqq_charge_time(bfqd, bfqq, delta);

	if (bfqd->low_latency && bfqq->wr_coeff == 1)
		bfqq->last_wr_start_finish = jiffies;

	if (bfqd->low_latency && bfqd->bfq_wr_max_softrt_rate > 0 &&
	    RB_EMPTY_ROOT(&bfqq->sort_list)) {
		/*
		 * If we get here, and there are no outstanding
		 * requests, then the request pattern is isochronous
		 * (see the comments on the function
		 * bfq_bfqq_softrt_next_start()). Therefore we can
		 * compute soft_rt_next_start.
		 *
		 * If, instead, the queue still has outstanding
		 * requests, then we have to wait for the completion
		 * of all the outstanding requests to discover whether
		 * the request pattern is actually isochronous.
		 */
		if (bfqq->dispatched == 0)
			bfqq->soft_rt_next_start =
				bfq_bfqq_softrt_next_start(bfqd, bfqq);
		else if (bfqq->dispatched > 0) {
			/*
			 * Schedule an update of soft_rt_next_start to when
			 * the task may be discovered to be isochronous.
			 */
			bfq_mark_bfqq_softrt_update(bfqq);
		}
	}

	bfq_log_bfqq(bfqd, bfqq,
		"expire (%d, slow %d, num_disp %d, short_ttime %d)", reason,
		slow, bfqq->dispatched, bfq_bfqq_has_short_ttime(bfqq));

	/*
	 * bfqq expired, so no total service time needs to be computed
	 * any longer: reset state machine for measuring total service
	 * times.
	 */
	bfqd->rqs_injected = bfqd->wait_dispatch = false;
	bfqd->waited_rq = NULL;

	/*
	 * Increase, decrease or leave budget unchanged according to
	 * reason.
	 */
	__bfq_bfqq_recalc_budget(bfqd, bfqq, reason);
	if (__bfq_bfqq_expire(bfqd, bfqq, reason))
		/* bfqq is gone, no more actions on it */
		return;

	/* mark bfqq as waiting a request only if a bic still points to it */
	if (!bfq_bfqq_busy(bfqq) &&
	    reason != BFQQE_BUDGET_TIMEOUT &&
	    reason != BFQQE_BUDGET_EXHAUSTED) {
		bfq_mark_bfqq_non_blocking_wait_rq(bfqq);
		/*
		 * Not setting service to 0, because, if the next rq
		 * arrives in time, the queue will go on receiving
		 * service with this same budget (as if it never expired)
		 */
	} else
		entity->service = 0;

	/*
	 * Reset the received-service counter for every parent entity.
	 * Differently from what happens with bfqq->entity.service,
	 * the resetting of this counter never needs to be postponed
	 * for parent entities. In fact, in case bfqq may have a
	 * chance to go on being served using the last, partially
	 * consumed budget, bfqq->entity.service needs to be kept,
	 * because if bfqq then actually goes on being served using
	 * the same budget, the last value of bfqq->entity.service is
	 * needed to properly decrement bfqq->entity.budget by the
	 * portion already consumed. In contrast, it is not necessary
	 * to keep entity->service for parent entities too, because
	 * the bubble up of the new value of bfqq->entity.budget will
	 * make sure that the budgets of parent entities are correct,
	 * even in case bfqq and thus parent entities go on receiving
	 * service with the same budget.
	 */
	entity = entity->parent;
	for_each_entity(entity)
		entity->service = 0;
}

/*
 * Budget timeout is not implemented through a dedicated timer, but
 * just checked on request arrivals and completions, as well as on
 * idle timer expirations.
 */
static bool bfq_bfqq_budget_timeout(struct bfq_queue *bfqq)
{
	return time_is_before_eq_jiffies(bfqq->budget_timeout);
}

/*
 * If we expire a queue that is actively waiting (i.e., with the
 * device idled) for the arrival of a new request, then we may incur
 * the timestamp misalignment problem described in the body of the
 * function __bfq_activate_entity. Hence we return true only if this
 * condition does not hold, or if the queue is slow enough to deserve
 * only to be kicked off for preserving a high throughput.
 */
static bool bfq_may_expire_for_budg_timeout(struct bfq_queue *bfqq)
{
	bfq_log_bfqq(bfqq->bfqd, bfqq,
		"may_budget_timeout: wait_request %d left %d timeout %d",
		bfq_bfqq_wait_request(bfqq),
			bfq_bfqq_budget_left(bfqq) >=  bfqq->entity.budget / 3,
		bfq_bfqq_budget_timeout(bfqq));

	return (!bfq_bfqq_wait_request(bfqq) ||
		bfq_bfqq_budget_left(bfqq) >=  bfqq->entity.budget / 3)
		&&
		bfq_bfqq_budget_timeout(bfqq);
}

static bool idling_boosts_thr_without_issues(struct bfq_data *bfqd,
					     struct bfq_queue *bfqq)
{
	bool rot_without_queueing =
		!blk_queue_nonrot(bfqd->queue) && !bfqd->hw_tag,
		bfqq_sequential_and_IO_bound,
		idling_boosts_thr;

	/* No point in idling for bfqq if it won't get requests any longer */
	if (unlikely(!bfqq_process_refs(bfqq)))
		return false;

	bfqq_sequential_and_IO_bound = !BFQQ_SEEKY(bfqq) &&
		bfq_bfqq_IO_bound(bfqq) && bfq_bfqq_has_short_ttime(bfqq);

	/*
	 * The next variable takes into account the cases where idling
	 * boosts the throughput.
	 *
	 * The value of the variable is computed considering, first, that
	 * idling is virtually always beneficial for the throughput if:
	 * (a) the device is not NCQ-capable and rotational, or
	 * (b) regardless of the presence of NCQ, the device is rotational and
	 *     the request pattern for bfqq is I/O-bound and sequential, or
	 * (c) regardless of whether it is rotational, the device is
	 *     not NCQ-capable and the request pattern for bfqq is
	 *     I/O-bound and sequential.
	 *
	 * Secondly, and in contrast to the above item (b), idling an
	 * NCQ-capable flash-based device would not boost the
	 * throughput even with sequential I/O; rather it would lower
	 * the throughput in proportion to how fast the device
	 * is. Accordingly, the next variable is true if any of the
	 * above conditions (a), (b) or (c) is true, and, in
	 * particular, happens to be false if bfqd is an NCQ-capable
	 * flash-based device.
	 */
	idling_boosts_thr = rot_without_queueing ||
		((!blk_queue_nonrot(bfqd->queue) || !bfqd->hw_tag) &&
		 bfqq_sequential_and_IO_bound);

	/*
	 * The return value of this function is equal to that of
	 * idling_boosts_thr, unless a special case holds. In this
	 * special case, described below, idling may cause problems to
	 * weight-raised queues.
	 *
	 * When the request pool is saturated (e.g., in the presence
	 * of write hogs), if the processes associated with
	 * non-weight-raised queues ask for requests at a lower rate,
	 * then processes associated with weight-raised queues have a
	 * higher probability to get a request from the pool
	 * immediately (or at least soon) when they need one. Thus
	 * they have a higher probability to actually get a fraction
	 * of the device throughput proportional to their high
	 * weight. This is especially true with NCQ-capable drives,
	 * which enqueue several requests in advance, and further
	 * reorder internally-queued requests.
	 *
	 * For this reason, we force to false the return value if
	 * there are weight-raised busy queues. In this case, and if
	 * bfqq is not weight-raised, this guarantees that the device
	 * is not idled for bfqq (if, instead, bfqq is weight-raised,
	 * then idling will be guaranteed by another variable, see
	 * below). Combined with the timestamping rules of BFQ (see
	 * [1] for details), this behavior causes bfqq, and hence any
	 * sync non-weight-raised queue, to get a lower number of
	 * requests served, and thus to ask for a lower number of
	 * requests from the request pool, before the busy
	 * weight-raised queues get served again. This often mitigates
	 * starvation problems in the presence of heavy write
	 * workloads and NCQ, thereby guaranteeing a higher
	 * application and system responsiveness in these hostile
	 * scenarios.
	 */
	return idling_boosts_thr &&
		bfqd->wr_busy_queues == 0;
}

/*
 * For a queue that becomes empty, device idling is allowed only if
 * this function returns true for that queue. As a consequence, since
 * device idling plays a critical role for both throughput boosting
 * and service guarantees, the return value of this function plays a
 * critical role as well.
 *
 * In a nutshell, this function returns true only if idling is
 * beneficial for throughput or, even if detrimental for throughput,
 * idling is however necessary to preserve service guarantees (low
 * latency, desired throughput distribution, ...). In particular, on
 * NCQ-capable devices, this function tries to return false, so as to
 * help keep the drives' internal queues full, whenever this helps the
 * device boost the throughput without causing any service-guarantee
 * issue.
 *
 * Most of the issues taken into account to get the return value of
 * this function are not trivial. We discuss these issues in the two
 * functions providing the main pieces of information needed by this
 * function.
 */
static bool bfq_better_to_idle(struct bfq_queue *bfqq)
{
	struct bfq_data *bfqd = bfqq->bfqd;
	bool idling_boosts_thr_with_no_issue, idling_needed_for_service_guar;

	/* No point in idling for bfqq if it won't get requests any longer */
	if (unlikely(!bfqq_process_refs(bfqq)))
		return false;

	if (unlikely(bfqd->strict_guarantees))
		return true;

	/*
	 * Idling is performed only if slice_idle > 0. In addition, we
	 * do not idle if
	 * (a) bfqq is async
	 * (b) bfqq is in the idle io prio class: in this case we do
	 * not idle because we want to minimize the bandwidth that
	 * queues in this class can steal to higher-priority queues
	 */
	if (bfqd->bfq_slice_idle == 0 || !bfq_bfqq_sync(bfqq) ||
	   bfq_class_idle(bfqq))
		return false;

	idling_boosts_thr_with_no_issue =
		idling_boosts_thr_without_issues(bfqd, bfqq);

	idling_needed_for_service_guar =
		idling_needed_for_service_guarantees(bfqd, bfqq);

	/*
	 * We have now the two components we need to compute the
	 * return value of the function, which is true only if idling
	 * either boosts the throughput (without issues), or is
	 * necessary to preserve service guarantees.
	 */
	return idling_boosts_thr_with_no_issue ||
		idling_needed_for_service_guar;
}

/*
 * If the in-service queue is empty but the function bfq_better_to_idle
 * returns true, then:
 * 1) the queue must remain in service and cannot be expired, and
 * 2) the device must be idled to wait for the possible arrival of a new
 *    request for the queue.
 * See the comments on the function bfq_better_to_idle for the reasons
 * why performing device idling is the best choice to boost the throughput
 * and preserve service guarantees when bfq_better_to_idle itself
 * returns true.
 */
static bool bfq_bfqq_must_idle(struct bfq_queue *bfqq)
{
	return RB_EMPTY_ROOT(&bfqq->sort_list) && bfq_better_to_idle(bfqq);
}

/*
 * This function chooses the queue from which to pick the next extra
 * I/O request to inject, if it finds a compatible queue. See the
 * comments on bfq_update_inject_limit() for details on the injection
 * mechanism, and for the definitions of the quantities mentioned
 * below.
 */
static struct bfq_queue *
bfq_choose_bfqq_for_injection(struct bfq_data *bfqd)
{
	struct bfq_queue *bfqq, *in_serv_bfqq = bfqd->in_service_queue;
	unsigned int limit = in_serv_bfqq->inject_limit;
	/*
	 * If
	 * - bfqq is not weight-raised and therefore does not carry
	 *   time-critical I/O,
	 * or
	 * - regardless of whether bfqq is weight-raised, bfqq has
	 *   however a long think time, during which it can absorb the
	 *   effect of an appropriate number of extra I/O requests
	 *   from other queues (see bfq_update_inject_limit for
	 *   details on the computation of this number);
	 * then injection can be performed without restrictions.
	 */
	bool in_serv_always_inject = in_serv_bfqq->wr_coeff == 1 ||
		!bfq_bfqq_has_short_ttime(in_serv_bfqq);

	/*
	 * If
	 * - the baseline total service time could not be sampled yet,
	 *   so the inject limit happens to be still 0, and
	 * - a lot of time has elapsed since the plugging of I/O
	 *   dispatching started, so drive speed is being wasted
	 *   significantly;
	 * then temporarily raise inject limit to one request.
	 */
	if (limit == 0 && in_serv_bfqq->last_serv_time_ns == 0 &&
	    bfq_bfqq_wait_request(in_serv_bfqq) &&
	    time_is_before_eq_jiffies(bfqd->last_idling_start_jiffies +
				      bfqd->bfq_slice_idle)
		)
		limit = 1;

	if (bfqd->rq_in_driver >= limit)
		return NULL;

	/*
	 * Linear search of the source queue for injection; but, with
	 * a high probability, very few steps are needed to find a
	 * candidate queue, i.e., a queue with enough budget left for
	 * its next request. In fact:
	 * - BFQ dynamically updates the budget of every queue so as
	 *   to accommodate the expected backlog of the queue;
	 * - if a queue gets all its requests dispatched as injected
	 *   service, then the queue is removed from the active list
	 *   (and re-added only if it gets new requests, but then it
	 *   is assigned again enough budget for its new backlog).
	 */
	list_for_each_entry(bfqq, &bfqd->active_list, bfqq_list)
		if (!RB_EMPTY_ROOT(&bfqq->sort_list) &&
		    (in_serv_always_inject || bfqq->wr_coeff > 1) &&
		    bfq_serv_to_charge(bfqq->next_rq, bfqq) <=
		    bfq_bfqq_budget_left(bfqq)) {
			/*
			 * Allow for only one large in-flight request
			 * on non-rotational devices, for the
			 * following reason. On non-rotationl drives,
			 * large requests take much longer than
			 * smaller requests to be served. In addition,
			 * the drive prefers to serve large requests
			 * w.r.t. to small ones, if it can choose. So,
			 * having more than one large requests queued
			 * in the drive may easily make the next first
			 * request of the in-service queue wait for so
			 * long to break bfqq's service guarantees. On
			 * the bright side, large requests let the
			 * drive reach a very high throughput, even if
			 * there is only one in-flight large request
			 * at a time.
			 */
			if (blk_queue_nonrot(bfqd->queue) &&
			    blk_rq_sectors(bfqq->next_rq) >=
			    BFQQ_SECT_THR_NONROT)
				limit = min_t(unsigned int, 1, limit);
			else
				limit = in_serv_bfqq->inject_limit;

			if (bfqd->rq_in_driver < limit) {
				bfqd->rqs_injected = true;
				return bfqq;
			}
		}

	return NULL;
}

/*
 * Select a queue for service.  If we have a current queue in service,
 * check whether to continue servicing it, or retrieve and set a new one.
 */
static struct bfq_queue *bfq_select_queue(struct bfq_data *bfqd)
{
	struct bfq_queue *bfqq;
	struct request *next_rq;
	enum bfqq_expiration reason = BFQQE_BUDGET_TIMEOUT;

	bfqq = bfqd->in_service_queue;
	if (!bfqq)
		goto new_queue;

	bfq_log_bfqq(bfqd, bfqq, "select_queue: already in-service queue");

	/*
	 * Do not expire bfqq for budget timeout if bfqq may be about
	 * to enjoy device idling. The reason why, in this case, we
	 * prevent bfqq from expiring is the same as in the comments
	 * on the case where bfq_bfqq_must_idle() returns true, in
	 * bfq_completed_request().
	 */
	if (bfq_may_expire_for_budg_timeout(bfqq) &&
	    !bfq_bfqq_must_idle(bfqq))
		goto expire;

check_queue:
	/*
	 * This loop is rarely executed more than once. Even when it
	 * happens, it is much more convenient to re-execute this loop
	 * than to return NULL and trigger a new dispatch to get a
	 * request served.
	 */
	next_rq = bfqq->next_rq;
	/*
	 * If bfqq has requests queued and it has enough budget left to
	 * serve them, keep the queue, otherwise expire it.
	 */
	if (next_rq) {
		if (bfq_serv_to_charge(next_rq, bfqq) >
			bfq_bfqq_budget_left(bfqq)) {
			/*
			 * Expire the queue for budget exhaustion,
			 * which makes sure that the next budget is
			 * enough to serve the next request, even if
			 * it comes from the fifo expired path.
			 */
			reason = BFQQE_BUDGET_EXHAUSTED;
			goto expire;
		} else {
			/*
			 * The idle timer may be pending because we may
			 * not disable disk idling even when a new request
			 * arrives.
			 */
			if (bfq_bfqq_wait_request(bfqq)) {
				/*
				 * If we get here: 1) at least a new request
				 * has arrived but we have not disabled the
				 * timer because the request was too small,
				 * 2) then the block layer has unplugged
				 * the device, causing the dispatch to be
				 * invoked.
				 *
				 * Since the device is unplugged, now the
				 * requests are probably large enough to
				 * provide a reasonable throughput.
				 * So we disable idling.
				 */
				bfq_clear_bfqq_wait_request(bfqq);
				hrtimer_try_to_cancel(&bfqd->idle_slice_timer);
			}
			goto keep_queue;
		}
	}

	/*
	 * No requests pending. However, if the in-service queue is idling
	 * for a new request, or has requests waiting for a completion and
	 * may idle after their completion, then keep it anyway.
	 *
	 * Yet, inject service from other queues if it boosts
	 * throughput and is possible.
	 */
	if (bfq_bfqq_wait_request(bfqq) ||
	    (bfqq->dispatched != 0 && bfq_better_to_idle(bfqq))) {
		struct bfq_queue *async_bfqq =
			bfqq->bic && bfqq->bic->bfqq[0] &&
			bfq_bfqq_busy(bfqq->bic->bfqq[0]) &&
			bfqq->bic->bfqq[0]->next_rq ?
			bfqq->bic->bfqq[0] : NULL;
		struct bfq_queue *blocked_bfqq =
			!hlist_empty(&bfqq->woken_list) ?
			container_of(bfqq->woken_list.first,
				     struct bfq_queue,
				     woken_list_node)
			: NULL;

		/*
		 * The next four mutually-exclusive ifs decide
		 * whether to try injection, and choose the queue to
		 * pick an I/O request from.
		 *
		 * The first if checks whether the process associated
		 * with bfqq has also async I/O pending. If so, it
		 * injects such I/O unconditionally. Injecting async
		 * I/O from the same process can cause no harm to the
		 * process. On the contrary, it can only increase
		 * bandwidth and reduce latency for the process.
		 *
		 * The second if checks whether there happens to be a
		 * non-empty waker queue for bfqq, i.e., a queue whose
		 * I/O needs to be completed for bfqq to receive new
		 * I/O. This happens, e.g., if bfqq is associated with
		 * a process that does some sync. A sync generates
		 * extra blocking I/O, which must be completed before
		 * the process associated with bfqq can go on with its
		 * I/O. If the I/O of the waker queue is not served,
		 * then bfqq remains empty, and no I/O is dispatched,
		 * until the idle timeout fires for bfqq. This is
		 * likely to result in lower bandwidth and higher
		 * latencies for bfqq, and in a severe loss of total
		 * throughput. The best action to take is therefore to
		 * serve the waker queue as soon as possible. So do it
		 * (without relying on the third alternative below for
		 * eventually serving waker_bfqq's I/O; see the last
		 * paragraph for further details). This systematic
		 * injection of I/O from the waker queue does not
		 * cause any delay to bfqq's I/O. On the contrary,
		 * next bfqq's I/O is brought forward dramatically,
		 * for it is not blocked for milliseconds.
		 *
		 * The third if checks whether there is a queue woken
		 * by bfqq, and currently with pending I/O. Such a
		 * woken queue does not steal bandwidth from bfqq,
		 * because it remains soon without I/O if bfqq is not
		 * served. So there is virtually no risk of loss of
		 * bandwidth for bfqq if this woken queue has I/O
		 * dispatched while bfqq is waiting for new I/O.
		 *
		 * The fourth if checks whether bfqq is a queue for
		 * which it is better to avoid injection. It is so if
		 * bfqq delivers more throughput when served without
		 * any further I/O from other queues in the middle, or
		 * if the service times of bfqq's I/O requests both
		 * count more than overall throughput, and may be
		 * easily increased by injection (this happens if bfqq
		 * has a short think time). If none of these
		 * conditions holds, then a candidate queue for
		 * injection is looked for through
		 * bfq_choose_bfqq_for_injection(). Note that the
		 * latter may return NULL (for example if the inject
		 * limit for bfqq is currently 0).
		 *
		 * NOTE: motivation for the second alternative
		 *
		 * Thanks to the way the inject limit is updated in
		 * bfq_update_has_short_ttime(), it is rather likely
		 * that, if I/O is being plugged for bfqq and the
		 * waker queue has pending I/O requests that are
		 * blocking bfqq's I/O, then the fourth alternative
		 * above lets the waker queue get served before the
		 * I/O-plugging timeout fires. So one may deem the
		 * second alternative superfluous. It is not, because
		 * the fourth alternative may be way less effective in
		 * case of a synchronization. For two main
		 * reasons. First, throughput may be low because the
		 * inject limit may be too low to guarantee the same
		 * amount of injected I/O, from the waker queue or
		 * other queues, that the second alternative
		 * guarantees (the second alternative unconditionally
		 * injects a pending I/O request of the waker queue
		 * for each bfq_dispatch_request()). Second, with the
		 * fourth alternative, the duration of the plugging,
		 * i.e., the time before bfqq finally receives new I/O,
		 * may not be minimized, because the waker queue may
		 * happen to be served only after other queues.
		 */
		if (async_bfqq &&
		    icq_to_bic(async_bfqq->next_rq->elv.icq) == bfqq->bic &&
		    bfq_serv_to_charge(async_bfqq->next_rq, async_bfqq) <=
		    bfq_bfqq_budget_left(async_bfqq))
			bfqq = bfqq->bic->bfqq[0];
		else if (bfqq->waker_bfqq &&
			   bfq_bfqq_busy(bfqq->waker_bfqq) &&
			   bfqq->waker_bfqq->next_rq &&
			   bfq_serv_to_charge(bfqq->waker_bfqq->next_rq,
					      bfqq->waker_bfqq) <=
			   bfq_bfqq_budget_left(bfqq->waker_bfqq)
			)
			bfqq = bfqq->waker_bfqq;
		else if (blocked_bfqq &&
			   bfq_bfqq_busy(blocked_bfqq) &&
			   blocked_bfqq->next_rq &&
			   bfq_serv_to_charge(blocked_bfqq->next_rq,
					      blocked_bfqq) <=
			   bfq_bfqq_budget_left(blocked_bfqq)
			)
			bfqq = blocked_bfqq;
		else if (!idling_boosts_thr_without_issues(bfqd, bfqq) &&
			 (bfqq->wr_coeff == 1 || bfqd->wr_busy_queues > 1 ||
			  !bfq_bfqq_has_short_ttime(bfqq)))
			bfqq = bfq_choose_bfqq_for_injection(bfqd);
		else
			bfqq = NULL;

		goto keep_queue;
	}

	reason = BFQQE_NO_MORE_REQUESTS;
expire:
	bfq_bfqq_expire(bfqd, bfqq, false, reason);
new_queue:
	bfqq = bfq_set_in_service_queue(bfqd);
	if (bfqq) {
		bfq_log_bfqq(bfqd, bfqq, "select_queue: checking new queue");
		goto check_queue;
	}
keep_queue:
	if (bfqq)
		bfq_log_bfqq(bfqd, bfqq, "select_queue: returned this queue");
	else
		bfq_log(bfqd, "select_queue: no queue returned");

	return bfqq;
}

static void bfq_update_wr_data(struct bfq_data *bfqd, struct bfq_queue *bfqq)
{
	struct bfq_entity *entity = &bfqq->entity;

	if (bfqq->wr_coeff > 1) { /* queue is being weight-raised */
		bfq_log_bfqq(bfqd, bfqq,
			"raising period dur %u/%u msec, old coeff %u, w %d(%d)",
			jiffies_to_msecs(jiffies - bfqq->last_wr_start_finish),
			jiffies_to_msecs(bfqq->wr_cur_max_time),
			bfqq->wr_coeff,
			bfqq->entity.weight, bfqq->entity.orig_weight);

		if (entity->prio_changed)
			bfq_log_bfqq(bfqd, bfqq, "WARN: pending prio change");

		/*
		 * If the queue was activated in a burst, or too much
		 * time has elapsed from the beginning of this
		 * weight-raising period, then end weight raising.
		 */
		if (bfq_bfqq_in_large_burst(bfqq))
			bfq_bfqq_end_wr(bfqq);
		else if (time_is_before_jiffies(bfqq->last_wr_start_finish +
						bfqq->wr_cur_max_time)) {
			if (bfqq->wr_cur_max_time != bfqd->bfq_wr_rt_max_time ||
			time_is_before_jiffies(bfqq->wr_start_at_switch_to_srt +
					       bfq_wr_duration(bfqd))) {
				/*
				 * Either in interactive weight
				 * raising, or in soft_rt weight
				 * raising with the
				 * interactive-weight-raising period
				 * elapsed (so no switch back to
				 * interactive weight raising).
				 */
				bfq_bfqq_end_wr(bfqq);
			} else { /*
				  * soft_rt finishing while still in
				  * interactive period, switch back to
				  * interactive weight raising
				  */
				switch_back_to_interactive_wr(bfqq, bfqd);
				bfqq->entity.prio_changed = 1;
			}
		}
		if (bfqq->wr_coeff > 1 &&
		    bfqq->wr_cur_max_time != bfqd->bfq_wr_rt_max_time &&
		    bfqq->service_from_wr > max_service_from_wr) {
			/* see comments on max_service_from_wr */
			bfq_bfqq_end_wr(bfqq);
		}
	}
	/*
	 * To improve latency (for this or other queues), immediately
	 * update weight both if it must be raised and if it must be
	 * lowered. Since, entity may be on some active tree here, and
	 * might have a pending change of its ioprio class, invoke
	 * next function with the last parameter unset (see the
	 * comments on the function).
	 */
	if ((entity->weight > entity->orig_weight) != (bfqq->wr_coeff > 1))
		__bfq_entity_update_weight_prio(bfq_entity_service_tree(entity),
						entity, false);
}

/*
 * Dispatch next request from bfqq.
 */
static struct request *bfq_dispatch_rq_from_bfqq(struct bfq_data *bfqd,
						 struct bfq_queue *bfqq)
{
	struct request *rq = bfqq->next_rq;
	unsigned long service_to_charge;

	service_to_charge = bfq_serv_to_charge(rq, bfqq);

	bfq_bfqq_served(bfqq, service_to_charge);

	if (bfqq == bfqd->in_service_queue && bfqd->wait_dispatch) {
		bfqd->wait_dispatch = false;
		bfqd->waited_rq = rq;
	}

	bfq_dispatch_remove(bfqd->queue, rq);

	if (bfqq != bfqd->in_service_queue)
		goto return_rq;

	/*
	 * If weight raising has to terminate for bfqq, then next
	 * function causes an immediate update of bfqq's weight,
	 * without waiting for next activation. As a consequence, on
	 * expiration, bfqq will be timestamped as if has never been
	 * weight-raised during this service slot, even if it has
	 * received part or even most of the service as a
	 * weight-raised queue. This inflates bfqq's timestamps, which
	 * is beneficial, as bfqq is then more willing to leave the
	 * device immediately to possible other weight-raised queues.
	 */
	bfq_update_wr_data(bfqd, bfqq);

	/*
	 * Expire bfqq, pretending that its budget expired, if bfqq
	 * belongs to CLASS_IDLE and other queues are waiting for
	 * service.
	 */
	if (!(bfq_tot_busy_queues(bfqd) > 1 && bfq_class_idle(bfqq)))
		goto return_rq;

	bfq_bfqq_expire(bfqd, bfqq, false, BFQQE_BUDGET_EXHAUSTED);

return_rq:
	return rq;
}

static bool bfq_has_work(struct blk_mq_hw_ctx *hctx)
{
	struct bfq_data *bfqd = hctx->queue->elevator->elevator_data;

	/*
	 * Avoiding lock: a race on bfqd->busy_queues should cause at
	 * most a call to dispatch for nothing
	 */
	return !list_empty_careful(&bfqd->dispatch) ||
		bfq_tot_busy_queues(bfqd) > 0;
}

static struct request *__bfq_dispatch_request(struct blk_mq_hw_ctx *hctx)
{
	struct bfq_data *bfqd = hctx->queue->elevator->elevator_data;
	struct request *rq = NULL;
	struct bfq_queue *bfqq = NULL;

	if (!list_empty(&bfqd->dispatch)) {
		rq = list_first_entry(&bfqd->dispatch, struct request,
				      queuelist);
		list_del_init(&rq->queuelist);

		bfqq = RQ_BFQQ(rq);

		if (bfqq) {
			/*
			 * Increment counters here, because this
			 * dispatch does not follow the standard
			 * dispatch flow (where counters are
			 * incremented)
			 */
			bfqq->dispatched++;

			goto inc_in_driver_start_rq;
		}

		/*
		 * We exploit the bfq_finish_requeue_request hook to
		 * decrement rq_in_driver, but
		 * bfq_finish_requeue_request will not be invoked on
		 * this request. So, to avoid unbalance, just start
		 * this request, without incrementing rq_in_driver. As
		 * a negative consequence, rq_in_driver is deceptively
		 * lower than it should be while this request is in
		 * service. This may cause bfq_schedule_dispatch to be
		 * invoked uselessly.
		 *
		 * As for implementing an exact solution, the
		 * bfq_finish_requeue_request hook, if defined, is
		 * probably invoked also on this request. So, by
		 * exploiting this hook, we could 1) increment
		 * rq_in_driver here, and 2) decrement it in
		 * bfq_finish_requeue_request. Such a solution would
		 * let the value of the counter be always accurate,
		 * but it would entail using an extra interface
		 * function. This cost seems higher than the benefit,
		 * being the frequency of non-elevator-private
		 * requests very low.
		 */
		goto start_rq;
	}

	bfq_log(bfqd, "dispatch requests: %d busy queues",
		bfq_tot_busy_queues(bfqd));

	if (bfq_tot_busy_queues(bfqd) == 0)
		goto exit;

	/*
	 * Force device to serve one request at a time if
	 * strict_guarantees is true. Forcing this service scheme is
	 * currently the ONLY way to guarantee that the request
	 * service order enforced by the scheduler is respected by a
	 * queueing device. Otherwise the device is free even to make
	 * some unlucky request wait for as long as the device
	 * wishes.
	 *
	 * Of course, serving one request at a time may cause loss of
	 * throughput.
	 */
	if (bfqd->strict_guarantees && bfqd->rq_in_driver > 0)
		goto exit;

	bfqq = bfq_select_queue(bfqd);
	if (!bfqq)
		goto exit;

	rq = bfq_dispatch_rq_from_bfqq(bfqd, bfqq);

	if (rq) {
inc_in_driver_start_rq:
		bfqd->rq_in_driver++;
start_rq:
		rq->rq_flags |= RQF_STARTED;
	}
exit:
	return rq;
}

#ifdef CONFIG_BFQ_CGROUP_DEBUG
static void bfq_update_dispatch_stats(struct request_queue *q,
				      struct request *rq,
				      struct bfq_queue *in_serv_queue,
				      bool idle_timer_disabled)
{
	struct bfq_queue *bfqq = rq ? RQ_BFQQ(rq) : NULL;

	if (!idle_timer_disabled && !bfqq)
		return;

	/*
	 * rq and bfqq are guaranteed to exist until this function
	 * ends, for the following reasons. First, rq can be
	 * dispatched to the device, and then can be completed and
	 * freed, only after this function ends. Second, rq cannot be
	 * merged (and thus freed because of a merge) any longer,
	 * because it has already started. Thus rq cannot be freed
	 * before this function ends, and, since rq has a reference to
	 * bfqq, the same guarantee holds for bfqq too.
	 *
	 * In addition, the following queue lock guarantees that
	 * bfqq_group(bfqq) exists as well.
	 */
	spin_lock_irq(&q->queue_lock);
	if (idle_timer_disabled)
		/*
		 * Since the idle timer has been disabled,
		 * in_serv_queue contained some request when
		 * __bfq_dispatch_request was invoked above, which
		 * implies that rq was picked exactly from
		 * in_serv_queue. Thus in_serv_queue == bfqq, and is
		 * therefore guaranteed to exist because of the above
		 * arguments.
		 */
		bfqg_stats_update_idle_time(bfqq_group(in_serv_queue));
	if (bfqq) {
		struct bfq_group *bfqg = bfqq_group(bfqq);

		bfqg_stats_update_avg_queue_size(bfqg);
		bfqg_stats_set_start_empty_time(bfqg);
		bfqg_stats_update_io_remove(bfqg, rq->cmd_flags);
	}
	spin_unlock_irq(&q->queue_lock);
}
#else
static inline void bfq_update_dispatch_stats(struct request_queue *q,
					     struct request *rq,
					     struct bfq_queue *in_serv_queue,
					     bool idle_timer_disabled) {}
#endif /* CONFIG_BFQ_CGROUP_DEBUG */

static struct request *bfq_dispatch_request(struct blk_mq_hw_ctx *hctx)
{
	struct bfq_data *bfqd = hctx->queue->elevator->elevator_data;
	struct request *rq;
	struct bfq_queue *in_serv_queue;
	bool waiting_rq, idle_timer_disabled;

	spin_lock_irq(&bfqd->lock);

	in_serv_queue = bfqd->in_service_queue;
	waiting_rq = in_serv_queue && bfq_bfqq_wait_request(in_serv_queue);

	rq = __bfq_dispatch_request(hctx);

	idle_timer_disabled =
		waiting_rq && !bfq_bfqq_wait_request(in_serv_queue);

	spin_unlock_irq(&bfqd->lock);

	bfq_update_dispatch_stats(hctx->queue, rq, in_serv_queue,
				  idle_timer_disabled);

	return rq;
}

/*
 * Task holds one reference to the queue, dropped when task exits.  Each rq
 * in-flight on this queue also holds a reference, dropped when rq is freed.
 *
 * Scheduler lock must be held here. Recall not to use bfqq after calling
 * this function on it.
 */
void bfq_put_queue(struct bfq_queue *bfqq)
{
	struct bfq_queue *item;
	struct hlist_node *n;
	struct bfq_group *bfqg = bfqq_group(bfqq);

	if (bfqq->bfqd)
		bfq_log_bfqq(bfqq->bfqd, bfqq, "put_queue: %p %d",
			     bfqq, bfqq->ref);

	bfqq->ref--;
	if (bfqq->ref)
		return;

	if (!hlist_unhashed(&bfqq->burst_list_node)) {
		hlist_del_init(&bfqq->burst_list_node);
		/*
		 * Decrement also burst size after the removal, if the
		 * process associated with bfqq is exiting, and thus
		 * does not contribute to the burst any longer. This
		 * decrement helps filter out false positives of large
		 * bursts, when some short-lived process (often due to
		 * the execution of commands by some service) happens
		 * to start and exit while a complex application is
		 * starting, and thus spawning several processes that
		 * do I/O (and that *must not* be treated as a large
		 * burst, see comments on bfq_handle_burst).
		 *
		 * In particular, the decrement is performed only if:
		 * 1) bfqq is not a merged queue, because, if it is,
		 * then this free of bfqq is not triggered by the exit
		 * of the process bfqq is associated with, but exactly
		 * by the fact that bfqq has just been merged.
		 * 2) burst_size is greater than 0, to handle
		 * unbalanced decrements. Unbalanced decrements may
		 * happen in te following case: bfqq is inserted into
		 * the current burst list--without incrementing
		 * bust_size--because of a split, but the current
		 * burst list is not the burst list bfqq belonged to
		 * (see comments on the case of a split in
		 * bfq_set_request).
		 */
		if (bfqq->bic && bfqq->bfqd->burst_size > 0)
			bfqq->bfqd->burst_size--;
	}

	/*
	 * bfqq does not exist any longer, so it cannot be woken by
	 * any other queue, and cannot wake any other queue. Then bfqq
	 * must be removed from the woken list of its possible waker
	 * queue, and all queues in the woken list of bfqq must stop
	 * having a waker queue. Strictly speaking, these updates
	 * should be performed when bfqq remains with no I/O source
	 * attached to it, which happens before bfqq gets freed. In
	 * particular, this happens when the last process associated
	 * with bfqq exits or gets associated with a different
	 * queue. However, both events lead to bfqq being freed soon,
	 * and dangling references would come out only after bfqq gets
	 * freed. So these updates are done here, as a simple and safe
	 * way to handle all cases.
	 */
	/* remove bfqq from woken list */
	if (!hlist_unhashed(&bfqq->woken_list_node))
		hlist_del_init(&bfqq->woken_list_node);

	/* reset waker for all queues in woken list */
	hlist_for_each_entry_safe(item, n, &bfqq->woken_list,
				  woken_list_node) {
		item->waker_bfqq = NULL;
		hlist_del_init(&item->woken_list_node);
	}

	if (bfqq->bfqd && bfqq->bfqd->last_completed_rq_bfqq == bfqq)
		bfqq->bfqd->last_completed_rq_bfqq = NULL;

	kmem_cache_free(bfq_pool, bfqq);
	bfqg_and_blkg_put(bfqg);
}

static void bfq_put_stable_ref(struct bfq_queue *bfqq)
{
	bfqq->stable_ref--;
	bfq_put_queue(bfqq);
}

static void bfq_put_cooperator(struct bfq_queue *bfqq)
{
	struct bfq_queue *__bfqq, *next;

	/*
	 * If this queue was scheduled to merge with another queue, be
	 * sure to drop the reference taken on that queue (and others in
	 * the merge chain). See bfq_setup_merge and bfq_merge_bfqqs.
	 */
	__bfqq = bfqq->new_bfqq;
	while (__bfqq) {
		if (__bfqq == bfqq)
			break;
		next = __bfqq->new_bfqq;
		bfq_put_queue(__bfqq);
		__bfqq = next;
	}
}

static void bfq_exit_bfqq(struct bfq_data *bfqd, struct bfq_queue *bfqq)
{
	if (bfqq == bfqd->in_service_queue) {
		__bfq_bfqq_expire(bfqd, bfqq, BFQQE_BUDGET_TIMEOUT);
		bfq_schedule_dispatch(bfqd);
	}

	bfq_log_bfqq(bfqd, bfqq, "exit_bfqq: %p, %d", bfqq, bfqq->ref);

	bfq_put_cooperator(bfqq);

	bfq_release_process_ref(bfqd, bfqq);
}

static void bfq_exit_icq_bfqq(struct bfq_io_cq *bic, bool is_sync)
{
	struct bfq_queue *bfqq = bic_to_bfqq(bic, is_sync);
	struct bfq_data *bfqd;

	if (bfqq)
		bfqd = bfqq->bfqd; /* NULL if scheduler already exited */

	if (bfqq && bfqd) {
		unsigned long flags;

		spin_lock_irqsave(&bfqd->lock, flags);
		bfqq->bic = NULL;
		bfq_exit_bfqq(bfqd, bfqq);
		bic_set_bfqq(bic, NULL, is_sync);
		spin_unlock_irqrestore(&bfqd->lock, flags);
	}
}

static void bfq_exit_icq(struct io_cq *icq)
{
	struct bfq_io_cq *bic = icq_to_bic(icq);

	if (bic->stable_merge_bfqq) {
		struct bfq_data *bfqd = bic->stable_merge_bfqq->bfqd;

		/*
		 * bfqd is NULL if scheduler already exited, and in
		 * that case this is the last time bfqq is accessed.
		 */
		if (bfqd) {
			unsigned long flags;

			spin_lock_irqsave(&bfqd->lock, flags);
			bfq_put_stable_ref(bic->stable_merge_bfqq);
			spin_unlock_irqrestore(&bfqd->lock, flags);
		} else {
			bfq_put_stable_ref(bic->stable_merge_bfqq);
		}
	}

	bfq_exit_icq_bfqq(bic, true);
	bfq_exit_icq_bfqq(bic, false);
}

/*
 * Update the entity prio values; note that the new values will not
 * be used until the next (re)activation.
 */
static void
bfq_set_next_ioprio_data(struct bfq_queue *bfqq, struct bfq_io_cq *bic)
{
	struct task_struct *tsk = current;
	int ioprio_class;
	struct bfq_data *bfqd = bfqq->bfqd;

	if (!bfqd)
		return;

	ioprio_class = IOPRIO_PRIO_CLASS(bic->ioprio);
	switch (ioprio_class) {
	default:
		pr_err("bdi %s: bfq: bad prio class %d\n",
			bdi_dev_name(bfqq->bfqd->queue->disk->bdi),
			ioprio_class);
		fallthrough;
	case IOPRIO_CLASS_NONE:
		/*
		 * No prio set, inherit CPU scheduling settings.
		 */
		bfqq->new_ioprio = task_nice_ioprio(tsk);
		bfqq->new_ioprio_class = task_nice_ioclass(tsk);
		break;
	case IOPRIO_CLASS_RT:
		bfqq->new_ioprio = IOPRIO_PRIO_DATA(bic->ioprio);
		bfqq->new_ioprio_class = IOPRIO_CLASS_RT;
		break;
	case IOPRIO_CLASS_BE:
		bfqq->new_ioprio = IOPRIO_PRIO_DATA(bic->ioprio);
		bfqq->new_ioprio_class = IOPRIO_CLASS_BE;
		break;
	case IOPRIO_CLASS_IDLE:
		bfqq->new_ioprio_class = IOPRIO_CLASS_IDLE;
		bfqq->new_ioprio = 7;
		break;
	}

	if (bfqq->new_ioprio >= IOPRIO_NR_LEVELS) {
		pr_crit("bfq_set_next_ioprio_data: new_ioprio %d\n",
			bfqq->new_ioprio);
<<<<<<< HEAD
		bfqq->new_ioprio = IOPRIO_BE_NR - 1;
=======
		bfqq->new_ioprio = IOPRIO_NR_LEVELS - 1;
>>>>>>> 3b17187f
	}

	bfqq->entity.new_weight = bfq_ioprio_to_weight(bfqq->new_ioprio);
	bfq_log_bfqq(bfqd, bfqq, "new_ioprio %d new_weight %d",
		     bfqq->new_ioprio, bfqq->entity.new_weight);
	bfqq->entity.prio_changed = 1;
}

static struct bfq_queue *bfq_get_queue(struct bfq_data *bfqd,
				       struct bio *bio, bool is_sync,
				       struct bfq_io_cq *bic,
				       bool respawn);

static void bfq_check_ioprio_change(struct bfq_io_cq *bic, struct bio *bio)
{
	struct bfq_data *bfqd = bic_to_bfqd(bic);
	struct bfq_queue *bfqq;
	int ioprio = bic->icq.ioc->ioprio;

	/*
	 * This condition may trigger on a newly created bic, be sure to
	 * drop the lock before returning.
	 */
	if (unlikely(!bfqd) || likely(bic->ioprio == ioprio))
		return;

	bic->ioprio = ioprio;

	bfqq = bic_to_bfqq(bic, false);
	if (bfqq) {
		bfq_release_process_ref(bfqd, bfqq);
		bfqq = bfq_get_queue(bfqd, bio, BLK_RW_ASYNC, bic, true);
		bic_set_bfqq(bic, bfqq, false);
	}

	bfqq = bic_to_bfqq(bic, true);
	if (bfqq)
		bfq_set_next_ioprio_data(bfqq, bic);
}

static void bfq_init_bfqq(struct bfq_data *bfqd, struct bfq_queue *bfqq,
			  struct bfq_io_cq *bic, pid_t pid, int is_sync)
{
	u64 now_ns = ktime_get_ns();

	RB_CLEAR_NODE(&bfqq->entity.rb_node);
	INIT_LIST_HEAD(&bfqq->fifo);
	INIT_HLIST_NODE(&bfqq->burst_list_node);
	INIT_HLIST_NODE(&bfqq->woken_list_node);
	INIT_HLIST_HEAD(&bfqq->woken_list);

	bfqq->ref = 0;
	bfqq->bfqd = bfqd;

	if (bic)
		bfq_set_next_ioprio_data(bfqq, bic);

	if (is_sync) {
		/*
		 * No need to mark as has_short_ttime if in
		 * idle_class, because no device idling is performed
		 * for queues in idle class
		 */
		if (!bfq_class_idle(bfqq))
			/* tentatively mark as has_short_ttime */
			bfq_mark_bfqq_has_short_ttime(bfqq);
		bfq_mark_bfqq_sync(bfqq);
		bfq_mark_bfqq_just_created(bfqq);
	} else
		bfq_clear_bfqq_sync(bfqq);

	/* set end request to minus infinity from now */
	bfqq->ttime.last_end_request = now_ns + 1;

	bfqq->creation_time = jiffies;

	bfqq->io_start_time = now_ns;

	bfq_mark_bfqq_IO_bound(bfqq);

	bfqq->pid = pid;

	/* Tentative initial value to trade off between thr and lat */
	bfqq->max_budget = (2 * bfq_max_budget(bfqd)) / 3;
	bfqq->budget_timeout = bfq_smallest_from_now();

	bfqq->wr_coeff = 1;
	bfqq->last_wr_start_finish = jiffies;
	bfqq->wr_start_at_switch_to_srt = bfq_smallest_from_now();
	bfqq->split_time = bfq_smallest_from_now();

	/*
	 * To not forget the possibly high bandwidth consumed by a
	 * process/queue in the recent past,
	 * bfq_bfqq_softrt_next_start() returns a value at least equal
	 * to the current value of bfqq->soft_rt_next_start (see
	 * comments on bfq_bfqq_softrt_next_start).  Set
	 * soft_rt_next_start to now, to mean that bfqq has consumed
	 * no bandwidth so far.
	 */
	bfqq->soft_rt_next_start = jiffies;

	/* first request is almost certainly seeky */
	bfqq->seek_history = 1;
}

static struct bfq_queue **bfq_async_queue_prio(struct bfq_data *bfqd,
					       struct bfq_group *bfqg,
					       int ioprio_class, int ioprio)
{
	switch (ioprio_class) {
	case IOPRIO_CLASS_RT:
		return &bfqg->async_bfqq[0][ioprio];
	case IOPRIO_CLASS_NONE:
		ioprio = IOPRIO_BE_NORM;
		fallthrough;
	case IOPRIO_CLASS_BE:
		return &bfqg->async_bfqq[1][ioprio];
	case IOPRIO_CLASS_IDLE:
		return &bfqg->async_idle_bfqq;
	default:
		return NULL;
	}
}

static struct bfq_queue *
bfq_do_early_stable_merge(struct bfq_data *bfqd, struct bfq_queue *bfqq,
			  struct bfq_io_cq *bic,
			  struct bfq_queue *last_bfqq_created)
{
	struct bfq_queue *new_bfqq =
		bfq_setup_merge(bfqq, last_bfqq_created);

	if (!new_bfqq)
		return bfqq;

	if (new_bfqq->bic)
		new_bfqq->bic->stably_merged = true;
	bic->stably_merged = true;

	/*
	 * Reusing merge functions. This implies that
	 * bfqq->bic must be set too, for
	 * bfq_merge_bfqqs to correctly save bfqq's
	 * state before killing it.
	 */
	bfqq->bic = bic;
	bfq_merge_bfqqs(bfqd, bic, bfqq, new_bfqq);

	return new_bfqq;
}

/*
 * Many throughput-sensitive workloads are made of several parallel
 * I/O flows, with all flows generated by the same application, or
 * more generically by the same task (e.g., system boot). The most
 * counterproductive action with these workloads is plugging I/O
 * dispatch when one of the bfq_queues associated with these flows
 * remains temporarily empty.
 *
 * To avoid this plugging, BFQ has been using a burst-handling
 * mechanism for years now. This mechanism has proven effective for
 * throughput, and not detrimental for service guarantees. The
 * following function pushes this mechanism a little bit further,
 * basing on the following two facts.
 *
 * First, all the I/O flows of a the same application or task
 * contribute to the execution/completion of that common application
 * or task. So the performance figures that matter are total
 * throughput of the flows and task-wide I/O latency.  In particular,
 * these flows do not need to be protected from each other, in terms
 * of individual bandwidth or latency.
 *
 * Second, the above fact holds regardless of the number of flows.
 *
 * Putting these two facts together, this commits merges stably the
 * bfq_queues associated with these I/O flows, i.e., with the
 * processes that generate these IO/ flows, regardless of how many the
 * involved processes are.
 *
 * To decide whether a set of bfq_queues is actually associated with
 * the I/O flows of a common application or task, and to merge these
 * queues stably, this function operates as follows: given a bfq_queue,
 * say Q2, currently being created, and the last bfq_queue, say Q1,
 * created before Q2, Q2 is merged stably with Q1 if
 * - very little time has elapsed since when Q1 was created
 * - Q2 has the same ioprio as Q1
 * - Q2 belongs to the same group as Q1
 *
 * Merging bfq_queues also reduces scheduling overhead. A fio test
 * with ten random readers on /dev/nullb shows a throughput boost of
 * 40%, with a quadcore. Since BFQ's execution time amounts to ~50% of
 * the total per-request processing time, the above throughput boost
 * implies that BFQ's overhead is reduced by more than 50%.
 *
 * This new mechanism most certainly obsoletes the current
 * burst-handling heuristics. We keep those heuristics for the moment.
 */
static struct bfq_queue *bfq_do_or_sched_stable_merge(struct bfq_data *bfqd,
						      struct bfq_queue *bfqq,
						      struct bfq_io_cq *bic)
{
	struct bfq_queue **source_bfqq = bfqq->entity.parent ?
		&bfqq->entity.parent->last_bfqq_created :
		&bfqd->last_bfqq_created;

	struct bfq_queue *last_bfqq_created = *source_bfqq;

	/*
	 * If last_bfqq_created has not been set yet, then init it. If
	 * it has been set already, but too long ago, then move it
	 * forward to bfqq. Finally, move also if bfqq belongs to a
	 * different group than last_bfqq_created, or if bfqq has a
	 * different ioprio or ioprio_class. If none of these
	 * conditions holds true, then try an early stable merge or
	 * schedule a delayed stable merge.
	 *
	 * A delayed merge is scheduled (instead of performing an
	 * early merge), in case bfqq might soon prove to be more
	 * throughput-beneficial if not merged. Currently this is
	 * possible only if bfqd is rotational with no queueing. For
	 * such a drive, not merging bfqq is better for throughput if
	 * bfqq happens to contain sequential I/O. So, we wait a
	 * little bit for enough I/O to flow through bfqq. After that,
	 * if such an I/O is sequential, then the merge is
	 * canceled. Otherwise the merge is finally performed.
	 */
	if (!last_bfqq_created ||
	    time_before(last_bfqq_created->creation_time +
			msecs_to_jiffies(bfq_activation_stable_merging),
			bfqq->creation_time) ||
		bfqq->entity.parent != last_bfqq_created->entity.parent ||
		bfqq->ioprio != last_bfqq_created->ioprio ||
		bfqq->ioprio_class != last_bfqq_created->ioprio_class)
		*source_bfqq = bfqq;
	else if (time_after_eq(last_bfqq_created->creation_time +
				 bfqd->bfq_burst_interval,
				 bfqq->creation_time)) {
		if (likely(bfqd->nonrot_with_queueing))
			/*
			 * With this type of drive, leaving
			 * bfqq alone may provide no
			 * throughput benefits compared with
			 * merging bfqq. So merge bfqq now.
			 */
			bfqq = bfq_do_early_stable_merge(bfqd, bfqq,
							 bic,
							 last_bfqq_created);
		else { /* schedule tentative stable merge */
			/*
			 * get reference on last_bfqq_created,
			 * to prevent it from being freed,
			 * until we decide whether to merge
			 */
			last_bfqq_created->ref++;
			/*
			 * need to keep track of stable refs, to
			 * compute process refs correctly
			 */
			last_bfqq_created->stable_ref++;
			/*
			 * Record the bfqq to merge to.
			 */
			bic->stable_merge_bfqq = last_bfqq_created;
		}
	}

	return bfqq;
}


static struct bfq_queue *bfq_get_queue(struct bfq_data *bfqd,
				       struct bio *bio, bool is_sync,
				       struct bfq_io_cq *bic,
				       bool respawn)
{
	const int ioprio = IOPRIO_PRIO_DATA(bic->ioprio);
	const int ioprio_class = IOPRIO_PRIO_CLASS(bic->ioprio);
	struct bfq_queue **async_bfqq = NULL;
	struct bfq_queue *bfqq;
	struct bfq_group *bfqg;

	rcu_read_lock();

	bfqg = bfq_find_set_group(bfqd, __bio_blkcg(bio));
	if (!bfqg) {
		bfqq = &bfqd->oom_bfqq;
		goto out;
	}

	if (!is_sync) {
		async_bfqq = bfq_async_queue_prio(bfqd, bfqg, ioprio_class,
						  ioprio);
		bfqq = *async_bfqq;
		if (bfqq)
			goto out;
	}

	bfqq = kmem_cache_alloc_node(bfq_pool,
				     GFP_NOWAIT | __GFP_ZERO | __GFP_NOWARN,
				     bfqd->queue->node);

	if (bfqq) {
		bfq_init_bfqq(bfqd, bfqq, bic, current->pid,
			      is_sync);
		bfq_init_entity(&bfqq->entity, bfqg);
		bfq_log_bfqq(bfqd, bfqq, "allocated");
	} else {
		bfqq = &bfqd->oom_bfqq;
		bfq_log_bfqq(bfqd, bfqq, "using oom bfqq");
		goto out;
	}

	/*
	 * Pin the queue now that it's allocated, scheduler exit will
	 * prune it.
	 */
	if (async_bfqq) {
		bfqq->ref++; /*
			      * Extra group reference, w.r.t. sync
			      * queue. This extra reference is removed
			      * only if bfqq->bfqg disappears, to
			      * guarantee that this queue is not freed
			      * until its group goes away.
			      */
		bfq_log_bfqq(bfqd, bfqq, "get_queue, bfqq not in async: %p, %d",
			     bfqq, bfqq->ref);
		*async_bfqq = bfqq;
	}

out:
	bfqq->ref++; /* get a process reference to this queue */

	if (bfqq != &bfqd->oom_bfqq && is_sync && !respawn)
		bfqq = bfq_do_or_sched_stable_merge(bfqd, bfqq, bic);

	rcu_read_unlock();
	return bfqq;
}

static void bfq_update_io_thinktime(struct bfq_data *bfqd,
				    struct bfq_queue *bfqq)
{
	struct bfq_ttime *ttime = &bfqq->ttime;
	u64 elapsed;

	/*
	 * We are really interested in how long it takes for the queue to
	 * become busy when there is no outstanding IO for this queue. So
	 * ignore cases when the bfq queue has already IO queued.
	 */
	if (bfqq->dispatched || bfq_bfqq_busy(bfqq))
		return;
	elapsed = ktime_get_ns() - bfqq->ttime.last_end_request;
	elapsed = min_t(u64, elapsed, 2ULL * bfqd->bfq_slice_idle);

	ttime->ttime_samples = (7*ttime->ttime_samples + 256) / 8;
	ttime->ttime_total = div_u64(7*ttime->ttime_total + 256*elapsed,  8);
	ttime->ttime_mean = div64_ul(ttime->ttime_total + 128,
				     ttime->ttime_samples);
}

static void
bfq_update_io_seektime(struct bfq_data *bfqd, struct bfq_queue *bfqq,
		       struct request *rq)
{
	bfqq->seek_history <<= 1;
	bfqq->seek_history |= BFQ_RQ_SEEKY(bfqd, bfqq->last_request_pos, rq);

	if (bfqq->wr_coeff > 1 &&
	    bfqq->wr_cur_max_time == bfqd->bfq_wr_rt_max_time &&
	    BFQQ_TOTALLY_SEEKY(bfqq)) {
		if (time_is_before_jiffies(bfqq->wr_start_at_switch_to_srt +
					   bfq_wr_duration(bfqd))) {
			/*
			 * In soft_rt weight raising with the
			 * interactive-weight-raising period
			 * elapsed (so no switch back to
			 * interactive weight raising).
			 */
			bfq_bfqq_end_wr(bfqq);
		} else { /*
			  * stopping soft_rt weight raising
			  * while still in interactive period,
			  * switch back to interactive weight
			  * raising
			  */
			switch_back_to_interactive_wr(bfqq, bfqd);
			bfqq->entity.prio_changed = 1;
		}
	}
}

static void bfq_update_has_short_ttime(struct bfq_data *bfqd,
				       struct bfq_queue *bfqq,
				       struct bfq_io_cq *bic)
{
	bool has_short_ttime = true, state_changed;

	/*
	 * No need to update has_short_ttime if bfqq is async or in
	 * idle io prio class, or if bfq_slice_idle is zero, because
	 * no device idling is performed for bfqq in this case.
	 */
	if (!bfq_bfqq_sync(bfqq) || bfq_class_idle(bfqq) ||
	    bfqd->bfq_slice_idle == 0)
		return;

	/* Idle window just restored, statistics are meaningless. */
	if (time_is_after_eq_jiffies(bfqq->split_time +
				     bfqd->bfq_wr_min_idle_time))
		return;

	/* Think time is infinite if no process is linked to
	 * bfqq. Otherwise check average think time to decide whether
	 * to mark as has_short_ttime. To this goal, compare average
	 * think time with half the I/O-plugging timeout.
	 */
	if (atomic_read(&bic->icq.ioc->active_ref) == 0 ||
	    (bfq_sample_valid(bfqq->ttime.ttime_samples) &&
	     bfqq->ttime.ttime_mean > bfqd->bfq_slice_idle>>1))
		has_short_ttime = false;

	state_changed = has_short_ttime != bfq_bfqq_has_short_ttime(bfqq);

	if (has_short_ttime)
		bfq_mark_bfqq_has_short_ttime(bfqq);
	else
		bfq_clear_bfqq_has_short_ttime(bfqq);

	/*
	 * Until the base value for the total service time gets
	 * finally computed for bfqq, the inject limit does depend on
	 * the think-time state (short|long). In particular, the limit
	 * is 0 or 1 if the think time is deemed, respectively, as
	 * short or long (details in the comments in
	 * bfq_update_inject_limit()). Accordingly, the next
	 * instructions reset the inject limit if the think-time state
	 * has changed and the above base value is still to be
	 * computed.
	 *
	 * However, the reset is performed only if more than 100 ms
	 * have elapsed since the last update of the inject limit, or
	 * (inclusive) if the change is from short to long think
	 * time. The reason for this waiting is as follows.
	 *
	 * bfqq may have a long think time because of a
	 * synchronization with some other queue, i.e., because the
	 * I/O of some other queue may need to be completed for bfqq
	 * to receive new I/O. Details in the comments on the choice
	 * of the queue for injection in bfq_select_queue().
	 *
	 * As stressed in those comments, if such a synchronization is
	 * actually in place, then, without injection on bfqq, the
	 * blocking I/O cannot happen to served while bfqq is in
	 * service. As a consequence, if bfqq is granted
	 * I/O-dispatch-plugging, then bfqq remains empty, and no I/O
	 * is dispatched, until the idle timeout fires. This is likely
	 * to result in lower bandwidth and higher latencies for bfqq,
	 * and in a severe loss of total throughput.
	 *
	 * On the opposite end, a non-zero inject limit may allow the
	 * I/O that blocks bfqq to be executed soon, and therefore
	 * bfqq to receive new I/O soon.
	 *
	 * But, if the blocking gets actually eliminated, then the
	 * next think-time sample for bfqq may be very low. This in
	 * turn may cause bfqq's think time to be deemed
	 * short. Without the 100 ms barrier, this new state change
	 * would cause the body of the next if to be executed
	 * immediately. But this would set to 0 the inject
	 * limit. Without injection, the blocking I/O would cause the
	 * think time of bfqq to become long again, and therefore the
	 * inject limit to be raised again, and so on. The only effect
	 * of such a steady oscillation between the two think-time
	 * states would be to prevent effective injection on bfqq.
	 *
	 * In contrast, if the inject limit is not reset during such a
	 * long time interval as 100 ms, then the number of short
	 * think time samples can grow significantly before the reset
	 * is performed. As a consequence, the think time state can
	 * become stable before the reset. Therefore there will be no
	 * state change when the 100 ms elapse, and no reset of the
	 * inject limit. The inject limit remains steadily equal to 1
	 * both during and after the 100 ms. So injection can be
	 * performed at all times, and throughput gets boosted.
	 *
	 * An inject limit equal to 1 is however in conflict, in
	 * general, with the fact that the think time of bfqq is
	 * short, because injection may be likely to delay bfqq's I/O
	 * (as explained in the comments in
	 * bfq_update_inject_limit()). But this does not happen in
	 * this special case, because bfqq's low think time is due to
	 * an effective handling of a synchronization, through
	 * injection. In this special case, bfqq's I/O does not get
	 * delayed by injection; on the contrary, bfqq's I/O is
	 * brought forward, because it is not blocked for
	 * milliseconds.
	 *
	 * In addition, serving the blocking I/O much sooner, and much
	 * more frequently than once per I/O-plugging timeout, makes
	 * it much quicker to detect a waker queue (the concept of
	 * waker queue is defined in the comments in
	 * bfq_add_request()). This makes it possible to start sooner
	 * to boost throughput more effectively, by injecting the I/O
	 * of the waker queue unconditionally on every
	 * bfq_dispatch_request().
	 *
	 * One last, important benefit of not resetting the inject
	 * limit before 100 ms is that, during this time interval, the
	 * base value for the total service time is likely to get
	 * finally computed for bfqq, freeing the inject limit from
	 * its relation with the think time.
	 */
	if (state_changed && bfqq->last_serv_time_ns == 0 &&
	    (time_is_before_eq_jiffies(bfqq->decrease_time_jif +
				      msecs_to_jiffies(100)) ||
	     !has_short_ttime))
		bfq_reset_inject_limit(bfqd, bfqq);
}

/*
 * Called when a new fs request (rq) is added to bfqq.  Check if there's
 * something we should do about it.
 */
static void bfq_rq_enqueued(struct bfq_data *bfqd, struct bfq_queue *bfqq,
			    struct request *rq)
{
	if (rq->cmd_flags & REQ_META)
		bfqq->meta_pending++;

	bfqq->last_request_pos = blk_rq_pos(rq) + blk_rq_sectors(rq);

	if (bfqq == bfqd->in_service_queue && bfq_bfqq_wait_request(bfqq)) {
		bool small_req = bfqq->queued[rq_is_sync(rq)] == 1 &&
				 blk_rq_sectors(rq) < 32;
		bool budget_timeout = bfq_bfqq_budget_timeout(bfqq);

		/*
		 * There is just this request queued: if
		 * - the request is small, and
		 * - we are idling to boost throughput, and
		 * - the queue is not to be expired,
		 * then just exit.
		 *
		 * In this way, if the device is being idled to wait
		 * for a new request from the in-service queue, we
		 * avoid unplugging the device and committing the
		 * device to serve just a small request. In contrast
		 * we wait for the block layer to decide when to
		 * unplug the device: hopefully, new requests will be
		 * merged to this one quickly, then the device will be
		 * unplugged and larger requests will be dispatched.
		 */
		if (small_req && idling_boosts_thr_without_issues(bfqd, bfqq) &&
		    !budget_timeout)
			return;

		/*
		 * A large enough request arrived, or idling is being
		 * performed to preserve service guarantees, or
		 * finally the queue is to be expired: in all these
		 * cases disk idling is to be stopped, so clear
		 * wait_request flag and reset timer.
		 */
		bfq_clear_bfqq_wait_request(bfqq);
		hrtimer_try_to_cancel(&bfqd->idle_slice_timer);

		/*
		 * The queue is not empty, because a new request just
		 * arrived. Hence we can safely expire the queue, in
		 * case of budget timeout, without risking that the
		 * timestamps of the queue are not updated correctly.
		 * See [1] for more details.
		 */
		if (budget_timeout)
			bfq_bfqq_expire(bfqd, bfqq, false,
					BFQQE_BUDGET_TIMEOUT);
	}
}

/* returns true if it causes the idle timer to be disabled */
static bool __bfq_insert_request(struct bfq_data *bfqd, struct request *rq)
{
	struct bfq_queue *bfqq = RQ_BFQQ(rq),
		*new_bfqq = bfq_setup_cooperator(bfqd, bfqq, rq, true,
						 RQ_BIC(rq));
	bool waiting, idle_timer_disabled = false;

	if (new_bfqq) {
		/*
		 * Release the request's reference to the old bfqq
		 * and make sure one is taken to the shared queue.
		 */
		new_bfqq->allocated++;
		bfqq->allocated--;
		new_bfqq->ref++;
		/*
		 * If the bic associated with the process
		 * issuing this request still points to bfqq
		 * (and thus has not been already redirected
		 * to new_bfqq or even some other bfq_queue),
		 * then complete the merge and redirect it to
		 * new_bfqq.
		 */
		if (bic_to_bfqq(RQ_BIC(rq), 1) == bfqq)
			bfq_merge_bfqqs(bfqd, RQ_BIC(rq),
					bfqq, new_bfqq);

		bfq_clear_bfqq_just_created(bfqq);
		/*
		 * rq is about to be enqueued into new_bfqq,
		 * release rq reference on bfqq
		 */
		bfq_put_queue(bfqq);
		rq->elv.priv[1] = new_bfqq;
		bfqq = new_bfqq;
	}

	bfq_update_io_thinktime(bfqd, bfqq);
	bfq_update_has_short_ttime(bfqd, bfqq, RQ_BIC(rq));
	bfq_update_io_seektime(bfqd, bfqq, rq);

	waiting = bfqq && bfq_bfqq_wait_request(bfqq);
	bfq_add_request(rq);
	idle_timer_disabled = waiting && !bfq_bfqq_wait_request(bfqq);

	rq->fifo_time = ktime_get_ns() + bfqd->bfq_fifo_expire[rq_is_sync(rq)];
	list_add_tail(&rq->queuelist, &bfqq->fifo);

	bfq_rq_enqueued(bfqd, bfqq, rq);

	return idle_timer_disabled;
}

#ifdef CONFIG_BFQ_CGROUP_DEBUG
static void bfq_update_insert_stats(struct request_queue *q,
				    struct bfq_queue *bfqq,
				    bool idle_timer_disabled,
				    unsigned int cmd_flags)
{
	if (!bfqq)
		return;

	/*
	 * bfqq still exists, because it can disappear only after
	 * either it is merged with another queue, or the process it
	 * is associated with exits. But both actions must be taken by
	 * the same process currently executing this flow of
	 * instructions.
	 *
	 * In addition, the following queue lock guarantees that
	 * bfqq_group(bfqq) exists as well.
	 */
	spin_lock_irq(&q->queue_lock);
	bfqg_stats_update_io_add(bfqq_group(bfqq), bfqq, cmd_flags);
	if (idle_timer_disabled)
		bfqg_stats_update_idle_time(bfqq_group(bfqq));
	spin_unlock_irq(&q->queue_lock);
}
#else
static inline void bfq_update_insert_stats(struct request_queue *q,
					   struct bfq_queue *bfqq,
					   bool idle_timer_disabled,
					   unsigned int cmd_flags) {}
#endif /* CONFIG_BFQ_CGROUP_DEBUG */

static void bfq_insert_request(struct blk_mq_hw_ctx *hctx, struct request *rq,
			       bool at_head)
{
	struct request_queue *q = hctx->queue;
	struct bfq_data *bfqd = q->elevator->elevator_data;
	struct bfq_queue *bfqq;
	bool idle_timer_disabled = false;
	unsigned int cmd_flags;
	LIST_HEAD(free);

#ifdef CONFIG_BFQ_GROUP_IOSCHED
	if (!cgroup_subsys_on_dfl(io_cgrp_subsys) && rq->bio)
		bfqg_stats_update_legacy_io(q, rq);
#endif
	spin_lock_irq(&bfqd->lock);
	if (blk_mq_sched_try_insert_merge(q, rq, &free)) {
		spin_unlock_irq(&bfqd->lock);
		blk_mq_free_requests(&free);
		return;
	}

	spin_unlock_irq(&bfqd->lock);

	trace_block_rq_insert(rq);

	spin_lock_irq(&bfqd->lock);
	bfqq = bfq_init_rq(rq);

	/*
	 * Reqs with at_head or passthrough flags set are to be put
	 * directly into dispatch list. Additional case for putting rq
	 * directly into the dispatch queue: the only active
	 * bfq_queues are bfqq and either its waker bfq_queue or one
	 * of its woken bfq_queues. The rationale behind this
	 * additional condition is as follows:
	 * - consider a bfq_queue, say Q1, detected as a waker of
	 *   another bfq_queue, say Q2
	 * - by definition of a waker, Q1 blocks the I/O of Q2, i.e.,
	 *   some I/O of Q1 needs to be completed for new I/O of Q2
	 *   to arrive.  A notable example of waker is journald
	 * - so, Q1 and Q2 are in any respect the queues of two
	 *   cooperating processes (or of two cooperating sets of
	 *   processes): the goal of Q1's I/O is doing what needs to
	 *   be done so that new Q2's I/O can finally be
	 *   issued. Therefore, if the service of Q1's I/O is delayed,
	 *   then Q2's I/O is delayed too.  Conversely, if Q2's I/O is
	 *   delayed, the goal of Q1's I/O is hindered.
	 * - as a consequence, if some I/O of Q1/Q2 arrives while
	 *   Q2/Q1 is the only queue in service, there is absolutely
	 *   no point in delaying the service of such an I/O. The
	 *   only possible result is a throughput loss
	 * - so, when the above condition holds, the best option is to
	 *   have the new I/O dispatched as soon as possible
	 * - the most effective and efficient way to attain the above
	 *   goal is to put the new I/O directly in the dispatch
	 *   list
	 * - as an additional restriction, Q1 and Q2 must be the only
	 *   busy queues for this commit to put the I/O of Q2/Q1 in
	 *   the dispatch list.  This is necessary, because, if also
	 *   other queues are waiting for service, then putting new
	 *   I/O directly in the dispatch list may evidently cause a
	 *   violation of service guarantees for the other queues
	 */
	if (!bfqq ||
	    (bfqq != bfqd->in_service_queue &&
	     bfqd->in_service_queue != NULL &&
	     bfq_tot_busy_queues(bfqd) == 1 + bfq_bfqq_busy(bfqq) &&
	     (bfqq->waker_bfqq == bfqd->in_service_queue ||
	      bfqd->in_service_queue->waker_bfqq == bfqq)) || at_head) {
		if (at_head)
			list_add(&rq->queuelist, &bfqd->dispatch);
		else
			list_add_tail(&rq->queuelist, &bfqd->dispatch);
	} else {
		idle_timer_disabled = __bfq_insert_request(bfqd, rq);
		/*
		 * Update bfqq, because, if a queue merge has occurred
		 * in __bfq_insert_request, then rq has been
		 * redirected into a new queue.
		 */
		bfqq = RQ_BFQQ(rq);

		if (rq_mergeable(rq)) {
			elv_rqhash_add(q, rq);
			if (!q->last_merge)
				q->last_merge = rq;
		}
	}

	/*
	 * Cache cmd_flags before releasing scheduler lock, because rq
	 * may disappear afterwards (for example, because of a request
	 * merge).
	 */
	cmd_flags = rq->cmd_flags;

	spin_unlock_irq(&bfqd->lock);

	bfq_update_insert_stats(q, bfqq, idle_timer_disabled,
				cmd_flags);
}

static void bfq_insert_requests(struct blk_mq_hw_ctx *hctx,
				struct list_head *list, bool at_head)
{
	while (!list_empty(list)) {
		struct request *rq;

		rq = list_first_entry(list, struct request, queuelist);
		list_del_init(&rq->queuelist);
		bfq_insert_request(hctx, rq, at_head);
	}
}

static void bfq_update_hw_tag(struct bfq_data *bfqd)
{
	struct bfq_queue *bfqq = bfqd->in_service_queue;

	bfqd->max_rq_in_driver = max_t(int, bfqd->max_rq_in_driver,
				       bfqd->rq_in_driver);

	if (bfqd->hw_tag == 1)
		return;

	/*
	 * This sample is valid if the number of outstanding requests
	 * is large enough to allow a queueing behavior.  Note that the
	 * sum is not exact, as it's not taking into account deactivated
	 * requests.
	 */
	if (bfqd->rq_in_driver + bfqd->queued <= BFQ_HW_QUEUE_THRESHOLD)
		return;

	/*
	 * If active queue hasn't enough requests and can idle, bfq might not
	 * dispatch sufficient requests to hardware. Don't zero hw_tag in this
	 * case
	 */
	if (bfqq && bfq_bfqq_has_short_ttime(bfqq) &&
	    bfqq->dispatched + bfqq->queued[0] + bfqq->queued[1] <
	    BFQ_HW_QUEUE_THRESHOLD &&
	    bfqd->rq_in_driver < BFQ_HW_QUEUE_THRESHOLD)
		return;

	if (bfqd->hw_tag_samples++ < BFQ_HW_QUEUE_SAMPLES)
		return;

	bfqd->hw_tag = bfqd->max_rq_in_driver > BFQ_HW_QUEUE_THRESHOLD;
	bfqd->max_rq_in_driver = 0;
	bfqd->hw_tag_samples = 0;

	bfqd->nonrot_with_queueing =
		blk_queue_nonrot(bfqd->queue) && bfqd->hw_tag;
}

static void bfq_completed_request(struct bfq_queue *bfqq, struct bfq_data *bfqd)
{
	u64 now_ns;
	u32 delta_us;

	bfq_update_hw_tag(bfqd);

	bfqd->rq_in_driver--;
	bfqq->dispatched--;

	if (!bfqq->dispatched && !bfq_bfqq_busy(bfqq)) {
		/*
		 * Set budget_timeout (which we overload to store the
		 * time at which the queue remains with no backlog and
		 * no outstanding request; used by the weight-raising
		 * mechanism).
		 */
		bfqq->budget_timeout = jiffies;

		bfq_weights_tree_remove(bfqd, bfqq);
	}

	now_ns = ktime_get_ns();

	bfqq->ttime.last_end_request = now_ns;

	/*
	 * Using us instead of ns, to get a reasonable precision in
	 * computing rate in next check.
	 */
	delta_us = div_u64(now_ns - bfqd->last_completion, NSEC_PER_USEC);

	/*
	 * If the request took rather long to complete, and, according
	 * to the maximum request size recorded, this completion latency
	 * implies that the request was certainly served at a very low
	 * rate (less than 1M sectors/sec), then the whole observation
	 * interval that lasts up to this time instant cannot be a
	 * valid time interval for computing a new peak rate.  Invoke
	 * bfq_update_rate_reset to have the following three steps
	 * taken:
	 * - close the observation interval at the last (previous)
	 *   request dispatch or completion
	 * - compute rate, if possible, for that observation interval
	 * - reset to zero samples, which will trigger a proper
	 *   re-initialization of the observation interval on next
	 *   dispatch
	 */
	if (delta_us > BFQ_MIN_TT/NSEC_PER_USEC &&
	   (bfqd->last_rq_max_size<<BFQ_RATE_SHIFT)/delta_us <
			1UL<<(BFQ_RATE_SHIFT - 10))
		bfq_update_rate_reset(bfqd, NULL);
	bfqd->last_completion = now_ns;
	/*
	 * Shared queues are likely to receive I/O at a high
	 * rate. This may deceptively let them be considered as wakers
	 * of other queues. But a false waker will unjustly steal
	 * bandwidth to its supposedly woken queue. So considering
	 * also shared queues in the waking mechanism may cause more
	 * control troubles than throughput benefits. Then reset
	 * last_completed_rq_bfqq if bfqq is a shared queue.
	 */
	if (!bfq_bfqq_coop(bfqq))
		bfqd->last_completed_rq_bfqq = bfqq;
	else
		bfqd->last_completed_rq_bfqq = NULL;

	/*
	 * If we are waiting to discover whether the request pattern
	 * of the task associated with the queue is actually
	 * isochronous, and both requisites for this condition to hold
	 * are now satisfied, then compute soft_rt_next_start (see the
	 * comments on the function bfq_bfqq_softrt_next_start()). We
	 * do not compute soft_rt_next_start if bfqq is in interactive
	 * weight raising (see the comments in bfq_bfqq_expire() for
	 * an explanation). We schedule this delayed update when bfqq
	 * expires, if it still has in-flight requests.
	 */
	if (bfq_bfqq_softrt_update(bfqq) && bfqq->dispatched == 0 &&
	    RB_EMPTY_ROOT(&bfqq->sort_list) &&
	    bfqq->wr_coeff != bfqd->bfq_wr_coeff)
		bfqq->soft_rt_next_start =
			bfq_bfqq_softrt_next_start(bfqd, bfqq);

	/*
	 * If this is the in-service queue, check if it needs to be expired,
	 * or if we want to idle in case it has no pending requests.
	 */
	if (bfqd->in_service_queue == bfqq) {
		if (bfq_bfqq_must_idle(bfqq)) {
			if (bfqq->dispatched == 0)
				bfq_arm_slice_timer(bfqd);
			/*
			 * If we get here, we do not expire bfqq, even
			 * if bfqq was in budget timeout or had no
			 * more requests (as controlled in the next
			 * conditional instructions). The reason for
			 * not expiring bfqq is as follows.
			 *
			 * Here bfqq->dispatched > 0 holds, but
			 * bfq_bfqq_must_idle() returned true. This
			 * implies that, even if no request arrives
			 * for bfqq before bfqq->dispatched reaches 0,
			 * bfqq will, however, not be expired on the
			 * completion event that causes bfqq->dispatch
			 * to reach zero. In contrast, on this event,
			 * bfqq will start enjoying device idling
			 * (I/O-dispatch plugging).
			 *
			 * But, if we expired bfqq here, bfqq would
			 * not have the chance to enjoy device idling
			 * when bfqq->dispatched finally reaches
			 * zero. This would expose bfqq to violation
			 * of its reserved service guarantees.
			 */
			return;
		} else if (bfq_may_expire_for_budg_timeout(bfqq))
			bfq_bfqq_expire(bfqd, bfqq, false,
					BFQQE_BUDGET_TIMEOUT);
		else if (RB_EMPTY_ROOT(&bfqq->sort_list) &&
			 (bfqq->dispatched == 0 ||
			  !bfq_better_to_idle(bfqq)))
			bfq_bfqq_expire(bfqd, bfqq, false,
					BFQQE_NO_MORE_REQUESTS);
	}

	if (!bfqd->rq_in_driver)
		bfq_schedule_dispatch(bfqd);
}

static void bfq_finish_requeue_request_body(struct bfq_queue *bfqq)
{
	bfqq->allocated--;

	bfq_put_queue(bfqq);
}

/*
 * The processes associated with bfqq may happen to generate their
 * cumulative I/O at a lower rate than the rate at which the device
 * could serve the same I/O. This is rather probable, e.g., if only
 * one process is associated with bfqq and the device is an SSD. It
 * results in bfqq becoming often empty while in service. In this
 * respect, if BFQ is allowed to switch to another queue when bfqq
 * remains empty, then the device goes on being fed with I/O requests,
 * and the throughput is not affected. In contrast, if BFQ is not
 * allowed to switch to another queue---because bfqq is sync and
 * I/O-dispatch needs to be plugged while bfqq is temporarily
 * empty---then, during the service of bfqq, there will be frequent
 * "service holes", i.e., time intervals during which bfqq gets empty
 * and the device can only consume the I/O already queued in its
 * hardware queues. During service holes, the device may even get to
 * remaining idle. In the end, during the service of bfqq, the device
 * is driven at a lower speed than the one it can reach with the kind
 * of I/O flowing through bfqq.
 *
 * To counter this loss of throughput, BFQ implements a "request
 * injection mechanism", which tries to fill the above service holes
 * with I/O requests taken from other queues. The hard part in this
 * mechanism is finding the right amount of I/O to inject, so as to
 * both boost throughput and not break bfqq's bandwidth and latency
 * guarantees. In this respect, the mechanism maintains a per-queue
 * inject limit, computed as below. While bfqq is empty, the injection
 * mechanism dispatches extra I/O requests only until the total number
 * of I/O requests in flight---i.e., already dispatched but not yet
 * completed---remains lower than this limit.
 *
 * A first definition comes in handy to introduce the algorithm by
 * which the inject limit is computed.  We define as first request for
 * bfqq, an I/O request for bfqq that arrives while bfqq is in
 * service, and causes bfqq to switch from empty to non-empty. The
 * algorithm updates the limit as a function of the effect of
 * injection on the service times of only the first requests of
 * bfqq. The reason for this restriction is that these are the
 * requests whose service time is affected most, because they are the
 * first to arrive after injection possibly occurred.
 *
 * To evaluate the effect of injection, the algorithm measures the
 * "total service time" of first requests. We define as total service
 * time of an I/O request, the time that elapses since when the
 * request is enqueued into bfqq, to when it is completed. This
 * quantity allows the whole effect of injection to be measured. It is
 * easy to see why. Suppose that some requests of other queues are
 * actually injected while bfqq is empty, and that a new request R
 * then arrives for bfqq. If the device does start to serve all or
 * part of the injected requests during the service hole, then,
 * because of this extra service, it may delay the next invocation of
 * the dispatch hook of BFQ. Then, even after R gets eventually
 * dispatched, the device may delay the actual service of R if it is
 * still busy serving the extra requests, or if it decides to serve,
 * before R, some extra request still present in its queues. As a
 * conclusion, the cumulative extra delay caused by injection can be
 * easily evaluated by just comparing the total service time of first
 * requests with and without injection.
 *
 * The limit-update algorithm works as follows. On the arrival of a
 * first request of bfqq, the algorithm measures the total time of the
 * request only if one of the three cases below holds, and, for each
 * case, it updates the limit as described below:
 *
 * (1) If there is no in-flight request. This gives a baseline for the
 *     total service time of the requests of bfqq. If the baseline has
 *     not been computed yet, then, after computing it, the limit is
 *     set to 1, to start boosting throughput, and to prepare the
 *     ground for the next case. If the baseline has already been
 *     computed, then it is updated, in case it results to be lower
 *     than the previous value.
 *
 * (2) If the limit is higher than 0 and there are in-flight
 *     requests. By comparing the total service time in this case with
 *     the above baseline, it is possible to know at which extent the
 *     current value of the limit is inflating the total service
 *     time. If the inflation is below a certain threshold, then bfqq
 *     is assumed to be suffering from no perceivable loss of its
 *     service guarantees, and the limit is even tentatively
 *     increased. If the inflation is above the threshold, then the
 *     limit is decreased. Due to the lack of any hysteresis, this
 *     logic makes the limit oscillate even in steady workload
 *     conditions. Yet we opted for it, because it is fast in reaching
 *     the best value for the limit, as a function of the current I/O
 *     workload. To reduce oscillations, this step is disabled for a
 *     short time interval after the limit happens to be decreased.
 *
 * (3) Periodically, after resetting the limit, to make sure that the
 *     limit eventually drops in case the workload changes. This is
 *     needed because, after the limit has gone safely up for a
 *     certain workload, it is impossible to guess whether the
 *     baseline total service time may have changed, without measuring
 *     it again without injection. A more effective version of this
 *     step might be to just sample the baseline, by interrupting
 *     injection only once, and then to reset/lower the limit only if
 *     the total service time with the current limit does happen to be
 *     too large.
 *
 * More details on each step are provided in the comments on the
 * pieces of code that implement these steps: the branch handling the
 * transition from empty to non empty in bfq_add_request(), the branch
 * handling injection in bfq_select_queue(), and the function
 * bfq_choose_bfqq_for_injection(). These comments also explain some
 * exceptions, made by the injection mechanism in some special cases.
 */
static void bfq_update_inject_limit(struct bfq_data *bfqd,
				    struct bfq_queue *bfqq)
{
	u64 tot_time_ns = ktime_get_ns() - bfqd->last_empty_occupied_ns;
	unsigned int old_limit = bfqq->inject_limit;

	if (bfqq->last_serv_time_ns > 0 && bfqd->rqs_injected) {
		u64 threshold = (bfqq->last_serv_time_ns * 3)>>1;

		if (tot_time_ns >= threshold && old_limit > 0) {
			bfqq->inject_limit--;
			bfqq->decrease_time_jif = jiffies;
		} else if (tot_time_ns < threshold &&
			   old_limit <= bfqd->max_rq_in_driver)
			bfqq->inject_limit++;
	}

	/*
	 * Either we still have to compute the base value for the
	 * total service time, and there seem to be the right
	 * conditions to do it, or we can lower the last base value
	 * computed.
	 *
	 * NOTE: (bfqd->rq_in_driver == 1) means that there is no I/O
	 * request in flight, because this function is in the code
	 * path that handles the completion of a request of bfqq, and,
	 * in particular, this function is executed before
	 * bfqd->rq_in_driver is decremented in such a code path.
	 */
	if ((bfqq->last_serv_time_ns == 0 && bfqd->rq_in_driver == 1) ||
	    tot_time_ns < bfqq->last_serv_time_ns) {
		if (bfqq->last_serv_time_ns == 0) {
			/*
			 * Now we certainly have a base value: make sure we
			 * start trying injection.
			 */
			bfqq->inject_limit = max_t(unsigned int, 1, old_limit);
		}
		bfqq->last_serv_time_ns = tot_time_ns;
	} else if (!bfqd->rqs_injected && bfqd->rq_in_driver == 1)
		/*
		 * No I/O injected and no request still in service in
		 * the drive: these are the exact conditions for
		 * computing the base value of the total service time
		 * for bfqq. So let's update this value, because it is
		 * rather variable. For example, it varies if the size
		 * or the spatial locality of the I/O requests in bfqq
		 * change.
		 */
		bfqq->last_serv_time_ns = tot_time_ns;


	/* update complete, not waiting for any request completion any longer */
	bfqd->waited_rq = NULL;
	bfqd->rqs_injected = false;
}

/*
 * Handle either a requeue or a finish for rq. The things to do are
 * the same in both cases: all references to rq are to be dropped. In
 * particular, rq is considered completed from the point of view of
 * the scheduler.
 */
static void bfq_finish_requeue_request(struct request *rq)
{
	struct bfq_queue *bfqq = RQ_BFQQ(rq);
	struct bfq_data *bfqd;
	unsigned long flags;

	/*
	 * rq either is not associated with any icq, or is an already
	 * requeued request that has not (yet) been re-inserted into
	 * a bfq_queue.
	 */
	if (!rq->elv.icq || !bfqq)
		return;

	bfqd = bfqq->bfqd;

	if (rq->rq_flags & RQF_STARTED)
		bfqg_stats_update_completion(bfqq_group(bfqq),
					     rq->start_time_ns,
					     rq->io_start_time_ns,
					     rq->cmd_flags);

	spin_lock_irqsave(&bfqd->lock, flags);
	if (likely(rq->rq_flags & RQF_STARTED)) {
		if (rq == bfqd->waited_rq)
			bfq_update_inject_limit(bfqd, bfqq);

		bfq_completed_request(bfqq, bfqd);
	}
	bfq_finish_requeue_request_body(bfqq);
	spin_unlock_irqrestore(&bfqd->lock, flags);

	/*
	 * Reset private fields. In case of a requeue, this allows
	 * this function to correctly do nothing if it is spuriously
	 * invoked again on this same request (see the check at the
	 * beginning of the function). Probably, a better general
	 * design would be to prevent blk-mq from invoking the requeue
	 * or finish hooks of an elevator, for a request that is not
	 * referred by that elevator.
	 *
	 * Resetting the following fields would break the
	 * request-insertion logic if rq is re-inserted into a bfq
	 * internal queue, without a re-preparation. Here we assume
	 * that re-insertions of requeued requests, without
	 * re-preparation, can happen only for pass_through or at_head
	 * requests (which are not re-inserted into bfq internal
	 * queues).
	 */
	rq->elv.priv[0] = NULL;
	rq->elv.priv[1] = NULL;
}

/*
 * Removes the association between the current task and bfqq, assuming
 * that bic points to the bfq iocontext of the task.
 * Returns NULL if a new bfqq should be allocated, or the old bfqq if this
 * was the last process referring to that bfqq.
 */
static struct bfq_queue *
bfq_split_bfqq(struct bfq_io_cq *bic, struct bfq_queue *bfqq)
{
	bfq_log_bfqq(bfqq->bfqd, bfqq, "splitting queue");

	if (bfqq_process_refs(bfqq) == 1) {
		bfqq->pid = current->pid;
		bfq_clear_bfqq_coop(bfqq);
		bfq_clear_bfqq_split_coop(bfqq);
		return bfqq;
	}

	bic_set_bfqq(bic, NULL, 1);

	bfq_put_cooperator(bfqq);

	bfq_release_process_ref(bfqq->bfqd, bfqq);
	return NULL;
}

static struct bfq_queue *bfq_get_bfqq_handle_split(struct bfq_data *bfqd,
						   struct bfq_io_cq *bic,
						   struct bio *bio,
						   bool split, bool is_sync,
						   bool *new_queue)
{
	struct bfq_queue *bfqq = bic_to_bfqq(bic, is_sync);

	if (likely(bfqq && bfqq != &bfqd->oom_bfqq))
		return bfqq;

	if (new_queue)
		*new_queue = true;

	if (bfqq)
		bfq_put_queue(bfqq);
	bfqq = bfq_get_queue(bfqd, bio, is_sync, bic, split);

	bic_set_bfqq(bic, bfqq, is_sync);
	if (split && is_sync) {
		if ((bic->was_in_burst_list && bfqd->large_burst) ||
		    bic->saved_in_large_burst)
			bfq_mark_bfqq_in_large_burst(bfqq);
		else {
			bfq_clear_bfqq_in_large_burst(bfqq);
			if (bic->was_in_burst_list)
				/*
				 * If bfqq was in the current
				 * burst list before being
				 * merged, then we have to add
				 * it back. And we do not need
				 * to increase burst_size, as
				 * we did not decrement
				 * burst_size when we removed
				 * bfqq from the burst list as
				 * a consequence of a merge
				 * (see comments in
				 * bfq_put_queue). In this
				 * respect, it would be rather
				 * costly to know whether the
				 * current burst list is still
				 * the same burst list from
				 * which bfqq was removed on
				 * the merge. To avoid this
				 * cost, if bfqq was in a
				 * burst list, then we add
				 * bfqq to the current burst
				 * list without any further
				 * check. This can cause
				 * inappropriate insertions,
				 * but rarely enough to not
				 * harm the detection of large
				 * bursts significantly.
				 */
				hlist_add_head(&bfqq->burst_list_node,
					       &bfqd->burst_list);
		}
		bfqq->split_time = jiffies;
	}

	return bfqq;
}

/*
 * Only reset private fields. The actual request preparation will be
 * performed by bfq_init_rq, when rq is either inserted or merged. See
 * comments on bfq_init_rq for the reason behind this delayed
 * preparation.
 */
static void bfq_prepare_request(struct request *rq)
{
	/*
	 * Regardless of whether we have an icq attached, we have to
	 * clear the scheduler pointers, as they might point to
	 * previously allocated bic/bfqq structs.
	 */
	rq->elv.priv[0] = rq->elv.priv[1] = NULL;
}

/*
 * If needed, init rq, allocate bfq data structures associated with
 * rq, and increment reference counters in the destination bfq_queue
 * for rq. Return the destination bfq_queue for rq, or NULL is rq is
 * not associated with any bfq_queue.
 *
 * This function is invoked by the functions that perform rq insertion
 * or merging. One may have expected the above preparation operations
 * to be performed in bfq_prepare_request, and not delayed to when rq
 * is inserted or merged. The rationale behind this delayed
 * preparation is that, after the prepare_request hook is invoked for
 * rq, rq may still be transformed into a request with no icq, i.e., a
 * request not associated with any queue. No bfq hook is invoked to
 * signal this transformation. As a consequence, should these
 * preparation operations be performed when the prepare_request hook
 * is invoked, and should rq be transformed one moment later, bfq
 * would end up in an inconsistent state, because it would have
 * incremented some queue counters for an rq destined to
 * transformation, without any chance to correctly lower these
 * counters back. In contrast, no transformation can still happen for
 * rq after rq has been inserted or merged. So, it is safe to execute
 * these preparation operations when rq is finally inserted or merged.
 */
static struct bfq_queue *bfq_init_rq(struct request *rq)
{
	struct request_queue *q = rq->q;
	struct bio *bio = rq->bio;
	struct bfq_data *bfqd = q->elevator->elevator_data;
	struct bfq_io_cq *bic;
	const int is_sync = rq_is_sync(rq);
	struct bfq_queue *bfqq;
	bool new_queue = false;
	bool bfqq_already_existing = false, split = false;

	if (unlikely(!rq->elv.icq))
		return NULL;

	/*
	 * Assuming that elv.priv[1] is set only if everything is set
	 * for this rq. This holds true, because this function is
	 * invoked only for insertion or merging, and, after such
	 * events, a request cannot be manipulated any longer before
	 * being removed from bfq.
	 */
	if (rq->elv.priv[1])
		return rq->elv.priv[1];

	bic = icq_to_bic(rq->elv.icq);

	bfq_check_ioprio_change(bic, bio);

	bfq_bic_update_cgroup(bic, bio);

	bfqq = bfq_get_bfqq_handle_split(bfqd, bic, bio, false, is_sync,
					 &new_queue);

	if (likely(!new_queue)) {
		/* If the queue was seeky for too long, break it apart. */
		if (bfq_bfqq_coop(bfqq) && bfq_bfqq_split_coop(bfqq) &&
			!bic->stably_merged) {
			struct bfq_queue *old_bfqq = bfqq;

			/* Update bic before losing reference to bfqq */
			if (bfq_bfqq_in_large_burst(bfqq))
				bic->saved_in_large_burst = true;

			bfqq = bfq_split_bfqq(bic, bfqq);
			split = true;

			if (!bfqq) {
				bfqq = bfq_get_bfqq_handle_split(bfqd, bic, bio,
								 true, is_sync,
								 NULL);
				bfqq->waker_bfqq = old_bfqq->waker_bfqq;
				bfqq->tentative_waker_bfqq = NULL;

				/*
				 * If the waker queue disappears, then
				 * new_bfqq->waker_bfqq must be
				 * reset. So insert new_bfqq into the
				 * woken_list of the waker. See
				 * bfq_check_waker for details.
				 */
				if (bfqq->waker_bfqq)
					hlist_add_head(&bfqq->woken_list_node,
						       &bfqq->waker_bfqq->woken_list);
			} else
				bfqq_already_existing = true;
		}
	}

	bfqq->allocated++;
	bfqq->ref++;
	bfq_log_bfqq(bfqd, bfqq, "get_request %p: bfqq %p, %d",
		     rq, bfqq, bfqq->ref);

	rq->elv.priv[0] = bic;
	rq->elv.priv[1] = bfqq;

	/*
	 * If a bfq_queue has only one process reference, it is owned
	 * by only this bic: we can then set bfqq->bic = bic. in
	 * addition, if the queue has also just been split, we have to
	 * resume its state.
	 */
	if (likely(bfqq != &bfqd->oom_bfqq) && bfqq_process_refs(bfqq) == 1) {
		bfqq->bic = bic;
		if (split) {
			/*
			 * The queue has just been split from a shared
			 * queue: restore the idle window and the
			 * possible weight raising period.
			 */
			bfq_bfqq_resume_state(bfqq, bfqd, bic,
					      bfqq_already_existing);
		}
	}

	/*
	 * Consider bfqq as possibly belonging to a burst of newly
	 * created queues only if:
	 * 1) A burst is actually happening (bfqd->burst_size > 0)
	 * or
	 * 2) There is no other active queue. In fact, if, in
	 *    contrast, there are active queues not belonging to the
	 *    possible burst bfqq may belong to, then there is no gain
	 *    in considering bfqq as belonging to a burst, and
	 *    therefore in not weight-raising bfqq. See comments on
	 *    bfq_handle_burst().
	 *
	 * This filtering also helps eliminating false positives,
	 * occurring when bfqq does not belong to an actual large
	 * burst, but some background task (e.g., a service) happens
	 * to trigger the creation of new queues very close to when
	 * bfqq and its possible companion queues are created. See
	 * comments on bfq_handle_burst() for further details also on
	 * this issue.
	 */
	if (unlikely(bfq_bfqq_just_created(bfqq) &&
		     (bfqd->burst_size > 0 ||
		      bfq_tot_busy_queues(bfqd) == 0)))
		bfq_handle_burst(bfqd, bfqq);

	return bfqq;
}

static void
bfq_idle_slice_timer_body(struct bfq_data *bfqd, struct bfq_queue *bfqq)
{
	enum bfqq_expiration reason;
	unsigned long flags;

	spin_lock_irqsave(&bfqd->lock, flags);

	/*
	 * Considering that bfqq may be in race, we should firstly check
	 * whether bfqq is in service before doing something on it. If
	 * the bfqq in race is not in service, it has already been expired
	 * through __bfq_bfqq_expire func and its wait_request flags has
	 * been cleared in __bfq_bfqd_reset_in_service func.
	 */
	if (bfqq != bfqd->in_service_queue) {
		spin_unlock_irqrestore(&bfqd->lock, flags);
		return;
	}

	bfq_clear_bfqq_wait_request(bfqq);

	if (bfq_bfqq_budget_timeout(bfqq))
		/*
		 * Also here the queue can be safely expired
		 * for budget timeout without wasting
		 * guarantees
		 */
		reason = BFQQE_BUDGET_TIMEOUT;
	else if (bfqq->queued[0] == 0 && bfqq->queued[1] == 0)
		/*
		 * The queue may not be empty upon timer expiration,
		 * because we may not disable the timer when the
		 * first request of the in-service queue arrives
		 * during disk idling.
		 */
		reason = BFQQE_TOO_IDLE;
	else
		goto schedule_dispatch;

	bfq_bfqq_expire(bfqd, bfqq, true, reason);

schedule_dispatch:
	spin_unlock_irqrestore(&bfqd->lock, flags);
	bfq_schedule_dispatch(bfqd);
}

/*
 * Handler of the expiration of the timer running if the in-service queue
 * is idling inside its time slice.
 */
static enum hrtimer_restart bfq_idle_slice_timer(struct hrtimer *timer)
{
	struct bfq_data *bfqd = container_of(timer, struct bfq_data,
					     idle_slice_timer);
	struct bfq_queue *bfqq = bfqd->in_service_queue;

	/*
	 * Theoretical race here: the in-service queue can be NULL or
	 * different from the queue that was idling if a new request
	 * arrives for the current queue and there is a full dispatch
	 * cycle that changes the in-service queue.  This can hardly
	 * happen, but in the worst case we just expire a queue too
	 * early.
	 */
	if (bfqq)
		bfq_idle_slice_timer_body(bfqd, bfqq);

	return HRTIMER_NORESTART;
}

static void __bfq_put_async_bfqq(struct bfq_data *bfqd,
				 struct bfq_queue **bfqq_ptr)
{
	struct bfq_queue *bfqq = *bfqq_ptr;

	bfq_log(bfqd, "put_async_bfqq: %p", bfqq);
	if (bfqq) {
		bfq_bfqq_move(bfqd, bfqq, bfqd->root_group);

		bfq_log_bfqq(bfqd, bfqq, "put_async_bfqq: putting %p, %d",
			     bfqq, bfqq->ref);
		bfq_put_queue(bfqq);
		*bfqq_ptr = NULL;
	}
}

/*
 * Release all the bfqg references to its async queues.  If we are
 * deallocating the group these queues may still contain requests, so
 * we reparent them to the root cgroup (i.e., the only one that will
 * exist for sure until all the requests on a device are gone).
 */
void bfq_put_async_queues(struct bfq_data *bfqd, struct bfq_group *bfqg)
{
	int i, j;

	for (i = 0; i < 2; i++)
		for (j = 0; j < IOPRIO_NR_LEVELS; j++)
			__bfq_put_async_bfqq(bfqd, &bfqg->async_bfqq[i][j]);

	__bfq_put_async_bfqq(bfqd, &bfqg->async_idle_bfqq);
}

/*
 * See the comments on bfq_limit_depth for the purpose of
 * the depths set in the function. Return minimum shallow depth we'll use.
 */
static unsigned int bfq_update_depths(struct bfq_data *bfqd,
				      struct sbitmap_queue *bt)
{
	unsigned int i, j, min_shallow = UINT_MAX;

	/*
	 * In-word depths if no bfq_queue is being weight-raised:
	 * leaving 25% of tags only for sync reads.
	 *
	 * In next formulas, right-shift the value
	 * (1U<<bt->sb.shift), instead of computing directly
	 * (1U<<(bt->sb.shift - something)), to be robust against
	 * any possible value of bt->sb.shift, without having to
	 * limit 'something'.
	 */
	/* no more than 50% of tags for async I/O */
	bfqd->word_depths[0][0] = max((1U << bt->sb.shift) >> 1, 1U);
	/*
	 * no more than 75% of tags for sync writes (25% extra tags
	 * w.r.t. async I/O, to prevent async I/O from starving sync
	 * writes)
	 */
	bfqd->word_depths[0][1] = max(((1U << bt->sb.shift) * 3) >> 2, 1U);

	/*
	 * In-word depths in case some bfq_queue is being weight-
	 * raised: leaving ~63% of tags for sync reads. This is the
	 * highest percentage for which, in our tests, application
	 * start-up times didn't suffer from any regression due to tag
	 * shortage.
	 */
	/* no more than ~18% of tags for async I/O */
	bfqd->word_depths[1][0] = max(((1U << bt->sb.shift) * 3) >> 4, 1U);
	/* no more than ~37% of tags for sync writes (~20% extra tags) */
	bfqd->word_depths[1][1] = max(((1U << bt->sb.shift) * 6) >> 4, 1U);

	for (i = 0; i < 2; i++)
		for (j = 0; j < 2; j++)
			min_shallow = min(min_shallow, bfqd->word_depths[i][j]);

	return min_shallow;
}

static void bfq_depth_updated(struct blk_mq_hw_ctx *hctx)
{
	struct bfq_data *bfqd = hctx->queue->elevator->elevator_data;
	struct blk_mq_tags *tags = hctx->sched_tags;
	unsigned int min_shallow;

	min_shallow = bfq_update_depths(bfqd, tags->bitmap_tags);
	sbitmap_queue_min_shallow_depth(tags->bitmap_tags, min_shallow);
}

static int bfq_init_hctx(struct blk_mq_hw_ctx *hctx, unsigned int index)
{
	bfq_depth_updated(hctx);
	return 0;
}

static void bfq_exit_queue(struct elevator_queue *e)
{
	struct bfq_data *bfqd = e->elevator_data;
	struct bfq_queue *bfqq, *n;

	hrtimer_cancel(&bfqd->idle_slice_timer);

	spin_lock_irq(&bfqd->lock);
	list_for_each_entry_safe(bfqq, n, &bfqd->idle_list, bfqq_list)
		bfq_deactivate_bfqq(bfqd, bfqq, false, false);
	spin_unlock_irq(&bfqd->lock);

	hrtimer_cancel(&bfqd->idle_slice_timer);

	/* release oom-queue reference to root group */
	bfqg_and_blkg_put(bfqd->root_group);

#ifdef CONFIG_BFQ_GROUP_IOSCHED
	blkcg_deactivate_policy(bfqd->queue, &blkcg_policy_bfq);
#else
	spin_lock_irq(&bfqd->lock);
	bfq_put_async_queues(bfqd, bfqd->root_group);
	kfree(bfqd->root_group);
	spin_unlock_irq(&bfqd->lock);
#endif

	kfree(bfqd);
}

static void bfq_init_root_group(struct bfq_group *root_group,
				struct bfq_data *bfqd)
{
	int i;

#ifdef CONFIG_BFQ_GROUP_IOSCHED
	root_group->entity.parent = NULL;
	root_group->my_entity = NULL;
	root_group->bfqd = bfqd;
#endif
	root_group->rq_pos_tree = RB_ROOT;
	for (i = 0; i < BFQ_IOPRIO_CLASSES; i++)
		root_group->sched_data.service_tree[i] = BFQ_SERVICE_TREE_INIT;
	root_group->sched_data.bfq_class_idle_last_service = jiffies;
}

static int bfq_init_queue(struct request_queue *q, struct elevator_type *e)
{
	struct bfq_data *bfqd;
	struct elevator_queue *eq;

	eq = elevator_alloc(q, e);
	if (!eq)
		return -ENOMEM;

	bfqd = kzalloc_node(sizeof(*bfqd), GFP_KERNEL, q->node);
	if (!bfqd) {
		kobject_put(&eq->kobj);
		return -ENOMEM;
	}
	eq->elevator_data = bfqd;

	spin_lock_irq(&q->queue_lock);
	q->elevator = eq;
	spin_unlock_irq(&q->queue_lock);

	/*
	 * Our fallback bfqq if bfq_find_alloc_queue() runs into OOM issues.
	 * Grab a permanent reference to it, so that the normal code flow
	 * will not attempt to free it.
	 */
	bfq_init_bfqq(bfqd, &bfqd->oom_bfqq, NULL, 1, 0);
	bfqd->oom_bfqq.ref++;
	bfqd->oom_bfqq.new_ioprio = BFQ_DEFAULT_QUEUE_IOPRIO;
	bfqd->oom_bfqq.new_ioprio_class = IOPRIO_CLASS_BE;
	bfqd->oom_bfqq.entity.new_weight =
		bfq_ioprio_to_weight(bfqd->oom_bfqq.new_ioprio);

	/* oom_bfqq does not participate to bursts */
	bfq_clear_bfqq_just_created(&bfqd->oom_bfqq);

	/*
	 * Trigger weight initialization, according to ioprio, at the
	 * oom_bfqq's first activation. The oom_bfqq's ioprio and ioprio
	 * class won't be changed any more.
	 */
	bfqd->oom_bfqq.entity.prio_changed = 1;

	bfqd->queue = q;

	INIT_LIST_HEAD(&bfqd->dispatch);

	hrtimer_init(&bfqd->idle_slice_timer, CLOCK_MONOTONIC,
		     HRTIMER_MODE_REL);
	bfqd->idle_slice_timer.function = bfq_idle_slice_timer;

	bfqd->queue_weights_tree = RB_ROOT_CACHED;
	bfqd->num_groups_with_pending_reqs = 0;

	INIT_LIST_HEAD(&bfqd->active_list);
	INIT_LIST_HEAD(&bfqd->idle_list);
	INIT_HLIST_HEAD(&bfqd->burst_list);

	bfqd->hw_tag = -1;
	bfqd->nonrot_with_queueing = blk_queue_nonrot(bfqd->queue);

	bfqd->bfq_max_budget = bfq_default_max_budget;

	bfqd->bfq_fifo_expire[0] = bfq_fifo_expire[0];
	bfqd->bfq_fifo_expire[1] = bfq_fifo_expire[1];
	bfqd->bfq_back_max = bfq_back_max;
	bfqd->bfq_back_penalty = bfq_back_penalty;
	bfqd->bfq_slice_idle = bfq_slice_idle;
	bfqd->bfq_timeout = bfq_timeout;

	bfqd->bfq_large_burst_thresh = 8;
	bfqd->bfq_burst_interval = msecs_to_jiffies(180);

	bfqd->low_latency = true;

	/*
	 * Trade-off between responsiveness and fairness.
	 */
	bfqd->bfq_wr_coeff = 30;
	bfqd->bfq_wr_rt_max_time = msecs_to_jiffies(300);
	bfqd->bfq_wr_max_time = 0;
	bfqd->bfq_wr_min_idle_time = msecs_to_jiffies(2000);
	bfqd->bfq_wr_min_inter_arr_async = msecs_to_jiffies(500);
	bfqd->bfq_wr_max_softrt_rate = 7000; /*
					      * Approximate rate required
					      * to playback or record a
					      * high-definition compressed
					      * video.
					      */
	bfqd->wr_busy_queues = 0;

	/*
	 * Begin by assuming, optimistically, that the device peak
	 * rate is equal to 2/3 of the highest reference rate.
	 */
	bfqd->rate_dur_prod = ref_rate[blk_queue_nonrot(bfqd->queue)] *
		ref_wr_duration[blk_queue_nonrot(bfqd->queue)];
	bfqd->peak_rate = ref_rate[blk_queue_nonrot(bfqd->queue)] * 2 / 3;

	spin_lock_init(&bfqd->lock);

	/*
	 * The invocation of the next bfq_create_group_hierarchy
	 * function is the head of a chain of function calls
	 * (bfq_create_group_hierarchy->blkcg_activate_policy->
	 * blk_mq_freeze_queue) that may lead to the invocation of the
	 * has_work hook function. For this reason,
	 * bfq_create_group_hierarchy is invoked only after all
	 * scheduler data has been initialized, apart from the fields
	 * that can be initialized only after invoking
	 * bfq_create_group_hierarchy. This, in particular, enables
	 * has_work to correctly return false. Of course, to avoid
	 * other inconsistencies, the blk-mq stack must then refrain
	 * from invoking further scheduler hooks before this init
	 * function is finished.
	 */
	bfqd->root_group = bfq_create_group_hierarchy(bfqd, q->node);
	if (!bfqd->root_group)
		goto out_free;
	bfq_init_root_group(bfqd->root_group, bfqd);
	bfq_init_entity(&bfqd->oom_bfqq.entity, bfqd->root_group);

	wbt_disable_default(q);
	return 0;

out_free:
	kfree(bfqd);
	kobject_put(&eq->kobj);
	return -ENOMEM;
}

static void bfq_slab_kill(void)
{
	kmem_cache_destroy(bfq_pool);
}

static int __init bfq_slab_setup(void)
{
	bfq_pool = KMEM_CACHE(bfq_queue, 0);
	if (!bfq_pool)
		return -ENOMEM;
	return 0;
}

static ssize_t bfq_var_show(unsigned int var, char *page)
{
	return sprintf(page, "%u\n", var);
}

static int bfq_var_store(unsigned long *var, const char *page)
{
	unsigned long new_val;
	int ret = kstrtoul(page, 10, &new_val);

	if (ret)
		return ret;
	*var = new_val;
	return 0;
}

#define SHOW_FUNCTION(__FUNC, __VAR, __CONV)				\
static ssize_t __FUNC(struct elevator_queue *e, char *page)		\
{									\
	struct bfq_data *bfqd = e->elevator_data;			\
	u64 __data = __VAR;						\
	if (__CONV == 1)						\
		__data = jiffies_to_msecs(__data);			\
	else if (__CONV == 2)						\
		__data = div_u64(__data, NSEC_PER_MSEC);		\
	return bfq_var_show(__data, (page));				\
}
SHOW_FUNCTION(bfq_fifo_expire_sync_show, bfqd->bfq_fifo_expire[1], 2);
SHOW_FUNCTION(bfq_fifo_expire_async_show, bfqd->bfq_fifo_expire[0], 2);
SHOW_FUNCTION(bfq_back_seek_max_show, bfqd->bfq_back_max, 0);
SHOW_FUNCTION(bfq_back_seek_penalty_show, bfqd->bfq_back_penalty, 0);
SHOW_FUNCTION(bfq_slice_idle_show, bfqd->bfq_slice_idle, 2);
SHOW_FUNCTION(bfq_max_budget_show, bfqd->bfq_user_max_budget, 0);
SHOW_FUNCTION(bfq_timeout_sync_show, bfqd->bfq_timeout, 1);
SHOW_FUNCTION(bfq_strict_guarantees_show, bfqd->strict_guarantees, 0);
SHOW_FUNCTION(bfq_low_latency_show, bfqd->low_latency, 0);
#undef SHOW_FUNCTION

#define USEC_SHOW_FUNCTION(__FUNC, __VAR)				\
static ssize_t __FUNC(struct elevator_queue *e, char *page)		\
{									\
	struct bfq_data *bfqd = e->elevator_data;			\
	u64 __data = __VAR;						\
	__data = div_u64(__data, NSEC_PER_USEC);			\
	return bfq_var_show(__data, (page));				\
}
USEC_SHOW_FUNCTION(bfq_slice_idle_us_show, bfqd->bfq_slice_idle);
#undef USEC_SHOW_FUNCTION

#define STORE_FUNCTION(__FUNC, __PTR, MIN, MAX, __CONV)			\
static ssize_t								\
__FUNC(struct elevator_queue *e, const char *page, size_t count)	\
{									\
	struct bfq_data *bfqd = e->elevator_data;			\
	unsigned long __data, __min = (MIN), __max = (MAX);		\
	int ret;							\
									\
	ret = bfq_var_store(&__data, (page));				\
	if (ret)							\
		return ret;						\
	if (__data < __min)						\
		__data = __min;						\
	else if (__data > __max)					\
		__data = __max;						\
	if (__CONV == 1)						\
		*(__PTR) = msecs_to_jiffies(__data);			\
	else if (__CONV == 2)						\
		*(__PTR) = (u64)__data * NSEC_PER_MSEC;			\
	else								\
		*(__PTR) = __data;					\
	return count;							\
}
STORE_FUNCTION(bfq_fifo_expire_sync_store, &bfqd->bfq_fifo_expire[1], 1,
		INT_MAX, 2);
STORE_FUNCTION(bfq_fifo_expire_async_store, &bfqd->bfq_fifo_expire[0], 1,
		INT_MAX, 2);
STORE_FUNCTION(bfq_back_seek_max_store, &bfqd->bfq_back_max, 0, INT_MAX, 0);
STORE_FUNCTION(bfq_back_seek_penalty_store, &bfqd->bfq_back_penalty, 1,
		INT_MAX, 0);
STORE_FUNCTION(bfq_slice_idle_store, &bfqd->bfq_slice_idle, 0, INT_MAX, 2);
#undef STORE_FUNCTION

#define USEC_STORE_FUNCTION(__FUNC, __PTR, MIN, MAX)			\
static ssize_t __FUNC(struct elevator_queue *e, const char *page, size_t count)\
{									\
	struct bfq_data *bfqd = e->elevator_data;			\
	unsigned long __data, __min = (MIN), __max = (MAX);		\
	int ret;							\
									\
	ret = bfq_var_store(&__data, (page));				\
	if (ret)							\
		return ret;						\
	if (__data < __min)						\
		__data = __min;						\
	else if (__data > __max)					\
		__data = __max;						\
	*(__PTR) = (u64)__data * NSEC_PER_USEC;				\
	return count;							\
}
USEC_STORE_FUNCTION(bfq_slice_idle_us_store, &bfqd->bfq_slice_idle, 0,
		    UINT_MAX);
#undef USEC_STORE_FUNCTION

static ssize_t bfq_max_budget_store(struct elevator_queue *e,
				    const char *page, size_t count)
{
	struct bfq_data *bfqd = e->elevator_data;
	unsigned long __data;
	int ret;

	ret = bfq_var_store(&__data, (page));
	if (ret)
		return ret;

	if (__data == 0)
		bfqd->bfq_max_budget = bfq_calc_max_budget(bfqd);
	else {
		if (__data > INT_MAX)
			__data = INT_MAX;
		bfqd->bfq_max_budget = __data;
	}

	bfqd->bfq_user_max_budget = __data;

	return count;
}

/*
 * Leaving this name to preserve name compatibility with cfq
 * parameters, but this timeout is used for both sync and async.
 */
static ssize_t bfq_timeout_sync_store(struct elevator_queue *e,
				      const char *page, size_t count)
{
	struct bfq_data *bfqd = e->elevator_data;
	unsigned long __data;
	int ret;

	ret = bfq_var_store(&__data, (page));
	if (ret)
		return ret;

	if (__data < 1)
		__data = 1;
	else if (__data > INT_MAX)
		__data = INT_MAX;

	bfqd->bfq_timeout = msecs_to_jiffies(__data);
	if (bfqd->bfq_user_max_budget == 0)
		bfqd->bfq_max_budget = bfq_calc_max_budget(bfqd);

	return count;
}

static ssize_t bfq_strict_guarantees_store(struct elevator_queue *e,
				     const char *page, size_t count)
{
	struct bfq_data *bfqd = e->elevator_data;
	unsigned long __data;
	int ret;

	ret = bfq_var_store(&__data, (page));
	if (ret)
		return ret;

	if (__data > 1)
		__data = 1;
	if (!bfqd->strict_guarantees && __data == 1
	    && bfqd->bfq_slice_idle < 8 * NSEC_PER_MSEC)
		bfqd->bfq_slice_idle = 8 * NSEC_PER_MSEC;

	bfqd->strict_guarantees = __data;

	return count;
}

static ssize_t bfq_low_latency_store(struct elevator_queue *e,
				     const char *page, size_t count)
{
	struct bfq_data *bfqd = e->elevator_data;
	unsigned long __data;
	int ret;

	ret = bfq_var_store(&__data, (page));
	if (ret)
		return ret;

	if (__data > 1)
		__data = 1;
	if (__data == 0 && bfqd->low_latency != 0)
		bfq_end_wr(bfqd);
	bfqd->low_latency = __data;

	return count;
}

#define BFQ_ATTR(name) \
	__ATTR(name, 0644, bfq_##name##_show, bfq_##name##_store)

static struct elv_fs_entry bfq_attrs[] = {
	BFQ_ATTR(fifo_expire_sync),
	BFQ_ATTR(fifo_expire_async),
	BFQ_ATTR(back_seek_max),
	BFQ_ATTR(back_seek_penalty),
	BFQ_ATTR(slice_idle),
	BFQ_ATTR(slice_idle_us),
	BFQ_ATTR(max_budget),
	BFQ_ATTR(timeout_sync),
	BFQ_ATTR(strict_guarantees),
	BFQ_ATTR(low_latency),
	__ATTR_NULL
};

static struct elevator_type iosched_bfq_mq = {
	.ops = {
		.limit_depth		= bfq_limit_depth,
		.prepare_request	= bfq_prepare_request,
		.requeue_request        = bfq_finish_requeue_request,
		.finish_request		= bfq_finish_requeue_request,
		.exit_icq		= bfq_exit_icq,
		.insert_requests	= bfq_insert_requests,
		.dispatch_request	= bfq_dispatch_request,
		.next_request		= elv_rb_latter_request,
		.former_request		= elv_rb_former_request,
		.allow_merge		= bfq_allow_bio_merge,
		.bio_merge		= bfq_bio_merge,
		.request_merge		= bfq_request_merge,
		.requests_merged	= bfq_requests_merged,
		.request_merged		= bfq_request_merged,
		.has_work		= bfq_has_work,
		.depth_updated		= bfq_depth_updated,
		.init_hctx		= bfq_init_hctx,
		.init_sched		= bfq_init_queue,
		.exit_sched		= bfq_exit_queue,
	},

	.icq_size =		sizeof(struct bfq_io_cq),
	.icq_align =		__alignof__(struct bfq_io_cq),
	.elevator_attrs =	bfq_attrs,
	.elevator_name =	"bfq",
	.elevator_owner =	THIS_MODULE,
};
MODULE_ALIAS("bfq-iosched");

static int __init bfq_init(void)
{
	int ret;

#ifdef CONFIG_BFQ_GROUP_IOSCHED
	ret = blkcg_policy_register(&blkcg_policy_bfq);
	if (ret)
		return ret;
#endif

	ret = -ENOMEM;
	if (bfq_slab_setup())
		goto err_pol_unreg;

	/*
	 * Times to load large popular applications for the typical
	 * systems installed on the reference devices (see the
	 * comments before the definition of the next
	 * array). Actually, we use slightly lower values, as the
	 * estimated peak rate tends to be smaller than the actual
	 * peak rate.  The reason for this last fact is that estimates
	 * are computed over much shorter time intervals than the long
	 * intervals typically used for benchmarking. Why? First, to
	 * adapt more quickly to variations. Second, because an I/O
	 * scheduler cannot rely on a peak-rate-evaluation workload to
	 * be run for a long time.
	 */
	ref_wr_duration[0] = msecs_to_jiffies(7000); /* actually 8 sec */
	ref_wr_duration[1] = msecs_to_jiffies(2500); /* actually 3 sec */

	ret = elv_register(&iosched_bfq_mq);
	if (ret)
		goto slab_kill;

	return 0;

slab_kill:
	bfq_slab_kill();
err_pol_unreg:
#ifdef CONFIG_BFQ_GROUP_IOSCHED
	blkcg_policy_unregister(&blkcg_policy_bfq);
#endif
	return ret;
}

static void __exit bfq_exit(void)
{
	elv_unregister(&iosched_bfq_mq);
#ifdef CONFIG_BFQ_GROUP_IOSCHED
	blkcg_policy_unregister(&blkcg_policy_bfq);
#endif
	bfq_slab_kill();
}

module_init(bfq_init);
module_exit(bfq_exit);

MODULE_AUTHOR("Paolo Valente");
MODULE_LICENSE("GPL");
MODULE_DESCRIPTION("MQ Budget Fair Queueing I/O Scheduler");<|MERGE_RESOLUTION|>--- conflicted
+++ resolved
@@ -5296,11 +5296,7 @@
 	if (bfqq->new_ioprio >= IOPRIO_NR_LEVELS) {
 		pr_crit("bfq_set_next_ioprio_data: new_ioprio %d\n",
 			bfqq->new_ioprio);
-<<<<<<< HEAD
-		bfqq->new_ioprio = IOPRIO_BE_NR - 1;
-=======
 		bfqq->new_ioprio = IOPRIO_NR_LEVELS - 1;
->>>>>>> 3b17187f
 	}
 
 	bfqq->entity.new_weight = bfq_ioprio_to_weight(bfqq->new_ioprio);
