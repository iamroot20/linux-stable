// SPDX-License-Identifier: GPL-2.0
/*
 * Interface for controlling IO bandwidth on a request queue
 *
 * Copyright (C) 2010 Vivek Goyal <vgoyal@redhat.com>
 */

#include <linux/module.h>
#include <linux/slab.h>
#include <linux/blkdev.h>
#include <linux/bio.h>
#include <linux/blktrace_api.h>
#include "blk.h"
#include "blk-cgroup-rwstat.h"
#include "blk-stat.h"
#include "blk-throttle.h"

/* Max dispatch from a group in 1 round */
#define THROTL_GRP_QUANTUM 8

/* Total max dispatch from all groups in one round */
#define THROTL_QUANTUM 32

/* Throttling is performed over a slice and after that slice is renewed */
#define DFL_THROTL_SLICE_HD (HZ / 10)
#define DFL_THROTL_SLICE_SSD (HZ / 50)
#define MAX_THROTL_SLICE (HZ)
#define MAX_IDLE_TIME (5L * 1000 * 1000) /* 5 s */
#define MIN_THROTL_BPS (320 * 1024)
#define MIN_THROTL_IOPS (10)
#define DFL_LATENCY_TARGET (-1L)
#define DFL_IDLE_THRESHOLD (0)
#define DFL_HD_BASELINE_LATENCY (4000L) /* 4ms */
#define LATENCY_FILTERED_SSD (0)
/*
 * For HD, very small latency comes from sequential IO. Such IO is helpless to
 * help determine if its IO is impacted by others, hence we ignore the IO
 */
#define LATENCY_FILTERED_HD (1000L) /* 1ms */

/* A workqueue to queue throttle related work */
static struct workqueue_struct *kthrotld_workqueue;

#define rb_entry_tg(node)	rb_entry((node), struct throtl_grp, rb_node)

/* We measure latency for request size from <= 4k to >= 1M */
#define LATENCY_BUCKET_SIZE 9

struct latency_bucket {
	unsigned long total_latency; /* ns / 1024 */
	int samples;
};

struct avg_latency_bucket {
	unsigned long latency; /* ns / 1024 */
	bool valid;
};

struct throtl_data
{
	/* service tree for active throtl groups */
	struct throtl_service_queue service_queue;

	struct request_queue *queue;

	/* Total Number of queued bios on READ and WRITE lists */
	unsigned int nr_queued[2];

	unsigned int throtl_slice;

	/* Work for dispatching throttled bios */
	struct work_struct dispatch_work;
	unsigned int limit_index;
	bool limit_valid[LIMIT_CNT];

	unsigned long low_upgrade_time;
	unsigned long low_downgrade_time;

	unsigned int scale;

	struct latency_bucket tmp_buckets[2][LATENCY_BUCKET_SIZE];
	struct avg_latency_bucket avg_buckets[2][LATENCY_BUCKET_SIZE];
	struct latency_bucket __percpu *latency_buckets[2];
	unsigned long last_calculate_time;
	unsigned long filtered_latency;

	bool track_bio_latency;
};

static void throtl_pending_timer_fn(struct timer_list *t);

static inline struct blkcg_gq *tg_to_blkg(struct throtl_grp *tg)
{
	return pd_to_blkg(&tg->pd);
}

/**
 * sq_to_tg - return the throl_grp the specified service queue belongs to
 * @sq: the throtl_service_queue of interest
 *
 * Return the throtl_grp @sq belongs to.  If @sq is the top-level one
 * embedded in throtl_data, %NULL is returned.
 */
static struct throtl_grp *sq_to_tg(struct throtl_service_queue *sq)
{
	if (sq && sq->parent_sq)
		return container_of(sq, struct throtl_grp, service_queue);
	else
		return NULL;
}

/**
 * sq_to_td - return throtl_data the specified service queue belongs to
 * @sq: the throtl_service_queue of interest
 *
 * A service_queue can be embedded in either a throtl_grp or throtl_data.
 * Determine the associated throtl_data accordingly and return it.
 */
static struct throtl_data *sq_to_td(struct throtl_service_queue *sq)
{
	struct throtl_grp *tg = sq_to_tg(sq);

	if (tg)
		return tg->td;
	else
		return container_of(sq, struct throtl_data, service_queue);
}

/*
 * cgroup's limit in LIMIT_MAX is scaled if low limit is set. This scale is to
 * make the IO dispatch more smooth.
 * Scale up: linearly scale up according to lapsed time since upgrade. For
 *           every throtl_slice, the limit scales up 1/2 .low limit till the
 *           limit hits .max limit
 * Scale down: exponentially scale down if a cgroup doesn't hit its .low limit
 */
static uint64_t throtl_adjusted_limit(uint64_t low, struct throtl_data *td)
{
	/* arbitrary value to avoid too big scale */
	if (td->scale < 4096 && time_after_eq(jiffies,
	    td->low_upgrade_time + td->scale * td->throtl_slice))
		td->scale = (jiffies - td->low_upgrade_time) / td->throtl_slice;

	return low + (low >> 1) * td->scale;
}

static uint64_t tg_bps_limit(struct throtl_grp *tg, int rw)
{
	struct blkcg_gq *blkg = tg_to_blkg(tg);
	struct throtl_data *td;
	uint64_t ret;

	if (cgroup_subsys_on_dfl(io_cgrp_subsys) && !blkg->parent)
		return U64_MAX;

	td = tg->td;
	ret = tg->bps[rw][td->limit_index];
	if (ret == 0 && td->limit_index == LIMIT_LOW) {
		/* intermediate node or iops isn't 0 */
		if (!list_empty(&blkg->blkcg->css.children) ||
		    tg->iops[rw][td->limit_index])
			return U64_MAX;
		else
			return MIN_THROTL_BPS;
	}

	if (td->limit_index == LIMIT_MAX && tg->bps[rw][LIMIT_LOW] &&
	    tg->bps[rw][LIMIT_LOW] != tg->bps[rw][LIMIT_MAX]) {
		uint64_t adjusted;

		adjusted = throtl_adjusted_limit(tg->bps[rw][LIMIT_LOW], td);
		ret = min(tg->bps[rw][LIMIT_MAX], adjusted);
	}
	return ret;
}

static unsigned int tg_iops_limit(struct throtl_grp *tg, int rw)
{
	struct blkcg_gq *blkg = tg_to_blkg(tg);
	struct throtl_data *td;
	unsigned int ret;

	if (cgroup_subsys_on_dfl(io_cgrp_subsys) && !blkg->parent)
		return UINT_MAX;

	td = tg->td;
	ret = tg->iops[rw][td->limit_index];
	if (ret == 0 && tg->td->limit_index == LIMIT_LOW) {
		/* intermediate node or bps isn't 0 */
		if (!list_empty(&blkg->blkcg->css.children) ||
		    tg->bps[rw][td->limit_index])
			return UINT_MAX;
		else
			return MIN_THROTL_IOPS;
	}

	if (td->limit_index == LIMIT_MAX && tg->iops[rw][LIMIT_LOW] &&
	    tg->iops[rw][LIMIT_LOW] != tg->iops[rw][LIMIT_MAX]) {
		uint64_t adjusted;

		adjusted = throtl_adjusted_limit(tg->iops[rw][LIMIT_LOW], td);
		if (adjusted > UINT_MAX)
			adjusted = UINT_MAX;
		ret = min_t(unsigned int, tg->iops[rw][LIMIT_MAX], adjusted);
	}
	return ret;
}

#define request_bucket_index(sectors) \
	clamp_t(int, order_base_2(sectors) - 3, 0, LATENCY_BUCKET_SIZE - 1)

/**
 * throtl_log - log debug message via blktrace
 * @sq: the service_queue being reported
 * @fmt: printf format string
 * @args: printf args
 *
 * The messages are prefixed with "throtl BLKG_NAME" if @sq belongs to a
 * throtl_grp; otherwise, just "throtl".
 */
#define throtl_log(sq, fmt, args...)	do {				\
	struct throtl_grp *__tg = sq_to_tg((sq));			\
	struct throtl_data *__td = sq_to_td((sq));			\
									\
	(void)__td;							\
	if (likely(!blk_trace_note_message_enabled(__td->queue)))	\
		break;							\
	if ((__tg)) {							\
		blk_add_cgroup_trace_msg(__td->queue,			\
			&tg_to_blkg(__tg)->blkcg->css, "throtl " fmt, ##args);\
	} else {							\
		blk_add_trace_msg(__td->queue, "throtl " fmt, ##args);	\
	}								\
} while (0)

static inline unsigned int throtl_bio_data_size(struct bio *bio)
{
	/* assume it's one sector */
	if (unlikely(bio_op(bio) == REQ_OP_DISCARD))
		return 512;
	return bio->bi_iter.bi_size;
}

static void throtl_qnode_init(struct throtl_qnode *qn, struct throtl_grp *tg)
{
	INIT_LIST_HEAD(&qn->node);
	bio_list_init(&qn->bios);
	qn->tg = tg;
}

/**
 * throtl_qnode_add_bio - add a bio to a throtl_qnode and activate it
 * @bio: bio being added
 * @qn: qnode to add bio to
 * @queued: the service_queue->queued[] list @qn belongs to
 *
 * Add @bio to @qn and put @qn on @queued if it's not already on.
 * @qn->tg's reference count is bumped when @qn is activated.  See the
 * comment on top of throtl_qnode definition for details.
 */
static void throtl_qnode_add_bio(struct bio *bio, struct throtl_qnode *qn,
				 struct list_head *queued)
{
	bio_list_add(&qn->bios, bio);
	if (list_empty(&qn->node)) {
		list_add_tail(&qn->node, queued);
		blkg_get(tg_to_blkg(qn->tg));
	}
}

/**
 * throtl_peek_queued - peek the first bio on a qnode list
 * @queued: the qnode list to peek
 */
static struct bio *throtl_peek_queued(struct list_head *queued)
{
	struct throtl_qnode *qn;
	struct bio *bio;

	if (list_empty(queued))
		return NULL;

	qn = list_first_entry(queued, struct throtl_qnode, node);
	bio = bio_list_peek(&qn->bios);
	WARN_ON_ONCE(!bio);
	return bio;
}

/**
 * throtl_pop_queued - pop the first bio form a qnode list
 * @queued: the qnode list to pop a bio from
 * @tg_to_put: optional out argument for throtl_grp to put
 *
 * Pop the first bio from the qnode list @queued.  After popping, the first
 * qnode is removed from @queued if empty or moved to the end of @queued so
 * that the popping order is round-robin.
 *
 * When the first qnode is removed, its associated throtl_grp should be put
 * too.  If @tg_to_put is NULL, this function automatically puts it;
 * otherwise, *@tg_to_put is set to the throtl_grp to put and the caller is
 * responsible for putting it.
 */
static struct bio *throtl_pop_queued(struct list_head *queued,
				     struct throtl_grp **tg_to_put)
{
	struct throtl_qnode *qn;
	struct bio *bio;

	if (list_empty(queued))
		return NULL;

	qn = list_first_entry(queued, struct throtl_qnode, node);
	bio = bio_list_pop(&qn->bios);
	WARN_ON_ONCE(!bio);

	if (bio_list_empty(&qn->bios)) {
		list_del_init(&qn->node);
		if (tg_to_put)
			*tg_to_put = qn->tg;
		else
			blkg_put(tg_to_blkg(qn->tg));
	} else {
		list_move_tail(&qn->node, queued);
	}

	return bio;
}

/* init a service_queue, assumes the caller zeroed it */
static void throtl_service_queue_init(struct throtl_service_queue *sq)
{
	INIT_LIST_HEAD(&sq->queued[READ]);
	INIT_LIST_HEAD(&sq->queued[WRITE]);
	sq->pending_tree = RB_ROOT_CACHED;
	timer_setup(&sq->pending_timer, throtl_pending_timer_fn, 0);
}

static struct blkg_policy_data *throtl_pd_alloc(gfp_t gfp,
						struct request_queue *q,
						struct blkcg *blkcg)
{
	struct throtl_grp *tg;
	int rw;

	tg = kzalloc_node(sizeof(*tg), gfp, q->node);
	if (!tg)
		return NULL;

	if (blkg_rwstat_init(&tg->stat_bytes, gfp))
		goto err_free_tg;

	if (blkg_rwstat_init(&tg->stat_ios, gfp))
		goto err_exit_stat_bytes;

	throtl_service_queue_init(&tg->service_queue);

	for (rw = READ; rw <= WRITE; rw++) {
		throtl_qnode_init(&tg->qnode_on_self[rw], tg);
		throtl_qnode_init(&tg->qnode_on_parent[rw], tg);
	}

	RB_CLEAR_NODE(&tg->rb_node);
	tg->bps[READ][LIMIT_MAX] = U64_MAX;
	tg->bps[WRITE][LIMIT_MAX] = U64_MAX;
	tg->iops[READ][LIMIT_MAX] = UINT_MAX;
	tg->iops[WRITE][LIMIT_MAX] = UINT_MAX;
	tg->bps_conf[READ][LIMIT_MAX] = U64_MAX;
	tg->bps_conf[WRITE][LIMIT_MAX] = U64_MAX;
	tg->iops_conf[READ][LIMIT_MAX] = UINT_MAX;
	tg->iops_conf[WRITE][LIMIT_MAX] = UINT_MAX;
	/* LIMIT_LOW will have default value 0 */

	tg->latency_target = DFL_LATENCY_TARGET;
	tg->latency_target_conf = DFL_LATENCY_TARGET;
	tg->idletime_threshold = DFL_IDLE_THRESHOLD;
	tg->idletime_threshold_conf = DFL_IDLE_THRESHOLD;

	return &tg->pd;

err_exit_stat_bytes:
	blkg_rwstat_exit(&tg->stat_bytes);
err_free_tg:
	kfree(tg);
	return NULL;
}

static void throtl_pd_init(struct blkg_policy_data *pd)
{
	struct throtl_grp *tg = pd_to_tg(pd);
	struct blkcg_gq *blkg = tg_to_blkg(tg);
	struct throtl_data *td = blkg->q->td;
	struct throtl_service_queue *sq = &tg->service_queue;

	/*
	 * If on the default hierarchy, we switch to properly hierarchical
	 * behavior where limits on a given throtl_grp are applied to the
	 * whole subtree rather than just the group itself.  e.g. If 16M
	 * read_bps limit is set on the root group, the whole system can't
	 * exceed 16M for the device.
	 *
	 * If not on the default hierarchy, the broken flat hierarchy
	 * behavior is retained where all throtl_grps are treated as if
	 * they're all separate root groups right below throtl_data.
	 * Limits of a group don't interact with limits of other groups
	 * regardless of the position of the group in the hierarchy.
	 */
	sq->parent_sq = &td->service_queue;
	if (cgroup_subsys_on_dfl(io_cgrp_subsys) && blkg->parent)
		sq->parent_sq = &blkg_to_tg(blkg->parent)->service_queue;
	tg->td = td;
}

/*
 * Set has_rules[] if @tg or any of its parents have limits configured.
 * This doesn't require walking up to the top of the hierarchy as the
 * parent's has_rules[] is guaranteed to be correct.
 */
static void tg_update_has_rules(struct throtl_grp *tg)
{
	struct throtl_grp *parent_tg = sq_to_tg(tg->service_queue.parent_sq);
	struct throtl_data *td = tg->td;
	int rw;

	for (rw = READ; rw <= WRITE; rw++) {
		tg->has_rules_iops[rw] =
			(parent_tg && parent_tg->has_rules_iops[rw]) ||
			(td->limit_valid[td->limit_index] &&
			  tg_iops_limit(tg, rw) != UINT_MAX);
		tg->has_rules_bps[rw] =
			(parent_tg && parent_tg->has_rules_bps[rw]) ||
			(td->limit_valid[td->limit_index] &&
			 (tg_bps_limit(tg, rw) != U64_MAX));
	}
}

static void throtl_pd_online(struct blkg_policy_data *pd)
{
	struct throtl_grp *tg = pd_to_tg(pd);
	/*
	 * We don't want new groups to escape the limits of its ancestors.
	 * Update has_rules[] after a new group is brought online.
	 */
	tg_update_has_rules(tg);
}

#ifdef CONFIG_BLK_DEV_THROTTLING_LOW
static void blk_throtl_update_limit_valid(struct throtl_data *td)
{
	struct cgroup_subsys_state *pos_css;
	struct blkcg_gq *blkg;
	bool low_valid = false;

	rcu_read_lock();
	blkg_for_each_descendant_post(blkg, pos_css, td->queue->root_blkg) {
		struct throtl_grp *tg = blkg_to_tg(blkg);

		if (tg->bps[READ][LIMIT_LOW] || tg->bps[WRITE][LIMIT_LOW] ||
		    tg->iops[READ][LIMIT_LOW] || tg->iops[WRITE][LIMIT_LOW]) {
			low_valid = true;
			break;
		}
	}
	rcu_read_unlock();

	td->limit_valid[LIMIT_LOW] = low_valid;
}
#else
static inline void blk_throtl_update_limit_valid(struct throtl_data *td)
{
}
#endif

static void throtl_upgrade_state(struct throtl_data *td);
static void throtl_pd_offline(struct blkg_policy_data *pd)
{
	struct throtl_grp *tg = pd_to_tg(pd);

	tg->bps[READ][LIMIT_LOW] = 0;
	tg->bps[WRITE][LIMIT_LOW] = 0;
	tg->iops[READ][LIMIT_LOW] = 0;
	tg->iops[WRITE][LIMIT_LOW] = 0;

	blk_throtl_update_limit_valid(tg->td);

	if (!tg->td->limit_valid[tg->td->limit_index])
		throtl_upgrade_state(tg->td);
}

static void throtl_pd_free(struct blkg_policy_data *pd)
{
	struct throtl_grp *tg = pd_to_tg(pd);

	del_timer_sync(&tg->service_queue.pending_timer);
	blkg_rwstat_exit(&tg->stat_bytes);
	blkg_rwstat_exit(&tg->stat_ios);
	kfree(tg);
}

static struct throtl_grp *
throtl_rb_first(struct throtl_service_queue *parent_sq)
{
	struct rb_node *n;

	n = rb_first_cached(&parent_sq->pending_tree);
	WARN_ON_ONCE(!n);
	if (!n)
		return NULL;
	return rb_entry_tg(n);
}

static void throtl_rb_erase(struct rb_node *n,
			    struct throtl_service_queue *parent_sq)
{
	rb_erase_cached(n, &parent_sq->pending_tree);
	RB_CLEAR_NODE(n);
}

static void update_min_dispatch_time(struct throtl_service_queue *parent_sq)
{
	struct throtl_grp *tg;

	tg = throtl_rb_first(parent_sq);
	if (!tg)
		return;

	parent_sq->first_pending_disptime = tg->disptime;
}

static void tg_service_queue_add(struct throtl_grp *tg)
{
	struct throtl_service_queue *parent_sq = tg->service_queue.parent_sq;
	struct rb_node **node = &parent_sq->pending_tree.rb_root.rb_node;
	struct rb_node *parent = NULL;
	struct throtl_grp *__tg;
	unsigned long key = tg->disptime;
	bool leftmost = true;

	while (*node != NULL) {
		parent = *node;
		__tg = rb_entry_tg(parent);

		if (time_before(key, __tg->disptime))
			node = &parent->rb_left;
		else {
			node = &parent->rb_right;
			leftmost = false;
		}
	}

	rb_link_node(&tg->rb_node, parent, node);
	rb_insert_color_cached(&tg->rb_node, &parent_sq->pending_tree,
			       leftmost);
}

static void throtl_enqueue_tg(struct throtl_grp *tg)
{
	if (!(tg->flags & THROTL_TG_PENDING)) {
		tg_service_queue_add(tg);
		tg->flags |= THROTL_TG_PENDING;
		tg->service_queue.parent_sq->nr_pending++;
	}
}

static void throtl_dequeue_tg(struct throtl_grp *tg)
{
	if (tg->flags & THROTL_TG_PENDING) {
		struct throtl_service_queue *parent_sq =
			tg->service_queue.parent_sq;

		throtl_rb_erase(&tg->rb_node, parent_sq);
		--parent_sq->nr_pending;
		tg->flags &= ~THROTL_TG_PENDING;
	}
}

/* Call with queue lock held */
static void throtl_schedule_pending_timer(struct throtl_service_queue *sq,
					  unsigned long expires)
{
	unsigned long max_expire = jiffies + 8 * sq_to_td(sq)->throtl_slice;

	/*
	 * Since we are adjusting the throttle limit dynamically, the sleep
	 * time calculated according to previous limit might be invalid. It's
	 * possible the cgroup sleep time is very long and no other cgroups
	 * have IO running so notify the limit changes. Make sure the cgroup
	 * doesn't sleep too long to avoid the missed notification.
	 */
	if (time_after(expires, max_expire))
		expires = max_expire;
	mod_timer(&sq->pending_timer, expires);
	throtl_log(sq, "schedule timer. delay=%lu jiffies=%lu",
		   expires - jiffies, jiffies);
}

/**
 * throtl_schedule_next_dispatch - schedule the next dispatch cycle
 * @sq: the service_queue to schedule dispatch for
 * @force: force scheduling
 *
 * Arm @sq->pending_timer so that the next dispatch cycle starts on the
 * dispatch time of the first pending child.  Returns %true if either timer
 * is armed or there's no pending child left.  %false if the current
 * dispatch window is still open and the caller should continue
 * dispatching.
 *
 * If @force is %true, the dispatch timer is always scheduled and this
 * function is guaranteed to return %true.  This is to be used when the
 * caller can't dispatch itself and needs to invoke pending_timer
 * unconditionally.  Note that forced scheduling is likely to induce short
 * delay before dispatch starts even if @sq->first_pending_disptime is not
 * in the future and thus shouldn't be used in hot paths.
 */
static bool throtl_schedule_next_dispatch(struct throtl_service_queue *sq,
					  bool force)
{
	/* any pending children left? */
	if (!sq->nr_pending)
		return true;

	update_min_dispatch_time(sq);

	/* is the next dispatch time in the future? */
	if (force || time_after(sq->first_pending_disptime, jiffies)) {
		throtl_schedule_pending_timer(sq, sq->first_pending_disptime);
		return true;
	}

	/* tell the caller to continue dispatching */
	return false;
}

static inline void throtl_start_new_slice_with_credit(struct throtl_grp *tg,
		bool rw, unsigned long start)
{
	tg->bytes_disp[rw] = 0;
	tg->io_disp[rw] = 0;
	tg->carryover_bytes[rw] = 0;
	tg->carryover_ios[rw] = 0;

	/*
	 * Previous slice has expired. We must have trimmed it after last
	 * bio dispatch. That means since start of last slice, we never used
	 * that bandwidth. Do try to make use of that bandwidth while giving
	 * credit.
	 */
	if (time_after_eq(start, tg->slice_start[rw]))
		tg->slice_start[rw] = start;

	tg->slice_end[rw] = jiffies + tg->td->throtl_slice;
	throtl_log(&tg->service_queue,
		   "[%c] new slice with credit start=%lu end=%lu jiffies=%lu",
		   rw == READ ? 'R' : 'W', tg->slice_start[rw],
		   tg->slice_end[rw], jiffies);
}

static inline void throtl_start_new_slice(struct throtl_grp *tg, bool rw,
					  bool clear_carryover)
{
	tg->bytes_disp[rw] = 0;
	tg->io_disp[rw] = 0;
	tg->slice_start[rw] = jiffies;
	tg->slice_end[rw] = jiffies + tg->td->throtl_slice;
	if (clear_carryover) {
		tg->carryover_bytes[rw] = 0;
		tg->carryover_ios[rw] = 0;
	}

	throtl_log(&tg->service_queue,
		   "[%c] new slice start=%lu end=%lu jiffies=%lu",
		   rw == READ ? 'R' : 'W', tg->slice_start[rw],
		   tg->slice_end[rw], jiffies);
}

static inline void throtl_set_slice_end(struct throtl_grp *tg, bool rw,
					unsigned long jiffy_end)
{
	tg->slice_end[rw] = roundup(jiffy_end, tg->td->throtl_slice);
}

static inline void throtl_extend_slice(struct throtl_grp *tg, bool rw,
				       unsigned long jiffy_end)
{
	throtl_set_slice_end(tg, rw, jiffy_end);
	throtl_log(&tg->service_queue,
		   "[%c] extend slice start=%lu end=%lu jiffies=%lu",
		   rw == READ ? 'R' : 'W', tg->slice_start[rw],
		   tg->slice_end[rw], jiffies);
}

/* Determine if previously allocated or extended slice is complete or not */
static bool throtl_slice_used(struct throtl_grp *tg, bool rw)
{
	if (time_in_range(jiffies, tg->slice_start[rw], tg->slice_end[rw]))
		return false;

	return true;
}

/* Trim the used slices and adjust slice start accordingly */
static inline void throtl_trim_slice(struct throtl_grp *tg, bool rw)
{
	unsigned long nr_slices, time_elapsed, io_trim;
	u64 bytes_trim, tmp;

	BUG_ON(time_before(tg->slice_end[rw], tg->slice_start[rw]));

	/*
	 * If bps are unlimited (-1), then time slice don't get
	 * renewed. Don't try to trim the slice if slice is used. A new
	 * slice will start when appropriate.
	 */
	if (throtl_slice_used(tg, rw))
		return;

	/*
	 * A bio has been dispatched. Also adjust slice_end. It might happen
	 * that initially cgroup limit was very low resulting in high
	 * slice_end, but later limit was bumped up and bio was dispatched
	 * sooner, then we need to reduce slice_end. A high bogus slice_end
	 * is bad because it does not allow new slice to start.
	 */

	throtl_set_slice_end(tg, rw, jiffies + tg->td->throtl_slice);

	time_elapsed = jiffies - tg->slice_start[rw];

	nr_slices = time_elapsed / tg->td->throtl_slice;

	if (!nr_slices)
		return;
	tmp = tg_bps_limit(tg, rw) * tg->td->throtl_slice * nr_slices;
	do_div(tmp, HZ);
	bytes_trim = tmp;

	io_trim = (tg_iops_limit(tg, rw) * tg->td->throtl_slice * nr_slices) /
		HZ;

	if (!bytes_trim && !io_trim)
		return;

	if (tg->bytes_disp[rw] >= bytes_trim)
		tg->bytes_disp[rw] -= bytes_trim;
	else
		tg->bytes_disp[rw] = 0;

	if (tg->io_disp[rw] >= io_trim)
		tg->io_disp[rw] -= io_trim;
	else
		tg->io_disp[rw] = 0;

	tg->slice_start[rw] += nr_slices * tg->td->throtl_slice;

	throtl_log(&tg->service_queue,
		   "[%c] trim slice nr=%lu bytes=%llu io=%lu start=%lu end=%lu jiffies=%lu",
		   rw == READ ? 'R' : 'W', nr_slices, bytes_trim, io_trim,
		   tg->slice_start[rw], tg->slice_end[rw], jiffies);
}

static unsigned int calculate_io_allowed(u32 iops_limit,
					 unsigned long jiffy_elapsed)
{
	unsigned int io_allowed;
	u64 tmp;

	/*
	 * jiffy_elapsed should not be a big value as minimum iops can be
	 * 1 then at max jiffy elapsed should be equivalent of 1 second as we
	 * will allow dispatch after 1 second and after that slice should
	 * have been trimmed.
	 */

	tmp = (u64)iops_limit * jiffy_elapsed;
	do_div(tmp, HZ);

	if (tmp > UINT_MAX)
		io_allowed = UINT_MAX;
	else
		io_allowed = tmp;

	return io_allowed;
}

static u64 calculate_bytes_allowed(u64 bps_limit, unsigned long jiffy_elapsed)
{
	return mul_u64_u64_div_u64(bps_limit, (u64)jiffy_elapsed, (u64)HZ);
}

static void __tg_update_carryover(struct throtl_grp *tg, bool rw)
{
	unsigned long jiffy_elapsed = jiffies - tg->slice_start[rw];
	u64 bps_limit = tg_bps_limit(tg, rw);
	u32 iops_limit = tg_iops_limit(tg, rw);

	/*
	 * If config is updated while bios are still throttled, calculate and
	 * accumulate how many bytes/ios are waited across changes. And
	 * carryover_bytes/ios will be used to calculate new wait time under new
	 * configuration.
	 */
	if (bps_limit != U64_MAX)
		tg->carryover_bytes[rw] +=
			calculate_bytes_allowed(bps_limit, jiffy_elapsed) -
			tg->bytes_disp[rw];
	if (iops_limit != UINT_MAX)
		tg->carryover_ios[rw] +=
			calculate_io_allowed(iops_limit, jiffy_elapsed) -
			tg->io_disp[rw];
}

static void tg_update_carryover(struct throtl_grp *tg)
{
	if (tg->service_queue.nr_queued[READ])
		__tg_update_carryover(tg, READ);
	if (tg->service_queue.nr_queued[WRITE])
		__tg_update_carryover(tg, WRITE);

	/* see comments in struct throtl_grp for meaning of these fields. */
	throtl_log(&tg->service_queue, "%s: %llu %llu %u %u\n", __func__,
		   tg->carryover_bytes[READ], tg->carryover_bytes[WRITE],
		   tg->carryover_ios[READ], tg->carryover_ios[WRITE]);
}

static bool tg_within_iops_limit(struct throtl_grp *tg, struct bio *bio,
				 u32 iops_limit, unsigned long *wait)
{
	bool rw = bio_data_dir(bio);
	unsigned int io_allowed;
	unsigned long jiffy_elapsed, jiffy_wait, jiffy_elapsed_rnd;

	if (iops_limit == UINT_MAX) {
		if (wait)
			*wait = 0;
		return true;
	}

	jiffy_elapsed = jiffies - tg->slice_start[rw];

	/* Round up to the next throttle slice, wait time must be nonzero */
	jiffy_elapsed_rnd = roundup(jiffy_elapsed + 1, tg->td->throtl_slice);
	io_allowed = calculate_io_allowed(iops_limit, jiffy_elapsed_rnd) +
		     tg->carryover_ios[rw];
	if (tg->io_disp[rw] + 1 <= io_allowed) {
		if (wait)
			*wait = 0;
		return true;
	}

	/* Calc approx time to dispatch */
	jiffy_wait = jiffy_elapsed_rnd - jiffy_elapsed;

	if (wait)
		*wait = jiffy_wait;
	return false;
}

static bool tg_within_bps_limit(struct throtl_grp *tg, struct bio *bio,
				u64 bps_limit, unsigned long *wait)
{
	bool rw = bio_data_dir(bio);
	u64 bytes_allowed, extra_bytes;
	unsigned long jiffy_elapsed, jiffy_wait, jiffy_elapsed_rnd;
	unsigned int bio_size = throtl_bio_data_size(bio);

	/* no need to throttle if this bio's bytes have been accounted */
	if (bps_limit == U64_MAX || bio_flagged(bio, BIO_BPS_THROTTLED)) {
		if (wait)
			*wait = 0;
		return true;
	}

	jiffy_elapsed = jiffy_elapsed_rnd = jiffies - tg->slice_start[rw];

	/* Slice has just started. Consider one slice interval */
	if (!jiffy_elapsed)
		jiffy_elapsed_rnd = tg->td->throtl_slice;

	jiffy_elapsed_rnd = roundup(jiffy_elapsed_rnd, tg->td->throtl_slice);
<<<<<<< HEAD
	bytes_allowed = mul_u64_u64_div_u64(bps_limit, (u64)jiffy_elapsed_rnd,
					    (u64)HZ);

=======
	bytes_allowed = calculate_bytes_allowed(bps_limit, jiffy_elapsed_rnd) +
			tg->carryover_bytes[rw];
>>>>>>> d60c95ef
	if (tg->bytes_disp[rw] + bio_size <= bytes_allowed) {
		if (wait)
			*wait = 0;
		return true;
	}

	/* Calc approx time to dispatch */
	extra_bytes = tg->bytes_disp[rw] + bio_size - bytes_allowed;
	jiffy_wait = div64_u64(extra_bytes * HZ, bps_limit);

	if (!jiffy_wait)
		jiffy_wait = 1;

	/*
	 * This wait time is without taking into consideration the rounding
	 * up we did. Add that time also.
	 */
	jiffy_wait = jiffy_wait + (jiffy_elapsed_rnd - jiffy_elapsed);
	if (wait)
		*wait = jiffy_wait;
	return false;
}

/*
 * Returns whether one can dispatch a bio or not. Also returns approx number
 * of jiffies to wait before this bio is with-in IO rate and can be dispatched
 */
static bool tg_may_dispatch(struct throtl_grp *tg, struct bio *bio,
			    unsigned long *wait)
{
	bool rw = bio_data_dir(bio);
	unsigned long bps_wait = 0, iops_wait = 0, max_wait = 0;
	u64 bps_limit = tg_bps_limit(tg, rw);
	u32 iops_limit = tg_iops_limit(tg, rw);

	/*
 	 * Currently whole state machine of group depends on first bio
	 * queued in the group bio list. So one should not be calling
	 * this function with a different bio if there are other bios
	 * queued.
	 */
	BUG_ON(tg->service_queue.nr_queued[rw] &&
	       bio != throtl_peek_queued(&tg->service_queue.queued[rw]));

	/* If tg->bps = -1, then BW is unlimited */
	if ((bps_limit == U64_MAX && iops_limit == UINT_MAX) ||
	    tg->flags & THROTL_TG_CANCELING) {
		if (wait)
			*wait = 0;
		return true;
	}

	/*
	 * If previous slice expired, start a new one otherwise renew/extend
	 * existing slice to make sure it is at least throtl_slice interval
	 * long since now. New slice is started only for empty throttle group.
	 * If there is queued bio, that means there should be an active
	 * slice and it should be extended instead.
	 */
	if (throtl_slice_used(tg, rw) && !(tg->service_queue.nr_queued[rw]))
		throtl_start_new_slice(tg, rw, true);
	else {
		if (time_before(tg->slice_end[rw],
		    jiffies + tg->td->throtl_slice))
			throtl_extend_slice(tg, rw,
				jiffies + tg->td->throtl_slice);
	}

	if (tg_within_bps_limit(tg, bio, bps_limit, &bps_wait) &&
	    tg_within_iops_limit(tg, bio, iops_limit, &iops_wait)) {
		if (wait)
			*wait = 0;
		return true;
	}

	max_wait = max(bps_wait, iops_wait);

	if (wait)
		*wait = max_wait;

	if (time_before(tg->slice_end[rw], jiffies + max_wait))
		throtl_extend_slice(tg, rw, jiffies + max_wait);

	return false;
}

static void throtl_charge_bio(struct throtl_grp *tg, struct bio *bio)
{
	bool rw = bio_data_dir(bio);
	unsigned int bio_size = throtl_bio_data_size(bio);

	/* Charge the bio to the group */
	if (!bio_flagged(bio, BIO_BPS_THROTTLED)) {
		tg->bytes_disp[rw] += bio_size;
		tg->last_bytes_disp[rw] += bio_size;
	}

	tg->io_disp[rw]++;
	tg->last_io_disp[rw]++;
}

/**
 * throtl_add_bio_tg - add a bio to the specified throtl_grp
 * @bio: bio to add
 * @qn: qnode to use
 * @tg: the target throtl_grp
 *
 * Add @bio to @tg's service_queue using @qn.  If @qn is not specified,
 * tg->qnode_on_self[] is used.
 */
static void throtl_add_bio_tg(struct bio *bio, struct throtl_qnode *qn,
			      struct throtl_grp *tg)
{
	struct throtl_service_queue *sq = &tg->service_queue;
	bool rw = bio_data_dir(bio);

	if (!qn)
		qn = &tg->qnode_on_self[rw];

	/*
	 * If @tg doesn't currently have any bios queued in the same
	 * direction, queueing @bio can change when @tg should be
	 * dispatched.  Mark that @tg was empty.  This is automatically
	 * cleared on the next tg_update_disptime().
	 */
	if (!sq->nr_queued[rw])
		tg->flags |= THROTL_TG_WAS_EMPTY;

	throtl_qnode_add_bio(bio, qn, &sq->queued[rw]);

	sq->nr_queued[rw]++;
	throtl_enqueue_tg(tg);
}

static void tg_update_disptime(struct throtl_grp *tg)
{
	struct throtl_service_queue *sq = &tg->service_queue;
	unsigned long read_wait = -1, write_wait = -1, min_wait = -1, disptime;
	struct bio *bio;

	bio = throtl_peek_queued(&sq->queued[READ]);
	if (bio)
		tg_may_dispatch(tg, bio, &read_wait);

	bio = throtl_peek_queued(&sq->queued[WRITE]);
	if (bio)
		tg_may_dispatch(tg, bio, &write_wait);

	min_wait = min(read_wait, write_wait);
	disptime = jiffies + min_wait;

	/* Update dispatch time */
	throtl_rb_erase(&tg->rb_node, tg->service_queue.parent_sq);
	tg->disptime = disptime;
	tg_service_queue_add(tg);

	/* see throtl_add_bio_tg() */
	tg->flags &= ~THROTL_TG_WAS_EMPTY;
}

static void start_parent_slice_with_credit(struct throtl_grp *child_tg,
					struct throtl_grp *parent_tg, bool rw)
{
	if (throtl_slice_used(parent_tg, rw)) {
		throtl_start_new_slice_with_credit(parent_tg, rw,
				child_tg->slice_start[rw]);
	}

}

static void tg_dispatch_one_bio(struct throtl_grp *tg, bool rw)
{
	struct throtl_service_queue *sq = &tg->service_queue;
	struct throtl_service_queue *parent_sq = sq->parent_sq;
	struct throtl_grp *parent_tg = sq_to_tg(parent_sq);
	struct throtl_grp *tg_to_put = NULL;
	struct bio *bio;

	/*
	 * @bio is being transferred from @tg to @parent_sq.  Popping a bio
	 * from @tg may put its reference and @parent_sq might end up
	 * getting released prematurely.  Remember the tg to put and put it
	 * after @bio is transferred to @parent_sq.
	 */
	bio = throtl_pop_queued(&sq->queued[rw], &tg_to_put);
	sq->nr_queued[rw]--;

	throtl_charge_bio(tg, bio);
	bio_set_flag(bio, BIO_BPS_THROTTLED);

	/*
	 * If our parent is another tg, we just need to transfer @bio to
	 * the parent using throtl_add_bio_tg().  If our parent is
	 * @td->service_queue, @bio is ready to be issued.  Put it on its
	 * bio_lists[] and decrease total number queued.  The caller is
	 * responsible for issuing these bios.
	 */
	if (parent_tg) {
		throtl_add_bio_tg(bio, &tg->qnode_on_parent[rw], parent_tg);
		start_parent_slice_with_credit(tg, parent_tg, rw);
	} else {
		throtl_qnode_add_bio(bio, &tg->qnode_on_parent[rw],
				     &parent_sq->queued[rw]);
		BUG_ON(tg->td->nr_queued[rw] <= 0);
		tg->td->nr_queued[rw]--;
	}

	throtl_trim_slice(tg, rw);

	if (tg_to_put)
		blkg_put(tg_to_blkg(tg_to_put));
}

static int throtl_dispatch_tg(struct throtl_grp *tg)
{
	struct throtl_service_queue *sq = &tg->service_queue;
	unsigned int nr_reads = 0, nr_writes = 0;
	unsigned int max_nr_reads = THROTL_GRP_QUANTUM * 3 / 4;
	unsigned int max_nr_writes = THROTL_GRP_QUANTUM - max_nr_reads;
	struct bio *bio;

	/* Try to dispatch 75% READS and 25% WRITES */

	while ((bio = throtl_peek_queued(&sq->queued[READ])) &&
	       tg_may_dispatch(tg, bio, NULL)) {

		tg_dispatch_one_bio(tg, bio_data_dir(bio));
		nr_reads++;

		if (nr_reads >= max_nr_reads)
			break;
	}

	while ((bio = throtl_peek_queued(&sq->queued[WRITE])) &&
	       tg_may_dispatch(tg, bio, NULL)) {

		tg_dispatch_one_bio(tg, bio_data_dir(bio));
		nr_writes++;

		if (nr_writes >= max_nr_writes)
			break;
	}

	return nr_reads + nr_writes;
}

static int throtl_select_dispatch(struct throtl_service_queue *parent_sq)
{
	unsigned int nr_disp = 0;

	while (1) {
		struct throtl_grp *tg;
		struct throtl_service_queue *sq;

		if (!parent_sq->nr_pending)
			break;

		tg = throtl_rb_first(parent_sq);
		if (!tg)
			break;

		if (time_before(jiffies, tg->disptime))
			break;

		nr_disp += throtl_dispatch_tg(tg);

		sq = &tg->service_queue;
		if (sq->nr_queued[READ] || sq->nr_queued[WRITE])
			tg_update_disptime(tg);
		else
			throtl_dequeue_tg(tg);

		if (nr_disp >= THROTL_QUANTUM)
			break;
	}

	return nr_disp;
}

static bool throtl_can_upgrade(struct throtl_data *td,
	struct throtl_grp *this_tg);
/**
 * throtl_pending_timer_fn - timer function for service_queue->pending_timer
 * @t: the pending_timer member of the throtl_service_queue being serviced
 *
 * This timer is armed when a child throtl_grp with active bio's become
 * pending and queued on the service_queue's pending_tree and expires when
 * the first child throtl_grp should be dispatched.  This function
 * dispatches bio's from the children throtl_grps to the parent
 * service_queue.
 *
 * If the parent's parent is another throtl_grp, dispatching is propagated
 * by either arming its pending_timer or repeating dispatch directly.  If
 * the top-level service_tree is reached, throtl_data->dispatch_work is
 * kicked so that the ready bio's are issued.
 */
static void throtl_pending_timer_fn(struct timer_list *t)
{
	struct throtl_service_queue *sq = from_timer(sq, t, pending_timer);
	struct throtl_grp *tg = sq_to_tg(sq);
	struct throtl_data *td = sq_to_td(sq);
	struct throtl_service_queue *parent_sq;
	struct request_queue *q;
	bool dispatched;
	int ret;

	/* throtl_data may be gone, so figure out request queue by blkg */
	if (tg)
		q = tg->pd.blkg->q;
	else
		q = td->queue;

	spin_lock_irq(&q->queue_lock);

	if (!q->root_blkg)
		goto out_unlock;

	if (throtl_can_upgrade(td, NULL))
		throtl_upgrade_state(td);

again:
	parent_sq = sq->parent_sq;
	dispatched = false;

	while (true) {
		throtl_log(sq, "dispatch nr_queued=%u read=%u write=%u",
			   sq->nr_queued[READ] + sq->nr_queued[WRITE],
			   sq->nr_queued[READ], sq->nr_queued[WRITE]);

		ret = throtl_select_dispatch(sq);
		if (ret) {
			throtl_log(sq, "bios disp=%u", ret);
			dispatched = true;
		}

		if (throtl_schedule_next_dispatch(sq, false))
			break;

		/* this dispatch windows is still open, relax and repeat */
		spin_unlock_irq(&q->queue_lock);
		cpu_relax();
		spin_lock_irq(&q->queue_lock);
	}

	if (!dispatched)
		goto out_unlock;

	if (parent_sq) {
		/* @parent_sq is another throl_grp, propagate dispatch */
		if (tg->flags & THROTL_TG_WAS_EMPTY) {
			tg_update_disptime(tg);
			if (!throtl_schedule_next_dispatch(parent_sq, false)) {
				/* window is already open, repeat dispatching */
				sq = parent_sq;
				tg = sq_to_tg(sq);
				goto again;
			}
		}
	} else {
		/* reached the top-level, queue issuing */
		queue_work(kthrotld_workqueue, &td->dispatch_work);
	}
out_unlock:
	spin_unlock_irq(&q->queue_lock);
}

/**
 * blk_throtl_dispatch_work_fn - work function for throtl_data->dispatch_work
 * @work: work item being executed
 *
 * This function is queued for execution when bios reach the bio_lists[]
 * of throtl_data->service_queue.  Those bios are ready and issued by this
 * function.
 */
static void blk_throtl_dispatch_work_fn(struct work_struct *work)
{
	struct throtl_data *td = container_of(work, struct throtl_data,
					      dispatch_work);
	struct throtl_service_queue *td_sq = &td->service_queue;
	struct request_queue *q = td->queue;
	struct bio_list bio_list_on_stack;
	struct bio *bio;
	struct blk_plug plug;
	int rw;

	bio_list_init(&bio_list_on_stack);

	spin_lock_irq(&q->queue_lock);
	for (rw = READ; rw <= WRITE; rw++)
		while ((bio = throtl_pop_queued(&td_sq->queued[rw], NULL)))
			bio_list_add(&bio_list_on_stack, bio);
	spin_unlock_irq(&q->queue_lock);

	if (!bio_list_empty(&bio_list_on_stack)) {
		blk_start_plug(&plug);
		while ((bio = bio_list_pop(&bio_list_on_stack)))
			submit_bio_noacct_nocheck(bio);
		blk_finish_plug(&plug);
	}
}

static u64 tg_prfill_conf_u64(struct seq_file *sf, struct blkg_policy_data *pd,
			      int off)
{
	struct throtl_grp *tg = pd_to_tg(pd);
	u64 v = *(u64 *)((void *)tg + off);

	if (v == U64_MAX)
		return 0;
	return __blkg_prfill_u64(sf, pd, v);
}

static u64 tg_prfill_conf_uint(struct seq_file *sf, struct blkg_policy_data *pd,
			       int off)
{
	struct throtl_grp *tg = pd_to_tg(pd);
	unsigned int v = *(unsigned int *)((void *)tg + off);

	if (v == UINT_MAX)
		return 0;
	return __blkg_prfill_u64(sf, pd, v);
}

static int tg_print_conf_u64(struct seq_file *sf, void *v)
{
	blkcg_print_blkgs(sf, css_to_blkcg(seq_css(sf)), tg_prfill_conf_u64,
			  &blkcg_policy_throtl, seq_cft(sf)->private, false);
	return 0;
}

static int tg_print_conf_uint(struct seq_file *sf, void *v)
{
	blkcg_print_blkgs(sf, css_to_blkcg(seq_css(sf)), tg_prfill_conf_uint,
			  &blkcg_policy_throtl, seq_cft(sf)->private, false);
	return 0;
}

static void tg_conf_updated(struct throtl_grp *tg, bool global)
{
	struct throtl_service_queue *sq = &tg->service_queue;
	struct cgroup_subsys_state *pos_css;
	struct blkcg_gq *blkg;

	throtl_log(&tg->service_queue,
		   "limit change rbps=%llu wbps=%llu riops=%u wiops=%u",
		   tg_bps_limit(tg, READ), tg_bps_limit(tg, WRITE),
		   tg_iops_limit(tg, READ), tg_iops_limit(tg, WRITE));

	/*
	 * Update has_rules[] flags for the updated tg's subtree.  A tg is
	 * considered to have rules if either the tg itself or any of its
	 * ancestors has rules.  This identifies groups without any
	 * restrictions in the whole hierarchy and allows them to bypass
	 * blk-throttle.
	 */
	blkg_for_each_descendant_pre(blkg, pos_css,
			global ? tg->td->queue->root_blkg : tg_to_blkg(tg)) {
		struct throtl_grp *this_tg = blkg_to_tg(blkg);
		struct throtl_grp *parent_tg;

		tg_update_has_rules(this_tg);
		/* ignore root/second level */
		if (!cgroup_subsys_on_dfl(io_cgrp_subsys) || !blkg->parent ||
		    !blkg->parent->parent)
			continue;
		parent_tg = blkg_to_tg(blkg->parent);
		/*
		 * make sure all children has lower idle time threshold and
		 * higher latency target
		 */
		this_tg->idletime_threshold = min(this_tg->idletime_threshold,
				parent_tg->idletime_threshold);
		this_tg->latency_target = max(this_tg->latency_target,
				parent_tg->latency_target);
	}

	/*
	 * We're already holding queue_lock and know @tg is valid.  Let's
	 * apply the new config directly.
	 *
	 * Restart the slices for both READ and WRITES. It might happen
	 * that a group's limit are dropped suddenly and we don't want to
	 * account recently dispatched IO with new low rate.
	 */
	throtl_start_new_slice(tg, READ, false);
	throtl_start_new_slice(tg, WRITE, false);

	if (tg->flags & THROTL_TG_PENDING) {
		tg_update_disptime(tg);
		throtl_schedule_next_dispatch(sq->parent_sq, true);
	}
}

static ssize_t tg_set_conf(struct kernfs_open_file *of,
			   char *buf, size_t nbytes, loff_t off, bool is_u64)
{
	struct blkcg *blkcg = css_to_blkcg(of_css(of));
	struct blkg_conf_ctx ctx;
	struct throtl_grp *tg;
	int ret;
	u64 v;

	ret = blkg_conf_prep(blkcg, &blkcg_policy_throtl, buf, &ctx);
	if (ret)
		return ret;

	ret = -EINVAL;
	if (sscanf(ctx.body, "%llu", &v) != 1)
		goto out_finish;
	if (!v)
		v = U64_MAX;

	tg = blkg_to_tg(ctx.blkg);
	tg_update_carryover(tg);

	if (is_u64)
		*(u64 *)((void *)tg + of_cft(of)->private) = v;
	else
		*(unsigned int *)((void *)tg + of_cft(of)->private) = v;

	tg_conf_updated(tg, false);
	ret = 0;
out_finish:
	blkg_conf_finish(&ctx);
	return ret ?: nbytes;
}

static ssize_t tg_set_conf_u64(struct kernfs_open_file *of,
			       char *buf, size_t nbytes, loff_t off)
{
	return tg_set_conf(of, buf, nbytes, off, true);
}

static ssize_t tg_set_conf_uint(struct kernfs_open_file *of,
				char *buf, size_t nbytes, loff_t off)
{
	return tg_set_conf(of, buf, nbytes, off, false);
}

static int tg_print_rwstat(struct seq_file *sf, void *v)
{
	blkcg_print_blkgs(sf, css_to_blkcg(seq_css(sf)),
			  blkg_prfill_rwstat, &blkcg_policy_throtl,
			  seq_cft(sf)->private, true);
	return 0;
}

static u64 tg_prfill_rwstat_recursive(struct seq_file *sf,
				      struct blkg_policy_data *pd, int off)
{
	struct blkg_rwstat_sample sum;

	blkg_rwstat_recursive_sum(pd_to_blkg(pd), &blkcg_policy_throtl, off,
				  &sum);
	return __blkg_prfill_rwstat(sf, pd, &sum);
}

static int tg_print_rwstat_recursive(struct seq_file *sf, void *v)
{
	blkcg_print_blkgs(sf, css_to_blkcg(seq_css(sf)),
			  tg_prfill_rwstat_recursive, &blkcg_policy_throtl,
			  seq_cft(sf)->private, true);
	return 0;
}

static struct cftype throtl_legacy_files[] = {
	{
		.name = "throttle.read_bps_device",
		.private = offsetof(struct throtl_grp, bps[READ][LIMIT_MAX]),
		.seq_show = tg_print_conf_u64,
		.write = tg_set_conf_u64,
	},
	{
		.name = "throttle.write_bps_device",
		.private = offsetof(struct throtl_grp, bps[WRITE][LIMIT_MAX]),
		.seq_show = tg_print_conf_u64,
		.write = tg_set_conf_u64,
	},
	{
		.name = "throttle.read_iops_device",
		.private = offsetof(struct throtl_grp, iops[READ][LIMIT_MAX]),
		.seq_show = tg_print_conf_uint,
		.write = tg_set_conf_uint,
	},
	{
		.name = "throttle.write_iops_device",
		.private = offsetof(struct throtl_grp, iops[WRITE][LIMIT_MAX]),
		.seq_show = tg_print_conf_uint,
		.write = tg_set_conf_uint,
	},
	{
		.name = "throttle.io_service_bytes",
		.private = offsetof(struct throtl_grp, stat_bytes),
		.seq_show = tg_print_rwstat,
	},
	{
		.name = "throttle.io_service_bytes_recursive",
		.private = offsetof(struct throtl_grp, stat_bytes),
		.seq_show = tg_print_rwstat_recursive,
	},
	{
		.name = "throttle.io_serviced",
		.private = offsetof(struct throtl_grp, stat_ios),
		.seq_show = tg_print_rwstat,
	},
	{
		.name = "throttle.io_serviced_recursive",
		.private = offsetof(struct throtl_grp, stat_ios),
		.seq_show = tg_print_rwstat_recursive,
	},
	{ }	/* terminate */
};

static u64 tg_prfill_limit(struct seq_file *sf, struct blkg_policy_data *pd,
			 int off)
{
	struct throtl_grp *tg = pd_to_tg(pd);
	const char *dname = blkg_dev_name(pd->blkg);
	char bufs[4][21] = { "max", "max", "max", "max" };
	u64 bps_dft;
	unsigned int iops_dft;
	char idle_time[26] = "";
	char latency_time[26] = "";

	if (!dname)
		return 0;

	if (off == LIMIT_LOW) {
		bps_dft = 0;
		iops_dft = 0;
	} else {
		bps_dft = U64_MAX;
		iops_dft = UINT_MAX;
	}

	if (tg->bps_conf[READ][off] == bps_dft &&
	    tg->bps_conf[WRITE][off] == bps_dft &&
	    tg->iops_conf[READ][off] == iops_dft &&
	    tg->iops_conf[WRITE][off] == iops_dft &&
	    (off != LIMIT_LOW ||
	     (tg->idletime_threshold_conf == DFL_IDLE_THRESHOLD &&
	      tg->latency_target_conf == DFL_LATENCY_TARGET)))
		return 0;

	if (tg->bps_conf[READ][off] != U64_MAX)
		snprintf(bufs[0], sizeof(bufs[0]), "%llu",
			tg->bps_conf[READ][off]);
	if (tg->bps_conf[WRITE][off] != U64_MAX)
		snprintf(bufs[1], sizeof(bufs[1]), "%llu",
			tg->bps_conf[WRITE][off]);
	if (tg->iops_conf[READ][off] != UINT_MAX)
		snprintf(bufs[2], sizeof(bufs[2]), "%u",
			tg->iops_conf[READ][off]);
	if (tg->iops_conf[WRITE][off] != UINT_MAX)
		snprintf(bufs[3], sizeof(bufs[3]), "%u",
			tg->iops_conf[WRITE][off]);
	if (off == LIMIT_LOW) {
		if (tg->idletime_threshold_conf == ULONG_MAX)
			strcpy(idle_time, " idle=max");
		else
			snprintf(idle_time, sizeof(idle_time), " idle=%lu",
				tg->idletime_threshold_conf);

		if (tg->latency_target_conf == ULONG_MAX)
			strcpy(latency_time, " latency=max");
		else
			snprintf(latency_time, sizeof(latency_time),
				" latency=%lu", tg->latency_target_conf);
	}

	seq_printf(sf, "%s rbps=%s wbps=%s riops=%s wiops=%s%s%s\n",
		   dname, bufs[0], bufs[1], bufs[2], bufs[3], idle_time,
		   latency_time);
	return 0;
}

static int tg_print_limit(struct seq_file *sf, void *v)
{
	blkcg_print_blkgs(sf, css_to_blkcg(seq_css(sf)), tg_prfill_limit,
			  &blkcg_policy_throtl, seq_cft(sf)->private, false);
	return 0;
}

static ssize_t tg_set_limit(struct kernfs_open_file *of,
			  char *buf, size_t nbytes, loff_t off)
{
	struct blkcg *blkcg = css_to_blkcg(of_css(of));
	struct blkg_conf_ctx ctx;
	struct throtl_grp *tg;
	u64 v[4];
	unsigned long idle_time;
	unsigned long latency_time;
	int ret;
	int index = of_cft(of)->private;

	ret = blkg_conf_prep(blkcg, &blkcg_policy_throtl, buf, &ctx);
	if (ret)
		return ret;

	tg = blkg_to_tg(ctx.blkg);
	tg_update_carryover(tg);

	v[0] = tg->bps_conf[READ][index];
	v[1] = tg->bps_conf[WRITE][index];
	v[2] = tg->iops_conf[READ][index];
	v[3] = tg->iops_conf[WRITE][index];

	idle_time = tg->idletime_threshold_conf;
	latency_time = tg->latency_target_conf;
	while (true) {
		char tok[27];	/* wiops=18446744073709551616 */
		char *p;
		u64 val = U64_MAX;
		int len;

		if (sscanf(ctx.body, "%26s%n", tok, &len) != 1)
			break;
		if (tok[0] == '\0')
			break;
		ctx.body += len;

		ret = -EINVAL;
		p = tok;
		strsep(&p, "=");
		if (!p || (sscanf(p, "%llu", &val) != 1 && strcmp(p, "max")))
			goto out_finish;

		ret = -ERANGE;
		if (!val)
			goto out_finish;

		ret = -EINVAL;
		if (!strcmp(tok, "rbps") && val > 1)
			v[0] = val;
		else if (!strcmp(tok, "wbps") && val > 1)
			v[1] = val;
		else if (!strcmp(tok, "riops") && val > 1)
			v[2] = min_t(u64, val, UINT_MAX);
		else if (!strcmp(tok, "wiops") && val > 1)
			v[3] = min_t(u64, val, UINT_MAX);
		else if (off == LIMIT_LOW && !strcmp(tok, "idle"))
			idle_time = val;
		else if (off == LIMIT_LOW && !strcmp(tok, "latency"))
			latency_time = val;
		else
			goto out_finish;
	}

	tg->bps_conf[READ][index] = v[0];
	tg->bps_conf[WRITE][index] = v[1];
	tg->iops_conf[READ][index] = v[2];
	tg->iops_conf[WRITE][index] = v[3];

	if (index == LIMIT_MAX) {
		tg->bps[READ][index] = v[0];
		tg->bps[WRITE][index] = v[1];
		tg->iops[READ][index] = v[2];
		tg->iops[WRITE][index] = v[3];
	}
	tg->bps[READ][LIMIT_LOW] = min(tg->bps_conf[READ][LIMIT_LOW],
		tg->bps_conf[READ][LIMIT_MAX]);
	tg->bps[WRITE][LIMIT_LOW] = min(tg->bps_conf[WRITE][LIMIT_LOW],
		tg->bps_conf[WRITE][LIMIT_MAX]);
	tg->iops[READ][LIMIT_LOW] = min(tg->iops_conf[READ][LIMIT_LOW],
		tg->iops_conf[READ][LIMIT_MAX]);
	tg->iops[WRITE][LIMIT_LOW] = min(tg->iops_conf[WRITE][LIMIT_LOW],
		tg->iops_conf[WRITE][LIMIT_MAX]);
	tg->idletime_threshold_conf = idle_time;
	tg->latency_target_conf = latency_time;

	/* force user to configure all settings for low limit  */
	if (!(tg->bps[READ][LIMIT_LOW] || tg->iops[READ][LIMIT_LOW] ||
	      tg->bps[WRITE][LIMIT_LOW] || tg->iops[WRITE][LIMIT_LOW]) ||
	    tg->idletime_threshold_conf == DFL_IDLE_THRESHOLD ||
	    tg->latency_target_conf == DFL_LATENCY_TARGET) {
		tg->bps[READ][LIMIT_LOW] = 0;
		tg->bps[WRITE][LIMIT_LOW] = 0;
		tg->iops[READ][LIMIT_LOW] = 0;
		tg->iops[WRITE][LIMIT_LOW] = 0;
		tg->idletime_threshold = DFL_IDLE_THRESHOLD;
		tg->latency_target = DFL_LATENCY_TARGET;
	} else if (index == LIMIT_LOW) {
		tg->idletime_threshold = tg->idletime_threshold_conf;
		tg->latency_target = tg->latency_target_conf;
	}

	blk_throtl_update_limit_valid(tg->td);
	if (tg->td->limit_valid[LIMIT_LOW]) {
		if (index == LIMIT_LOW)
			tg->td->limit_index = LIMIT_LOW;
	} else
		tg->td->limit_index = LIMIT_MAX;
	tg_conf_updated(tg, index == LIMIT_LOW &&
		tg->td->limit_valid[LIMIT_LOW]);
	ret = 0;
out_finish:
	blkg_conf_finish(&ctx);
	return ret ?: nbytes;
}

static struct cftype throtl_files[] = {
#ifdef CONFIG_BLK_DEV_THROTTLING_LOW
	{
		.name = "low",
		.flags = CFTYPE_NOT_ON_ROOT,
		.seq_show = tg_print_limit,
		.write = tg_set_limit,
		.private = LIMIT_LOW,
	},
#endif
	{
		.name = "max",
		.flags = CFTYPE_NOT_ON_ROOT,
		.seq_show = tg_print_limit,
		.write = tg_set_limit,
		.private = LIMIT_MAX,
	},
	{ }	/* terminate */
};

static void throtl_shutdown_wq(struct request_queue *q)
{
	struct throtl_data *td = q->td;

	cancel_work_sync(&td->dispatch_work);
}

struct blkcg_policy blkcg_policy_throtl = {
	.dfl_cftypes		= throtl_files,
	.legacy_cftypes		= throtl_legacy_files,

	.pd_alloc_fn		= throtl_pd_alloc,
	.pd_init_fn		= throtl_pd_init,
	.pd_online_fn		= throtl_pd_online,
	.pd_offline_fn		= throtl_pd_offline,
	.pd_free_fn		= throtl_pd_free,
};

void blk_throtl_cancel_bios(struct gendisk *disk)
{
	struct request_queue *q = disk->queue;
	struct cgroup_subsys_state *pos_css;
	struct blkcg_gq *blkg;

	spin_lock_irq(&q->queue_lock);
	/*
	 * queue_lock is held, rcu lock is not needed here technically.
	 * However, rcu lock is still held to emphasize that following
	 * path need RCU protection and to prevent warning from lockdep.
	 */
	rcu_read_lock();
	blkg_for_each_descendant_post(blkg, pos_css, q->root_blkg) {
		struct throtl_grp *tg = blkg_to_tg(blkg);
		struct throtl_service_queue *sq = &tg->service_queue;

		/*
		 * Set the flag to make sure throtl_pending_timer_fn() won't
		 * stop until all throttled bios are dispatched.
		 */
		blkg_to_tg(blkg)->flags |= THROTL_TG_CANCELING;
		/*
		 * Update disptime after setting the above flag to make sure
		 * throtl_select_dispatch() won't exit without dispatching.
		 */
		tg_update_disptime(tg);

		throtl_schedule_pending_timer(sq, jiffies + 1);
	}
	rcu_read_unlock();
	spin_unlock_irq(&q->queue_lock);
}

#ifdef CONFIG_BLK_DEV_THROTTLING_LOW
static unsigned long __tg_last_low_overflow_time(struct throtl_grp *tg)
{
	unsigned long rtime = jiffies, wtime = jiffies;

	if (tg->bps[READ][LIMIT_LOW] || tg->iops[READ][LIMIT_LOW])
		rtime = tg->last_low_overflow_time[READ];
	if (tg->bps[WRITE][LIMIT_LOW] || tg->iops[WRITE][LIMIT_LOW])
		wtime = tg->last_low_overflow_time[WRITE];
	return min(rtime, wtime);
}

/* tg should not be an intermediate node */
static unsigned long tg_last_low_overflow_time(struct throtl_grp *tg)
{
	struct throtl_service_queue *parent_sq;
	struct throtl_grp *parent = tg;
	unsigned long ret = __tg_last_low_overflow_time(tg);

	while (true) {
		parent_sq = parent->service_queue.parent_sq;
		parent = sq_to_tg(parent_sq);
		if (!parent)
			break;

		/*
		 * The parent doesn't have low limit, it always reaches low
		 * limit. Its overflow time is useless for children
		 */
		if (!parent->bps[READ][LIMIT_LOW] &&
		    !parent->iops[READ][LIMIT_LOW] &&
		    !parent->bps[WRITE][LIMIT_LOW] &&
		    !parent->iops[WRITE][LIMIT_LOW])
			continue;
		if (time_after(__tg_last_low_overflow_time(parent), ret))
			ret = __tg_last_low_overflow_time(parent);
	}
	return ret;
}

static bool throtl_tg_is_idle(struct throtl_grp *tg)
{
	/*
	 * cgroup is idle if:
	 * - single idle is too long, longer than a fixed value (in case user
	 *   configure a too big threshold) or 4 times of idletime threshold
	 * - average think time is more than threshold
	 * - IO latency is largely below threshold
	 */
	unsigned long time;
	bool ret;

	time = min_t(unsigned long, MAX_IDLE_TIME, 4 * tg->idletime_threshold);
	ret = tg->latency_target == DFL_LATENCY_TARGET ||
	      tg->idletime_threshold == DFL_IDLE_THRESHOLD ||
	      (ktime_get_ns() >> 10) - tg->last_finish_time > time ||
	      tg->avg_idletime > tg->idletime_threshold ||
	      (tg->latency_target && tg->bio_cnt &&
		tg->bad_bio_cnt * 5 < tg->bio_cnt);
	throtl_log(&tg->service_queue,
		"avg_idle=%ld, idle_threshold=%ld, bad_bio=%d, total_bio=%d, is_idle=%d, scale=%d",
		tg->avg_idletime, tg->idletime_threshold, tg->bad_bio_cnt,
		tg->bio_cnt, ret, tg->td->scale);
	return ret;
}

static bool throtl_tg_can_upgrade(struct throtl_grp *tg)
{
	struct throtl_service_queue *sq = &tg->service_queue;
	bool read_limit, write_limit;

	/*
	 * if cgroup reaches low limit (if low limit is 0, the cgroup always
	 * reaches), it's ok to upgrade to next limit
	 */
	read_limit = tg->bps[READ][LIMIT_LOW] || tg->iops[READ][LIMIT_LOW];
	write_limit = tg->bps[WRITE][LIMIT_LOW] || tg->iops[WRITE][LIMIT_LOW];
	if (!read_limit && !write_limit)
		return true;
	if (read_limit && sq->nr_queued[READ] &&
	    (!write_limit || sq->nr_queued[WRITE]))
		return true;
	if (write_limit && sq->nr_queued[WRITE] &&
	    (!read_limit || sq->nr_queued[READ]))
		return true;

	if (time_after_eq(jiffies,
		tg_last_low_overflow_time(tg) + tg->td->throtl_slice) &&
	    throtl_tg_is_idle(tg))
		return true;
	return false;
}

static bool throtl_hierarchy_can_upgrade(struct throtl_grp *tg)
{
	while (true) {
		if (throtl_tg_can_upgrade(tg))
			return true;
		tg = sq_to_tg(tg->service_queue.parent_sq);
		if (!tg || !tg_to_blkg(tg)->parent)
			return false;
	}
	return false;
}

static bool throtl_can_upgrade(struct throtl_data *td,
	struct throtl_grp *this_tg)
{
	struct cgroup_subsys_state *pos_css;
	struct blkcg_gq *blkg;

	if (td->limit_index != LIMIT_LOW)
		return false;

	if (time_before(jiffies, td->low_downgrade_time + td->throtl_slice))
		return false;

	rcu_read_lock();
	blkg_for_each_descendant_post(blkg, pos_css, td->queue->root_blkg) {
		struct throtl_grp *tg = blkg_to_tg(blkg);

		if (tg == this_tg)
			continue;
		if (!list_empty(&tg_to_blkg(tg)->blkcg->css.children))
			continue;
		if (!throtl_hierarchy_can_upgrade(tg)) {
			rcu_read_unlock();
			return false;
		}
	}
	rcu_read_unlock();
	return true;
}

static void throtl_upgrade_check(struct throtl_grp *tg)
{
	unsigned long now = jiffies;

	if (tg->td->limit_index != LIMIT_LOW)
		return;

	if (time_after(tg->last_check_time + tg->td->throtl_slice, now))
		return;

	tg->last_check_time = now;

	if (!time_after_eq(now,
	     __tg_last_low_overflow_time(tg) + tg->td->throtl_slice))
		return;

	if (throtl_can_upgrade(tg->td, NULL))
		throtl_upgrade_state(tg->td);
}

static void throtl_upgrade_state(struct throtl_data *td)
{
	struct cgroup_subsys_state *pos_css;
	struct blkcg_gq *blkg;

	throtl_log(&td->service_queue, "upgrade to max");
	td->limit_index = LIMIT_MAX;
	td->low_upgrade_time = jiffies;
	td->scale = 0;
	rcu_read_lock();
	blkg_for_each_descendant_post(blkg, pos_css, td->queue->root_blkg) {
		struct throtl_grp *tg = blkg_to_tg(blkg);
		struct throtl_service_queue *sq = &tg->service_queue;

		tg->disptime = jiffies - 1;
		throtl_select_dispatch(sq);
		throtl_schedule_next_dispatch(sq, true);
	}
	rcu_read_unlock();
	throtl_select_dispatch(&td->service_queue);
	throtl_schedule_next_dispatch(&td->service_queue, true);
	queue_work(kthrotld_workqueue, &td->dispatch_work);
}

static void throtl_downgrade_state(struct throtl_data *td)
{
	td->scale /= 2;

	throtl_log(&td->service_queue, "downgrade, scale %d", td->scale);
	if (td->scale) {
		td->low_upgrade_time = jiffies - td->scale * td->throtl_slice;
		return;
	}

	td->limit_index = LIMIT_LOW;
	td->low_downgrade_time = jiffies;
}

static bool throtl_tg_can_downgrade(struct throtl_grp *tg)
{
	struct throtl_data *td = tg->td;
	unsigned long now = jiffies;

	/*
	 * If cgroup is below low limit, consider downgrade and throttle other
	 * cgroups
	 */
	if (time_after_eq(now, td->low_upgrade_time + td->throtl_slice) &&
	    time_after_eq(now, tg_last_low_overflow_time(tg) +
					td->throtl_slice) &&
	    (!throtl_tg_is_idle(tg) ||
	     !list_empty(&tg_to_blkg(tg)->blkcg->css.children)))
		return true;
	return false;
}

static bool throtl_hierarchy_can_downgrade(struct throtl_grp *tg)
{
	while (true) {
		if (!throtl_tg_can_downgrade(tg))
			return false;
		tg = sq_to_tg(tg->service_queue.parent_sq);
		if (!tg || !tg_to_blkg(tg)->parent)
			break;
	}
	return true;
}

static void throtl_downgrade_check(struct throtl_grp *tg)
{
	uint64_t bps;
	unsigned int iops;
	unsigned long elapsed_time;
	unsigned long now = jiffies;

	if (tg->td->limit_index != LIMIT_MAX ||
	    !tg->td->limit_valid[LIMIT_LOW])
		return;
	if (!list_empty(&tg_to_blkg(tg)->blkcg->css.children))
		return;
	if (time_after(tg->last_check_time + tg->td->throtl_slice, now))
		return;

	elapsed_time = now - tg->last_check_time;
	tg->last_check_time = now;

	if (time_before(now, tg_last_low_overflow_time(tg) +
			tg->td->throtl_slice))
		return;

	if (tg->bps[READ][LIMIT_LOW]) {
		bps = tg->last_bytes_disp[READ] * HZ;
		do_div(bps, elapsed_time);
		if (bps >= tg->bps[READ][LIMIT_LOW])
			tg->last_low_overflow_time[READ] = now;
	}

	if (tg->bps[WRITE][LIMIT_LOW]) {
		bps = tg->last_bytes_disp[WRITE] * HZ;
		do_div(bps, elapsed_time);
		if (bps >= tg->bps[WRITE][LIMIT_LOW])
			tg->last_low_overflow_time[WRITE] = now;
	}

	if (tg->iops[READ][LIMIT_LOW]) {
		iops = tg->last_io_disp[READ] * HZ / elapsed_time;
		if (iops >= tg->iops[READ][LIMIT_LOW])
			tg->last_low_overflow_time[READ] = now;
	}

	if (tg->iops[WRITE][LIMIT_LOW]) {
		iops = tg->last_io_disp[WRITE] * HZ / elapsed_time;
		if (iops >= tg->iops[WRITE][LIMIT_LOW])
			tg->last_low_overflow_time[WRITE] = now;
	}

	/*
	 * If cgroup is below low limit, consider downgrade and throttle other
	 * cgroups
	 */
	if (throtl_hierarchy_can_downgrade(tg))
		throtl_downgrade_state(tg->td);

	tg->last_bytes_disp[READ] = 0;
	tg->last_bytes_disp[WRITE] = 0;
	tg->last_io_disp[READ] = 0;
	tg->last_io_disp[WRITE] = 0;
}

static void blk_throtl_update_idletime(struct throtl_grp *tg)
{
	unsigned long now;
	unsigned long last_finish_time = tg->last_finish_time;

	if (last_finish_time == 0)
		return;

	now = ktime_get_ns() >> 10;
	if (now <= last_finish_time ||
	    last_finish_time == tg->checked_last_finish_time)
		return;

	tg->avg_idletime = (tg->avg_idletime * 7 + now - last_finish_time) >> 3;
	tg->checked_last_finish_time = last_finish_time;
}

static void throtl_update_latency_buckets(struct throtl_data *td)
{
	struct avg_latency_bucket avg_latency[2][LATENCY_BUCKET_SIZE];
	int i, cpu, rw;
	unsigned long last_latency[2] = { 0 };
	unsigned long latency[2];

	if (!blk_queue_nonrot(td->queue) || !td->limit_valid[LIMIT_LOW])
		return;
	if (time_before(jiffies, td->last_calculate_time + HZ))
		return;
	td->last_calculate_time = jiffies;

	memset(avg_latency, 0, sizeof(avg_latency));
	for (rw = READ; rw <= WRITE; rw++) {
		for (i = 0; i < LATENCY_BUCKET_SIZE; i++) {
			struct latency_bucket *tmp = &td->tmp_buckets[rw][i];

			for_each_possible_cpu(cpu) {
				struct latency_bucket *bucket;

				/* this isn't race free, but ok in practice */
				bucket = per_cpu_ptr(td->latency_buckets[rw],
					cpu);
				tmp->total_latency += bucket[i].total_latency;
				tmp->samples += bucket[i].samples;
				bucket[i].total_latency = 0;
				bucket[i].samples = 0;
			}

			if (tmp->samples >= 32) {
				int samples = tmp->samples;

				latency[rw] = tmp->total_latency;

				tmp->total_latency = 0;
				tmp->samples = 0;
				latency[rw] /= samples;
				if (latency[rw] == 0)
					continue;
				avg_latency[rw][i].latency = latency[rw];
			}
		}
	}

	for (rw = READ; rw <= WRITE; rw++) {
		for (i = 0; i < LATENCY_BUCKET_SIZE; i++) {
			if (!avg_latency[rw][i].latency) {
				if (td->avg_buckets[rw][i].latency < last_latency[rw])
					td->avg_buckets[rw][i].latency =
						last_latency[rw];
				continue;
			}

			if (!td->avg_buckets[rw][i].valid)
				latency[rw] = avg_latency[rw][i].latency;
			else
				latency[rw] = (td->avg_buckets[rw][i].latency * 7 +
					avg_latency[rw][i].latency) >> 3;

			td->avg_buckets[rw][i].latency = max(latency[rw],
				last_latency[rw]);
			td->avg_buckets[rw][i].valid = true;
			last_latency[rw] = td->avg_buckets[rw][i].latency;
		}
	}

	for (i = 0; i < LATENCY_BUCKET_SIZE; i++)
		throtl_log(&td->service_queue,
			"Latency bucket %d: read latency=%ld, read valid=%d, "
			"write latency=%ld, write valid=%d", i,
			td->avg_buckets[READ][i].latency,
			td->avg_buckets[READ][i].valid,
			td->avg_buckets[WRITE][i].latency,
			td->avg_buckets[WRITE][i].valid);
}
#else
static inline void throtl_update_latency_buckets(struct throtl_data *td)
{
}

static void blk_throtl_update_idletime(struct throtl_grp *tg)
{
}

static void throtl_downgrade_check(struct throtl_grp *tg)
{
}

static void throtl_upgrade_check(struct throtl_grp *tg)
{
}

static bool throtl_can_upgrade(struct throtl_data *td,
	struct throtl_grp *this_tg)
{
	return false;
}

static void throtl_upgrade_state(struct throtl_data *td)
{
}
#endif

bool __blk_throtl_bio(struct bio *bio)
{
	struct request_queue *q = bdev_get_queue(bio->bi_bdev);
	struct blkcg_gq *blkg = bio->bi_blkg;
	struct throtl_qnode *qn = NULL;
	struct throtl_grp *tg = blkg_to_tg(blkg);
	struct throtl_service_queue *sq;
	bool rw = bio_data_dir(bio);
	bool throttled = false;
	struct throtl_data *td = tg->td;

	rcu_read_lock();

	if (!cgroup_subsys_on_dfl(io_cgrp_subsys)) {
		blkg_rwstat_add(&tg->stat_bytes, bio->bi_opf,
				bio->bi_iter.bi_size);
		blkg_rwstat_add(&tg->stat_ios, bio->bi_opf, 1);
	}

	spin_lock_irq(&q->queue_lock);

	throtl_update_latency_buckets(td);

	blk_throtl_update_idletime(tg);

	sq = &tg->service_queue;

again:
	while (true) {
		if (tg->last_low_overflow_time[rw] == 0)
			tg->last_low_overflow_time[rw] = jiffies;
		throtl_downgrade_check(tg);
		throtl_upgrade_check(tg);
		/* throtl is FIFO - if bios are already queued, should queue */
		if (sq->nr_queued[rw])
			break;

		/* if above limits, break to queue */
		if (!tg_may_dispatch(tg, bio, NULL)) {
			tg->last_low_overflow_time[rw] = jiffies;
			if (throtl_can_upgrade(td, tg)) {
				throtl_upgrade_state(td);
				goto again;
			}
			break;
		}

		/* within limits, let's charge and dispatch directly */
		throtl_charge_bio(tg, bio);

		/*
		 * We need to trim slice even when bios are not being queued
		 * otherwise it might happen that a bio is not queued for
		 * a long time and slice keeps on extending and trim is not
		 * called for a long time. Now if limits are reduced suddenly
		 * we take into account all the IO dispatched so far at new
		 * low rate and * newly queued IO gets a really long dispatch
		 * time.
		 *
		 * So keep on trimming slice even if bio is not queued.
		 */
		throtl_trim_slice(tg, rw);

		/*
		 * @bio passed through this layer without being throttled.
		 * Climb up the ladder.  If we're already at the top, it
		 * can be executed directly.
		 */
		qn = &tg->qnode_on_parent[rw];
		sq = sq->parent_sq;
		tg = sq_to_tg(sq);
		if (!tg) {
			bio_set_flag(bio, BIO_BPS_THROTTLED);
			goto out_unlock;
		}
	}

	/* out-of-limit, queue to @tg */
	throtl_log(sq, "[%c] bio. bdisp=%llu sz=%u bps=%llu iodisp=%u iops=%u queued=%d/%d",
		   rw == READ ? 'R' : 'W',
		   tg->bytes_disp[rw], bio->bi_iter.bi_size,
		   tg_bps_limit(tg, rw),
		   tg->io_disp[rw], tg_iops_limit(tg, rw),
		   sq->nr_queued[READ], sq->nr_queued[WRITE]);

	tg->last_low_overflow_time[rw] = jiffies;

	td->nr_queued[rw]++;
	throtl_add_bio_tg(bio, qn, tg);
	throttled = true;

	/*
	 * Update @tg's dispatch time and force schedule dispatch if @tg
	 * was empty before @bio.  The forced scheduling isn't likely to
	 * cause undue delay as @bio is likely to be dispatched directly if
	 * its @tg's disptime is not in the future.
	 */
	if (tg->flags & THROTL_TG_WAS_EMPTY) {
		tg_update_disptime(tg);
		throtl_schedule_next_dispatch(tg->service_queue.parent_sq, true);
	}

out_unlock:
#ifdef CONFIG_BLK_DEV_THROTTLING_LOW
	if (throttled || !td->track_bio_latency)
		bio->bi_issue.value |= BIO_ISSUE_THROTL_SKIP_LATENCY;
#endif
	spin_unlock_irq(&q->queue_lock);

	rcu_read_unlock();
	return throttled;
}

#ifdef CONFIG_BLK_DEV_THROTTLING_LOW
static void throtl_track_latency(struct throtl_data *td, sector_t size,
				 enum req_op op, unsigned long time)
{
	const bool rw = op_is_write(op);
	struct latency_bucket *latency;
	int index;

	if (!td || td->limit_index != LIMIT_LOW ||
	    !(op == REQ_OP_READ || op == REQ_OP_WRITE) ||
	    !blk_queue_nonrot(td->queue))
		return;

	index = request_bucket_index(size);

	latency = get_cpu_ptr(td->latency_buckets[rw]);
	latency[index].total_latency += time;
	latency[index].samples++;
	put_cpu_ptr(td->latency_buckets[rw]);
}

void blk_throtl_stat_add(struct request *rq, u64 time_ns)
{
	struct request_queue *q = rq->q;
	struct throtl_data *td = q->td;

	throtl_track_latency(td, blk_rq_stats_sectors(rq), req_op(rq),
			     time_ns >> 10);
}

void blk_throtl_bio_endio(struct bio *bio)
{
	struct blkcg_gq *blkg;
	struct throtl_grp *tg;
	u64 finish_time_ns;
	unsigned long finish_time;
	unsigned long start_time;
	unsigned long lat;
	int rw = bio_data_dir(bio);

	blkg = bio->bi_blkg;
	if (!blkg)
		return;
	tg = blkg_to_tg(blkg);
	if (!tg->td->limit_valid[LIMIT_LOW])
		return;

	finish_time_ns = ktime_get_ns();
	tg->last_finish_time = finish_time_ns >> 10;

	start_time = bio_issue_time(&bio->bi_issue) >> 10;
	finish_time = __bio_issue_time(finish_time_ns) >> 10;
	if (!start_time || finish_time <= start_time)
		return;

	lat = finish_time - start_time;
	/* this is only for bio based driver */
	if (!(bio->bi_issue.value & BIO_ISSUE_THROTL_SKIP_LATENCY))
		throtl_track_latency(tg->td, bio_issue_size(&bio->bi_issue),
				     bio_op(bio), lat);

	if (tg->latency_target && lat >= tg->td->filtered_latency) {
		int bucket;
		unsigned int threshold;

		bucket = request_bucket_index(bio_issue_size(&bio->bi_issue));
		threshold = tg->td->avg_buckets[rw][bucket].latency +
			tg->latency_target;
		if (lat > threshold)
			tg->bad_bio_cnt++;
		/*
		 * Not race free, could get wrong count, which means cgroups
		 * will be throttled
		 */
		tg->bio_cnt++;
	}

	if (time_after(jiffies, tg->bio_cnt_reset_time) || tg->bio_cnt > 1024) {
		tg->bio_cnt_reset_time = tg->td->throtl_slice + jiffies;
		tg->bio_cnt /= 2;
		tg->bad_bio_cnt /= 2;
	}
}
#endif

int blk_throtl_init(struct gendisk *disk)
{
	struct request_queue *q = disk->queue;
	struct throtl_data *td;
	int ret;

	td = kzalloc_node(sizeof(*td), GFP_KERNEL, q->node);
	if (!td)
		return -ENOMEM;
	td->latency_buckets[READ] = __alloc_percpu(sizeof(struct latency_bucket) *
		LATENCY_BUCKET_SIZE, __alignof__(u64));
	if (!td->latency_buckets[READ]) {
		kfree(td);
		return -ENOMEM;
	}
	td->latency_buckets[WRITE] = __alloc_percpu(sizeof(struct latency_bucket) *
		LATENCY_BUCKET_SIZE, __alignof__(u64));
	if (!td->latency_buckets[WRITE]) {
		free_percpu(td->latency_buckets[READ]);
		kfree(td);
		return -ENOMEM;
	}

	INIT_WORK(&td->dispatch_work, blk_throtl_dispatch_work_fn);
	throtl_service_queue_init(&td->service_queue);

	q->td = td;
	td->queue = q;

	td->limit_valid[LIMIT_MAX] = true;
	td->limit_index = LIMIT_MAX;
	td->low_upgrade_time = jiffies;
	td->low_downgrade_time = jiffies;

	/* activate policy */
	ret = blkcg_activate_policy(q, &blkcg_policy_throtl);
	if (ret) {
		free_percpu(td->latency_buckets[READ]);
		free_percpu(td->latency_buckets[WRITE]);
		kfree(td);
	}
	return ret;
}

void blk_throtl_exit(struct gendisk *disk)
{
	struct request_queue *q = disk->queue;

	BUG_ON(!q->td);
	del_timer_sync(&q->td->service_queue.pending_timer);
	throtl_shutdown_wq(q);
	blkcg_deactivate_policy(q, &blkcg_policy_throtl);
	free_percpu(q->td->latency_buckets[READ]);
	free_percpu(q->td->latency_buckets[WRITE]);
	kfree(q->td);
}

void blk_throtl_register(struct gendisk *disk)
{
	struct request_queue *q = disk->queue;
	struct throtl_data *td;
	int i;

	td = q->td;
	BUG_ON(!td);

	if (blk_queue_nonrot(q)) {
		td->throtl_slice = DFL_THROTL_SLICE_SSD;
		td->filtered_latency = LATENCY_FILTERED_SSD;
	} else {
		td->throtl_slice = DFL_THROTL_SLICE_HD;
		td->filtered_latency = LATENCY_FILTERED_HD;
		for (i = 0; i < LATENCY_BUCKET_SIZE; i++) {
			td->avg_buckets[READ][i].latency = DFL_HD_BASELINE_LATENCY;
			td->avg_buckets[WRITE][i].latency = DFL_HD_BASELINE_LATENCY;
		}
	}
#ifndef CONFIG_BLK_DEV_THROTTLING_LOW
	/* if no low limit, use previous default */
	td->throtl_slice = DFL_THROTL_SLICE_HD;
#endif

	td->track_bio_latency = !queue_is_mq(q);
	if (!td->track_bio_latency)
		blk_stat_enable_accounting(q);
}

#ifdef CONFIG_BLK_DEV_THROTTLING_LOW
ssize_t blk_throtl_sample_time_show(struct request_queue *q, char *page)
{
	if (!q->td)
		return -EINVAL;
	return sprintf(page, "%u\n", jiffies_to_msecs(q->td->throtl_slice));
}

ssize_t blk_throtl_sample_time_store(struct request_queue *q,
	const char *page, size_t count)
{
	unsigned long v;
	unsigned long t;

	if (!q->td)
		return -EINVAL;
	if (kstrtoul(page, 10, &v))
		return -EINVAL;
	t = msecs_to_jiffies(v);
	if (t == 0 || t > MAX_THROTL_SLICE)
		return -EINVAL;
	q->td->throtl_slice = t;
	return count;
}
#endif

static int __init throtl_init(void)
{
	kthrotld_workqueue = alloc_workqueue("kthrotld", WQ_MEM_RECLAIM, 0);
	if (!kthrotld_workqueue)
		panic("Failed to create kthrotld\n");

	return blkcg_policy_register(&blkcg_policy_throtl);
}

module_init(throtl_init);<|MERGE_RESOLUTION|>--- conflicted
+++ resolved
@@ -876,14 +876,8 @@
 		jiffy_elapsed_rnd = tg->td->throtl_slice;
 
 	jiffy_elapsed_rnd = roundup(jiffy_elapsed_rnd, tg->td->throtl_slice);
-<<<<<<< HEAD
-	bytes_allowed = mul_u64_u64_div_u64(bps_limit, (u64)jiffy_elapsed_rnd,
-					    (u64)HZ);
-
-=======
 	bytes_allowed = calculate_bytes_allowed(bps_limit, jiffy_elapsed_rnd) +
 			tg->carryover_bytes[rw];
->>>>>>> d60c95ef
 	if (tg->bytes_disp[rw] + bio_size <= bytes_allowed) {
 		if (wait)
 			*wait = 0;
