// SPDX-License-Identifier: GPL-2.0
/*
 * Zoned block device handling
 *
 * Copyright (c) 2015, Hannes Reinecke
 * Copyright (c) 2015, SUSE Linux GmbH
 *
 * Copyright (c) 2016, Damien Le Moal
 * Copyright (c) 2016, Western Digital
 */

#include <linux/kernel.h>
#include <linux/module.h>
#include <linux/rbtree.h>
#include <linux/blkdev.h>
#include <linux/blk-mq.h>
#include <linux/mm.h>
#include <linux/vmalloc.h>
#include <linux/sched/mm.h>

#include "blk.h"

#define ZONE_COND_NAME(name) [BLK_ZONE_COND_##name] = #name
static const char *const zone_cond_name[] = {
	ZONE_COND_NAME(NOT_WP),
	ZONE_COND_NAME(EMPTY),
	ZONE_COND_NAME(IMP_OPEN),
	ZONE_COND_NAME(EXP_OPEN),
	ZONE_COND_NAME(CLOSED),
	ZONE_COND_NAME(READONLY),
	ZONE_COND_NAME(FULL),
	ZONE_COND_NAME(OFFLINE),
};
#undef ZONE_COND_NAME

/**
 * blk_zone_cond_str - Return string XXX in BLK_ZONE_COND_XXX.
 * @zone_cond: BLK_ZONE_COND_XXX.
 *
 * Description: Centralize block layer function to convert BLK_ZONE_COND_XXX
 * into string format. Useful in the debugging and tracing zone conditions. For
 * invalid BLK_ZONE_COND_XXX it returns string "UNKNOWN".
 */
const char *blk_zone_cond_str(enum blk_zone_cond zone_cond)
{
	static const char *zone_cond_str = "UNKNOWN";

	if (zone_cond < ARRAY_SIZE(zone_cond_name) && zone_cond_name[zone_cond])
		zone_cond_str = zone_cond_name[zone_cond];

	return zone_cond_str;
}
EXPORT_SYMBOL_GPL(blk_zone_cond_str);

/*
 * Return true if a request is a write requests that needs zone write locking.
 */
bool blk_req_needs_zone_write_lock(struct request *rq)
{
	if (!rq->q->seq_zones_wlock)
		return false;

	if (blk_rq_is_passthrough(rq))
		return false;

	switch (req_op(rq)) {
	case REQ_OP_WRITE_ZEROES:
	case REQ_OP_WRITE_SAME:
	case REQ_OP_WRITE:
		return blk_rq_zone_is_seq(rq);
	default:
		return false;
	}
}
EXPORT_SYMBOL_GPL(blk_req_needs_zone_write_lock);

bool blk_req_zone_write_trylock(struct request *rq)
{
	unsigned int zno = blk_rq_zone_no(rq);

	if (test_and_set_bit(zno, rq->q->seq_zones_wlock))
		return false;

	WARN_ON_ONCE(rq->rq_flags & RQF_ZONE_WRITE_LOCKED);
	rq->rq_flags |= RQF_ZONE_WRITE_LOCKED;

	return true;
}
EXPORT_SYMBOL_GPL(blk_req_zone_write_trylock);

void __blk_req_zone_write_lock(struct request *rq)
{
	if (WARN_ON_ONCE(test_and_set_bit(blk_rq_zone_no(rq),
					  rq->q->seq_zones_wlock)))
		return;

	WARN_ON_ONCE(rq->rq_flags & RQF_ZONE_WRITE_LOCKED);
	rq->rq_flags |= RQF_ZONE_WRITE_LOCKED;
}
EXPORT_SYMBOL_GPL(__blk_req_zone_write_lock);

void __blk_req_zone_write_unlock(struct request *rq)
{
	rq->rq_flags &= ~RQF_ZONE_WRITE_LOCKED;
	if (rq->q->seq_zones_wlock)
		WARN_ON_ONCE(!test_and_clear_bit(blk_rq_zone_no(rq),
						 rq->q->seq_zones_wlock));
}
EXPORT_SYMBOL_GPL(__blk_req_zone_write_unlock);

/**
 * blkdev_nr_zones - Get number of zones
 * @disk:	Target gendisk
 *
 * Return the total number of zones of a zoned block device.  For a block
 * device without zone capabilities, the number of zones is always 0.
 */
unsigned int blkdev_nr_zones(struct gendisk *disk)
{
	sector_t zone_sectors = blk_queue_zone_sectors(disk->queue);

	if (!blk_queue_is_zoned(disk->queue))
		return 0;
	return (get_capacity(disk) + zone_sectors - 1) >> ilog2(zone_sectors);
}
EXPORT_SYMBOL_GPL(blkdev_nr_zones);

/**
 * blkdev_report_zones - Get zones information
 * @bdev:	Target block device
 * @sector:	Sector from which to report zones
 * @nr_zones:	Maximum number of zones to report
 * @cb:		Callback function called for each reported zone
 * @data:	Private data for the callback
 *
 * Description:
 *    Get zone information starting from the zone containing @sector for at most
 *    @nr_zones, and call @cb for each zone reported by the device.
 *    To report all zones in a device starting from @sector, the BLK_ALL_ZONES
 *    constant can be passed to @nr_zones.
 *    Returns the number of zones reported by the device, or a negative errno
 *    value in case of failure.
 *
 *    Note: The caller must use memalloc_noXX_save/restore() calls to control
 *    memory allocations done within this function.
 */
int blkdev_report_zones(struct block_device *bdev, sector_t sector,
			unsigned int nr_zones, report_zones_cb cb, void *data)
{
	struct gendisk *disk = bdev->bd_disk;
	sector_t capacity = get_capacity(disk);

	if (!blk_queue_is_zoned(bdev_get_queue(bdev)) ||
	    WARN_ON_ONCE(!disk->fops->report_zones))
		return -EOPNOTSUPP;

	if (!nr_zones || sector >= capacity)
		return 0;

	return disk->fops->report_zones(disk, sector, nr_zones, cb, data);
}
EXPORT_SYMBOL_GPL(blkdev_report_zones);

static inline unsigned long *blk_alloc_zone_bitmap(int node,
						   unsigned int nr_zones)
{
	return kcalloc_node(BITS_TO_LONGS(nr_zones), sizeof(unsigned long),
			    GFP_NOIO, node);
}

static int blk_zone_need_reset_cb(struct blk_zone *zone, unsigned int idx,
				  void *data)
{
	/*
	 * For an all-zones reset, ignore conventional, empty, read-only
	 * and offline zones.
	 */
	switch (zone->cond) {
	case BLK_ZONE_COND_NOT_WP:
	case BLK_ZONE_COND_EMPTY:
	case BLK_ZONE_COND_READONLY:
	case BLK_ZONE_COND_OFFLINE:
		return 0;
	default:
		set_bit(idx, (unsigned long *)data);
		return 0;
	}
}

static int blkdev_zone_reset_all_emulated(struct block_device *bdev,
					  gfp_t gfp_mask)
{
	struct request_queue *q = bdev_get_queue(bdev);
	sector_t capacity = get_capacity(bdev->bd_disk);
	sector_t zone_sectors = blk_queue_zone_sectors(q);
	unsigned long *need_reset;
	struct bio *bio = NULL;
	sector_t sector = 0;
	int ret;

	need_reset = blk_alloc_zone_bitmap(q->node, q->nr_zones);
	if (!need_reset)
		return -ENOMEM;

	ret = bdev->bd_disk->fops->report_zones(bdev->bd_disk, 0,
				q->nr_zones, blk_zone_need_reset_cb,
				need_reset);
	if (ret < 0)
		goto out_free_need_reset;

	ret = 0;
	while (sector < capacity) {
		if (!test_bit(blk_queue_zone_no(q, sector), need_reset)) {
			sector += zone_sectors;
			continue;
		}

		bio = blk_next_bio(bio, 0, gfp_mask);
		bio_set_dev(bio, bdev);
		bio->bi_opf = REQ_OP_ZONE_RESET | REQ_SYNC;
		bio->bi_iter.bi_sector = sector;
		sector += zone_sectors;

		/* This may take a while, so be nice to others */
		cond_resched();
	}

	if (bio) {
		ret = submit_bio_wait(bio);
		bio_put(bio);
	}

out_free_need_reset:
	kfree(need_reset);
	return ret;
}

static int blkdev_zone_reset_all(struct block_device *bdev, gfp_t gfp_mask)
{
	struct bio bio;

	bio_init(&bio, NULL, 0);
	bio_set_dev(&bio, bdev);
	bio.bi_opf = REQ_OP_ZONE_RESET_ALL | REQ_SYNC;

	return submit_bio_wait(&bio);
}

/**
 * blkdev_zone_mgmt - Execute a zone management operation on a range of zones
 * @bdev:	Target block device
 * @op:		Operation to be performed on the zones
 * @sector:	Start sector of the first zone to operate on
 * @nr_sectors:	Number of sectors, should be at least the length of one zone and
 *		must be zone size aligned.
 * @gfp_mask:	Memory allocation flags (for bio_alloc)
 *
 * Description:
 *    Perform the specified operation on the range of zones specified by
 *    @sector..@sector+@nr_sectors. Specifying the entire disk sector range
 *    is valid, but the specified range should not contain conventional zones.
 *    The operation to execute on each zone can be a zone reset, open, close
 *    or finish request.
 */
int blkdev_zone_mgmt(struct block_device *bdev, enum req_opf op,
		     sector_t sector, sector_t nr_sectors,
		     gfp_t gfp_mask)
{
	struct request_queue *q = bdev_get_queue(bdev);
	sector_t zone_sectors = blk_queue_zone_sectors(q);
	sector_t capacity = get_capacity(bdev->bd_disk);
	sector_t end_sector = sector + nr_sectors;
	struct bio *bio = NULL;
	int ret = 0;

	if (!blk_queue_is_zoned(q))
		return -EOPNOTSUPP;

	if (bdev_read_only(bdev))
		return -EPERM;

	if (!op_is_zone_mgmt(op))
		return -EOPNOTSUPP;

	if (end_sector <= sector || end_sector > capacity)
		/* Out of range */
		return -EINVAL;

	/* Check alignment (handle eventual smaller last zone) */
	if (sector & (zone_sectors - 1))
		return -EINVAL;

	if ((nr_sectors & (zone_sectors - 1)) && end_sector != capacity)
		return -EINVAL;

	/*
	 * In the case of a zone reset operation over all zones,
	 * REQ_OP_ZONE_RESET_ALL can be used with devices supporting this
	 * command. For other devices, we emulate this command behavior by
	 * identifying the zones needing a reset.
	 */
	if (op == REQ_OP_ZONE_RESET && sector == 0 && nr_sectors == capacity) {
		if (!blk_queue_zone_resetall(q))
			return blkdev_zone_reset_all_emulated(bdev, gfp_mask);
		return blkdev_zone_reset_all(bdev, gfp_mask);
	}

	while (sector < end_sector) {
		bio = blk_next_bio(bio, 0, gfp_mask);
		bio_set_dev(bio, bdev);
<<<<<<< HEAD

		/*
		 * Special case for the zone reset operation that reset all
		 * zones, this is useful for applications like mkfs.
		 */
		if (op == REQ_OP_ZONE_RESET &&
		    blkdev_allow_reset_all_zones(bdev, sector, nr_sectors)) {
			bio->bi_opf = REQ_OP_ZONE_RESET_ALL | REQ_SYNC;
			break;
		}

=======
>>>>>>> 3b17187f
		bio->bi_opf = op | REQ_SYNC;
		bio->bi_iter.bi_sector = sector;
		sector += zone_sectors;

		/* This may take a while, so be nice to others */
		cond_resched();
	}

	ret = submit_bio_wait(bio);
	bio_put(bio);

	return ret;
}
EXPORT_SYMBOL_GPL(blkdev_zone_mgmt);

struct zone_report_args {
	struct blk_zone __user *zones;
};

static int blkdev_copy_zone_to_user(struct blk_zone *zone, unsigned int idx,
				    void *data)
{
	struct zone_report_args *args = data;

	if (copy_to_user(&args->zones[idx], zone, sizeof(struct blk_zone)))
		return -EFAULT;
	return 0;
}

/*
 * BLKREPORTZONE ioctl processing.
 * Called from blkdev_ioctl.
 */
int blkdev_report_zones_ioctl(struct block_device *bdev, fmode_t mode,
			      unsigned int cmd, unsigned long arg)
{
	void __user *argp = (void __user *)arg;
	struct zone_report_args args;
	struct request_queue *q;
	struct blk_zone_report rep;
	int ret;

	if (!argp)
		return -EINVAL;

	q = bdev_get_queue(bdev);
	if (!q)
		return -ENXIO;

	if (!blk_queue_is_zoned(q))
		return -ENOTTY;

	if (copy_from_user(&rep, argp, sizeof(struct blk_zone_report)))
		return -EFAULT;

	if (!rep.nr_zones)
		return -EINVAL;

	args.zones = argp + sizeof(struct blk_zone_report);
	ret = blkdev_report_zones(bdev, rep.sector, rep.nr_zones,
				  blkdev_copy_zone_to_user, &args);
	if (ret < 0)
		return ret;

	rep.nr_zones = ret;
	rep.flags = BLK_ZONE_REP_CAPACITY;
	if (copy_to_user(argp, &rep, sizeof(struct blk_zone_report)))
		return -EFAULT;
	return 0;
}

static int blkdev_truncate_zone_range(struct block_device *bdev, fmode_t mode,
				      const struct blk_zone_range *zrange)
{
	loff_t start, end;

	if (zrange->sector + zrange->nr_sectors <= zrange->sector ||
	    zrange->sector + zrange->nr_sectors > get_capacity(bdev->bd_disk))
		/* Out of range */
		return -EINVAL;

	start = zrange->sector << SECTOR_SHIFT;
	end = ((zrange->sector + zrange->nr_sectors) << SECTOR_SHIFT) - 1;

	return truncate_bdev_range(bdev, mode, start, end);
}

/*
 * BLKRESETZONE, BLKOPENZONE, BLKCLOSEZONE and BLKFINISHZONE ioctl processing.
 * Called from blkdev_ioctl.
 */
int blkdev_zone_mgmt_ioctl(struct block_device *bdev, fmode_t mode,
			   unsigned int cmd, unsigned long arg)
{
	void __user *argp = (void __user *)arg;
	struct request_queue *q;
	struct blk_zone_range zrange;
	enum req_opf op;
	int ret;

	if (!argp)
		return -EINVAL;

	q = bdev_get_queue(bdev);
	if (!q)
		return -ENXIO;

	if (!blk_queue_is_zoned(q))
		return -ENOTTY;

	if (!(mode & FMODE_WRITE))
		return -EBADF;

	if (copy_from_user(&zrange, argp, sizeof(struct blk_zone_range)))
		return -EFAULT;

	switch (cmd) {
	case BLKRESETZONE:
		op = REQ_OP_ZONE_RESET;

		/* Invalidate the page cache, including dirty pages. */
<<<<<<< HEAD
		ret = blkdev_truncate_zone_range(bdev, mode, &zrange);
		if (ret)
			return ret;
=======
		filemap_invalidate_lock(bdev->bd_inode->i_mapping);
		ret = blkdev_truncate_zone_range(bdev, mode, &zrange);
		if (ret)
			goto fail;
>>>>>>> 3b17187f
		break;
	case BLKOPENZONE:
		op = REQ_OP_ZONE_OPEN;
		break;
	case BLKCLOSEZONE:
		op = REQ_OP_ZONE_CLOSE;
		break;
	case BLKFINISHZONE:
		op = REQ_OP_ZONE_FINISH;
		break;
	default:
		return -ENOTTY;
	}

	ret = blkdev_zone_mgmt(bdev, op, zrange.sector, zrange.nr_sectors,
			       GFP_KERNEL);
<<<<<<< HEAD

	/*
	 * Invalidate the page cache again for zone reset: writes can only be
	 * direct for zoned devices so concurrent writes would not add any page
	 * to the page cache after/during reset. The page cache may be filled
	 * again due to concurrent reads though and dropping the pages for
	 * these is fine.
	 */
	if (!ret && cmd == BLKRESETZONE)
		ret = blkdev_truncate_zone_range(bdev, mode, &zrange);

	return ret;
}
=======
>>>>>>> 3b17187f

fail:
	if (cmd == BLKRESETZONE)
		filemap_invalidate_unlock(bdev->bd_inode->i_mapping);

	return ret;
}

void blk_queue_free_zone_bitmaps(struct request_queue *q)
{
	kfree(q->conv_zones_bitmap);
	q->conv_zones_bitmap = NULL;
	kfree(q->seq_zones_wlock);
	q->seq_zones_wlock = NULL;
}

struct blk_revalidate_zone_args {
	struct gendisk	*disk;
	unsigned long	*conv_zones_bitmap;
	unsigned long	*seq_zones_wlock;
	unsigned int	nr_zones;
	sector_t	zone_sectors;
	sector_t	sector;
};

/*
 * Helper function to check the validity of zones of a zoned block device.
 */
static int blk_revalidate_zone_cb(struct blk_zone *zone, unsigned int idx,
				  void *data)
{
	struct blk_revalidate_zone_args *args = data;
	struct gendisk *disk = args->disk;
	struct request_queue *q = disk->queue;
	sector_t capacity = get_capacity(disk);

	/*
	 * All zones must have the same size, with the exception on an eventual
	 * smaller last zone.
	 */
	if (zone->start == 0) {
		if (zone->len == 0 || !is_power_of_2(zone->len)) {
			pr_warn("%s: Invalid zoned device with non power of two zone size (%llu)\n",
				disk->disk_name, zone->len);
			return -ENODEV;
		}

		args->zone_sectors = zone->len;
		args->nr_zones = (capacity + zone->len - 1) >> ilog2(zone->len);
	} else if (zone->start + args->zone_sectors < capacity) {
		if (zone->len != args->zone_sectors) {
			pr_warn("%s: Invalid zoned device with non constant zone size\n",
				disk->disk_name);
			return -ENODEV;
		}
	} else {
		if (zone->len > args->zone_sectors) {
			pr_warn("%s: Invalid zoned device with larger last zone size\n",
				disk->disk_name);
			return -ENODEV;
		}
	}

	/* Check for holes in the zone report */
	if (zone->start != args->sector) {
		pr_warn("%s: Zone gap at sectors %llu..%llu\n",
			disk->disk_name, args->sector, zone->start);
		return -ENODEV;
	}

	/* Check zone type */
	switch (zone->type) {
	case BLK_ZONE_TYPE_CONVENTIONAL:
		if (!args->conv_zones_bitmap) {
			args->conv_zones_bitmap =
				blk_alloc_zone_bitmap(q->node, args->nr_zones);
			if (!args->conv_zones_bitmap)
				return -ENOMEM;
		}
		set_bit(idx, args->conv_zones_bitmap);
		break;
	case BLK_ZONE_TYPE_SEQWRITE_REQ:
	case BLK_ZONE_TYPE_SEQWRITE_PREF:
		if (!args->seq_zones_wlock) {
			args->seq_zones_wlock =
				blk_alloc_zone_bitmap(q->node, args->nr_zones);
			if (!args->seq_zones_wlock)
				return -ENOMEM;
		}
		break;
	default:
		pr_warn("%s: Invalid zone type 0x%x at sectors %llu\n",
			disk->disk_name, (int)zone->type, zone->start);
		return -ENODEV;
	}

	args->sector += zone->len;
	return 0;
}

/**
 * blk_revalidate_disk_zones - (re)allocate and initialize zone bitmaps
 * @disk:	Target disk
 * @update_driver_data:	Callback to update driver data on the frozen disk
 *
 * Helper function for low-level device drivers to (re) allocate and initialize
 * a disk request queue zone bitmaps. This functions should normally be called
 * within the disk ->revalidate method for blk-mq based drivers.  For BIO based
 * drivers only q->nr_zones needs to be updated so that the sysfs exposed value
 * is correct.
 * If the @update_driver_data callback function is not NULL, the callback is
 * executed with the device request queue frozen after all zones have been
 * checked.
 */
int blk_revalidate_disk_zones(struct gendisk *disk,
			      void (*update_driver_data)(struct gendisk *disk))
{
	struct request_queue *q = disk->queue;
	struct blk_revalidate_zone_args args = {
		.disk		= disk,
	};
	unsigned int noio_flag;
	int ret;

	if (WARN_ON_ONCE(!blk_queue_is_zoned(q)))
		return -EIO;
	if (WARN_ON_ONCE(!queue_is_mq(q)))
		return -EIO;

	if (!get_capacity(disk))
		return -EIO;

	/*
	 * Ensure that all memory allocations in this context are done as if
	 * GFP_NOIO was specified.
	 */
	noio_flag = memalloc_noio_save();
	ret = disk->fops->report_zones(disk, 0, UINT_MAX,
				       blk_revalidate_zone_cb, &args);
	if (!ret) {
		pr_warn("%s: No zones reported\n", disk->disk_name);
		ret = -ENODEV;
	}
	memalloc_noio_restore(noio_flag);

	/*
	 * If zones where reported, make sure that the entire disk capacity
	 * has been checked.
	 */
	if (ret > 0 && args.sector != get_capacity(disk)) {
		pr_warn("%s: Missing zones from sector %llu\n",
			disk->disk_name, args.sector);
		ret = -ENODEV;
	}

	/*
	 * Install the new bitmaps and update nr_zones only once the queue is
	 * stopped and all I/Os are completed (i.e. a scheduler is not
	 * referencing the bitmaps).
	 */
	blk_mq_freeze_queue(q);
	if (ret > 0) {
		blk_queue_chunk_sectors(q, args.zone_sectors);
		q->nr_zones = args.nr_zones;
		swap(q->seq_zones_wlock, args.seq_zones_wlock);
		swap(q->conv_zones_bitmap, args.conv_zones_bitmap);
		if (update_driver_data)
			update_driver_data(disk);
		ret = 0;
	} else {
		pr_warn("%s: failed to revalidate zones\n", disk->disk_name);
		blk_queue_free_zone_bitmaps(q);
	}
	blk_mq_unfreeze_queue(q);

	kfree(args.seq_zones_wlock);
	kfree(args.conv_zones_bitmap);
	return ret;
}
EXPORT_SYMBOL_GPL(blk_revalidate_disk_zones);

void blk_queue_clear_zone_settings(struct request_queue *q)
{
	blk_mq_freeze_queue(q);

	blk_queue_free_zone_bitmaps(q);
	blk_queue_flag_clear(QUEUE_FLAG_ZONE_RESETALL, q);
	q->required_elevator_features &= ~ELEVATOR_F_ZBD_SEQ_WRITE;
	q->nr_zones = 0;
	q->max_open_zones = 0;
	q->max_active_zones = 0;
	q->limits.chunk_sectors = 0;
	q->limits.zone_write_granularity = 0;
	q->limits.max_zone_append_sectors = 0;

	blk_mq_unfreeze_queue(q);
}<|MERGE_RESOLUTION|>--- conflicted
+++ resolved
@@ -308,20 +308,6 @@
 	while (sector < end_sector) {
 		bio = blk_next_bio(bio, 0, gfp_mask);
 		bio_set_dev(bio, bdev);
-<<<<<<< HEAD
-
-		/*
-		 * Special case for the zone reset operation that reset all
-		 * zones, this is useful for applications like mkfs.
-		 */
-		if (op == REQ_OP_ZONE_RESET &&
-		    blkdev_allow_reset_all_zones(bdev, sector, nr_sectors)) {
-			bio->bi_opf = REQ_OP_ZONE_RESET_ALL | REQ_SYNC;
-			break;
-		}
-
-=======
->>>>>>> 3b17187f
 		bio->bi_opf = op | REQ_SYNC;
 		bio->bi_iter.bi_sector = sector;
 		sector += zone_sectors;
@@ -443,16 +429,10 @@
 		op = REQ_OP_ZONE_RESET;
 
 		/* Invalidate the page cache, including dirty pages. */
-<<<<<<< HEAD
-		ret = blkdev_truncate_zone_range(bdev, mode, &zrange);
-		if (ret)
-			return ret;
-=======
 		filemap_invalidate_lock(bdev->bd_inode->i_mapping);
 		ret = blkdev_truncate_zone_range(bdev, mode, &zrange);
 		if (ret)
 			goto fail;
->>>>>>> 3b17187f
 		break;
 	case BLKOPENZONE:
 		op = REQ_OP_ZONE_OPEN;
@@ -469,22 +449,6 @@
 
 	ret = blkdev_zone_mgmt(bdev, op, zrange.sector, zrange.nr_sectors,
 			       GFP_KERNEL);
-<<<<<<< HEAD
-
-	/*
-	 * Invalidate the page cache again for zone reset: writes can only be
-	 * direct for zoned devices so concurrent writes would not add any page
-	 * to the page cache after/during reset. The page cache may be filled
-	 * again due to concurrent reads though and dropping the pages for
-	 * these is fine.
-	 */
-	if (!ret && cmd == BLKRESETZONE)
-		ret = blkdev_truncate_zone_range(bdev, mode, &zrange);
-
-	return ret;
-}
-=======
->>>>>>> 3b17187f
 
 fail:
 	if (cmd == BLKRESETZONE)
