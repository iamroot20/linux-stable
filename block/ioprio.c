// SPDX-License-Identifier: GPL-2.0
/*
 * fs/ioprio.c
 *
 * Copyright (C) 2004 Jens Axboe <axboe@kernel.dk>
 *
 * Helper functions for setting/querying io priorities of processes. The
 * system calls closely mimmick getpriority/setpriority, see the man page for
 * those. The prio argument is a composite of prio class and prio data, where
 * the data argument has meaning within that class. The standard scheduling
 * classes have 8 distinct prio levels, with 0 being the highest prio and 7
 * being the lowest.
 *
 * IOW, setting BE scheduling class with prio 2 is done ala:
 *
 * unsigned int prio = (IOPRIO_CLASS_BE << IOPRIO_CLASS_SHIFT) | 2;
 *
 * ioprio_set(PRIO_PROCESS, pid, prio);
 *
 * See also Documentation/block/ioprio.rst
 *
 */
#include <linux/gfp.h>
#include <linux/kernel.h>
#include <linux/ioprio.h>
#include <linux/cred.h>
#include <linux/blkdev.h>
#include <linux/capability.h>
#include <linux/syscalls.h>
#include <linux/security.h>
#include <linux/pid_namespace.h>

int ioprio_check_cap(int ioprio)
{
	int class = IOPRIO_PRIO_CLASS(ioprio);
	int data = IOPRIO_PRIO_DATA(ioprio);

	switch (class) {
		case IOPRIO_CLASS_RT:
			/*
			 * Originally this only checked for CAP_SYS_ADMIN,
			 * which was implicitly allowed for pid 0 by security
			 * modules such as SELinux. Make sure we check
			 * CAP_SYS_ADMIN first to avoid a denial/avc for
			 * possibly missing CAP_SYS_NICE permission.
			 */
			if (!capable(CAP_SYS_ADMIN) && !capable(CAP_SYS_NICE))
				return -EPERM;
			fallthrough;
			/* rt has prio field too */
		case IOPRIO_CLASS_BE:
			if (data >= IOPRIO_NR_LEVELS || data < 0)
				return -EINVAL;
			break;
		case IOPRIO_CLASS_IDLE:
			break;
		case IOPRIO_CLASS_NONE:
			if (data)
				return -EINVAL;
			break;
		default:
			return -EINVAL;
	}

	return 0;
}

SYSCALL_DEFINE3(ioprio_set, int, which, int, who, int, ioprio)
{
	struct task_struct *p, *g;
	struct user_struct *user;
	struct pid *pgrp;
	kuid_t uid;
	int ret;

	ret = ioprio_check_cap(ioprio);
	if (ret)
		return ret;

	ret = -ESRCH;
	rcu_read_lock();
	switch (which) {
		case IOPRIO_WHO_PROCESS:
			if (!who)
				p = current;
			else
				p = find_task_by_vpid(who);
			if (p)
				ret = set_task_ioprio(p, ioprio);
			break;
		case IOPRIO_WHO_PGRP:
			if (!who)
				pgrp = task_pgrp(current);
			else
				pgrp = find_vpid(who);

			read_lock(&tasklist_lock);
			do_each_pid_thread(pgrp, PIDTYPE_PGID, p) {
				ret = set_task_ioprio(p, ioprio);
				if (ret) {
					read_unlock(&tasklist_lock);
					goto out;
				}
			} while_each_pid_thread(pgrp, PIDTYPE_PGID, p);
			read_unlock(&tasklist_lock);

			break;
		case IOPRIO_WHO_USER:
			uid = make_kuid(current_user_ns(), who);
			if (!uid_valid(uid))
				break;
			if (!who)
				user = current_user();
			else
				user = find_user(uid);

			if (!user)
				break;

			for_each_process_thread(g, p) {
				if (!uid_eq(task_uid(p), uid) ||
				    !task_pid_vnr(p))
					continue;
				ret = set_task_ioprio(p, ioprio);
				if (ret)
					goto free_uid;
			}
free_uid:
			if (who)
				free_uid(user);
			break;
		default:
			ret = -EINVAL;
	}

out:
	rcu_read_unlock();
	return ret;
}

/*
 * If the task has set an I/O priority, use that. Otherwise, return
 * the default I/O priority.
 *
 * Expected to be called for current task or with task_lock() held to keep
 * io_context stable.
 */
int __get_task_ioprio(struct task_struct *p)
{
	struct io_context *ioc = p->io_context;
	int prio;

	if (p != current)
		lockdep_assert_held(&p->alloc_lock);
	if (ioc)
		prio = ioc->ioprio;
	else
		prio = IOPRIO_DEFAULT;

	if (IOPRIO_PRIO_CLASS(prio) == IOPRIO_CLASS_NONE)
		prio = IOPRIO_PRIO_VALUE(task_nice_ioclass(p),
					 task_nice_ioprio(p));
	return prio;
}
EXPORT_SYMBOL_GPL(__get_task_ioprio);

static int get_task_ioprio(struct task_struct *p)
{
	int ret;

	ret = security_task_getioprio(p);
	if (ret)
		goto out;
	task_lock(p);
	ret = __get_task_ioprio(p);
	task_unlock(p);
out:
	return ret;
}

/*
 * Return raw IO priority value as set by userspace. We use this for
 * ioprio_get(pid, IOPRIO_WHO_PROCESS) so that we keep historical behavior and
 * also so that userspace can distinguish unset IO priority (which just gets
 * overriden based on task's nice value) from IO priority set to some value.
 */
static int get_task_raw_ioprio(struct task_struct *p)
{
	int ret;

	ret = security_task_getioprio(p);
	if (ret)
		goto out;
	task_lock(p);
	if (p->io_context)
		ret = p->io_context->ioprio;
	else
		ret = IOPRIO_DEFAULT;
	task_unlock(p);
out:
	return ret;
}

static int ioprio_best(unsigned short aprio, unsigned short bprio)
{
<<<<<<< HEAD
	if (!ioprio_valid(aprio))
		aprio = IOPRIO_PRIO_VALUE(IOPRIO_CLASS_BE, IOPRIO_BE_NORM);
	if (!ioprio_valid(bprio))
		bprio = IOPRIO_PRIO_VALUE(IOPRIO_CLASS_BE, IOPRIO_BE_NORM);

=======
>>>>>>> d60c95ef
	return min(aprio, bprio);
}

SYSCALL_DEFINE2(ioprio_get, int, which, int, who)
{
	struct task_struct *g, *p;
	struct user_struct *user;
	struct pid *pgrp;
	kuid_t uid;
	int ret = -ESRCH;
	int tmpio;

	rcu_read_lock();
	switch (which) {
		case IOPRIO_WHO_PROCESS:
			if (!who)
				p = current;
			else
				p = find_task_by_vpid(who);
			if (p)
				ret = get_task_raw_ioprio(p);
			break;
		case IOPRIO_WHO_PGRP:
			if (!who)
				pgrp = task_pgrp(current);
			else
				pgrp = find_vpid(who);
			read_lock(&tasklist_lock);
			do_each_pid_thread(pgrp, PIDTYPE_PGID, p) {
				tmpio = get_task_ioprio(p);
				if (tmpio < 0)
					continue;
				if (ret == -ESRCH)
					ret = tmpio;
				else
					ret = ioprio_best(ret, tmpio);
			} while_each_pid_thread(pgrp, PIDTYPE_PGID, p);
			read_unlock(&tasklist_lock);

			break;
		case IOPRIO_WHO_USER:
			uid = make_kuid(current_user_ns(), who);
			if (!who)
				user = current_user();
			else
				user = find_user(uid);

			if (!user)
				break;

			for_each_process_thread(g, p) {
				if (!uid_eq(task_uid(p), user->uid) ||
				    !task_pid_vnr(p))
					continue;
				tmpio = get_task_ioprio(p);
				if (tmpio < 0)
					continue;
				if (ret == -ESRCH)
					ret = tmpio;
				else
					ret = ioprio_best(ret, tmpio);
			}

			if (who)
				free_uid(user);
			break;
		default:
			ret = -EINVAL;
	}

	rcu_read_unlock();
	return ret;
}<|MERGE_RESOLUTION|>--- conflicted
+++ resolved
@@ -203,14 +203,6 @@
 
 static int ioprio_best(unsigned short aprio, unsigned short bprio)
 {
-<<<<<<< HEAD
-	if (!ioprio_valid(aprio))
-		aprio = IOPRIO_PRIO_VALUE(IOPRIO_CLASS_BE, IOPRIO_BE_NORM);
-	if (!ioprio_valid(bprio))
-		bprio = IOPRIO_PRIO_VALUE(IOPRIO_CLASS_BE, IOPRIO_BE_NORM);
-
-=======
->>>>>>> d60c95ef
 	return min(aprio, bprio);
 }
 
