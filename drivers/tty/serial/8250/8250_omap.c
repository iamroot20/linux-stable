// SPDX-License-Identifier: GPL-2.0
/*
 * 8250-core based driver for the OMAP internal UART
 *
 * based on omap-serial.c, Copyright (C) 2010 Texas Instruments.
 *
 * Copyright (C) 2014 Sebastian Andrzej Siewior
 *
 */

#include <linux/clk.h>
#include <linux/device.h>
#include <linux/io.h>
#include <linux/module.h>
#include <linux/serial_8250.h>
#include <linux/serial_reg.h>
#include <linux/tty_flip.h>
#include <linux/platform_device.h>
#include <linux/slab.h>
#include <linux/of.h>
#include <linux/of_device.h>
#include <linux/of_gpio.h>
#include <linux/of_irq.h>
#include <linux/delay.h>
#include <linux/pm_runtime.h>
#include <linux/console.h>
#include <linux/pm_qos.h>
#include <linux/pm_wakeirq.h>
#include <linux/dma-mapping.h>
#include <linux/sys_soc.h>

#include "8250.h"

#define DEFAULT_CLK_SPEED	48000000

#define UART_ERRATA_i202_MDR1_ACCESS	(1 << 0)
#define OMAP_UART_WER_HAS_TX_WAKEUP	(1 << 1)
#define OMAP_DMA_TX_KICK		(1 << 2)
/*
 * See Advisory 21 in AM437x errata SPRZ408B, updated April 2015.
 * The same errata is applicable to AM335x and DRA7x processors too.
 */
#define UART_ERRATA_CLOCK_DISABLE	(1 << 3)
#define	UART_HAS_EFR2			BIT(4)
#define UART_HAS_RHR_IT_DIS		BIT(5)
#define UART_RX_TIMEOUT_QUIRK		BIT(6)

#define OMAP_UART_FCR_RX_TRIG		6
#define OMAP_UART_FCR_TX_TRIG		4

/* SCR register bitmasks */
#define OMAP_UART_SCR_RX_TRIG_GRANU1_MASK	(1 << 7)
#define OMAP_UART_SCR_TX_TRIG_GRANU1_MASK	(1 << 6)
#define OMAP_UART_SCR_TX_EMPTY			(1 << 3)
#define OMAP_UART_SCR_DMAMODE_MASK		(3 << 1)
#define OMAP_UART_SCR_DMAMODE_1			(1 << 1)
#define OMAP_UART_SCR_DMAMODE_CTL		(1 << 0)

/* MVR register bitmasks */
#define OMAP_UART_MVR_SCHEME_SHIFT	30
#define OMAP_UART_LEGACY_MVR_MAJ_MASK	0xf0
#define OMAP_UART_LEGACY_MVR_MAJ_SHIFT	4
#define OMAP_UART_LEGACY_MVR_MIN_MASK	0x0f
#define OMAP_UART_MVR_MAJ_MASK		0x700
#define OMAP_UART_MVR_MAJ_SHIFT		8
#define OMAP_UART_MVR_MIN_MASK		0x3f

/* SYSC register bitmasks */
#define OMAP_UART_SYSC_SOFTRESET	(1 << 1)

/* SYSS register bitmasks */
#define OMAP_UART_SYSS_RESETDONE	(1 << 0)

#define UART_TI752_TLR_TX	0
#define UART_TI752_TLR_RX	4

#define TRIGGER_TLR_MASK(x)	((x & 0x3c) >> 2)
#define TRIGGER_FCR_MASK(x)	(x & 3)

/* Enable XON/XOFF flow control on output */
#define OMAP_UART_SW_TX		0x08
/* Enable XON/XOFF flow control on input */
#define OMAP_UART_SW_RX		0x02

#define OMAP_UART_WER_MOD_WKUP	0x7f
#define OMAP_UART_TX_WAKEUP_EN	(1 << 7)

#define TX_TRIGGER	1
#define RX_TRIGGER	48

#define OMAP_UART_TCR_RESTORE(x)	((x / 4) << 4)
#define OMAP_UART_TCR_HALT(x)		((x / 4) << 0)

#define UART_BUILD_REVISION(x, y)	(((x) << 8) | (y))

#define OMAP_UART_REV_46 0x0406
#define OMAP_UART_REV_52 0x0502
#define OMAP_UART_REV_63 0x0603

/* Interrupt Enable Register 2 */
#define UART_OMAP_IER2			0x1B
#define UART_OMAP_IER2_RHR_IT_DIS	BIT(2)

/* Enhanced features register 2 */
#define UART_OMAP_EFR2			0x23
#define UART_OMAP_EFR2_TIMEOUT_BEHAVE	BIT(6)

/* RX FIFO occupancy indicator */
#define UART_OMAP_RX_LVL		0x19

struct omap8250_priv {
	int line;
	u8 habit;
	u8 mdr1;
	u8 efr;
	u8 scr;
	u8 wer;
	u8 xon;
	u8 xoff;
	u8 delayed_restore;
	u16 quot;

	u8 tx_trigger;
	u8 rx_trigger;
	bool is_suspending;
	int wakeirq;
	int wakeups_enabled;
	u32 latency;
	u32 calc_latency;
	struct pm_qos_request pm_qos_request;
	struct work_struct qos_work;
	struct uart_8250_dma omap8250_dma;
	spinlock_t rx_dma_lock;
	bool rx_dma_broken;
	bool throttled;
};

struct omap8250_dma_params {
	u32 rx_size;
	u8 rx_trigger;
	u8 tx_trigger;
};

struct omap8250_platdata {
	struct omap8250_dma_params *dma_params;
	u8 habit;
};

#ifdef CONFIG_SERIAL_8250_DMA
static void omap_8250_rx_dma_flush(struct uart_8250_port *p);
#else
static inline void omap_8250_rx_dma_flush(struct uart_8250_port *p) { }
#endif

static u32 uart_read(struct uart_8250_port *up, u32 reg)
{
	return readl(up->port.membase + (reg << up->port.regshift));
}

static void omap8250_set_mctrl(struct uart_port *port, unsigned int mctrl)
{
	struct uart_8250_port *up = up_to_u8250p(port);
	struct omap8250_priv *priv = up->port.private_data;
	u8 lcr;

	serial8250_do_set_mctrl(port, mctrl);

	if (!mctrl_gpio_to_gpiod(up->gpios, UART_GPIO_RTS)) {
		/*
		 * Turn off autoRTS if RTS is lowered and restore autoRTS
		 * setting if RTS is raised
		 */
		lcr = serial_in(up, UART_LCR);
		serial_out(up, UART_LCR, UART_LCR_CONF_MODE_B);
		if ((mctrl & TIOCM_RTS) && (port->status & UPSTAT_AUTORTS))
			priv->efr |= UART_EFR_RTS;
		else
			priv->efr &= ~UART_EFR_RTS;
		serial_out(up, UART_EFR, priv->efr);
		serial_out(up, UART_LCR, lcr);
	}
}

/*
 * Work Around for Errata i202 (2430, 3430, 3630, 4430 and 4460)
 * The access to uart register after MDR1 Access
 * causes UART to corrupt data.
 *
 * Need a delay =
 * 5 L4 clock cycles + 5 UART functional clock cycle (@48MHz = ~0.2uS)
 * give 10 times as much
 */
static void omap_8250_mdr1_errataset(struct uart_8250_port *up,
				     struct omap8250_priv *priv)
{
	u8 timeout = 255;

	serial_out(up, UART_OMAP_MDR1, priv->mdr1);
	udelay(2);
	serial_out(up, UART_FCR, up->fcr | UART_FCR_CLEAR_XMIT |
			UART_FCR_CLEAR_RCVR);
	/*
	 * Wait for FIFO to empty: when empty, RX_FIFO_E bit is 0 and
	 * TX_FIFO_E bit is 1.
	 */
	while (UART_LSR_THRE != (serial_in(up, UART_LSR) &
				(UART_LSR_THRE | UART_LSR_DR))) {
		timeout--;
		if (!timeout) {
			/* Should *never* happen. we warn and carry on */
			dev_crit(up->port.dev, "Errata i202: timedout %x\n",
				 serial_in(up, UART_LSR));
			break;
		}
		udelay(1);
	}
}

static void omap_8250_get_divisor(struct uart_port *port, unsigned int baud,
				  struct omap8250_priv *priv)
{
	unsigned int uartclk = port->uartclk;
	unsigned int div_13, div_16;
	unsigned int abs_d13, abs_d16;

	/*
	 * Old custom speed handling.
	 */
	if (baud == 38400 && (port->flags & UPF_SPD_MASK) == UPF_SPD_CUST) {
		priv->quot = port->custom_divisor & UART_DIV_MAX;
		/*
		 * I assume that nobody is using this. But hey, if somebody
		 * would like to specify the divisor _and_ the mode then the
		 * driver is ready and waiting for it.
		 */
		if (port->custom_divisor & (1 << 16))
			priv->mdr1 = UART_OMAP_MDR1_13X_MODE;
		else
			priv->mdr1 = UART_OMAP_MDR1_16X_MODE;
		return;
	}
	div_13 = DIV_ROUND_CLOSEST(uartclk, 13 * baud);
	div_16 = DIV_ROUND_CLOSEST(uartclk, 16 * baud);

	if (!div_13)
		div_13 = 1;
	if (!div_16)
		div_16 = 1;

	abs_d13 = abs(baud - uartclk / 13 / div_13);
	abs_d16 = abs(baud - uartclk / 16 / div_16);

	if (abs_d13 >= abs_d16) {
		priv->mdr1 = UART_OMAP_MDR1_16X_MODE;
		priv->quot = div_16;
	} else {
		priv->mdr1 = UART_OMAP_MDR1_13X_MODE;
		priv->quot = div_13;
	}
}

static void omap8250_update_scr(struct uart_8250_port *up,
				struct omap8250_priv *priv)
{
	u8 old_scr;

	old_scr = serial_in(up, UART_OMAP_SCR);
	if (old_scr == priv->scr)
		return;

	/*
	 * The manual recommends not to enable the DMA mode selector in the SCR
	 * (instead of the FCR) register _and_ selecting the DMA mode as one
	 * register write because this may lead to malfunction.
	 */
	if (priv->scr & OMAP_UART_SCR_DMAMODE_MASK)
		serial_out(up, UART_OMAP_SCR,
			   priv->scr & ~OMAP_UART_SCR_DMAMODE_MASK);
	serial_out(up, UART_OMAP_SCR, priv->scr);
}

static void omap8250_update_mdr1(struct uart_8250_port *up,
				 struct omap8250_priv *priv)
{
	if (priv->habit & UART_ERRATA_i202_MDR1_ACCESS)
		omap_8250_mdr1_errataset(up, priv);
	else
		serial_out(up, UART_OMAP_MDR1, priv->mdr1);
}

static void omap8250_restore_regs(struct uart_8250_port *up)
{
	struct omap8250_priv *priv = up->port.private_data;
	struct uart_8250_dma	*dma = up->dma;

	if (dma && dma->tx_running) {
		/*
		 * TCSANOW requests the change to occur immediately however if
		 * we have a TX-DMA operation in progress then it has been
		 * observed that it might stall and never complete. Therefore we
		 * delay DMA completes to prevent this hang from happen.
		 */
		priv->delayed_restore = 1;
		return;
	}

	serial_out(up, UART_LCR, UART_LCR_CONF_MODE_B);
	serial_out(up, UART_EFR, UART_EFR_ECB);

	serial_out(up, UART_LCR, UART_LCR_CONF_MODE_A);
	serial8250_out_MCR(up, UART_MCR_TCRTLR);
	serial_out(up, UART_FCR, up->fcr);

	omap8250_update_scr(up, priv);

	serial_out(up, UART_LCR, UART_LCR_CONF_MODE_B);

	serial_out(up, UART_TI752_TCR, OMAP_UART_TCR_RESTORE(16) |
			OMAP_UART_TCR_HALT(52));
	serial_out(up, UART_TI752_TLR,
		   TRIGGER_TLR_MASK(priv->tx_trigger) << UART_TI752_TLR_TX |
		   TRIGGER_TLR_MASK(priv->rx_trigger) << UART_TI752_TLR_RX);

	serial_out(up, UART_LCR, 0);

	/* drop TCR + TLR access, we setup XON/XOFF later */
	serial8250_out_MCR(up, up->mcr);
	serial_out(up, UART_IER, up->ier);

	serial_out(up, UART_LCR, UART_LCR_CONF_MODE_B);
	serial_dl_write(up, priv->quot);

	serial_out(up, UART_EFR, priv->efr);

	/* Configure flow control */
	serial_out(up, UART_LCR, UART_LCR_CONF_MODE_B);
	serial_out(up, UART_XON1, priv->xon);
	serial_out(up, UART_XOFF1, priv->xoff);

	serial_out(up, UART_LCR, up->lcr);

	omap8250_update_mdr1(up, priv);

	up->port.ops->set_mctrl(&up->port, up->port.mctrl);
}

/*
 * OMAP can use "CLK / (16 or 13) / div" for baud rate. And then we have have
 * some differences in how we want to handle flow control.
 */
static void omap_8250_set_termios(struct uart_port *port,
				  struct ktermios *termios,
				  struct ktermios *old)
{
	struct uart_8250_port *up = up_to_u8250p(port);
	struct omap8250_priv *priv = up->port.private_data;
	unsigned char cval = 0;
	unsigned int baud;

	switch (termios->c_cflag & CSIZE) {
	case CS5:
		cval = UART_LCR_WLEN5;
		break;
	case CS6:
		cval = UART_LCR_WLEN6;
		break;
	case CS7:
		cval = UART_LCR_WLEN7;
		break;
	default:
	case CS8:
		cval = UART_LCR_WLEN8;
		break;
	}

	if (termios->c_cflag & CSTOPB)
		cval |= UART_LCR_STOP;
	if (termios->c_cflag & PARENB)
		cval |= UART_LCR_PARITY;
	if (!(termios->c_cflag & PARODD))
		cval |= UART_LCR_EPAR;
	if (termios->c_cflag & CMSPAR)
		cval |= UART_LCR_SPAR;

	/*
	 * Ask the core to calculate the divisor for us.
	 */
	baud = uart_get_baud_rate(port, termios, old,
				  port->uartclk / 16 / UART_DIV_MAX,
				  port->uartclk / 13);
	omap_8250_get_divisor(port, baud, priv);

	/*
	 * Ok, we're now changing the port state. Do it with
	 * interrupts disabled.
	 */
	pm_runtime_get_sync(port->dev);
	spin_lock_irq(&port->lock);

	/*
	 * Update the per-port timeout.
	 */
	uart_update_timeout(port, termios->c_cflag, baud);

	up->port.read_status_mask = UART_LSR_OE | UART_LSR_THRE | UART_LSR_DR;
	if (termios->c_iflag & INPCK)
		up->port.read_status_mask |= UART_LSR_FE | UART_LSR_PE;
	if (termios->c_iflag & (IGNBRK | PARMRK))
		up->port.read_status_mask |= UART_LSR_BI;

	/*
	 * Characters to ignore
	 */
	up->port.ignore_status_mask = 0;
	if (termios->c_iflag & IGNPAR)
		up->port.ignore_status_mask |= UART_LSR_PE | UART_LSR_FE;
	if (termios->c_iflag & IGNBRK) {
		up->port.ignore_status_mask |= UART_LSR_BI;
		/*
		 * If we're ignoring parity and break indicators,
		 * ignore overruns too (for real raw support).
		 */
		if (termios->c_iflag & IGNPAR)
			up->port.ignore_status_mask |= UART_LSR_OE;
	}

	/*
	 * ignore all characters if CREAD is not set
	 */
	if ((termios->c_cflag & CREAD) == 0)
		up->port.ignore_status_mask |= UART_LSR_DR;

	/*
	 * Modem status interrupts
	 */
	up->ier &= ~UART_IER_MSI;
	if (UART_ENABLE_MS(&up->port, termios->c_cflag))
		up->ier |= UART_IER_MSI;

	up->lcr = cval;
	/* Up to here it was mostly serial8250_do_set_termios() */

	/*
	 * We enable TRIG_GRANU for RX and TX and additionally we set
	 * SCR_TX_EMPTY bit. The result is the following:
	 * - RX_TRIGGER amount of bytes in the FIFO will cause an interrupt.
	 * - less than RX_TRIGGER number of bytes will also cause an interrupt
	 *   once the UART decides that there no new bytes arriving.
	 * - Once THRE is enabled, the interrupt will be fired once the FIFO is
	 *   empty - the trigger level is ignored here.
	 *
	 * Once DMA is enabled:
	 * - UART will assert the TX DMA line once there is room for TX_TRIGGER
	 *   bytes in the TX FIFO. On each assert the DMA engine will move
	 *   TX_TRIGGER bytes into the FIFO.
	 * - UART will assert the RX DMA line once there are RX_TRIGGER bytes in
	 *   the FIFO and move RX_TRIGGER bytes.
	 * This is because threshold and trigger values are the same.
	 */
	up->fcr = UART_FCR_ENABLE_FIFO;
	up->fcr |= TRIGGER_FCR_MASK(priv->tx_trigger) << OMAP_UART_FCR_TX_TRIG;
	up->fcr |= TRIGGER_FCR_MASK(priv->rx_trigger) << OMAP_UART_FCR_RX_TRIG;

	priv->scr = OMAP_UART_SCR_RX_TRIG_GRANU1_MASK | OMAP_UART_SCR_TX_EMPTY |
		OMAP_UART_SCR_TX_TRIG_GRANU1_MASK;

	if (up->dma)
		priv->scr |= OMAP_UART_SCR_DMAMODE_1 |
			OMAP_UART_SCR_DMAMODE_CTL;

	priv->xon = termios->c_cc[VSTART];
	priv->xoff = termios->c_cc[VSTOP];

	priv->efr = 0;
	up->port.status &= ~(UPSTAT_AUTOCTS | UPSTAT_AUTORTS | UPSTAT_AUTOXOFF);

	if (termios->c_cflag & CRTSCTS && up->port.flags & UPF_HARD_FLOW &&
	    !mctrl_gpio_to_gpiod(up->gpios, UART_GPIO_RTS) &&
	    !mctrl_gpio_to_gpiod(up->gpios, UART_GPIO_CTS)) {
		/* Enable AUTOCTS (autoRTS is enabled when RTS is raised) */
		up->port.status |= UPSTAT_AUTOCTS | UPSTAT_AUTORTS;
		priv->efr |= UART_EFR_CTS;
	} else	if (up->port.flags & UPF_SOFT_FLOW) {
		/*
		 * OMAP rx s/w flow control is borked; the transmitter remains
		 * stuck off even if rx flow control is subsequently disabled
		 */

		/*
		 * IXOFF Flag:
		 * Enable XON/XOFF flow control on output.
		 * Transmit XON1, XOFF1
		 */
		if (termios->c_iflag & IXOFF) {
			up->port.status |= UPSTAT_AUTOXOFF;
			priv->efr |= OMAP_UART_SW_TX;
		}
	}
	omap8250_restore_regs(up);

	spin_unlock_irq(&up->port.lock);
	pm_runtime_mark_last_busy(port->dev);
	pm_runtime_put_autosuspend(port->dev);

	/* calculate wakeup latency constraint */
	priv->calc_latency = USEC_PER_SEC * 64 * 8 / baud;
	priv->latency = priv->calc_latency;

	schedule_work(&priv->qos_work);

	/* Don't rewrite B0 */
	if (tty_termios_baud_rate(termios))
		tty_termios_encode_baud_rate(termios, baud, baud);
}

/* same as 8250 except that we may have extra flow bits set in EFR */
static void omap_8250_pm(struct uart_port *port, unsigned int state,
			 unsigned int oldstate)
{
	struct uart_8250_port *up = up_to_u8250p(port);
	u8 efr;

	pm_runtime_get_sync(port->dev);
	serial_out(up, UART_LCR, UART_LCR_CONF_MODE_B);
	efr = serial_in(up, UART_EFR);
	serial_out(up, UART_EFR, efr | UART_EFR_ECB);
	serial_out(up, UART_LCR, 0);

	serial_out(up, UART_IER, (state != 0) ? UART_IERX_SLEEP : 0);
	serial_out(up, UART_LCR, UART_LCR_CONF_MODE_B);
	serial_out(up, UART_EFR, efr);
	serial_out(up, UART_LCR, 0);

	pm_runtime_mark_last_busy(port->dev);
	pm_runtime_put_autosuspend(port->dev);
}

static void omap_serial_fill_features_erratas(struct uart_8250_port *up,
					      struct omap8250_priv *priv)
{
<<<<<<< HEAD
	const struct soc_device_attribute k3_soc_devices[] = {
=======
	static const struct soc_device_attribute k3_soc_devices[] = {
>>>>>>> 3b17187f
		{ .family = "AM65X",  },
		{ .family = "J721E", .revision = "SR1.0" },
		{ /* sentinel */ }
	};
	u32 mvr, scheme;
	u16 revision, major, minor;

	mvr = uart_read(up, UART_OMAP_MVER);

	/* Check revision register scheme */
	scheme = mvr >> OMAP_UART_MVR_SCHEME_SHIFT;

	switch (scheme) {
	case 0: /* Legacy Scheme: OMAP2/3 */
		/* MINOR_REV[0:4], MAJOR_REV[4:7] */
		major = (mvr & OMAP_UART_LEGACY_MVR_MAJ_MASK) >>
			OMAP_UART_LEGACY_MVR_MAJ_SHIFT;
		minor = (mvr & OMAP_UART_LEGACY_MVR_MIN_MASK);
		break;
	case 1:
		/* New Scheme: OMAP4+ */
		/* MINOR_REV[0:5], MAJOR_REV[8:10] */
		major = (mvr & OMAP_UART_MVR_MAJ_MASK) >>
			OMAP_UART_MVR_MAJ_SHIFT;
		minor = (mvr & OMAP_UART_MVR_MIN_MASK);
		break;
	default:
		dev_warn(up->port.dev,
			 "Unknown revision, defaulting to highest\n");
		/* highest possible revision */
		major = 0xff;
		minor = 0xff;
	}
	/* normalize revision for the driver */
	revision = UART_BUILD_REVISION(major, minor);

	switch (revision) {
	case OMAP_UART_REV_46:
		priv->habit |= UART_ERRATA_i202_MDR1_ACCESS;
		break;
	case OMAP_UART_REV_52:
		priv->habit |= UART_ERRATA_i202_MDR1_ACCESS |
				OMAP_UART_WER_HAS_TX_WAKEUP;
		break;
	case OMAP_UART_REV_63:
		priv->habit |= UART_ERRATA_i202_MDR1_ACCESS |
			OMAP_UART_WER_HAS_TX_WAKEUP;
		break;
	default:
		break;
	}

	/*
	 * AM65x SR1.0, AM65x SR2.0 and J721e SR1.0 don't
	 * don't have RHR_IT_DIS bit in IER2 register. So drop to flag
	 * to enable errata workaround.
	 */
	if (soc_device_match(k3_soc_devices))
		priv->habit &= ~UART_HAS_RHR_IT_DIS;
}

static void omap8250_uart_qos_work(struct work_struct *work)
{
	struct omap8250_priv *priv;

	priv = container_of(work, struct omap8250_priv, qos_work);
	cpu_latency_qos_update_request(&priv->pm_qos_request, priv->latency);
}

#ifdef CONFIG_SERIAL_8250_DMA
static int omap_8250_dma_handle_irq(struct uart_port *port);
#endif

static irqreturn_t omap8250_irq(int irq, void *dev_id)
{
	struct uart_port *port = dev_id;
	struct omap8250_priv *priv = port->private_data;
	struct uart_8250_port *up = up_to_u8250p(port);
	unsigned int iir, lsr;
	int ret;

#ifdef CONFIG_SERIAL_8250_DMA
	if (up->dma) {
		ret = omap_8250_dma_handle_irq(port);
		return IRQ_RETVAL(ret);
	}
#endif

	serial8250_rpm_get(up);
	lsr = serial_port_in(port, UART_LSR);
	iir = serial_port_in(port, UART_IIR);
	ret = serial8250_handle_irq(port, iir);

	/*
	 * On K3 SoCs, it is observed that RX TIMEOUT is signalled after
	 * FIFO has been drained, in which case a dummy read of RX FIFO
	 * is required to clear RX TIMEOUT condition.
	 */
	if (priv->habit & UART_RX_TIMEOUT_QUIRK &&
	    (iir & UART_IIR_RX_TIMEOUT) == UART_IIR_RX_TIMEOUT &&
	    serial_port_in(port, UART_OMAP_RX_LVL) == 0) {
		serial_port_in(port, UART_RX);
	}

	/* Stop processing interrupts on input overrun */
	if ((lsr & UART_LSR_OE) && up->overrun_backoff_time_ms > 0) {
		unsigned long delay;

		up->ier = port->serial_in(port, UART_IER);
		if (up->ier & (UART_IER_RLSI | UART_IER_RDI)) {
			port->ops->stop_rx(port);
		} else {
			/* Keep restarting the timer until
			 * the input overrun subsides.
			 */
			cancel_delayed_work(&up->overrun_backoff);
		}

		delay = msecs_to_jiffies(up->overrun_backoff_time_ms);
		schedule_delayed_work(&up->overrun_backoff, delay);
	}

	serial8250_rpm_put(up);

	return IRQ_RETVAL(ret);
}

static int omap_8250_startup(struct uart_port *port)
{
	struct uart_8250_port *up = up_to_u8250p(port);
	struct omap8250_priv *priv = port->private_data;
	int ret;

	if (priv->wakeirq) {
		ret = dev_pm_set_dedicated_wake_irq(port->dev, priv->wakeirq);
		if (ret)
			return ret;
	}

	pm_runtime_get_sync(port->dev);

	up->mcr = 0;
	serial_out(up, UART_FCR, UART_FCR_CLEAR_RCVR | UART_FCR_CLEAR_XMIT);

	serial_out(up, UART_LCR, UART_LCR_WLEN8);

	up->lsr_saved_flags = 0;
	up->msr_saved_flags = 0;

	/* Disable DMA for console UART */
	if (uart_console(port))
		up->dma = NULL;

	if (up->dma) {
		ret = serial8250_request_dma(up);
		if (ret) {
			dev_warn_ratelimited(port->dev,
					     "failed to request DMA\n");
			up->dma = NULL;
		}
	}

	ret = request_irq(port->irq, omap8250_irq, IRQF_SHARED,
			  dev_name(port->dev), port);
	if (ret < 0)
		goto err;

	up->ier = UART_IER_RLSI | UART_IER_RDI;
	serial_out(up, UART_IER, up->ier);

#ifdef CONFIG_PM
	up->capabilities |= UART_CAP_RPM;
#endif

	/* Enable module level wake up */
	priv->wer = OMAP_UART_WER_MOD_WKUP;
	if (priv->habit & OMAP_UART_WER_HAS_TX_WAKEUP)
		priv->wer |= OMAP_UART_TX_WAKEUP_EN;
	serial_out(up, UART_OMAP_WER, priv->wer);

	if (up->dma && !(priv->habit & UART_HAS_EFR2))
		up->dma->rx_dma(up);

	pm_runtime_mark_last_busy(port->dev);
	pm_runtime_put_autosuspend(port->dev);
	return 0;
err:
	pm_runtime_mark_last_busy(port->dev);
	pm_runtime_put_autosuspend(port->dev);
	dev_pm_clear_wake_irq(port->dev);
	return ret;
}

static void omap_8250_shutdown(struct uart_port *port)
{
	struct uart_8250_port *up = up_to_u8250p(port);
	struct omap8250_priv *priv = port->private_data;

	flush_work(&priv->qos_work);
	if (up->dma)
		omap_8250_rx_dma_flush(up);

	pm_runtime_get_sync(port->dev);

	serial_out(up, UART_OMAP_WER, 0);
	if (priv->habit & UART_HAS_EFR2)
		serial_out(up, UART_OMAP_EFR2, 0x0);

	up->ier = 0;
	serial_out(up, UART_IER, 0);

	if (up->dma)
		serial8250_release_dma(up);

	/*
	 * Disable break condition and FIFOs
	 */
	if (up->lcr & UART_LCR_SBC)
		serial_out(up, UART_LCR, up->lcr & ~UART_LCR_SBC);
	serial_out(up, UART_FCR, UART_FCR_CLEAR_RCVR | UART_FCR_CLEAR_XMIT);

	pm_runtime_mark_last_busy(port->dev);
	pm_runtime_put_autosuspend(port->dev);
	free_irq(port->irq, port);
	dev_pm_clear_wake_irq(port->dev);
}

static void omap_8250_throttle(struct uart_port *port)
{
	struct omap8250_priv *priv = port->private_data;
	unsigned long flags;

	pm_runtime_get_sync(port->dev);

	spin_lock_irqsave(&port->lock, flags);
	port->ops->stop_rx(port);
	priv->throttled = true;
	spin_unlock_irqrestore(&port->lock, flags);

	pm_runtime_mark_last_busy(port->dev);
	pm_runtime_put_autosuspend(port->dev);
}

static void omap_8250_unthrottle(struct uart_port *port)
{
	struct omap8250_priv *priv = port->private_data;
	struct uart_8250_port *up = up_to_u8250p(port);
	unsigned long flags;

	pm_runtime_get_sync(port->dev);

	spin_lock_irqsave(&port->lock, flags);
	priv->throttled = false;
	if (up->dma)
		up->dma->rx_dma(up);
	up->ier |= UART_IER_RLSI | UART_IER_RDI;
	port->read_status_mask |= UART_LSR_DR;
	serial_out(up, UART_IER, up->ier);
	spin_unlock_irqrestore(&port->lock, flags);

	pm_runtime_mark_last_busy(port->dev);
	pm_runtime_put_autosuspend(port->dev);
}

#ifdef CONFIG_SERIAL_8250_DMA
static int omap_8250_rx_dma(struct uart_8250_port *p);

/* Must be called while priv->rx_dma_lock is held */
static void __dma_rx_do_complete(struct uart_8250_port *p)
{
	struct uart_8250_dma    *dma = p->dma;
	struct tty_port         *tty_port = &p->port.state->port;
	struct omap8250_priv	*priv = p->port.private_data;
	struct dma_chan		*rxchan = dma->rxchan;
	dma_cookie_t		cookie;
	struct dma_tx_state     state;
	int                     count;
	int			ret;
	u32			reg;

	if (!dma->rx_running)
		goto out;

	cookie = dma->rx_cookie;
	dma->rx_running = 0;

	/* Re-enable RX FIFO interrupt now that transfer is complete */
	if (priv->habit & UART_HAS_RHR_IT_DIS) {
		reg = serial_in(p, UART_OMAP_IER2);
		reg &= ~UART_OMAP_IER2_RHR_IT_DIS;
		serial_out(p, UART_OMAP_IER2, UART_OMAP_IER2_RHR_IT_DIS);
	}

	dmaengine_tx_status(rxchan, cookie, &state);

	count = dma->rx_size - state.residue + state.in_flight_bytes;
	if (count < dma->rx_size) {
		dmaengine_terminate_async(rxchan);

		/*
		 * Poll for teardown to complete which guarantees in
		 * flight data is drained.
		 */
		if (state.in_flight_bytes) {
			int poll_count = 25;

			while (dmaengine_tx_status(rxchan, cookie, NULL) &&
			       poll_count--)
				cpu_relax();

			if (poll_count == -1)
				dev_err(p->port.dev, "teardown incomplete\n");
		}
	}
	if (!count)
		goto out;
	ret = tty_insert_flip_string(tty_port, dma->rx_buf, count);

	p->port.icount.rx += ret;
	p->port.icount.buf_overrun += count - ret;
out:

	tty_flip_buffer_push(tty_port);
}

static void __dma_rx_complete(void *param)
{
	struct uart_8250_port *p = param;
	struct omap8250_priv *priv = p->port.private_data;
	struct uart_8250_dma *dma = p->dma;
	struct dma_tx_state     state;
	unsigned long flags;

	spin_lock_irqsave(&p->port.lock, flags);

	/*
	 * If the tx status is not DMA_COMPLETE, then this is a delayed
	 * completion callback. A previous RX timeout flush would have
	 * already pushed the data, so exit.
	 */
	if (dmaengine_tx_status(dma->rxchan, dma->rx_cookie, &state) !=
			DMA_COMPLETE) {
		spin_unlock_irqrestore(&p->port.lock, flags);
		return;
	}
	__dma_rx_do_complete(p);
	if (!priv->throttled) {
		p->ier |= UART_IER_RLSI | UART_IER_RDI;
		serial_out(p, UART_IER, p->ier);
		if (!(priv->habit & UART_HAS_EFR2))
			omap_8250_rx_dma(p);
	}

	spin_unlock_irqrestore(&p->port.lock, flags);
}

static void omap_8250_rx_dma_flush(struct uart_8250_port *p)
{
	struct omap8250_priv	*priv = p->port.private_data;
	struct uart_8250_dma	*dma = p->dma;
	struct dma_tx_state     state;
	unsigned long		flags;
	int ret;

	spin_lock_irqsave(&priv->rx_dma_lock, flags);

	if (!dma->rx_running) {
		spin_unlock_irqrestore(&priv->rx_dma_lock, flags);
		return;
	}

	ret = dmaengine_tx_status(dma->rxchan, dma->rx_cookie, &state);
	if (ret == DMA_IN_PROGRESS) {
		ret = dmaengine_pause(dma->rxchan);
		if (WARN_ON_ONCE(ret))
			priv->rx_dma_broken = true;
	}
	__dma_rx_do_complete(p);
	spin_unlock_irqrestore(&priv->rx_dma_lock, flags);
}

static int omap_8250_rx_dma(struct uart_8250_port *p)
{
	struct omap8250_priv		*priv = p->port.private_data;
	struct uart_8250_dma            *dma = p->dma;
	int				err = 0;
	struct dma_async_tx_descriptor  *desc;
	unsigned long			flags;
	u32				reg;

	if (priv->rx_dma_broken)
		return -EINVAL;

	spin_lock_irqsave(&priv->rx_dma_lock, flags);

	if (dma->rx_running) {
		enum dma_status state;

		state = dmaengine_tx_status(dma->rxchan, dma->rx_cookie, NULL);
		if (state == DMA_COMPLETE) {
			/*
			 * Disable RX interrupts to allow RX DMA completion
			 * callback to run.
			 */
			p->ier &= ~(UART_IER_RLSI | UART_IER_RDI);
			serial_out(p, UART_IER, p->ier);
		}
		goto out;
	}

	desc = dmaengine_prep_slave_single(dma->rxchan, dma->rx_addr,
					   dma->rx_size, DMA_DEV_TO_MEM,
					   DMA_PREP_INTERRUPT | DMA_CTRL_ACK);
	if (!desc) {
		err = -EBUSY;
		goto out;
	}

	dma->rx_running = 1;
	desc->callback = __dma_rx_complete;
	desc->callback_param = p;

	dma->rx_cookie = dmaengine_submit(desc);

	/*
	 * Disable RX FIFO interrupt while RX DMA is enabled, else
	 * spurious interrupt may be raised when data is in the RX FIFO
	 * but is yet to be drained by DMA.
	 */
	if (priv->habit & UART_HAS_RHR_IT_DIS) {
		reg = serial_in(p, UART_OMAP_IER2);
		reg |= UART_OMAP_IER2_RHR_IT_DIS;
		serial_out(p, UART_OMAP_IER2, UART_OMAP_IER2_RHR_IT_DIS);
	}

	dma_async_issue_pending(dma->rxchan);
out:
	spin_unlock_irqrestore(&priv->rx_dma_lock, flags);
	return err;
}

static int omap_8250_tx_dma(struct uart_8250_port *p);

static void omap_8250_dma_tx_complete(void *param)
{
	struct uart_8250_port	*p = param;
	struct uart_8250_dma	*dma = p->dma;
	struct circ_buf		*xmit = &p->port.state->xmit;
	unsigned long		flags;
	bool			en_thri = false;
	struct omap8250_priv	*priv = p->port.private_data;

	dma_sync_single_for_cpu(dma->txchan->device->dev, dma->tx_addr,
				UART_XMIT_SIZE, DMA_TO_DEVICE);

	spin_lock_irqsave(&p->port.lock, flags);

	dma->tx_running = 0;

	xmit->tail += dma->tx_size;
	xmit->tail &= UART_XMIT_SIZE - 1;
	p->port.icount.tx += dma->tx_size;

	if (priv->delayed_restore) {
		priv->delayed_restore = 0;
		omap8250_restore_regs(p);
	}

	if (uart_circ_chars_pending(xmit) < WAKEUP_CHARS)
		uart_write_wakeup(&p->port);

	if (!uart_circ_empty(xmit) && !uart_tx_stopped(&p->port)) {
		int ret;

		ret = omap_8250_tx_dma(p);
		if (ret)
			en_thri = true;
	} else if (p->capabilities & UART_CAP_RPM) {
		en_thri = true;
	}

	if (en_thri) {
		dma->tx_err = 1;
		serial8250_set_THRI(p);
	}

	spin_unlock_irqrestore(&p->port.lock, flags);
}

static int omap_8250_tx_dma(struct uart_8250_port *p)
{
	struct uart_8250_dma		*dma = p->dma;
	struct omap8250_priv		*priv = p->port.private_data;
	struct circ_buf			*xmit = &p->port.state->xmit;
	struct dma_async_tx_descriptor	*desc;
	unsigned int	skip_byte = 0;
	int ret;

	if (dma->tx_running)
		return 0;
	if (uart_tx_stopped(&p->port) || uart_circ_empty(xmit)) {

		/*
		 * Even if no data, we need to return an error for the two cases
		 * below so serial8250_tx_chars() is invoked and properly clears
		 * THRI and/or runtime suspend.
		 */
		if (dma->tx_err || p->capabilities & UART_CAP_RPM) {
			ret = -EBUSY;
			goto err;
		}
		serial8250_clear_THRI(p);
		return 0;
	}

	dma->tx_size = CIRC_CNT_TO_END(xmit->head, xmit->tail, UART_XMIT_SIZE);
	if (priv->habit & OMAP_DMA_TX_KICK) {
		u8 tx_lvl;

		/*
		 * We need to put the first byte into the FIFO in order to start
		 * the DMA transfer. For transfers smaller than four bytes we
		 * don't bother doing DMA at all. It seem not matter if there
		 * are still bytes in the FIFO from the last transfer (in case
		 * we got here directly from omap_8250_dma_tx_complete()). Bytes
		 * leaving the FIFO seem not to trigger the DMA transfer. It is
		 * really the byte that we put into the FIFO.
		 * If the FIFO is already full then we most likely got here from
		 * omap_8250_dma_tx_complete(). And this means the DMA engine
		 * just completed its work. We don't have to wait the complete
		 * 86us at 115200,8n1 but around 60us (not to mention lower
		 * baudrates). So in that case we take the interrupt and try
		 * again with an empty FIFO.
		 */
		tx_lvl = serial_in(p, UART_OMAP_TX_LVL);
		if (tx_lvl == p->tx_loadsz) {
			ret = -EBUSY;
			goto err;
		}
		if (dma->tx_size < 4) {
			ret = -EINVAL;
			goto err;
		}
		skip_byte = 1;
	}

	desc = dmaengine_prep_slave_single(dma->txchan,
			dma->tx_addr + xmit->tail + skip_byte,
			dma->tx_size - skip_byte, DMA_MEM_TO_DEV,
			DMA_PREP_INTERRUPT | DMA_CTRL_ACK);
	if (!desc) {
		ret = -EBUSY;
		goto err;
	}

	dma->tx_running = 1;

	desc->callback = omap_8250_dma_tx_complete;
	desc->callback_param = p;

	dma->tx_cookie = dmaengine_submit(desc);

	dma_sync_single_for_device(dma->txchan->device->dev, dma->tx_addr,
				   UART_XMIT_SIZE, DMA_TO_DEVICE);

	dma_async_issue_pending(dma->txchan);
	if (dma->tx_err)
		dma->tx_err = 0;

	serial8250_clear_THRI(p);
	if (skip_byte)
		serial_out(p, UART_TX, xmit->buf[xmit->tail]);
	return 0;
err:
	dma->tx_err = 1;
	return ret;
}

static bool handle_rx_dma(struct uart_8250_port *up, unsigned int iir)
{
	switch (iir & 0x3f) {
	case UART_IIR_RLSI:
	case UART_IIR_RX_TIMEOUT:
	case UART_IIR_RDI:
		omap_8250_rx_dma_flush(up);
		return true;
	}
	return omap_8250_rx_dma(up);
}

static unsigned char omap_8250_handle_rx_dma(struct uart_8250_port *up,
					     u8 iir, unsigned char status)
{
	if ((status & (UART_LSR_DR | UART_LSR_BI)) &&
	    (iir & UART_IIR_RDI)) {
		if (handle_rx_dma(up, iir)) {
			status = serial8250_rx_chars(up, status);
			omap_8250_rx_dma(up);
		}
	}

	return status;
}

static void am654_8250_handle_rx_dma(struct uart_8250_port *up, u8 iir,
				     unsigned char status)
{
	/*
	 * Queue a new transfer if FIFO has data.
	 */
	if ((status & (UART_LSR_DR | UART_LSR_BI)) &&
	    (up->ier & UART_IER_RDI)) {
		omap_8250_rx_dma(up);
		serial_out(up, UART_OMAP_EFR2, UART_OMAP_EFR2_TIMEOUT_BEHAVE);
	} else if ((iir & 0x3f) == UART_IIR_RX_TIMEOUT) {
		/*
		 * Disable RX timeout, read IIR to clear
		 * current timeout condition, clear EFR2 to
		 * periodic timeouts, re-enable interrupts.
		 */
		up->ier &= ~(UART_IER_RLSI | UART_IER_RDI);
		serial_out(up, UART_IER, up->ier);
		omap_8250_rx_dma_flush(up);
		serial_in(up, UART_IIR);
		serial_out(up, UART_OMAP_EFR2, 0x0);
		up->ier |= UART_IER_RLSI | UART_IER_RDI;
		serial_out(up, UART_IER, up->ier);
	}
}

/*
 * This is mostly serial8250_handle_irq(). We have a slightly different DMA
 * hoook for RX/TX and need different logic for them in the ISR. Therefore we
 * use the default routine in the non-DMA case and this one for with DMA.
 */
static int omap_8250_dma_handle_irq(struct uart_port *port)
{
	struct uart_8250_port *up = up_to_u8250p(port);
	struct omap8250_priv *priv = up->port.private_data;
	unsigned char status;
	u8 iir;

	serial8250_rpm_get(up);

	iir = serial_port_in(port, UART_IIR);
	if (iir & UART_IIR_NO_INT) {
		serial8250_rpm_put(up);
		return IRQ_HANDLED;
	}

	spin_lock(&port->lock);

	status = serial_port_in(port, UART_LSR);

	if (priv->habit & UART_HAS_EFR2)
		am654_8250_handle_rx_dma(up, iir, status);
	else
		status = omap_8250_handle_rx_dma(up, iir, status);

	serial8250_modem_status(up);
	if (status & UART_LSR_THRE && up->dma->tx_err) {
		if (uart_tx_stopped(&up->port) ||
		    uart_circ_empty(&up->port.state->xmit)) {
			up->dma->tx_err = 0;
			serial8250_tx_chars(up);
		} else  {
			/*
			 * try again due to an earlier failer which
			 * might have been resolved by now.
			 */
			if (omap_8250_tx_dma(up))
				serial8250_tx_chars(up);
		}
	}

	uart_unlock_and_check_sysrq(port);

	serial8250_rpm_put(up);
	return 1;
}

static bool the_no_dma_filter_fn(struct dma_chan *chan, void *param)
{
	return false;
}

#else

static inline int omap_8250_rx_dma(struct uart_8250_port *p)
{
	return -EINVAL;
}
#endif

static int omap8250_no_handle_irq(struct uart_port *port)
{
	/* IRQ has not been requested but handling irq? */
	WARN_ONCE(1, "Unexpected irq handling before port startup\n");
	return 0;
}

static struct omap8250_dma_params am654_dma = {
	.rx_size = SZ_2K,
	.rx_trigger = 1,
	.tx_trigger = TX_TRIGGER,
};

static struct omap8250_dma_params am33xx_dma = {
	.rx_size = RX_TRIGGER,
	.rx_trigger = RX_TRIGGER,
	.tx_trigger = TX_TRIGGER,
};

static struct omap8250_platdata am654_platdata = {
	.dma_params	= &am654_dma,
	.habit		= UART_HAS_EFR2 | UART_HAS_RHR_IT_DIS |
			  UART_RX_TIMEOUT_QUIRK,
};

static struct omap8250_platdata am33xx_platdata = {
	.dma_params	= &am33xx_dma,
	.habit		= OMAP_DMA_TX_KICK | UART_ERRATA_CLOCK_DISABLE,
};

static struct omap8250_platdata omap4_platdata = {
	.dma_params	= &am33xx_dma,
	.habit		= UART_ERRATA_CLOCK_DISABLE,
};

static const struct of_device_id omap8250_dt_ids[] = {
	{ .compatible = "ti,am654-uart", .data = &am654_platdata, },
	{ .compatible = "ti,omap2-uart" },
	{ .compatible = "ti,omap3-uart" },
	{ .compatible = "ti,omap4-uart", .data = &omap4_platdata, },
	{ .compatible = "ti,am3352-uart", .data = &am33xx_platdata, },
	{ .compatible = "ti,am4372-uart", .data = &am33xx_platdata, },
	{ .compatible = "ti,dra742-uart", .data = &omap4_platdata, },
	{},
};
MODULE_DEVICE_TABLE(of, omap8250_dt_ids);

static int omap8250_probe(struct platform_device *pdev)
{
	struct device_node *np = pdev->dev.of_node;
	struct omap8250_priv *priv;
	const struct omap8250_platdata *pdata;
	struct uart_8250_port up;
	struct resource *regs;
	void __iomem *membase;
	int irq, ret;

	irq = platform_get_irq(pdev, 0);
	if (irq < 0)
		return irq;

	regs = platform_get_resource(pdev, IORESOURCE_MEM, 0);
	if (!regs) {
		dev_err(&pdev->dev, "missing registers\n");
		return -EINVAL;
	}

	priv = devm_kzalloc(&pdev->dev, sizeof(*priv), GFP_KERNEL);
	if (!priv)
		return -ENOMEM;

	membase = devm_ioremap(&pdev->dev, regs->start,
				       resource_size(regs));
	if (!membase)
		return -ENODEV;

	memset(&up, 0, sizeof(up));
	up.port.dev = &pdev->dev;
	up.port.mapbase = regs->start;
	up.port.membase = membase;
	up.port.irq = irq;
	/*
	 * It claims to be 16C750 compatible however it is a little different.
	 * It has EFR and has no FCR7_64byte bit. The AFE (which it claims to
	 * have) is enabled via EFR instead of MCR. The type is set here 8250
	 * just to get things going. UNKNOWN does not work for a few reasons and
	 * we don't need our own type since we don't use 8250's set_termios()
	 * or pm callback.
	 */
	up.port.type = PORT_8250;
	up.port.iotype = UPIO_MEM;
	up.port.flags = UPF_FIXED_PORT | UPF_FIXED_TYPE | UPF_SOFT_FLOW |
		UPF_HARD_FLOW;
	up.port.private_data = priv;

	up.port.regshift = 2;
	up.port.fifosize = 64;
	up.tx_loadsz = 64;
	up.capabilities = UART_CAP_FIFO;
#ifdef CONFIG_PM
	/*
	 * Runtime PM is mostly transparent. However to do it right we need to a
	 * TX empty interrupt before we can put the device to auto idle. So if
	 * PM is not enabled we don't add that flag and can spare that one extra
	 * interrupt in the TX path.
	 */
	up.capabilities |= UART_CAP_RPM;
#endif
	up.port.set_termios = omap_8250_set_termios;
	up.port.set_mctrl = omap8250_set_mctrl;
	up.port.pm = omap_8250_pm;
	up.port.startup = omap_8250_startup;
	up.port.shutdown = omap_8250_shutdown;
	up.port.throttle = omap_8250_throttle;
	up.port.unthrottle = omap_8250_unthrottle;
	up.port.rs485_config = serial8250_em485_config;
	up.rs485_start_tx = serial8250_em485_start_tx;
	up.rs485_stop_tx = serial8250_em485_stop_tx;
	up.port.has_sysrq = IS_ENABLED(CONFIG_SERIAL_8250_CONSOLE);

	ret = of_alias_get_id(np, "serial");
	if (ret < 0) {
		dev_err(&pdev->dev, "failed to get alias\n");
		return ret;
	}
	up.port.line = ret;

	if (of_property_read_u32(np, "clock-frequency", &up.port.uartclk)) {
		struct clk *clk;

		clk = devm_clk_get(&pdev->dev, NULL);
		if (IS_ERR(clk)) {
			if (PTR_ERR(clk) == -EPROBE_DEFER)
				return -EPROBE_DEFER;
		} else {
			up.port.uartclk = clk_get_rate(clk);
		}
	}

	if (of_property_read_u32(np, "overrun-throttle-ms",
				 &up.overrun_backoff_time_ms) != 0)
		up.overrun_backoff_time_ms = 0;

	priv->wakeirq = irq_of_parse_and_map(np, 1);

	pdata = of_device_get_match_data(&pdev->dev);
	if (pdata)
		priv->habit |= pdata->habit;

	if (!up.port.uartclk) {
		up.port.uartclk = DEFAULT_CLK_SPEED;
		dev_warn(&pdev->dev,
			 "No clock speed specified: using default: %d\n",
			 DEFAULT_CLK_SPEED);
	}

	priv->latency = PM_QOS_CPU_LATENCY_DEFAULT_VALUE;
	priv->calc_latency = PM_QOS_CPU_LATENCY_DEFAULT_VALUE;
	cpu_latency_qos_add_request(&priv->pm_qos_request, priv->latency);
	INIT_WORK(&priv->qos_work, omap8250_uart_qos_work);

	spin_lock_init(&priv->rx_dma_lock);

	device_init_wakeup(&pdev->dev, true);
	pm_runtime_enable(&pdev->dev);
	pm_runtime_use_autosuspend(&pdev->dev);

	/*
	 * Disable runtime PM until autosuspend delay unless specifically
	 * enabled by the user via sysfs. This is the historic way to
	 * prevent an unsafe default policy with lossy characters on wake-up.
	 * For serdev devices this is not needed, the policy can be managed by
	 * the serdev driver.
	 */
	if (!of_get_available_child_count(pdev->dev.of_node))
		pm_runtime_set_autosuspend_delay(&pdev->dev, -1);

	pm_runtime_irq_safe(&pdev->dev);

	pm_runtime_get_sync(&pdev->dev);

	omap_serial_fill_features_erratas(&up, priv);
	up.port.handle_irq = omap8250_no_handle_irq;
	priv->rx_trigger = RX_TRIGGER;
	priv->tx_trigger = TX_TRIGGER;
#ifdef CONFIG_SERIAL_8250_DMA
	/*
	 * Oh DMA support. If there are no DMA properties in the DT then
	 * we will fall back to a generic DMA channel which does not
	 * really work here. To ensure that we do not get a generic DMA
	 * channel assigned, we have the the_no_dma_filter_fn() here.
	 * To avoid "failed to request DMA" messages we check for DMA
	 * properties in DT.
	 */
	ret = of_property_count_strings(np, "dma-names");
	if (ret == 2) {
		struct omap8250_dma_params *dma_params = NULL;

		up.dma = &priv->omap8250_dma;
		up.dma->fn = the_no_dma_filter_fn;
		up.dma->tx_dma = omap_8250_tx_dma;
		up.dma->rx_dma = omap_8250_rx_dma;
		if (pdata)
			dma_params = pdata->dma_params;

		if (dma_params) {
			up.dma->rx_size = dma_params->rx_size;
			up.dma->rxconf.src_maxburst = dma_params->rx_trigger;
			up.dma->txconf.dst_maxburst = dma_params->tx_trigger;
			priv->rx_trigger = dma_params->rx_trigger;
			priv->tx_trigger = dma_params->tx_trigger;
		} else {
			up.dma->rx_size = RX_TRIGGER;
			up.dma->rxconf.src_maxburst = RX_TRIGGER;
			up.dma->txconf.dst_maxburst = TX_TRIGGER;
		}
	}
#endif
	ret = serial8250_register_8250_port(&up);
	if (ret < 0) {
		dev_err(&pdev->dev, "unable to register 8250 port\n");
		goto err;
	}
	priv->line = ret;
	platform_set_drvdata(pdev, priv);
	pm_runtime_mark_last_busy(&pdev->dev);
	pm_runtime_put_autosuspend(&pdev->dev);
	return 0;
err:
	pm_runtime_dont_use_autosuspend(&pdev->dev);
	pm_runtime_put_sync(&pdev->dev);
	pm_runtime_disable(&pdev->dev);
	return ret;
}

static int omap8250_remove(struct platform_device *pdev)
{
	struct omap8250_priv *priv = platform_get_drvdata(pdev);

	pm_runtime_dont_use_autosuspend(&pdev->dev);
	pm_runtime_put_sync(&pdev->dev);
	pm_runtime_disable(&pdev->dev);
	serial8250_unregister_port(priv->line);
	cpu_latency_qos_remove_request(&priv->pm_qos_request);
	device_init_wakeup(&pdev->dev, false);
	return 0;
}

#ifdef CONFIG_PM_SLEEP
static int omap8250_prepare(struct device *dev)
{
	struct omap8250_priv *priv = dev_get_drvdata(dev);

	if (!priv)
		return 0;
	priv->is_suspending = true;
	return 0;
}

static void omap8250_complete(struct device *dev)
{
	struct omap8250_priv *priv = dev_get_drvdata(dev);

	if (!priv)
		return;
	priv->is_suspending = false;
}

static int omap8250_suspend(struct device *dev)
{
	struct omap8250_priv *priv = dev_get_drvdata(dev);
	struct uart_8250_port *up = serial8250_get_port(priv->line);

	serial8250_suspend_port(priv->line);

	pm_runtime_get_sync(dev);
	if (!device_may_wakeup(dev))
		priv->wer = 0;
	serial_out(up, UART_OMAP_WER, priv->wer);
	pm_runtime_mark_last_busy(dev);
	pm_runtime_put_autosuspend(dev);

	flush_work(&priv->qos_work);
	return 0;
}

static int omap8250_resume(struct device *dev)
{
	struct omap8250_priv *priv = dev_get_drvdata(dev);

	serial8250_resume_port(priv->line);
	return 0;
}
#else
#define omap8250_prepare NULL
#define omap8250_complete NULL
#endif

#ifdef CONFIG_PM
static int omap8250_lost_context(struct uart_8250_port *up)
{
	u32 val;

	val = serial_in(up, UART_OMAP_SCR);
	/*
	 * If we lose context, then SCR is set to its reset value of zero.
	 * After set_termios() we set bit 3 of SCR (TX_EMPTY_CTL_IT) to 1,
	 * among other bits, to never set the register back to zero again.
	 */
	if (!val)
		return 1;
	return 0;
}

/* TODO: in future, this should happen via API in drivers/reset/ */
static int omap8250_soft_reset(struct device *dev)
{
	struct omap8250_priv *priv = dev_get_drvdata(dev);
	struct uart_8250_port *up = serial8250_get_port(priv->line);
	int timeout = 100;
	int sysc;
	int syss;

	/*
	 * At least on omap4, unused uarts may not idle after reset without
	 * a basic scr dma configuration even with no dma in use. The
	 * module clkctrl status bits will be 1 instead of 3 blocking idle
	 * for the whole clockdomain. The softreset below will clear scr,
	 * and we restore it on resume so this is safe to do on all SoCs
	 * needing omap8250_soft_reset() quirk. Do it in two writes as
	 * recommended in the comment for omap8250_update_scr().
	 */
	serial_out(up, UART_OMAP_SCR, OMAP_UART_SCR_DMAMODE_1);
	serial_out(up, UART_OMAP_SCR,
		   OMAP_UART_SCR_DMAMODE_1 | OMAP_UART_SCR_DMAMODE_CTL);

	sysc = serial_in(up, UART_OMAP_SYSC);

	/* softreset the UART */
	sysc |= OMAP_UART_SYSC_SOFTRESET;
	serial_out(up, UART_OMAP_SYSC, sysc);

	/* By experiments, 1us enough for reset complete on AM335x */
	do {
		udelay(1);
		syss = serial_in(up, UART_OMAP_SYSS);
	} while (--timeout && !(syss & OMAP_UART_SYSS_RESETDONE));

	if (!timeout) {
		dev_err(dev, "timed out waiting for reset done\n");
		return -ETIMEDOUT;
	}

	return 0;
}

static int omap8250_runtime_suspend(struct device *dev)
{
	struct omap8250_priv *priv = dev_get_drvdata(dev);
	struct uart_8250_port *up;

	/* In case runtime-pm tries this before we are setup */
	if (!priv)
		return 0;

	up = serial8250_get_port(priv->line);
	/*
	 * When using 'no_console_suspend', the console UART must not be
	 * suspended. Since driver suspend is managed by runtime suspend,
	 * preventing runtime suspend (by returning error) will keep device
	 * active during suspend.
	 */
	if (priv->is_suspending && !console_suspend_enabled) {
		if (uart_console(&up->port))
			return -EBUSY;
	}

	if (priv->habit & UART_ERRATA_CLOCK_DISABLE) {
		int ret;

		ret = omap8250_soft_reset(dev);
		if (ret)
			return ret;

		/* Restore to UART mode after reset (for wakeup) */
		omap8250_update_mdr1(up, priv);
		/* Restore wakeup enable register */
		serial_out(up, UART_OMAP_WER, priv->wer);
	}

	if (up->dma && up->dma->rxchan)
		omap_8250_rx_dma_flush(up);

	priv->latency = PM_QOS_CPU_LATENCY_DEFAULT_VALUE;
	schedule_work(&priv->qos_work);

	return 0;
}

static int omap8250_runtime_resume(struct device *dev)
{
	struct omap8250_priv *priv = dev_get_drvdata(dev);
	struct uart_8250_port *up;

	/* In case runtime-pm tries this before we are setup */
	if (!priv)
		return 0;

	up = serial8250_get_port(priv->line);

	if (omap8250_lost_context(up))
		omap8250_restore_regs(up);

	if (up->dma && up->dma->rxchan && !(priv->habit & UART_HAS_EFR2))
		omap_8250_rx_dma(up);

	priv->latency = priv->calc_latency;
	schedule_work(&priv->qos_work);
	return 0;
}
#endif

#ifdef CONFIG_SERIAL_8250_OMAP_TTYO_FIXUP
static int __init omap8250_console_fixup(void)
{
	char *omap_str;
	char *options;
	u8 idx;

	if (strstr(boot_command_line, "console=ttyS"))
		/* user set a ttyS based name for the console */
		return 0;

	omap_str = strstr(boot_command_line, "console=ttyO");
	if (!omap_str)
		/* user did not set ttyO based console, so we don't care */
		return 0;

	omap_str += 12;
	if ('0' <= *omap_str && *omap_str <= '9')
		idx = *omap_str - '0';
	else
		return 0;

	omap_str++;
	if (omap_str[0] == ',') {
		omap_str++;
		options = omap_str;
	} else {
		options = NULL;
	}

	add_preferred_console("ttyS", idx, options);
	pr_err("WARNING: Your 'console=ttyO%d' has been replaced by 'ttyS%d'\n",
	       idx, idx);
	pr_err("This ensures that you still see kernel messages. Please\n");
	pr_err("update your kernel commandline.\n");
	return 0;
}
console_initcall(omap8250_console_fixup);
#endif

static const struct dev_pm_ops omap8250_dev_pm_ops = {
	SET_SYSTEM_SLEEP_PM_OPS(omap8250_suspend, omap8250_resume)
	SET_RUNTIME_PM_OPS(omap8250_runtime_suspend,
			   omap8250_runtime_resume, NULL)
	.prepare        = omap8250_prepare,
	.complete       = omap8250_complete,
};

static struct platform_driver omap8250_platform_driver = {
	.driver = {
		.name		= "omap8250",
		.pm		= &omap8250_dev_pm_ops,
		.of_match_table = omap8250_dt_ids,
	},
	.probe			= omap8250_probe,
	.remove			= omap8250_remove,
};
module_platform_driver(omap8250_platform_driver);

MODULE_AUTHOR("Sebastian Andrzej Siewior");
MODULE_DESCRIPTION("OMAP 8250 Driver");
MODULE_LICENSE("GPL v2");<|MERGE_RESOLUTION|>--- conflicted
+++ resolved
@@ -538,11 +538,7 @@
 static void omap_serial_fill_features_erratas(struct uart_8250_port *up,
 					      struct omap8250_priv *priv)
 {
-<<<<<<< HEAD
-	const struct soc_device_attribute k3_soc_devices[] = {
-=======
 	static const struct soc_device_attribute k3_soc_devices[] = {
->>>>>>> 3b17187f
 		{ .family = "AM65X",  },
 		{ .family = "J721E", .revision = "SR1.0" },
 		{ /* sentinel */ }
