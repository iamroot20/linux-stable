--- conflicted
+++ resolved
@@ -928,18 +928,11 @@
 	u32 val, isr;
 	int ret;
 
-<<<<<<< HEAD
-	if (stm32_port->tx_dma_busy) {
-		dmaengine_terminate_async(stm32_port->tx_ch);
-		stm32_usart_clr_bits(port, ofs->cr3, USART_CR3_DMAT);
-	}
-=======
 	if (stm32_usart_tx_dma_enabled(stm32_port))
 		stm32_usart_clr_bits(port, ofs->cr3, USART_CR3_DMAT);
 
 	if (stm32_usart_tx_dma_started(stm32_port))
 		stm32_usart_tx_dma_terminate(stm32_port);
->>>>>>> 77b5472d
 
 	/* Disable modem control interrupts */
 	stm32_usart_disable_ms(port);
