// SPDX-License-Identifier: GPL-2.0 OR BSD-3-Clause
/*
 * Copyright (c) 2014 Raspberry Pi (Trading) Ltd. All rights reserved.
 * Copyright (c) 2010-2012 Broadcom. All rights reserved.
 */

#include <linux/kernel.h>
#include <linux/module.h>
#include <linux/sched/signal.h>
#include <linux/types.h>
#include <linux/errno.h>
#include <linux/cdev.h>
#include <linux/fs.h>
#include <linux/device.h>
#include <linux/mm.h>
#include <linux/highmem.h>
#include <linux/pagemap.h>
#include <linux/bug.h>
#include <linux/completion.h>
#include <linux/list.h>
#include <linux/of.h>
#include <linux/platform_device.h>
#include <linux/compat.h>
#include <linux/dma-mapping.h>
#include <linux/rcupdate.h>
#include <linux/delay.h>
#include <linux/slab.h>
#include <linux/interrupt.h>
#include <linux/io.h>
#include <linux/uaccess.h>
#include <soc/bcm2835/raspberrypi-firmware.h>

#include "vchiq_core.h"
#include "vchiq_ioctl.h"
#include "vchiq_arm.h"
#include "vchiq_debugfs.h"
#include "vchiq_connected.h"
#include "vchiq_pagelist.h"

#define DEVICE_NAME "vchiq"

#define TOTAL_SLOTS (VCHIQ_SLOT_ZERO_SLOTS + 2 * 32)

#define MAX_FRAGMENTS (VCHIQ_NUM_CURRENT_BULKS * 2)

#define VCHIQ_PLATFORM_FRAGMENTS_OFFSET_IDX 0
#define VCHIQ_PLATFORM_FRAGMENTS_COUNT_IDX  1

#define BELL0	0x00
#define BELL2	0x08

#define ARM_DS_ACTIVE	BIT(2)

/* Override the default prefix, which would be vchiq_arm (from the filename) */
#undef MODULE_PARAM_PREFIX
#define MODULE_PARAM_PREFIX DEVICE_NAME "."

#define KEEPALIVE_VER 1
#define KEEPALIVE_VER_MIN KEEPALIVE_VER

/* Run time control of log level, based on KERN_XXX level. */
int vchiq_arm_log_level = VCHIQ_LOG_DEFAULT;
int vchiq_susp_log_level = VCHIQ_LOG_ERROR;

DEFINE_SPINLOCK(msg_queue_spinlock);
struct vchiq_state g_state;

static struct platform_device *bcm2835_camera;
static struct platform_device *bcm2835_audio;

static struct vchiq_drvdata bcm2835_drvdata = {
	.cache_line_size = 32,
};

static struct vchiq_drvdata bcm2836_drvdata = {
	.cache_line_size = 64,
};

struct vchiq_2835_state {
	int inited;
	struct vchiq_arm_state arm_state;
};

struct vchiq_pagelist_info {
	struct pagelist *pagelist;
	size_t pagelist_buffer_size;
	dma_addr_t dma_addr;
	enum dma_data_direction dma_dir;
	unsigned int num_pages;
	unsigned int pages_need_release;
	struct page **pages;
	struct scatterlist *scatterlist;
	unsigned int scatterlist_mapped;
};

static void __iomem *g_regs;
/* This value is the size of the L2 cache lines as understood by the
 * VPU firmware, which determines the required alignment of the
 * offsets/sizes in pagelists.
 *
 * Modern VPU firmware looks for a DT "cache-line-size" property in
 * the VCHIQ node and will overwrite it with the actual L2 cache size,
 * which the kernel must then respect.  That property was rejected
 * upstream, so we have to use the VPU firmware's compatibility value
 * of 32.
 */
static unsigned int g_cache_line_size = 32;
static unsigned int g_fragments_size;
static char *g_fragments_base;
static char *g_free_fragments;
static struct semaphore g_free_fragments_sema;
static struct device *g_dev;

static DEFINE_SEMAPHORE(g_free_fragments_mutex);

static enum vchiq_status
vchiq_blocking_bulk_transfer(unsigned int handle, void *data,
	unsigned int size, enum vchiq_bulk_dir dir);

static irqreturn_t
vchiq_doorbell_irq(int irq, void *dev_id)
{
	struct vchiq_state *state = dev_id;
	irqreturn_t ret = IRQ_NONE;
	unsigned int status;

	/* Read (and clear) the doorbell */
	status = readl(g_regs + BELL0);

	if (status & ARM_DS_ACTIVE) {  /* Was the doorbell rung? */
		remote_event_pollall(state);
		ret = IRQ_HANDLED;
	}

	return ret;
}

static void
cleanup_pagelistinfo(struct vchiq_pagelist_info *pagelistinfo)
{
	if (pagelistinfo->scatterlist_mapped) {
		dma_unmap_sg(g_dev, pagelistinfo->scatterlist,
			     pagelistinfo->num_pages, pagelistinfo->dma_dir);
	}

	if (pagelistinfo->pages_need_release)
		unpin_user_pages(pagelistinfo->pages, pagelistinfo->num_pages);

	dma_free_coherent(g_dev, pagelistinfo->pagelist_buffer_size,
			  pagelistinfo->pagelist, pagelistinfo->dma_addr);
}

/* There is a potential problem with partial cache lines (pages?)
 * at the ends of the block when reading. If the CPU accessed anything in
 * the same line (page?) then it may have pulled old data into the cache,
 * obscuring the new data underneath. We can solve this by transferring the
 * partial cache lines separately, and allowing the ARM to copy into the
 * cached area.
 */

static struct vchiq_pagelist_info *
create_pagelist(char *buf, char __user *ubuf,
		size_t count, unsigned short type)
{
	struct pagelist *pagelist;
	struct vchiq_pagelist_info *pagelistinfo;
	struct page **pages;
	u32 *addrs;
	unsigned int num_pages, offset, i, k;
	int actual_pages;
	size_t pagelist_size;
	struct scatterlist *scatterlist, *sg;
	int dma_buffers;
	dma_addr_t dma_addr;

	if (count >= INT_MAX - PAGE_SIZE)
		return NULL;

	if (buf)
		offset = (uintptr_t)buf & (PAGE_SIZE - 1);
	else
		offset = (uintptr_t)ubuf & (PAGE_SIZE - 1);
	num_pages = DIV_ROUND_UP(count + offset, PAGE_SIZE);

	if ((size_t)num_pages > (SIZE_MAX - sizeof(struct pagelist) -
			 sizeof(struct vchiq_pagelist_info)) /
			(sizeof(u32) + sizeof(pages[0]) +
			 sizeof(struct scatterlist)))
		return NULL;

	pagelist_size = sizeof(struct pagelist) +
			(num_pages * sizeof(u32)) +
			(num_pages * sizeof(pages[0]) +
			(num_pages * sizeof(struct scatterlist))) +
			sizeof(struct vchiq_pagelist_info);

	/* Allocate enough storage to hold the page pointers and the page
	 * list
	 */
	pagelist = dma_alloc_coherent(g_dev, pagelist_size, &dma_addr,
				      GFP_KERNEL);

	vchiq_log_trace(vchiq_arm_log_level, "%s - %pK", __func__, pagelist);

	if (!pagelist)
		return NULL;

	addrs		= pagelist->addrs;
	pages		= (struct page **)(addrs + num_pages);
	scatterlist	= (struct scatterlist *)(pages + num_pages);
	pagelistinfo	= (struct vchiq_pagelist_info *)
			  (scatterlist + num_pages);

	pagelist->length = count;
	pagelist->type = type;
	pagelist->offset = offset;

	/* Populate the fields of the pagelistinfo structure */
	pagelistinfo->pagelist = pagelist;
	pagelistinfo->pagelist_buffer_size = pagelist_size;
	pagelistinfo->dma_addr = dma_addr;
	pagelistinfo->dma_dir =  (type == PAGELIST_WRITE) ?
				  DMA_TO_DEVICE : DMA_FROM_DEVICE;
	pagelistinfo->num_pages = num_pages;
	pagelistinfo->pages_need_release = 0;
	pagelistinfo->pages = pages;
	pagelistinfo->scatterlist = scatterlist;
	pagelistinfo->scatterlist_mapped = 0;

	if (buf) {
		unsigned long length = count;
		unsigned int off = offset;

		for (actual_pages = 0; actual_pages < num_pages;
		     actual_pages++) {
			struct page *pg =
				vmalloc_to_page((buf +
						 (actual_pages * PAGE_SIZE)));
			size_t bytes = PAGE_SIZE - off;

			if (!pg) {
				cleanup_pagelistinfo(pagelistinfo);
				return NULL;
			}

			if (bytes > length)
				bytes = length;
			pages[actual_pages] = pg;
			length -= bytes;
			off = 0;
		}
		/* do not try and release vmalloc pages */
	} else {
		actual_pages = pin_user_pages_fast(
					  (unsigned long)ubuf & PAGE_MASK,
					  num_pages,
					  type == PAGELIST_READ,
					  pages);

		if (actual_pages != num_pages) {
			vchiq_log_info(vchiq_arm_log_level,
				       "%s - only %d/%d pages locked",
				       __func__, actual_pages, num_pages);

			/* This is probably due to the process being killed */
			if (actual_pages > 0)
				unpin_user_pages(pages, actual_pages);
			cleanup_pagelistinfo(pagelistinfo);
			return NULL;
		}
		 /* release user pages */
		pagelistinfo->pages_need_release = 1;
	}

	/*
	 * Initialize the scatterlist so that the magic cookie
	 *  is filled if debugging is enabled
	 */
	sg_init_table(scatterlist, num_pages);
	/* Now set the pages for each scatterlist */
	for (i = 0; i < num_pages; i++)	{
		unsigned int len = PAGE_SIZE - offset;

		if (len > count)
			len = count;
		sg_set_page(scatterlist + i, pages[i], len, offset);
		offset = 0;
		count -= len;
	}

	dma_buffers = dma_map_sg(g_dev,
				 scatterlist,
				 num_pages,
				 pagelistinfo->dma_dir);

	if (dma_buffers == 0) {
		cleanup_pagelistinfo(pagelistinfo);
		return NULL;
	}

	pagelistinfo->scatterlist_mapped = 1;

	/* Combine adjacent blocks for performance */
	k = 0;
	for_each_sg(scatterlist, sg, dma_buffers, i) {
		u32 len = sg_dma_len(sg);
		u32 addr = sg_dma_address(sg);

		/* Note: addrs is the address + page_count - 1
		 * The firmware expects blocks after the first to be page-
		 * aligned and a multiple of the page size
		 */
		WARN_ON(len == 0);
		WARN_ON(i && (i != (dma_buffers - 1)) && (len & ~PAGE_MASK));
		WARN_ON(i && (addr & ~PAGE_MASK));
		if (k > 0 &&
		    ((addrs[k - 1] & PAGE_MASK) +
		     (((addrs[k - 1] & ~PAGE_MASK) + 1) << PAGE_SHIFT))
		    == (addr & PAGE_MASK))
			addrs[k - 1] += ((len + PAGE_SIZE - 1) >> PAGE_SHIFT);
		else
			addrs[k++] = (addr & PAGE_MASK) |
				(((len + PAGE_SIZE - 1) >> PAGE_SHIFT) - 1);
	}

	/* Partial cache lines (fragments) require special measures */
	if ((type == PAGELIST_READ) &&
		((pagelist->offset & (g_cache_line_size - 1)) ||
		((pagelist->offset + pagelist->length) &
		(g_cache_line_size - 1)))) {
		char *fragments;

		if (down_interruptible(&g_free_fragments_sema)) {
			cleanup_pagelistinfo(pagelistinfo);
			return NULL;
		}

		WARN_ON(!g_free_fragments);

		down(&g_free_fragments_mutex);
		fragments = g_free_fragments;
		WARN_ON(!fragments);
		g_free_fragments = *(char **) g_free_fragments;
		up(&g_free_fragments_mutex);
		pagelist->type = PAGELIST_READ_WITH_FRAGMENTS +
			(fragments - g_fragments_base) / g_fragments_size;
	}

	return pagelistinfo;
}

static void
free_pagelist(struct vchiq_pagelist_info *pagelistinfo,
	      int actual)
{
	struct pagelist *pagelist = pagelistinfo->pagelist;
	struct page **pages = pagelistinfo->pages;
	unsigned int num_pages = pagelistinfo->num_pages;

	vchiq_log_trace(vchiq_arm_log_level, "%s - %pK, %d",
			__func__, pagelistinfo->pagelist, actual);

	/*
	 * NOTE: dma_unmap_sg must be called before the
	 * cpu can touch any of the data/pages.
	 */
	dma_unmap_sg(g_dev, pagelistinfo->scatterlist,
		     pagelistinfo->num_pages, pagelistinfo->dma_dir);
	pagelistinfo->scatterlist_mapped = 0;

	/* Deal with any partial cache lines (fragments) */
	if (pagelist->type >= PAGELIST_READ_WITH_FRAGMENTS) {
		char *fragments = g_fragments_base +
			(pagelist->type - PAGELIST_READ_WITH_FRAGMENTS) *
			g_fragments_size;
		int head_bytes, tail_bytes;

		head_bytes = (g_cache_line_size - pagelist->offset) &
			(g_cache_line_size - 1);
		tail_bytes = (pagelist->offset + actual) &
			(g_cache_line_size - 1);

		if ((actual >= 0) && (head_bytes != 0)) {
			if (head_bytes > actual)
				head_bytes = actual;

			memcpy((char *)kmap(pages[0]) +
				pagelist->offset,
				fragments,
				head_bytes);
			kunmap(pages[0]);
		}
		if ((actual >= 0) && (head_bytes < actual) &&
			(tail_bytes != 0)) {
			memcpy((char *)kmap(pages[num_pages - 1]) +
				((pagelist->offset + actual) &
				(PAGE_SIZE - 1) & ~(g_cache_line_size - 1)),
				fragments + g_cache_line_size,
				tail_bytes);
			kunmap(pages[num_pages - 1]);
		}

		down(&g_free_fragments_mutex);
		*(char **)fragments = g_free_fragments;
		g_free_fragments = fragments;
		up(&g_free_fragments_mutex);
		up(&g_free_fragments_sema);
	}

	/* Need to mark all the pages dirty. */
	if (pagelist->type != PAGELIST_WRITE &&
	    pagelistinfo->pages_need_release) {
		unsigned int i;

		for (i = 0; i < num_pages; i++)
			set_page_dirty(pages[i]);
	}

	cleanup_pagelistinfo(pagelistinfo);
}

int vchiq_platform_init(struct platform_device *pdev, struct vchiq_state *state)
{
	struct device *dev = &pdev->dev;
	struct vchiq_drvdata *drvdata = platform_get_drvdata(pdev);
	struct rpi_firmware *fw = drvdata->fw;
	struct vchiq_slot_zero *vchiq_slot_zero;
	void *slot_mem;
	dma_addr_t slot_phys;
	u32 channelbase;
	int slot_mem_size, frag_mem_size;
	int err, irq, i;

	/*
	 * VCHI messages between the CPU and firmware use
	 * 32-bit bus addresses.
	 */
	err = dma_set_mask_and_coherent(dev, DMA_BIT_MASK(32));

	if (err < 0)
		return err;

	g_cache_line_size = drvdata->cache_line_size;
	g_fragments_size = 2 * g_cache_line_size;

	/* Allocate space for the channels in coherent memory */
	slot_mem_size = PAGE_ALIGN(TOTAL_SLOTS * VCHIQ_SLOT_SIZE);
	frag_mem_size = PAGE_ALIGN(g_fragments_size * MAX_FRAGMENTS);

	slot_mem = dmam_alloc_coherent(dev, slot_mem_size + frag_mem_size,
				       &slot_phys, GFP_KERNEL);
	if (!slot_mem) {
		dev_err(dev, "could not allocate DMA memory\n");
		return -ENOMEM;
	}

	WARN_ON(((unsigned long)slot_mem & (PAGE_SIZE - 1)) != 0);

	vchiq_slot_zero = vchiq_init_slots(slot_mem, slot_mem_size);
	if (!vchiq_slot_zero)
		return -EINVAL;

	vchiq_slot_zero->platform_data[VCHIQ_PLATFORM_FRAGMENTS_OFFSET_IDX] =
		(int)slot_phys + slot_mem_size;
	vchiq_slot_zero->platform_data[VCHIQ_PLATFORM_FRAGMENTS_COUNT_IDX] =
		MAX_FRAGMENTS;

	g_fragments_base = (char *)slot_mem + slot_mem_size;

	g_free_fragments = g_fragments_base;
	for (i = 0; i < (MAX_FRAGMENTS - 1); i++) {
		*(char **)&g_fragments_base[i*g_fragments_size] =
			&g_fragments_base[(i + 1)*g_fragments_size];
	}
	*(char **)&g_fragments_base[i * g_fragments_size] = NULL;
	sema_init(&g_free_fragments_sema, MAX_FRAGMENTS);

	err = vchiq_init_state(state, vchiq_slot_zero);
	if (err)
		return err;

	g_regs = devm_platform_ioremap_resource(pdev, 0);
	if (IS_ERR(g_regs))
		return PTR_ERR(g_regs);

	irq = platform_get_irq(pdev, 0);
	if (irq <= 0)
		return irq;

	err = devm_request_irq(dev, irq, vchiq_doorbell_irq, IRQF_IRQPOLL,
			       "VCHIQ doorbell", state);
	if (err) {
		dev_err(dev, "failed to register irq=%d\n", irq);
		return err;
	}

	/* Send the base address of the slots to VideoCore */
	channelbase = slot_phys;
	err = rpi_firmware_property(fw, RPI_FIRMWARE_VCHIQ_INIT,
				    &channelbase, sizeof(channelbase));
	if (err || channelbase) {
		dev_err(dev, "failed to set channelbase\n");
		return err ? : -ENXIO;
	}

	g_dev = dev;
	vchiq_log_info(vchiq_arm_log_level,
		"vchiq_init - done (slots %pK, phys %pad)",
		vchiq_slot_zero, &slot_phys);

	vchiq_call_connected_callbacks();

	return 0;
}

int
vchiq_platform_init_state(struct vchiq_state *state)
{
	struct vchiq_2835_state *platform_state;

	state->platform_state = kzalloc(sizeof(*platform_state), GFP_KERNEL);
	if (!state->platform_state)
		return -ENOMEM;

	platform_state = (struct vchiq_2835_state *)state->platform_state;

	platform_state->inited = 1;
	vchiq_arm_init_state(state, &platform_state->arm_state);

	return 0;
}

struct vchiq_arm_state*
vchiq_platform_get_arm_state(struct vchiq_state *state)
{
	struct vchiq_2835_state *platform_state;

	platform_state   = (struct vchiq_2835_state *)state->platform_state;

	WARN_ON_ONCE(!platform_state->inited);

	return &platform_state->arm_state;
}

void
remote_event_signal(struct remote_event *event)
{
	wmb();

	event->fired = 1;

	dsb(sy);         /* data barrier operation */

	if (event->armed)
		writel(0, g_regs + BELL2); /* trigger vc interrupt */
}

int
vchiq_prepare_bulk_data(struct vchiq_bulk *bulk, void *offset,
			void __user *uoffset, int size, int dir)
{
	struct vchiq_pagelist_info *pagelistinfo;

	pagelistinfo = create_pagelist(offset, uoffset, size,
				       (dir == VCHIQ_BULK_RECEIVE)
				       ? PAGELIST_READ
				       : PAGELIST_WRITE);

	if (!pagelistinfo)
		return -ENOMEM;

	bulk->data = pagelistinfo->dma_addr;

	/*
	 * Store the pagelistinfo address in remote_data,
	 * which isn't used by the slave.
	 */
	bulk->remote_data = pagelistinfo;

	return 0;
}

void
vchiq_complete_bulk(struct vchiq_bulk *bulk)
{
	if (bulk && bulk->remote_data && bulk->actual)
		free_pagelist((struct vchiq_pagelist_info *)bulk->remote_data,
			      bulk->actual);
}

int vchiq_dump_platform_state(void *dump_context)
{
	char buf[80];
	int len;

	len = snprintf(buf, sizeof(buf),
		"  Platform: 2835 (VC master)");
	return vchiq_dump(dump_context, buf, len + 1);
}

#define VCHIQ_INIT_RETRIES 10
int vchiq_initialise(struct vchiq_instance **instance_out)
{
	struct vchiq_state *state;
	struct vchiq_instance *instance = NULL;
	int i, ret;

	/*
	 * VideoCore may not be ready due to boot up timing.
	 * It may never be ready if kernel and firmware are mismatched,so don't
	 * block forever.
	 */
	for (i = 0; i < VCHIQ_INIT_RETRIES; i++) {
		state = vchiq_get_state();
		if (state)
			break;
		usleep_range(500, 600);
	}
	if (i == VCHIQ_INIT_RETRIES) {
		vchiq_log_error(vchiq_core_log_level,
			"%s: videocore not initialized\n", __func__);
		ret = -ENOTCONN;
		goto failed;
	} else if (i > 0) {
		vchiq_log_warning(vchiq_core_log_level,
			"%s: videocore initialized after %d retries\n",
			__func__, i);
	}

	instance = kzalloc(sizeof(*instance), GFP_KERNEL);
	if (!instance) {
		vchiq_log_error(vchiq_core_log_level,
			"%s: error allocating vchiq instance\n", __func__);
		ret = -ENOMEM;
		goto failed;
	}

	instance->connected = 0;
	instance->state = state;
	mutex_init(&instance->bulk_waiter_list_mutex);
	INIT_LIST_HEAD(&instance->bulk_waiter_list);

	*instance_out = instance;

	ret = 0;

failed:
	vchiq_log_trace(vchiq_core_log_level,
		"%s(%p): returning %d", __func__, instance, ret);

	return ret;
}
EXPORT_SYMBOL(vchiq_initialise);

void free_bulk_waiter(struct vchiq_instance *instance)
{
	struct bulk_waiter_node *waiter, *next;

	list_for_each_entry_safe(waiter, next,
				 &instance->bulk_waiter_list, list) {
		list_del(&waiter->list);
		vchiq_log_info(vchiq_arm_log_level,
				"bulk_waiter - cleaned up %pK for pid %d",
				waiter, waiter->pid);
		kfree(waiter);
	}
}

enum vchiq_status vchiq_shutdown(struct vchiq_instance *instance)
{
	enum vchiq_status status = VCHIQ_SUCCESS;
	struct vchiq_state *state = instance->state;

	if (mutex_lock_killable(&state->mutex))
		return VCHIQ_RETRY;

	/* Remove all services */
	vchiq_shutdown_internal(state, instance);

	mutex_unlock(&state->mutex);

	vchiq_log_trace(vchiq_core_log_level,
		"%s(%p): returning %d", __func__, instance, status);

	free_bulk_waiter(instance);
	kfree(instance);

	return status;
}
EXPORT_SYMBOL(vchiq_shutdown);

static int vchiq_is_connected(struct vchiq_instance *instance)
{
	return instance->connected;
}

enum vchiq_status vchiq_connect(struct vchiq_instance *instance)
{
	enum vchiq_status status;
	struct vchiq_state *state = instance->state;

	if (mutex_lock_killable(&state->mutex)) {
		vchiq_log_trace(vchiq_core_log_level,
			"%s: call to mutex_lock failed", __func__);
		status = VCHIQ_RETRY;
		goto failed;
	}
	status = vchiq_connect_internal(state, instance);

	if (status == VCHIQ_SUCCESS)
		instance->connected = 1;

	mutex_unlock(&state->mutex);

failed:
	vchiq_log_trace(vchiq_core_log_level,
		"%s(%p): returning %d", __func__, instance, status);

	return status;
}
EXPORT_SYMBOL(vchiq_connect);

static enum vchiq_status
vchiq_add_service(struct vchiq_instance *instance,
		  const struct vchiq_service_params_kernel *params,
		  unsigned int *phandle)
{
	enum vchiq_status status;
	struct vchiq_state *state = instance->state;
	struct vchiq_service *service = NULL;
	int srvstate;

	*phandle = VCHIQ_SERVICE_HANDLE_INVALID;

	srvstate = vchiq_is_connected(instance)
		? VCHIQ_SRVSTATE_LISTENING
		: VCHIQ_SRVSTATE_HIDDEN;

	service = vchiq_add_service_internal(
		state,
		params,
		srvstate,
		instance,
		NULL);

	if (service) {
		*phandle = service->handle;
		status = VCHIQ_SUCCESS;
	} else {
		status = VCHIQ_ERROR;
	}

	vchiq_log_trace(vchiq_core_log_level,
		"%s(%p): returning %d", __func__, instance, status);

	return status;
}

enum vchiq_status
vchiq_open_service(struct vchiq_instance *instance,
		   const struct vchiq_service_params_kernel *params,
		   unsigned int *phandle)
{
	enum vchiq_status   status = VCHIQ_ERROR;
	struct vchiq_state   *state = instance->state;
	struct vchiq_service *service = NULL;

	*phandle = VCHIQ_SERVICE_HANDLE_INVALID;

	if (!vchiq_is_connected(instance))
		goto failed;

	service = vchiq_add_service_internal(state,
		params,
		VCHIQ_SRVSTATE_OPENING,
		instance,
		NULL);

	if (service) {
		*phandle = service->handle;
		status = vchiq_open_service_internal(service, current->pid);
		if (status != VCHIQ_SUCCESS) {
			vchiq_remove_service(service->handle);
			*phandle = VCHIQ_SERVICE_HANDLE_INVALID;
		}
	}

failed:
	vchiq_log_trace(vchiq_core_log_level,
		"%s(%p): returning %d", __func__, instance, status);

	return status;
}
EXPORT_SYMBOL(vchiq_open_service);

enum vchiq_status
vchiq_bulk_transmit(unsigned int handle, const void *data, unsigned int size,
		    void *userdata, enum vchiq_bulk_mode mode)
{
	enum vchiq_status status;

	while (1) {
		switch (mode) {
		case VCHIQ_BULK_MODE_NOCALLBACK:
		case VCHIQ_BULK_MODE_CALLBACK:
			status = vchiq_bulk_transfer(handle,
						     (void *)data, NULL,
						     size, userdata, mode,
						     VCHIQ_BULK_TRANSMIT);
			break;
		case VCHIQ_BULK_MODE_BLOCKING:
			status = vchiq_blocking_bulk_transfer(handle,
				(void *)data, size, VCHIQ_BULK_TRANSMIT);
			break;
		default:
			return VCHIQ_ERROR;
		}

		/*
		 * vchiq_*_bulk_transfer() may return VCHIQ_RETRY, so we need
		 * to implement a retry mechanism since this function is
		 * supposed to block until queued
		 */
		if (status != VCHIQ_RETRY)
			break;

		msleep(1);
	}

	return status;
}
EXPORT_SYMBOL(vchiq_bulk_transmit);

enum vchiq_status vchiq_bulk_receive(unsigned int handle, void *data,
				     unsigned int size, void *userdata,
				     enum vchiq_bulk_mode mode)
{
	enum vchiq_status status;

	while (1) {
		switch (mode) {
		case VCHIQ_BULK_MODE_NOCALLBACK:
		case VCHIQ_BULK_MODE_CALLBACK:
			status = vchiq_bulk_transfer(handle, data, NULL,
						     size, userdata,
						     mode, VCHIQ_BULK_RECEIVE);
			break;
		case VCHIQ_BULK_MODE_BLOCKING:
			status = vchiq_blocking_bulk_transfer(handle,
				(void *)data, size, VCHIQ_BULK_RECEIVE);
			break;
		default:
			return VCHIQ_ERROR;
		}

		/*
		 * vchiq_*_bulk_transfer() may return VCHIQ_RETRY, so we need
		 * to implement a retry mechanism since this function is
		 * supposed to block until queued
		 */
		if (status != VCHIQ_RETRY)
			break;

		msleep(1);
	}

	return status;
}
EXPORT_SYMBOL(vchiq_bulk_receive);

static enum vchiq_status
vchiq_blocking_bulk_transfer(unsigned int handle, void *data, unsigned int size,
			     enum vchiq_bulk_dir dir)
{
	struct vchiq_instance *instance;
	struct vchiq_service *service;
	enum vchiq_status status;
	struct bulk_waiter_node *waiter = NULL;
	bool found = false;

	service = find_service_by_handle(handle);
	if (!service)
		return VCHIQ_ERROR;

	instance = service->instance;

	vchiq_service_put(service);

	mutex_lock(&instance->bulk_waiter_list_mutex);
	list_for_each_entry(waiter, &instance->bulk_waiter_list, list) {
		if (waiter->pid == current->pid) {
			list_del(&waiter->list);
			found = true;
			break;
		}
	}
	mutex_unlock(&instance->bulk_waiter_list_mutex);

	if (found) {
		struct vchiq_bulk *bulk = waiter->bulk_waiter.bulk;

		if (bulk) {
			/* This thread has an outstanding bulk transfer. */
			/* FIXME: why compare a dma address to a pointer? */
			if ((bulk->data != (dma_addr_t)(uintptr_t)data) ||
				(bulk->size != size)) {
				/*
				 * This is not a retry of the previous one.
				 * Cancel the signal when the transfer completes.
				 */
				spin_lock(&bulk_waiter_spinlock);
				bulk->userdata = NULL;
				spin_unlock(&bulk_waiter_spinlock);
			}
		}
	} else {
		waiter = kzalloc(sizeof(*waiter), GFP_KERNEL);
		if (!waiter) {
			vchiq_log_error(vchiq_core_log_level,
				"%s - out of memory", __func__);
			return VCHIQ_ERROR;
		}
	}

	status = vchiq_bulk_transfer(handle, data, NULL, size,
				     &waiter->bulk_waiter,
				     VCHIQ_BULK_MODE_BLOCKING, dir);
	if ((status != VCHIQ_RETRY) || fatal_signal_pending(current) ||
		!waiter->bulk_waiter.bulk) {
		struct vchiq_bulk *bulk = waiter->bulk_waiter.bulk;

		if (bulk) {
			/* Cancel the signal when the transfer completes. */
			spin_lock(&bulk_waiter_spinlock);
			bulk->userdata = NULL;
			spin_unlock(&bulk_waiter_spinlock);
		}
		kfree(waiter);
	} else {
		waiter->pid = current->pid;
		mutex_lock(&instance->bulk_waiter_list_mutex);
		list_add(&waiter->list, &instance->bulk_waiter_list);
		mutex_unlock(&instance->bulk_waiter_list_mutex);
		vchiq_log_info(vchiq_arm_log_level,
				"saved bulk_waiter %pK for pid %d",
				waiter, current->pid);
	}
<<<<<<< HEAD

	return status;
}
/****************************************************************************
*
*   add_completion
*
***************************************************************************/

static enum vchiq_status
add_completion(struct vchiq_instance *instance, enum vchiq_reason reason,
	       struct vchiq_header *header, struct user_service *user_service,
	       void *bulk_userdata)
{
	struct vchiq_completion_data_kernel *completion;
	int insert;

	DEBUG_INITIALISE(g_state.local)

	insert = instance->completion_insert;
	while ((insert - instance->completion_remove) >= MAX_COMPLETIONS) {
		/* Out of space - wait for the client */
		DEBUG_TRACE(SERVICE_CALLBACK_LINE);
		vchiq_log_trace(vchiq_arm_log_level,
			"%s - completion queue full", __func__);
		DEBUG_COUNT(COMPLETION_QUEUE_FULL_COUNT);
		if (wait_for_completion_interruptible(
					&instance->remove_event)) {
			vchiq_log_info(vchiq_arm_log_level,
				"service_callback interrupted");
			return VCHIQ_RETRY;
		} else if (instance->closing) {
			vchiq_log_info(vchiq_arm_log_level,
				"service_callback closing");
			return VCHIQ_SUCCESS;
		}
		DEBUG_TRACE(SERVICE_CALLBACK_LINE);
	}

	completion = &instance->completions[insert & (MAX_COMPLETIONS - 1)];

	completion->header = header;
	completion->reason = reason;
	/* N.B. service_userdata is updated while processing AWAIT_COMPLETION */
	completion->service_userdata = user_service->service;
	completion->bulk_userdata = bulk_userdata;

	if (reason == VCHIQ_SERVICE_CLOSED) {
		/* Take an extra reference, to be held until
		   this CLOSED notification is delivered. */
		lock_service(user_service->service);
		if (instance->use_close_delivered)
			user_service->close_pending = 1;
	}

	/* A write barrier is needed here to ensure that the entire completion
		record is written out before the insert point. */
	wmb();

	if (reason == VCHIQ_MESSAGE_AVAILABLE)
		user_service->message_available_pos = insert;

	insert++;
	instance->completion_insert = insert;

	complete(&instance->insert_event);

	return VCHIQ_SUCCESS;
}

/****************************************************************************
*
*   service_callback
*
***************************************************************************/

static enum vchiq_status
service_callback(enum vchiq_reason reason, struct vchiq_header *header,
		 unsigned int handle, void *bulk_userdata)
{
	/* How do we ensure the callback goes to the right client?
	** The service_user data points to a user_service record
	** containing the original callback and the user state structure, which
	** contains a circular buffer for completion records.
	*/
	struct user_service *user_service;
	struct vchiq_service *service;
	struct vchiq_instance *instance;
	bool skip_completion = false;

	DEBUG_INITIALISE(g_state.local)

	DEBUG_TRACE(SERVICE_CALLBACK_LINE);

	service = handle_to_service(handle);
	BUG_ON(!service);
	user_service = (struct user_service *)service->base.userdata;
	instance = user_service->instance;

	if (!instance || instance->closing)
		return VCHIQ_SUCCESS;

	vchiq_log_trace(vchiq_arm_log_level,
		"%s - service %lx(%d,%p), reason %d, header %lx, "
		"instance %lx, bulk_userdata %lx",
		__func__, (unsigned long)user_service,
		service->localport, user_service->userdata,
		reason, (unsigned long)header,
		(unsigned long)instance, (unsigned long)bulk_userdata);

	if (header && user_service->is_vchi) {
		spin_lock(&msg_queue_spinlock);
		while (user_service->msg_insert ==
			(user_service->msg_remove + MSG_QUEUE_SIZE)) {
			spin_unlock(&msg_queue_spinlock);
			DEBUG_TRACE(SERVICE_CALLBACK_LINE);
			DEBUG_COUNT(MSG_QUEUE_FULL_COUNT);
			vchiq_log_trace(vchiq_arm_log_level,
				"service_callback - msg queue full");
			/* If there is no MESSAGE_AVAILABLE in the completion
			** queue, add one
			*/
			if ((user_service->message_available_pos -
				instance->completion_remove) < 0) {
				enum vchiq_status status;

				vchiq_log_info(vchiq_arm_log_level,
					"Inserting extra MESSAGE_AVAILABLE");
				DEBUG_TRACE(SERVICE_CALLBACK_LINE);
				status = add_completion(instance, reason,
					NULL, user_service, bulk_userdata);
				if (status != VCHIQ_SUCCESS) {
					DEBUG_TRACE(SERVICE_CALLBACK_LINE);
					return status;
				}
			}

			DEBUG_TRACE(SERVICE_CALLBACK_LINE);
			if (wait_for_completion_interruptible(
						&user_service->remove_event)) {
				vchiq_log_info(vchiq_arm_log_level,
					"%s interrupted", __func__);
				DEBUG_TRACE(SERVICE_CALLBACK_LINE);
				return VCHIQ_RETRY;
			} else if (instance->closing) {
				vchiq_log_info(vchiq_arm_log_level,
					"%s closing", __func__);
				DEBUG_TRACE(SERVICE_CALLBACK_LINE);
				return VCHIQ_ERROR;
			}
			DEBUG_TRACE(SERVICE_CALLBACK_LINE);
			spin_lock(&msg_queue_spinlock);
		}

		user_service->msg_queue[user_service->msg_insert &
			(MSG_QUEUE_SIZE - 1)] = header;
		user_service->msg_insert++;

		/* If there is a thread waiting in DEQUEUE_MESSAGE, or if
		** there is a MESSAGE_AVAILABLE in the completion queue then
		** bypass the completion queue.
		*/
		if (((user_service->message_available_pos -
			instance->completion_remove) >= 0) ||
			user_service->dequeue_pending) {
			user_service->dequeue_pending = 0;
			skip_completion = true;
		}

		spin_unlock(&msg_queue_spinlock);
		complete(&user_service->insert_event);

		header = NULL;
	}
	DEBUG_TRACE(SERVICE_CALLBACK_LINE);

	if (skip_completion)
		return VCHIQ_SUCCESS;

	return add_completion(instance, reason, header, user_service,
		bulk_userdata);
}

/****************************************************************************
*
*   user_service_free
*
***************************************************************************/
static void
user_service_free(void *userdata)
{
	kfree(userdata);
}

/****************************************************************************
*
*   close_delivered
*
***************************************************************************/
static void close_delivered(struct user_service *user_service)
{
	vchiq_log_info(vchiq_arm_log_level,
		"%s(handle=%x)",
		__func__, user_service->service->handle);

	if (user_service->close_pending) {
		/* Allow the underlying service to be culled */
		unlock_service(user_service->service);

		/* Wake the user-thread blocked in close_ or remove_service */
		complete(&user_service->close_event);

		user_service->close_pending = 0;
	}
}

struct vchiq_io_copy_callback_context {
	struct vchiq_element *element;
	size_t element_offset;
	unsigned long elements_to_go;
};

static ssize_t vchiq_ioc_copy_element_data(void *context, void *dest,
					   size_t offset, size_t maxsize)
{
	struct vchiq_io_copy_callback_context *cc = context;
	size_t total_bytes_copied = 0;
	size_t bytes_this_round;

	while (total_bytes_copied < maxsize) {
		if (!cc->elements_to_go)
			return total_bytes_copied;

		if (!cc->element->size) {
			cc->elements_to_go--;
			cc->element++;
			cc->element_offset = 0;
			continue;
		}

		bytes_this_round = min(cc->element->size - cc->element_offset,
				       maxsize - total_bytes_copied);

		if (copy_from_user(dest + total_bytes_copied,
				  cc->element->data + cc->element_offset,
				  bytes_this_round))
			return -EFAULT;

		cc->element_offset += bytes_this_round;
		total_bytes_copied += bytes_this_round;

		if (cc->element_offset == cc->element->size) {
			cc->elements_to_go--;
			cc->element++;
			cc->element_offset = 0;
		}
	}

	return maxsize;
}

/**************************************************************************
 *
 *   vchiq_ioc_queue_message
 *
 **************************************************************************/
static int
vchiq_ioc_queue_message(unsigned int handle,
			struct vchiq_element *elements,
			unsigned long count)
{
	struct vchiq_io_copy_callback_context context;
	enum vchiq_status status = VCHIQ_SUCCESS;
	unsigned long i;
	size_t total_size = 0;

	context.element = elements;
	context.element_offset = 0;
	context.elements_to_go = count;

	for (i = 0; i < count; i++) {
		if (!elements[i].data && elements[i].size != 0)
			return -EFAULT;

		total_size += elements[i].size;
	}

	status = vchiq_queue_message(handle, vchiq_ioc_copy_element_data,
				     &context, total_size);

	if (status == VCHIQ_ERROR)
		return -EIO;
	else if (status == VCHIQ_RETRY)
		return -EINTR;
	return 0;
}

static int vchiq_ioc_create_service(struct vchiq_instance *instance,
				    struct vchiq_create_service *args)
{
	struct user_service *user_service = NULL;
	struct vchiq_service *service;
	enum vchiq_status status = VCHIQ_SUCCESS;
	struct vchiq_service_params_kernel params;
	int srvstate;

	user_service = kmalloc(sizeof(*user_service), GFP_KERNEL);
	if (!user_service)
		return -ENOMEM;

	if (args->is_open) {
		if (!instance->connected) {
			kfree(user_service);
			return -ENOTCONN;
		}
		srvstate = VCHIQ_SRVSTATE_OPENING;
	} else {
		srvstate = instance->connected ?
			 VCHIQ_SRVSTATE_LISTENING : VCHIQ_SRVSTATE_HIDDEN;
	}

	params = (struct vchiq_service_params_kernel) {
		.fourcc   = args->params.fourcc,
		.callback = service_callback,
		.userdata = user_service,
		.version  = args->params.version,
		.version_min = args->params.version_min,
	};
	service = vchiq_add_service_internal(instance->state, &params,
					     srvstate, instance,
					     user_service_free);
	if (!service) {
		kfree(user_service);
		return -EEXIST;
	}

	user_service->service = service;
	user_service->userdata = args->params.userdata;
	user_service->instance = instance;
	user_service->is_vchi = (args->is_vchi != 0);
	user_service->dequeue_pending = 0;
	user_service->close_pending = 0;
	user_service->message_available_pos = instance->completion_remove - 1;
	user_service->msg_insert = 0;
	user_service->msg_remove = 0;
	init_completion(&user_service->insert_event);
	init_completion(&user_service->remove_event);
	init_completion(&user_service->close_event);

	if (args->is_open) {
		status = vchiq_open_service_internal(service, instance->pid);
		if (status != VCHIQ_SUCCESS) {
			vchiq_remove_service(service->handle);
			return (status == VCHIQ_RETRY) ?
				-EINTR : -EIO;
		}
	}
	args->handle = service->handle;

	return 0;
}

static int vchiq_ioc_dequeue_message(struct vchiq_instance *instance,
				     struct vchiq_dequeue_message *args)
{
	struct user_service *user_service;
	struct vchiq_service *service;
	struct vchiq_header *header;
	int ret;

	DEBUG_INITIALISE(g_state.local)
	DEBUG_TRACE(DEQUEUE_MESSAGE_LINE);
	service = find_service_for_instance(instance, args->handle);
	if (!service)
		return -EINVAL;

	user_service = (struct user_service *)service->base.userdata;
	if (user_service->is_vchi == 0) {
		ret = -EINVAL;
		goto out;
	}

	spin_lock(&msg_queue_spinlock);
	if (user_service->msg_remove == user_service->msg_insert) {
		if (!args->blocking) {
			spin_unlock(&msg_queue_spinlock);
			DEBUG_TRACE(DEQUEUE_MESSAGE_LINE);
			ret = -EWOULDBLOCK;
			goto out;
		}
		user_service->dequeue_pending = 1;
		ret = 0;
		do {
			spin_unlock(&msg_queue_spinlock);
			DEBUG_TRACE(DEQUEUE_MESSAGE_LINE);
			if (wait_for_completion_interruptible(
				&user_service->insert_event)) {
				vchiq_log_info(vchiq_arm_log_level,
					"DEQUEUE_MESSAGE interrupted");
				ret = -EINTR;
				break;
			}
			spin_lock(&msg_queue_spinlock);
		} while (user_service->msg_remove ==
			user_service->msg_insert);

		if (ret)
			goto out;
	}

	BUG_ON((int)(user_service->msg_insert -
		user_service->msg_remove) < 0);

	header = user_service->msg_queue[user_service->msg_remove &
		(MSG_QUEUE_SIZE - 1)];
	user_service->msg_remove++;
	spin_unlock(&msg_queue_spinlock);

	complete(&user_service->remove_event);
	if (!header) {
		ret = -ENOTCONN;
	} else if (header->size <= args->bufsize) {
		/* Copy to user space if msgbuf is not NULL */
		if (!args->buf || (copy_to_user(args->buf,
					header->data, header->size) == 0)) {
			ret = header->size;
			vchiq_release_message(service->handle, header);
		} else
			ret = -EFAULT;
	} else {
		vchiq_log_error(vchiq_arm_log_level,
			"header %pK: bufsize %x < size %x",
			header, args->bufsize, header->size);
		WARN(1, "invalid size\n");
		ret = -EMSGSIZE;
	}
	DEBUG_TRACE(DEQUEUE_MESSAGE_LINE);
out:
	unlock_service(service);
	return ret;
}

static int vchiq_irq_queue_bulk_tx_rx(struct vchiq_instance *instance,
				      struct vchiq_queue_bulk_transfer *args,
				      enum vchiq_bulk_dir dir,
				      enum vchiq_bulk_mode __user *mode)
{
	struct vchiq_service *service;
	struct bulk_waiter_node *waiter = NULL;
	bool found = false;
	void *userdata;
	int status = 0;
	int ret;

	service = find_service_for_instance(instance, args->handle);
	if (!service)
		return -EINVAL;

	if (args->mode == VCHIQ_BULK_MODE_BLOCKING) {
		waiter = kzalloc(sizeof(struct bulk_waiter_node),
			GFP_KERNEL);
		if (!waiter) {
			ret = -ENOMEM;
			goto out;
		}

		userdata = &waiter->bulk_waiter;
	} else if (args->mode == VCHIQ_BULK_MODE_WAITING) {
		mutex_lock(&instance->bulk_waiter_list_mutex);
		list_for_each_entry(waiter, &instance->bulk_waiter_list,
				    list) {
			if (waiter->pid == current->pid) {
				list_del(&waiter->list);
				found = true;
				break;
			}
		}
		mutex_unlock(&instance->bulk_waiter_list_mutex);
		if (!found) {
			vchiq_log_error(vchiq_arm_log_level,
				"no bulk_waiter found for pid %d",
				current->pid);
			ret = -ESRCH;
			goto out;
		}
		vchiq_log_info(vchiq_arm_log_level,
			"found bulk_waiter %pK for pid %d", waiter,
			current->pid);
		userdata = &waiter->bulk_waiter;
	} else {
		userdata = args->userdata;
	}

	/*
	 * FIXME address space mismatch:
	 * args->data may be interpreted as a kernel pointer
	 * in create_pagelist() called from vchiq_bulk_transfer(),
	 * accessing kernel data instead of user space, based on the
	 * address.
	 */
	status = vchiq_bulk_transfer(args->handle, NULL, args->data, args->size,
				     userdata, args->mode, dir);

	if (!waiter) {
		ret = 0;
		goto out;
	}

	if ((status != VCHIQ_RETRY) || fatal_signal_pending(current) ||
		!waiter->bulk_waiter.bulk) {
		if (waiter->bulk_waiter.bulk) {
			/* Cancel the signal when the transfer
			** completes. */
			spin_lock(&bulk_waiter_spinlock);
			waiter->bulk_waiter.bulk->userdata = NULL;
			spin_unlock(&bulk_waiter_spinlock);
		}
		kfree(waiter);
		ret = 0;
	} else {
		const enum vchiq_bulk_mode mode_waiting =
			VCHIQ_BULK_MODE_WAITING;
		waiter->pid = current->pid;
		mutex_lock(&instance->bulk_waiter_list_mutex);
		list_add(&waiter->list, &instance->bulk_waiter_list);
		mutex_unlock(&instance->bulk_waiter_list_mutex);
		vchiq_log_info(vchiq_arm_log_level,
			"saved bulk_waiter %pK for pid %d",
			waiter, current->pid);

		ret = put_user(mode_waiting, mode);
	}
out:
	unlock_service(service);
	if (ret)
		return ret;
	else if (status == VCHIQ_ERROR)
		return -EIO;
	else if (status == VCHIQ_RETRY)
		return -EINTR;
	return 0;
}

/* read a user pointer value from an array pointers in user space */
static inline int vchiq_get_user_ptr(void __user **buf, void __user *ubuf, int index)
{
	int ret;

	if (in_compat_syscall()) {
		compat_uptr_t ptr32;
		compat_uptr_t __user *uptr = ubuf;
		ret = get_user(ptr32, uptr + index);
		*buf = compat_ptr(ptr32);
	} else {
		uintptr_t ptr, __user *uptr = ubuf;
		ret = get_user(ptr, uptr + index);
		*buf = (void __user *)ptr;
	}

	return ret;
}

struct vchiq_completion_data32 {
	enum vchiq_reason reason;
	compat_uptr_t header;
	compat_uptr_t service_userdata;
	compat_uptr_t bulk_userdata;
};

static int vchiq_put_completion(struct vchiq_completion_data __user *buf,
				struct vchiq_completion_data *completion,
				int index)
{
	struct vchiq_completion_data32 __user *buf32 = (void __user *)buf;

	if (in_compat_syscall()) {
		struct vchiq_completion_data32 tmp = {
			.reason		  = completion->reason,
			.header		  = ptr_to_compat(completion->header),
			.service_userdata = ptr_to_compat(completion->service_userdata),
			.bulk_userdata	  = ptr_to_compat(completion->bulk_userdata),
		};
		if (copy_to_user(&buf32[index], &tmp, sizeof(tmp)))
			return -EFAULT;
	} else {
		if (copy_to_user(&buf[index], completion, sizeof(*completion)))
			return -EFAULT;
	}

	return 0;
}

static int vchiq_ioc_await_completion(struct vchiq_instance *instance,
				      struct vchiq_await_completion *args,
				      int __user *msgbufcountp)
{
	int msgbufcount;
	int remove;
	int ret;

	DEBUG_INITIALISE(g_state.local)

	DEBUG_TRACE(AWAIT_COMPLETION_LINE);
	if (!instance->connected) {
		return -ENOTCONN;
	}

	mutex_lock(&instance->completion_mutex);

	DEBUG_TRACE(AWAIT_COMPLETION_LINE);
	while ((instance->completion_remove ==
		instance->completion_insert)
		&& !instance->closing) {
		int rc;

		DEBUG_TRACE(AWAIT_COMPLETION_LINE);
		mutex_unlock(&instance->completion_mutex);
		rc = wait_for_completion_interruptible(
					&instance->insert_event);
		mutex_lock(&instance->completion_mutex);
		if (rc) {
			DEBUG_TRACE(AWAIT_COMPLETION_LINE);
			vchiq_log_info(vchiq_arm_log_level,
				"AWAIT_COMPLETION interrupted");
			ret = -EINTR;
			goto out;
		}
	}
	DEBUG_TRACE(AWAIT_COMPLETION_LINE);

	msgbufcount = args->msgbufcount;
	remove = instance->completion_remove;

	for (ret = 0; ret < args->count; ret++) {
		struct vchiq_completion_data_kernel *completion;
		struct vchiq_completion_data user_completion;
		struct vchiq_service *service;
		struct user_service *user_service;
		struct vchiq_header *header;

		if (remove == instance->completion_insert)
			break;

		completion = &instance->completions[
			remove & (MAX_COMPLETIONS - 1)];

		/*
		 * A read memory barrier is needed to stop
		 * prefetch of a stale completion record
		 */
		rmb();

		service = completion->service_userdata;
		user_service = service->base.userdata;

		memset(&user_completion, 0, sizeof(user_completion));
		user_completion = (struct vchiq_completion_data) {
			.reason = completion->reason,
			.service_userdata = user_service->userdata,
		};

		header = completion->header;
		if (header) {
			void __user *msgbuf;
			int msglen;

			msglen = header->size + sizeof(struct vchiq_header);
			/* This must be a VCHIQ-style service */
			if (args->msgbufsize < msglen) {
				vchiq_log_error(vchiq_arm_log_level,
					"header %pK: msgbufsize %x < msglen %x",
					header, args->msgbufsize, msglen);
				WARN(1, "invalid message size\n");
				if (ret == 0)
					ret = -EMSGSIZE;
				break;
			}
			if (msgbufcount <= 0)
				/* Stall here for lack of a
				** buffer for the message. */
				break;
			/* Get the pointer from user space */
			msgbufcount--;
			if (vchiq_get_user_ptr(&msgbuf, args->msgbufs,
						msgbufcount)) {
				if (ret == 0)
					ret = -EFAULT;
				break;
			}

			/* Copy the message to user space */
			if (copy_to_user(msgbuf, header, msglen)) {
				if (ret == 0)
					ret = -EFAULT;
				break;
			}

			/* Now it has been copied, the message
			** can be released. */
			vchiq_release_message(service->handle, header);

			/* The completion must point to the
			** msgbuf. */
			user_completion.header = msgbuf;
		}

		if ((completion->reason == VCHIQ_SERVICE_CLOSED) &&
		    !instance->use_close_delivered)
			unlock_service(service);

		/*
		 * FIXME: address space mismatch, does bulk_userdata
		 * actually point to user or kernel memory?
		 */
		user_completion.bulk_userdata = completion->bulk_userdata;

		if (vchiq_put_completion(args->buf, &user_completion, ret)) {
			if (ret == 0)
				ret = -EFAULT;
			break;
		}

		/*
		 * Ensure that the above copy has completed
		 * before advancing the remove pointer.
		 */
		mb();
		remove++;
		instance->completion_remove = remove;
	}

	if (msgbufcount != args->msgbufcount) {
		if (put_user(msgbufcount, msgbufcountp))
			ret = -EFAULT;
	}
out:
	if (ret)
		complete(&instance->remove_event);
	mutex_unlock(&instance->completion_mutex);
	DEBUG_TRACE(AWAIT_COMPLETION_LINE);

	return ret;
}

/****************************************************************************
*
*   vchiq_ioctl
*
***************************************************************************/
static long
vchiq_ioctl(struct file *file, unsigned int cmd, unsigned long arg)
{
	struct vchiq_instance *instance = file->private_data;
	enum vchiq_status status = VCHIQ_SUCCESS;
	struct vchiq_service *service = NULL;
	long ret = 0;
	int i, rc;

	vchiq_log_trace(vchiq_arm_log_level,
		"%s - instance %pK, cmd %s, arg %lx",
		__func__, instance,
		((_IOC_TYPE(cmd) == VCHIQ_IOC_MAGIC) &&
		(_IOC_NR(cmd) <= VCHIQ_IOC_MAX)) ?
		ioctl_names[_IOC_NR(cmd)] : "<invalid>", arg);

	switch (cmd) {
	case VCHIQ_IOC_SHUTDOWN:
		if (!instance->connected)
			break;

		/* Remove all services */
		i = 0;
		while ((service = next_service_by_instance(instance->state,
			instance, &i))) {
			status = vchiq_remove_service(service->handle);
			unlock_service(service);
			if (status != VCHIQ_SUCCESS)
				break;
		}
		service = NULL;

		if (status == VCHIQ_SUCCESS) {
			/* Wake the completion thread and ask it to exit */
			instance->closing = 1;
			complete(&instance->insert_event);
		}

		break;

	case VCHIQ_IOC_CONNECT:
		if (instance->connected) {
			ret = -EINVAL;
			break;
		}
		rc = mutex_lock_killable(&instance->state->mutex);
		if (rc) {
			vchiq_log_error(vchiq_arm_log_level,
				"vchiq: connect: could not lock mutex for "
				"state %d: %d",
				instance->state->id, rc);
			ret = -EINTR;
			break;
		}
		status = vchiq_connect_internal(instance->state, instance);
		mutex_unlock(&instance->state->mutex);

		if (status == VCHIQ_SUCCESS)
			instance->connected = 1;
		else
			vchiq_log_error(vchiq_arm_log_level,
				"vchiq: could not connect: %d", status);
		break;

	case VCHIQ_IOC_CREATE_SERVICE: {
		struct vchiq_create_service __user *argp;
		struct vchiq_create_service args;

		argp = (void __user *)arg;
		if (copy_from_user(&args, argp, sizeof(args))) {
			ret = -EFAULT;
			break;
		}

		ret = vchiq_ioc_create_service(instance, &args);
		if (ret < 0)
			break;

		if (put_user(args.handle, &argp->handle)) {
			vchiq_remove_service(args.handle);
			ret = -EFAULT;
		}
	} break;

	case VCHIQ_IOC_CLOSE_SERVICE:
	case VCHIQ_IOC_REMOVE_SERVICE: {
		unsigned int handle = (unsigned int)arg;
		struct user_service *user_service;

		service = find_service_for_instance(instance, handle);
		if (!service) {
			ret = -EINVAL;
			break;
		}

		user_service = service->base.userdata;

		/* close_pending is false on first entry, and when the
		   wait in vchiq_close_service has been interrupted. */
		if (!user_service->close_pending) {
			status = (cmd == VCHIQ_IOC_CLOSE_SERVICE) ?
				 vchiq_close_service(service->handle) :
				 vchiq_remove_service(service->handle);
			if (status != VCHIQ_SUCCESS)
				break;
		}

		/* close_pending is true once the underlying service
		   has been closed until the client library calls the
		   CLOSE_DELIVERED ioctl, signalling close_event. */
		if (user_service->close_pending &&
			wait_for_completion_interruptible(
				&user_service->close_event))
			status = VCHIQ_RETRY;
		break;
	}

	case VCHIQ_IOC_USE_SERVICE:
	case VCHIQ_IOC_RELEASE_SERVICE:	{
		unsigned int handle = (unsigned int)arg;

		service = find_service_for_instance(instance, handle);
		if (service) {
			status = (cmd == VCHIQ_IOC_USE_SERVICE)	?
				vchiq_use_service_internal(service) :
				vchiq_release_service_internal(service);
			if (status != VCHIQ_SUCCESS) {
				vchiq_log_error(vchiq_susp_log_level,
					"%s: cmd %s returned error %d for "
					"service %c%c%c%c:%03d",
					__func__,
					(cmd == VCHIQ_IOC_USE_SERVICE) ?
						"VCHIQ_IOC_USE_SERVICE" :
						"VCHIQ_IOC_RELEASE_SERVICE",
					status,
					VCHIQ_FOURCC_AS_4CHARS(
						service->base.fourcc),
					service->client_id);
				ret = -EINVAL;
			}
		} else
			ret = -EINVAL;
	} break;

	case VCHIQ_IOC_QUEUE_MESSAGE: {
		struct vchiq_queue_message args;

		if (copy_from_user(&args, (const void __user *)arg,
				   sizeof(args))) {
			ret = -EFAULT;
			break;
		}

		service = find_service_for_instance(instance, args.handle);

		if (service && (args.count <= MAX_ELEMENTS)) {
			/* Copy elements into kernel space */
			struct vchiq_element elements[MAX_ELEMENTS];

			if (copy_from_user(elements, args.elements,
				args.count * sizeof(struct vchiq_element)) == 0)
				ret = vchiq_ioc_queue_message(args.handle, elements,
							      args.count);
			else
				ret = -EFAULT;
		} else {
			ret = -EINVAL;
		}
	} break;

	case VCHIQ_IOC_QUEUE_BULK_TRANSMIT:
	case VCHIQ_IOC_QUEUE_BULK_RECEIVE: {
		struct vchiq_queue_bulk_transfer args;
		struct vchiq_queue_bulk_transfer __user *argp;

		enum vchiq_bulk_dir dir =
			(cmd == VCHIQ_IOC_QUEUE_BULK_TRANSMIT) ?
			VCHIQ_BULK_TRANSMIT : VCHIQ_BULK_RECEIVE;

		argp = (void __user *)arg;
		if (copy_from_user(&args, argp, sizeof(args))) {
			ret = -EFAULT;
			break;
		}

		ret = vchiq_irq_queue_bulk_tx_rx(instance, &args,
						 dir, &argp->mode);
	} break;

	case VCHIQ_IOC_AWAIT_COMPLETION: {
		struct vchiq_await_completion args;
		struct vchiq_await_completion __user *argp;

		argp = (void __user *)arg;
		if (copy_from_user(&args, argp, sizeof(args))) {
			ret = -EFAULT;
			break;
		}

		ret = vchiq_ioc_await_completion(instance, &args,
						 &argp->msgbufcount);
	} break;

	case VCHIQ_IOC_DEQUEUE_MESSAGE: {
		struct vchiq_dequeue_message args;

		if (copy_from_user(&args, (const void __user *)arg,
				   sizeof(args))) {
			ret = -EFAULT;
			break;
		}

		ret = vchiq_ioc_dequeue_message(instance, &args);
	} break;

	case VCHIQ_IOC_GET_CLIENT_ID: {
		unsigned int handle = (unsigned int)arg;

		ret = vchiq_get_client_id(handle);
	} break;

	case VCHIQ_IOC_GET_CONFIG: {
		struct vchiq_get_config args;
		struct vchiq_config config;

		if (copy_from_user(&args, (const void __user *)arg,
				   sizeof(args))) {
			ret = -EFAULT;
			break;
		}
		if (args.config_size > sizeof(config)) {
			ret = -EINVAL;
			break;
		}

		vchiq_get_config(&config);
		if (copy_to_user(args.pconfig, &config, args.config_size)) {
			ret = -EFAULT;
			break;
		}
	} break;

	case VCHIQ_IOC_SET_SERVICE_OPTION: {
		struct vchiq_set_service_option args;

		if (copy_from_user(&args, (const void __user *)arg,
				   sizeof(args))) {
			ret = -EFAULT;
			break;
		}

		service = find_service_for_instance(instance, args.handle);
		if (!service) {
			ret = -EINVAL;
			break;
		}

		status = vchiq_set_service_option(
				args.handle, args.option, args.value);
	} break;

	case VCHIQ_IOC_LIB_VERSION: {
		unsigned int lib_version = (unsigned int)arg;

		if (lib_version < VCHIQ_VERSION_MIN)
			ret = -EINVAL;
		else if (lib_version >= VCHIQ_VERSION_CLOSE_DELIVERED)
			instance->use_close_delivered = 1;
	} break;

	case VCHIQ_IOC_CLOSE_DELIVERED: {
		unsigned int handle = (unsigned int)arg;

		service = find_closed_service_for_instance(instance, handle);
		if (service) {
			struct user_service *user_service =
				(struct user_service *)service->base.userdata;
			close_delivered(user_service);
		} else
			ret = -EINVAL;
	} break;

	default:
		ret = -ENOTTY;
		break;
	}

	if (service)
		unlock_service(service);

	if (ret == 0) {
		if (status == VCHIQ_ERROR)
			ret = -EIO;
		else if (status == VCHIQ_RETRY)
			ret = -EINTR;
	}

	if ((status == VCHIQ_SUCCESS) && (ret < 0) && (ret != -EINTR) &&
		(ret != -EWOULDBLOCK))
		vchiq_log_info(vchiq_arm_log_level,
			"  ioctl instance %pK, cmd %s -> status %d, %ld",
			instance,
			(_IOC_NR(cmd) <= VCHIQ_IOC_MAX) ?
				ioctl_names[_IOC_NR(cmd)] :
				"<invalid>",
			status, ret);
	else
		vchiq_log_trace(vchiq_arm_log_level,
			"  ioctl instance %pK, cmd %s -> status %d, %ld",
			instance,
			(_IOC_NR(cmd) <= VCHIQ_IOC_MAX) ?
				ioctl_names[_IOC_NR(cmd)] :
				"<invalid>",
			status, ret);

	return ret;
}

#if defined(CONFIG_COMPAT)

struct vchiq_service_params32 {
	int fourcc;
	compat_uptr_t callback;
	compat_uptr_t userdata;
	short version; /* Increment for non-trivial changes */
	short version_min; /* Update for incompatible changes */
};

struct vchiq_create_service32 {
	struct vchiq_service_params32 params;
	int is_open;
	int is_vchi;
	unsigned int handle; /* OUT */
};

#define VCHIQ_IOC_CREATE_SERVICE32 \
	_IOWR(VCHIQ_IOC_MAGIC, 2, struct vchiq_create_service32)

static long
vchiq_compat_ioctl_create_service(
	struct file *file,
	unsigned int cmd,
	struct vchiq_create_service32 __user *ptrargs32)
{
	struct vchiq_create_service args;
	struct vchiq_create_service32 args32;
	long ret;

	if (copy_from_user(&args32, ptrargs32, sizeof(args32)))
		return -EFAULT;

	args = (struct vchiq_create_service) {
		.params = {
			.fourcc	     = args32.params.fourcc,
			.callback    = compat_ptr(args32.params.callback),
			.userdata    = compat_ptr(args32.params.userdata),
			.version     = args32.params.version,
			.version_min = args32.params.version_min,
		},
		.is_open = args32.is_open,
		.is_vchi = args32.is_vchi,
		.handle  = args32.handle,
	};

	ret = vchiq_ioc_create_service(file->private_data, &args);
	if (ret < 0)
		return ret;

	if (put_user(args.handle, &ptrargs32->handle)) {
		vchiq_remove_service(args.handle);
		return -EFAULT;
	}

	return 0;
}

struct vchiq_element32 {
	compat_uptr_t data;
	unsigned int size;
};

struct vchiq_queue_message32 {
	unsigned int handle;
	unsigned int count;
	compat_uptr_t elements;
};

#define VCHIQ_IOC_QUEUE_MESSAGE32 \
	_IOW(VCHIQ_IOC_MAGIC,  4, struct vchiq_queue_message32)

static long
vchiq_compat_ioctl_queue_message(struct file *file,
				 unsigned int cmd,
				 struct vchiq_queue_message32 __user *arg)
{
	struct vchiq_queue_message args;
	struct vchiq_queue_message32 args32;
	struct vchiq_service *service;
	int ret;

	if (copy_from_user(&args32, arg, sizeof(args32)))
		return -EFAULT;

	args = (struct vchiq_queue_message) {
		.handle   = args32.handle,
		.count    = args32.count,
		.elements = compat_ptr(args32.elements),
	};

	if (args32.count > MAX_ELEMENTS)
		return -EINVAL;

	service = find_service_for_instance(file->private_data, args.handle);
	if (!service)
		return -EINVAL;

	if (args32.elements && args32.count) {
		struct vchiq_element32 element32[MAX_ELEMENTS];
		struct vchiq_element elements[MAX_ELEMENTS];
		unsigned int count;

		if (copy_from_user(&element32, args.elements,
				   sizeof(element32))) {
			unlock_service(service);
			return -EFAULT;
		}

		for (count = 0; count < args32.count; count++) {
			elements[count].data =
				compat_ptr(element32[count].data);
			elements[count].size = element32[count].size;
		}
		ret = vchiq_ioc_queue_message(args.handle, elements,
					      args.count);
	} else {
		ret = -EINVAL;
	}
	unlock_service(service);

	return ret;
}

struct vchiq_queue_bulk_transfer32 {
	unsigned int handle;
	compat_uptr_t data;
	unsigned int size;
	compat_uptr_t userdata;
	enum vchiq_bulk_mode mode;
};

#define VCHIQ_IOC_QUEUE_BULK_TRANSMIT32 \
	_IOWR(VCHIQ_IOC_MAGIC, 5, struct vchiq_queue_bulk_transfer32)
#define VCHIQ_IOC_QUEUE_BULK_RECEIVE32 \
	_IOWR(VCHIQ_IOC_MAGIC, 6, struct vchiq_queue_bulk_transfer32)

static long
vchiq_compat_ioctl_queue_bulk(struct file *file,
			      unsigned int cmd,
			      struct vchiq_queue_bulk_transfer32 __user *argp)
{
	struct vchiq_queue_bulk_transfer32 args32;
	struct vchiq_queue_bulk_transfer args;
	enum vchiq_bulk_dir dir = (cmd == VCHIQ_IOC_QUEUE_BULK_TRANSMIT32) ?
				  VCHIQ_BULK_TRANSMIT : VCHIQ_BULK_RECEIVE;

	if (copy_from_user(&args32, argp, sizeof(args32)))
		return -EFAULT;

	args = (struct vchiq_queue_bulk_transfer) {
		.handle   = args32.handle,
		.data	  = compat_ptr(args32.data),
		.size	  = args32.size,
		.userdata = compat_ptr(args32.userdata),
		.mode	  = args32.mode,
	};

	return vchiq_irq_queue_bulk_tx_rx(file->private_data, &args,
					  dir, &argp->mode);
}

struct vchiq_await_completion32 {
	unsigned int count;
	compat_uptr_t buf;
	unsigned int msgbufsize;
	unsigned int msgbufcount; /* IN/OUT */
	compat_uptr_t msgbufs;
};

#define VCHIQ_IOC_AWAIT_COMPLETION32 \
	_IOWR(VCHIQ_IOC_MAGIC, 7, struct vchiq_await_completion32)

static long
vchiq_compat_ioctl_await_completion(struct file *file,
				    unsigned int cmd,
				    struct vchiq_await_completion32 __user *argp)
{
	struct vchiq_await_completion args;
	struct vchiq_await_completion32 args32;

	if (copy_from_user(&args32, argp, sizeof(args32)))
		return -EFAULT;

	args = (struct vchiq_await_completion) {
		.count		= args32.count,
		.buf		= compat_ptr(args32.buf),
		.msgbufsize	= args32.msgbufsize,
		.msgbufcount	= args32.msgbufcount,
		.msgbufs	= compat_ptr(args32.msgbufs),
	};

	return vchiq_ioc_await_completion(file->private_data, &args,
					  &argp->msgbufcount);
}

struct vchiq_dequeue_message32 {
	unsigned int handle;
	int blocking;
	unsigned int bufsize;
	compat_uptr_t buf;
};

#define VCHIQ_IOC_DEQUEUE_MESSAGE32 \
	_IOWR(VCHIQ_IOC_MAGIC, 8, struct vchiq_dequeue_message32)

static long
vchiq_compat_ioctl_dequeue_message(struct file *file,
				   unsigned int cmd,
				   struct vchiq_dequeue_message32 __user *arg)
{
	struct vchiq_dequeue_message32 args32;
	struct vchiq_dequeue_message args;

	if (copy_from_user(&args32, arg, sizeof(args32)))
		return -EFAULT;

	args = (struct vchiq_dequeue_message) {
		.handle		= args32.handle,
		.blocking	= args32.blocking,
		.bufsize	= args32.bufsize,
		.buf		= compat_ptr(args32.buf),
	};
=======
>>>>>>> 3b17187f

	return status;
}

static enum vchiq_status
add_completion(struct vchiq_instance *instance, enum vchiq_reason reason,
	       struct vchiq_header *header, struct user_service *user_service,
	       void *bulk_userdata)
{
	struct vchiq_completion_data_kernel *completion;
	int insert;

	DEBUG_INITIALISE(g_state.local)

	insert = instance->completion_insert;
	while ((insert - instance->completion_remove) >= MAX_COMPLETIONS) {
		/* Out of space - wait for the client */
		DEBUG_TRACE(SERVICE_CALLBACK_LINE);
		vchiq_log_trace(vchiq_arm_log_level,
			"%s - completion queue full", __func__);
		DEBUG_COUNT(COMPLETION_QUEUE_FULL_COUNT);
		if (wait_for_completion_interruptible(
					&instance->remove_event)) {
			vchiq_log_info(vchiq_arm_log_level,
				"service_callback interrupted");
			return VCHIQ_RETRY;
		} else if (instance->closing) {
			vchiq_log_info(vchiq_arm_log_level,
				"service_callback closing");
			return VCHIQ_SUCCESS;
		}
		DEBUG_TRACE(SERVICE_CALLBACK_LINE);
	}

	completion = &instance->completions[insert & (MAX_COMPLETIONS - 1)];

	completion->header = header;
	completion->reason = reason;
	/* N.B. service_userdata is updated while processing AWAIT_COMPLETION */
	completion->service_userdata = user_service->service;
	completion->bulk_userdata = bulk_userdata;

	if (reason == VCHIQ_SERVICE_CLOSED) {
		/*
		 * Take an extra reference, to be held until
		 * this CLOSED notification is delivered.
		 */
		vchiq_service_get(user_service->service);
		if (instance->use_close_delivered)
			user_service->close_pending = 1;
	}

	/*
	 * A write barrier is needed here to ensure that the entire completion
	 * record is written out before the insert point.
	 */
	wmb();

	if (reason == VCHIQ_MESSAGE_AVAILABLE)
		user_service->message_available_pos = insert;

	insert++;
	instance->completion_insert = insert;

	complete(&instance->insert_event);

	return VCHIQ_SUCCESS;
}

enum vchiq_status
service_callback(enum vchiq_reason reason, struct vchiq_header *header,
		 unsigned int handle, void *bulk_userdata)
{
	/*
	 * How do we ensure the callback goes to the right client?
	 * The service_user data points to a user_service record
	 * containing the original callback and the user state structure, which
	 * contains a circular buffer for completion records.
	 */
	struct user_service *user_service;
	struct vchiq_service *service;
	struct vchiq_instance *instance;
	bool skip_completion = false;

	DEBUG_INITIALISE(g_state.local)

	DEBUG_TRACE(SERVICE_CALLBACK_LINE);

	service = handle_to_service(handle);
	if (WARN_ON(!service))
		return VCHIQ_SUCCESS;

	user_service = (struct user_service *)service->base.userdata;
	instance = user_service->instance;

	if (!instance || instance->closing)
		return VCHIQ_SUCCESS;

	vchiq_log_trace(vchiq_arm_log_level,
		"%s - service %lx(%d,%p), reason %d, header %lx, instance %lx, bulk_userdata %lx",
		__func__, (unsigned long)user_service,
		service->localport, user_service->userdata,
		reason, (unsigned long)header,
		(unsigned long)instance, (unsigned long)bulk_userdata);

	if (header && user_service->is_vchi) {
		spin_lock(&msg_queue_spinlock);
		while (user_service->msg_insert ==
			(user_service->msg_remove + MSG_QUEUE_SIZE)) {
			spin_unlock(&msg_queue_spinlock);
			DEBUG_TRACE(SERVICE_CALLBACK_LINE);
			DEBUG_COUNT(MSG_QUEUE_FULL_COUNT);
			vchiq_log_trace(vchiq_arm_log_level,
				"service_callback - msg queue full");
			/*
			 * If there is no MESSAGE_AVAILABLE in the completion
			 * queue, add one
			 */
			if ((user_service->message_available_pos -
				instance->completion_remove) < 0) {
				enum vchiq_status status;

				vchiq_log_info(vchiq_arm_log_level,
					"Inserting extra MESSAGE_AVAILABLE");
				DEBUG_TRACE(SERVICE_CALLBACK_LINE);
				status = add_completion(instance, reason,
					NULL, user_service, bulk_userdata);
				if (status != VCHIQ_SUCCESS) {
					DEBUG_TRACE(SERVICE_CALLBACK_LINE);
					return status;
				}
			}

			DEBUG_TRACE(SERVICE_CALLBACK_LINE);
			if (wait_for_completion_interruptible(
						&user_service->remove_event)) {
				vchiq_log_info(vchiq_arm_log_level,
					"%s interrupted", __func__);
				DEBUG_TRACE(SERVICE_CALLBACK_LINE);
				return VCHIQ_RETRY;
			} else if (instance->closing) {
				vchiq_log_info(vchiq_arm_log_level,
					"%s closing", __func__);
				DEBUG_TRACE(SERVICE_CALLBACK_LINE);
				return VCHIQ_ERROR;
			}
			DEBUG_TRACE(SERVICE_CALLBACK_LINE);
			spin_lock(&msg_queue_spinlock);
		}

		user_service->msg_queue[user_service->msg_insert &
			(MSG_QUEUE_SIZE - 1)] = header;
		user_service->msg_insert++;

		/*
		 * If there is a thread waiting in DEQUEUE_MESSAGE, or if
		 * there is a MESSAGE_AVAILABLE in the completion queue then
		 * bypass the completion queue.
		 */
		if (((user_service->message_available_pos -
			instance->completion_remove) >= 0) ||
			user_service->dequeue_pending) {
			user_service->dequeue_pending = 0;
			skip_completion = true;
		}

		spin_unlock(&msg_queue_spinlock);
		complete(&user_service->insert_event);

		header = NULL;
	}
	DEBUG_TRACE(SERVICE_CALLBACK_LINE);

	if (skip_completion)
		return VCHIQ_SUCCESS;

	return add_completion(instance, reason, header, user_service,
		bulk_userdata);
}

int vchiq_dump(void *dump_context, const char *str, int len)
{
	struct dump_context *context = (struct dump_context *)dump_context;
	int copy_bytes;

	if (context->actual >= context->space)
		return 0;

	if (context->offset > 0) {
		int skip_bytes = min_t(int, len, context->offset);

		str += skip_bytes;
		len -= skip_bytes;
		context->offset -= skip_bytes;
		if (context->offset > 0)
			return 0;
	}
	copy_bytes = min_t(int, len, context->space - context->actual);
	if (copy_bytes == 0)
		return 0;
	if (copy_to_user(context->buf + context->actual, str,
			 copy_bytes))
		return -EFAULT;
	context->actual += copy_bytes;
	len -= copy_bytes;

	/*
	 * If the terminating NUL is included in the length, then it
	 * marks the end of a line and should be replaced with a
	 * carriage return.
	 */
	if ((len == 0) && (str[copy_bytes - 1] == '\0')) {
		char cr = '\n';

		if (copy_to_user(context->buf + context->actual - 1,
				 &cr, 1))
			return -EFAULT;
	}
	return 0;
}

int vchiq_dump_platform_instances(void *dump_context)
{
	struct vchiq_state *state = vchiq_get_state();
	char buf[80];
	int len;
	int i;

	/*
	 * There is no list of instances, so instead scan all services,
	 * marking those that have been dumped.
	 */

	rcu_read_lock();
	for (i = 0; i < state->unused_service; i++) {
		struct vchiq_service *service;
		struct vchiq_instance *instance;

		service = rcu_dereference(state->services[i]);
		if (!service || service->base.callback != service_callback)
			continue;

		instance = service->instance;
		if (instance)
			instance->mark = 0;
	}
	rcu_read_unlock();

	for (i = 0; i < state->unused_service; i++) {
		struct vchiq_service *service;
		struct vchiq_instance *instance;
		int err;

		rcu_read_lock();
		service = rcu_dereference(state->services[i]);
		if (!service || service->base.callback != service_callback) {
			rcu_read_unlock();
			continue;
		}

		instance = service->instance;
		if (!instance || instance->mark) {
			rcu_read_unlock();
			continue;
		}
		rcu_read_unlock();

		len = snprintf(buf, sizeof(buf),
			       "Instance %pK: pid %d,%s completions %d/%d",
			       instance, instance->pid,
			       instance->connected ? " connected, " :
			       "",
			       instance->completion_insert -
			       instance->completion_remove,
			       MAX_COMPLETIONS);
		err = vchiq_dump(dump_context, buf, len + 1);
		if (err)
			return err;
		instance->mark = 1;
	}
	return 0;
}

int vchiq_dump_platform_service_state(void *dump_context,
				      struct vchiq_service *service)
{
	struct user_service *user_service =
			(struct user_service *)service->base.userdata;
	char buf[80];
	int len;

	len = scnprintf(buf, sizeof(buf), "  instance %pK", service->instance);

	if ((service->base.callback == service_callback) &&
		user_service->is_vchi) {
		len += scnprintf(buf + len, sizeof(buf) - len,
			", %d/%d messages",
			user_service->msg_insert - user_service->msg_remove,
			MSG_QUEUE_SIZE);

		if (user_service->dequeue_pending)
			len += scnprintf(buf + len, sizeof(buf) - len,
				" (dequeue pending)");
	}

	return vchiq_dump(dump_context, buf, len + 1);
}

struct vchiq_state *
vchiq_get_state(void)
{

	if (!g_state.remote)
		pr_err("%s: g_state.remote == NULL\n", __func__);
	else if (g_state.remote->initialised != 1)
		pr_notice("%s: g_state.remote->initialised != 1 (%d)\n",
			  __func__, g_state.remote->initialised);

	return (g_state.remote &&
		(g_state.remote->initialised == 1)) ? &g_state : NULL;
}

/*
 * Autosuspend related functionality
 */

static enum vchiq_status
vchiq_keepalive_vchiq_callback(enum vchiq_reason reason,
			       struct vchiq_header *header,
			       unsigned int service_user, void *bulk_user)
{
	vchiq_log_error(vchiq_susp_log_level,
		"%s callback reason %d", __func__, reason);
	return 0;
}

static int
vchiq_keepalive_thread_func(void *v)
{
	struct vchiq_state *state = (struct vchiq_state *)v;
	struct vchiq_arm_state *arm_state = vchiq_platform_get_arm_state(state);

	enum vchiq_status status;
	struct vchiq_instance *instance;
	unsigned int ka_handle;
	int ret;

	struct vchiq_service_params_kernel params = {
		.fourcc      = VCHIQ_MAKE_FOURCC('K', 'E', 'E', 'P'),
		.callback    = vchiq_keepalive_vchiq_callback,
		.version     = KEEPALIVE_VER,
		.version_min = KEEPALIVE_VER_MIN
	};

	ret = vchiq_initialise(&instance);
	if (ret) {
		vchiq_log_error(vchiq_susp_log_level,
			"%s vchiq_initialise failed %d", __func__, ret);
		goto exit;
	}

	status = vchiq_connect(instance);
	if (status != VCHIQ_SUCCESS) {
		vchiq_log_error(vchiq_susp_log_level,
			"%s vchiq_connect failed %d", __func__, status);
		goto shutdown;
	}

	status = vchiq_add_service(instance, &params, &ka_handle);
	if (status != VCHIQ_SUCCESS) {
		vchiq_log_error(vchiq_susp_log_level,
			"%s vchiq_open_service failed %d", __func__, status);
		goto shutdown;
	}

	while (1) {
		long rc = 0, uc = 0;

		if (wait_for_completion_interruptible(&arm_state->ka_evt)) {
			vchiq_log_error(vchiq_susp_log_level,
				"%s interrupted", __func__);
			flush_signals(current);
			continue;
		}

		/*
		 * read and clear counters.  Do release_count then use_count to
		 * prevent getting more releases than uses
		 */
		rc = atomic_xchg(&arm_state->ka_release_count, 0);
		uc = atomic_xchg(&arm_state->ka_use_count, 0);

		/*
		 * Call use/release service the requisite number of times.
		 * Process use before release so use counts don't go negative
		 */
		while (uc--) {
			atomic_inc(&arm_state->ka_use_ack_count);
			status = vchiq_use_service(ka_handle);
			if (status != VCHIQ_SUCCESS) {
				vchiq_log_error(vchiq_susp_log_level,
					"%s vchiq_use_service error %d",
					__func__, status);
			}
		}
		while (rc--) {
			status = vchiq_release_service(ka_handle);
			if (status != VCHIQ_SUCCESS) {
				vchiq_log_error(vchiq_susp_log_level,
					"%s vchiq_release_service error %d",
					__func__, status);
			}
		}
	}

shutdown:
	vchiq_shutdown(instance);
exit:
	return 0;
}

void
vchiq_arm_init_state(struct vchiq_state *state,
		     struct vchiq_arm_state *arm_state)
{
	if (arm_state) {
		rwlock_init(&arm_state->susp_res_lock);

		init_completion(&arm_state->ka_evt);
		atomic_set(&arm_state->ka_use_count, 0);
		atomic_set(&arm_state->ka_use_ack_count, 0);
		atomic_set(&arm_state->ka_release_count, 0);

		arm_state->state = state;
		arm_state->first_connect = 0;

	}
}

int
vchiq_use_internal(struct vchiq_state *state, struct vchiq_service *service,
		   enum USE_TYPE_E use_type)
{
	struct vchiq_arm_state *arm_state = vchiq_platform_get_arm_state(state);
	int ret = 0;
	char entity[16];
	int *entity_uc;
	int local_uc;

	if (!arm_state) {
		ret = -EINVAL;
		goto out;
	}

	if (use_type == USE_TYPE_VCHIQ) {
		sprintf(entity, "VCHIQ:   ");
		entity_uc = &arm_state->peer_use_count;
	} else if (service) {
		sprintf(entity, "%c%c%c%c:%03d",
			VCHIQ_FOURCC_AS_4CHARS(service->base.fourcc),
			service->client_id);
		entity_uc = &service->service_use_count;
	} else {
		vchiq_log_error(vchiq_susp_log_level, "%s null service ptr", __func__);
		ret = -EINVAL;
		goto out;
	}

	write_lock_bh(&arm_state->susp_res_lock);
	local_uc = ++arm_state->videocore_use_count;
	++(*entity_uc);

	vchiq_log_trace(vchiq_susp_log_level,
		"%s %s count %d, state count %d",
		__func__, entity, *entity_uc, local_uc);

	write_unlock_bh(&arm_state->susp_res_lock);

	if (!ret) {
		enum vchiq_status status = VCHIQ_SUCCESS;
		long ack_cnt = atomic_xchg(&arm_state->ka_use_ack_count, 0);

		while (ack_cnt && (status == VCHIQ_SUCCESS)) {
			/* Send the use notify to videocore */
			status = vchiq_send_remote_use_active(state);
			if (status == VCHIQ_SUCCESS)
				ack_cnt--;
			else
				atomic_add(ack_cnt,
					&arm_state->ka_use_ack_count);
		}
	}

out:
	vchiq_log_trace(vchiq_susp_log_level, "%s exit %d", __func__, ret);
	return ret;
}

int
vchiq_release_internal(struct vchiq_state *state, struct vchiq_service *service)
{
	struct vchiq_arm_state *arm_state = vchiq_platform_get_arm_state(state);
	int ret = 0;
	char entity[16];
	int *entity_uc;

	if (!arm_state) {
		ret = -EINVAL;
		goto out;
	}

	if (service) {
		sprintf(entity, "%c%c%c%c:%03d",
			VCHIQ_FOURCC_AS_4CHARS(service->base.fourcc),
			service->client_id);
		entity_uc = &service->service_use_count;
	} else {
		sprintf(entity, "PEER:   ");
		entity_uc = &arm_state->peer_use_count;
	}

	write_lock_bh(&arm_state->susp_res_lock);
	if (!arm_state->videocore_use_count || !(*entity_uc)) {
		/* Don't use BUG_ON - don't allow user thread to crash kernel */
		WARN_ON(!arm_state->videocore_use_count);
		WARN_ON(!(*entity_uc));
		ret = -EINVAL;
		goto unlock;
	}
	--arm_state->videocore_use_count;
	--(*entity_uc);

	vchiq_log_trace(vchiq_susp_log_level,
		"%s %s count %d, state count %d",
		__func__, entity, *entity_uc,
		arm_state->videocore_use_count);

unlock:
	write_unlock_bh(&arm_state->susp_res_lock);

out:
	vchiq_log_trace(vchiq_susp_log_level, "%s exit %d", __func__, ret);
	return ret;
}

void
vchiq_on_remote_use(struct vchiq_state *state)
{
	struct vchiq_arm_state *arm_state = vchiq_platform_get_arm_state(state);

	atomic_inc(&arm_state->ka_use_count);
	complete(&arm_state->ka_evt);
}

void
vchiq_on_remote_release(struct vchiq_state *state)
{
	struct vchiq_arm_state *arm_state = vchiq_platform_get_arm_state(state);

	atomic_inc(&arm_state->ka_release_count);
	complete(&arm_state->ka_evt);
}

int
vchiq_use_service_internal(struct vchiq_service *service)
{
	return vchiq_use_internal(service->state, service, USE_TYPE_SERVICE);
}

int
vchiq_release_service_internal(struct vchiq_service *service)
{
	return vchiq_release_internal(service->state, service);
}

struct vchiq_debugfs_node *
vchiq_instance_get_debugfs_node(struct vchiq_instance *instance)
{
	return &instance->debugfs_node;
}

int
vchiq_instance_get_use_count(struct vchiq_instance *instance)
{
	struct vchiq_service *service;
	int use_count = 0, i;

	i = 0;
	rcu_read_lock();
	while ((service = __next_service_by_instance(instance->state,
						     instance, &i)))
		use_count += service->service_use_count;
	rcu_read_unlock();
	return use_count;
}

int
vchiq_instance_get_pid(struct vchiq_instance *instance)
{
	return instance->pid;
}

int
vchiq_instance_get_trace(struct vchiq_instance *instance)
{
	return instance->trace;
}

void
vchiq_instance_set_trace(struct vchiq_instance *instance, int trace)
{
	struct vchiq_service *service;
	int i;

	i = 0;
	rcu_read_lock();
	while ((service = __next_service_by_instance(instance->state,
						     instance, &i)))
		service->trace = trace;
	rcu_read_unlock();
	instance->trace = (trace != 0);
}

enum vchiq_status
vchiq_use_service(unsigned int handle)
{
	enum vchiq_status ret = VCHIQ_ERROR;
	struct vchiq_service *service = find_service_by_handle(handle);

	if (service) {
		ret = vchiq_use_internal(service->state, service,
				USE_TYPE_SERVICE);
		vchiq_service_put(service);
	}
	return ret;
}
EXPORT_SYMBOL(vchiq_use_service);

enum vchiq_status
vchiq_release_service(unsigned int handle)
{
	enum vchiq_status ret = VCHIQ_ERROR;
	struct vchiq_service *service = find_service_by_handle(handle);

	if (service) {
		ret = vchiq_release_internal(service->state, service);
		vchiq_service_put(service);
	}
	return ret;
}
EXPORT_SYMBOL(vchiq_release_service);

struct service_data_struct {
	int fourcc;
	int clientid;
	int use_count;
};

void
vchiq_dump_service_use_state(struct vchiq_state *state)
{
	struct vchiq_arm_state *arm_state = vchiq_platform_get_arm_state(state);
	struct service_data_struct *service_data;
	int i, found = 0;
	/*
	 * If there's more than 64 services, only dump ones with
	 * non-zero counts
	 */
	int only_nonzero = 0;
	static const char *nz = "<-- preventing suspend";

	int peer_count;
	int vc_use_count;
	int active_services;

	if (!arm_state)
		return;

	service_data = kmalloc_array(MAX_SERVICES, sizeof(*service_data),
				     GFP_KERNEL);
	if (!service_data)
		return;

	read_lock_bh(&arm_state->susp_res_lock);
	peer_count = arm_state->peer_use_count;
	vc_use_count = arm_state->videocore_use_count;
	active_services = state->unused_service;
	if (active_services > MAX_SERVICES)
		only_nonzero = 1;

	rcu_read_lock();
	for (i = 0; i < active_services; i++) {
		struct vchiq_service *service_ptr =
			rcu_dereference(state->services[i]);

		if (!service_ptr)
			continue;

		if (only_nonzero && !service_ptr->service_use_count)
			continue;

		if (service_ptr->srvstate == VCHIQ_SRVSTATE_FREE)
			continue;

		service_data[found].fourcc = service_ptr->base.fourcc;
		service_data[found].clientid = service_ptr->client_id;
		service_data[found].use_count = service_ptr->service_use_count;
		found++;
		if (found >= MAX_SERVICES)
			break;
	}
	rcu_read_unlock();

	read_unlock_bh(&arm_state->susp_res_lock);

	if (only_nonzero)
		vchiq_log_warning(vchiq_susp_log_level, "Too many active "
			"services (%d).  Only dumping up to first %d services "
			"with non-zero use-count", active_services, found);

	for (i = 0; i < found; i++) {
		vchiq_log_warning(vchiq_susp_log_level,
			"----- %c%c%c%c:%d service count %d %s",
			VCHIQ_FOURCC_AS_4CHARS(service_data[i].fourcc),
			service_data[i].clientid,
			service_data[i].use_count,
			service_data[i].use_count ? nz : "");
	}
	vchiq_log_warning(vchiq_susp_log_level,
		"----- VCHIQ use count count %d", peer_count);
	vchiq_log_warning(vchiq_susp_log_level,
		"--- Overall vchiq instance use count %d", vc_use_count);

	kfree(service_data);
}

enum vchiq_status
vchiq_check_service(struct vchiq_service *service)
{
	struct vchiq_arm_state *arm_state;
	enum vchiq_status ret = VCHIQ_ERROR;

	if (!service || !service->state)
		goto out;

	arm_state = vchiq_platform_get_arm_state(service->state);

	read_lock_bh(&arm_state->susp_res_lock);
	if (service->service_use_count)
		ret = VCHIQ_SUCCESS;
	read_unlock_bh(&arm_state->susp_res_lock);

	if (ret == VCHIQ_ERROR) {
		vchiq_log_error(vchiq_susp_log_level,
			"%s ERROR - %c%c%c%c:%d service count %d, state count %d", __func__,
			VCHIQ_FOURCC_AS_4CHARS(service->base.fourcc),
			service->client_id, service->service_use_count,
			arm_state->videocore_use_count);
		vchiq_dump_service_use_state(service->state);
	}
out:
	return ret;
}

void vchiq_platform_conn_state_changed(struct vchiq_state *state,
				       enum vchiq_connstate oldstate,
				       enum vchiq_connstate newstate)
{
	struct vchiq_arm_state *arm_state = vchiq_platform_get_arm_state(state);
	char threadname[16];

	vchiq_log_info(vchiq_susp_log_level, "%d: %s->%s", state->id,
		get_conn_state_name(oldstate), get_conn_state_name(newstate));
	if (state->conn_state != VCHIQ_CONNSTATE_CONNECTED)
		return;

	write_lock_bh(&arm_state->susp_res_lock);
	if (arm_state->first_connect) {
		write_unlock_bh(&arm_state->susp_res_lock);
		return;
	}

	arm_state->first_connect = 1;
	write_unlock_bh(&arm_state->susp_res_lock);
	snprintf(threadname, sizeof(threadname), "vchiq-keep/%d",
		 state->id);
	arm_state->ka_thread = kthread_create(&vchiq_keepalive_thread_func,
					      (void *)state,
					      threadname);
	if (IS_ERR(arm_state->ka_thread)) {
		vchiq_log_error(vchiq_susp_log_level,
				"vchiq: FATAL: couldn't create thread %s",
				threadname);
	} else {
		wake_up_process(arm_state->ka_thread);
	}
}

static const struct of_device_id vchiq_of_match[] = {
	{ .compatible = "brcm,bcm2835-vchiq", .data = &bcm2835_drvdata },
	{ .compatible = "brcm,bcm2836-vchiq", .data = &bcm2836_drvdata },
	{},
};
MODULE_DEVICE_TABLE(of, vchiq_of_match);

static struct platform_device *
vchiq_register_child(struct platform_device *pdev, const char *name)
{
	struct platform_device_info pdevinfo;
	struct platform_device *child;

	memset(&pdevinfo, 0, sizeof(pdevinfo));

	pdevinfo.parent = &pdev->dev;
	pdevinfo.name = name;
	pdevinfo.id = PLATFORM_DEVID_NONE;
	pdevinfo.dma_mask = DMA_BIT_MASK(32);

	child = platform_device_register_full(&pdevinfo);
	if (IS_ERR(child)) {
		dev_warn(&pdev->dev, "%s not registered\n", name);
		child = NULL;
	}

	return child;
}

static int vchiq_probe(struct platform_device *pdev)
{
	struct device_node *fw_node;
	const struct of_device_id *of_id;
	struct vchiq_drvdata *drvdata;
	int err;

	of_id = of_match_node(vchiq_of_match, pdev->dev.of_node);
	drvdata = (struct vchiq_drvdata *)of_id->data;
	if (!drvdata)
		return -EINVAL;

	fw_node = of_find_compatible_node(NULL, NULL,
					  "raspberrypi,bcm2835-firmware");
	if (!fw_node) {
		dev_err(&pdev->dev, "Missing firmware node\n");
		return -ENOENT;
	}

	drvdata->fw = devm_rpi_firmware_get(&pdev->dev, fw_node);
	of_node_put(fw_node);
	if (!drvdata->fw)
		return -EPROBE_DEFER;

	platform_set_drvdata(pdev, drvdata);

	err = vchiq_platform_init(pdev, &g_state);
	if (err)
		goto failed_platform_init;

	vchiq_debugfs_init();

	vchiq_log_info(vchiq_arm_log_level,
		       "vchiq: platform initialised - version %d (min %d)",
		       VCHIQ_VERSION, VCHIQ_VERSION_MIN);

	/*
	 * Simply exit on error since the function handles cleanup in
	 * cases of failure.
	 */
	err = vchiq_register_chrdev(&pdev->dev);
	if (err) {
		vchiq_log_warning(vchiq_arm_log_level,
				  "Failed to initialize vchiq cdev");
		goto error_exit;
	}

	bcm2835_camera = vchiq_register_child(pdev, "bcm2835-camera");
	bcm2835_audio = vchiq_register_child(pdev, "bcm2835_audio");

	return 0;

failed_platform_init:
	vchiq_log_warning(vchiq_arm_log_level, "could not initialize vchiq platform");
error_exit:
	return err;
}

static int vchiq_remove(struct platform_device *pdev)
{
	platform_device_unregister(bcm2835_audio);
	platform_device_unregister(bcm2835_camera);
	vchiq_debugfs_deinit();
	vchiq_deregister_chrdev();

	return 0;
}

static struct platform_driver vchiq_driver = {
	.driver = {
		.name = "bcm2835_vchiq",
		.of_match_table = vchiq_of_match,
	},
	.probe = vchiq_probe,
	.remove = vchiq_remove,
};

static int __init vchiq_driver_init(void)
{
	int ret;

	ret = platform_driver_register(&vchiq_driver);
	if (ret)
		pr_err("Failed to register vchiq driver\n");

	return ret;
}
module_init(vchiq_driver_init);

static void __exit vchiq_driver_exit(void)
{
	platform_driver_unregister(&vchiq_driver);
}
module_exit(vchiq_driver_exit);

MODULE_LICENSE("Dual BSD/GPL");
MODULE_DESCRIPTION("Videocore VCHIQ driver");
MODULE_AUTHOR("Broadcom Corporation");<|MERGE_RESOLUTION|>--- conflicted
+++ resolved
@@ -945,15 +945,9 @@
 				"saved bulk_waiter %pK for pid %d",
 				waiter, current->pid);
 	}
-<<<<<<< HEAD
 
 	return status;
 }
-/****************************************************************************
-*
-*   add_completion
-*
-***************************************************************************/
 
 static enum vchiq_status
 add_completion(struct vchiq_instance *instance, enum vchiq_reason reason,
@@ -994,1293 +988,6 @@
 	completion->bulk_userdata = bulk_userdata;
 
 	if (reason == VCHIQ_SERVICE_CLOSED) {
-		/* Take an extra reference, to be held until
-		   this CLOSED notification is delivered. */
-		lock_service(user_service->service);
-		if (instance->use_close_delivered)
-			user_service->close_pending = 1;
-	}
-
-	/* A write barrier is needed here to ensure that the entire completion
-		record is written out before the insert point. */
-	wmb();
-
-	if (reason == VCHIQ_MESSAGE_AVAILABLE)
-		user_service->message_available_pos = insert;
-
-	insert++;
-	instance->completion_insert = insert;
-
-	complete(&instance->insert_event);
-
-	return VCHIQ_SUCCESS;
-}
-
-/****************************************************************************
-*
-*   service_callback
-*
-***************************************************************************/
-
-static enum vchiq_status
-service_callback(enum vchiq_reason reason, struct vchiq_header *header,
-		 unsigned int handle, void *bulk_userdata)
-{
-	/* How do we ensure the callback goes to the right client?
-	** The service_user data points to a user_service record
-	** containing the original callback and the user state structure, which
-	** contains a circular buffer for completion records.
-	*/
-	struct user_service *user_service;
-	struct vchiq_service *service;
-	struct vchiq_instance *instance;
-	bool skip_completion = false;
-
-	DEBUG_INITIALISE(g_state.local)
-
-	DEBUG_TRACE(SERVICE_CALLBACK_LINE);
-
-	service = handle_to_service(handle);
-	BUG_ON(!service);
-	user_service = (struct user_service *)service->base.userdata;
-	instance = user_service->instance;
-
-	if (!instance || instance->closing)
-		return VCHIQ_SUCCESS;
-
-	vchiq_log_trace(vchiq_arm_log_level,
-		"%s - service %lx(%d,%p), reason %d, header %lx, "
-		"instance %lx, bulk_userdata %lx",
-		__func__, (unsigned long)user_service,
-		service->localport, user_service->userdata,
-		reason, (unsigned long)header,
-		(unsigned long)instance, (unsigned long)bulk_userdata);
-
-	if (header && user_service->is_vchi) {
-		spin_lock(&msg_queue_spinlock);
-		while (user_service->msg_insert ==
-			(user_service->msg_remove + MSG_QUEUE_SIZE)) {
-			spin_unlock(&msg_queue_spinlock);
-			DEBUG_TRACE(SERVICE_CALLBACK_LINE);
-			DEBUG_COUNT(MSG_QUEUE_FULL_COUNT);
-			vchiq_log_trace(vchiq_arm_log_level,
-				"service_callback - msg queue full");
-			/* If there is no MESSAGE_AVAILABLE in the completion
-			** queue, add one
-			*/
-			if ((user_service->message_available_pos -
-				instance->completion_remove) < 0) {
-				enum vchiq_status status;
-
-				vchiq_log_info(vchiq_arm_log_level,
-					"Inserting extra MESSAGE_AVAILABLE");
-				DEBUG_TRACE(SERVICE_CALLBACK_LINE);
-				status = add_completion(instance, reason,
-					NULL, user_service, bulk_userdata);
-				if (status != VCHIQ_SUCCESS) {
-					DEBUG_TRACE(SERVICE_CALLBACK_LINE);
-					return status;
-				}
-			}
-
-			DEBUG_TRACE(SERVICE_CALLBACK_LINE);
-			if (wait_for_completion_interruptible(
-						&user_service->remove_event)) {
-				vchiq_log_info(vchiq_arm_log_level,
-					"%s interrupted", __func__);
-				DEBUG_TRACE(SERVICE_CALLBACK_LINE);
-				return VCHIQ_RETRY;
-			} else if (instance->closing) {
-				vchiq_log_info(vchiq_arm_log_level,
-					"%s closing", __func__);
-				DEBUG_TRACE(SERVICE_CALLBACK_LINE);
-				return VCHIQ_ERROR;
-			}
-			DEBUG_TRACE(SERVICE_CALLBACK_LINE);
-			spin_lock(&msg_queue_spinlock);
-		}
-
-		user_service->msg_queue[user_service->msg_insert &
-			(MSG_QUEUE_SIZE - 1)] = header;
-		user_service->msg_insert++;
-
-		/* If there is a thread waiting in DEQUEUE_MESSAGE, or if
-		** there is a MESSAGE_AVAILABLE in the completion queue then
-		** bypass the completion queue.
-		*/
-		if (((user_service->message_available_pos -
-			instance->completion_remove) >= 0) ||
-			user_service->dequeue_pending) {
-			user_service->dequeue_pending = 0;
-			skip_completion = true;
-		}
-
-		spin_unlock(&msg_queue_spinlock);
-		complete(&user_service->insert_event);
-
-		header = NULL;
-	}
-	DEBUG_TRACE(SERVICE_CALLBACK_LINE);
-
-	if (skip_completion)
-		return VCHIQ_SUCCESS;
-
-	return add_completion(instance, reason, header, user_service,
-		bulk_userdata);
-}
-
-/****************************************************************************
-*
-*   user_service_free
-*
-***************************************************************************/
-static void
-user_service_free(void *userdata)
-{
-	kfree(userdata);
-}
-
-/****************************************************************************
-*
-*   close_delivered
-*
-***************************************************************************/
-static void close_delivered(struct user_service *user_service)
-{
-	vchiq_log_info(vchiq_arm_log_level,
-		"%s(handle=%x)",
-		__func__, user_service->service->handle);
-
-	if (user_service->close_pending) {
-		/* Allow the underlying service to be culled */
-		unlock_service(user_service->service);
-
-		/* Wake the user-thread blocked in close_ or remove_service */
-		complete(&user_service->close_event);
-
-		user_service->close_pending = 0;
-	}
-}
-
-struct vchiq_io_copy_callback_context {
-	struct vchiq_element *element;
-	size_t element_offset;
-	unsigned long elements_to_go;
-};
-
-static ssize_t vchiq_ioc_copy_element_data(void *context, void *dest,
-					   size_t offset, size_t maxsize)
-{
-	struct vchiq_io_copy_callback_context *cc = context;
-	size_t total_bytes_copied = 0;
-	size_t bytes_this_round;
-
-	while (total_bytes_copied < maxsize) {
-		if (!cc->elements_to_go)
-			return total_bytes_copied;
-
-		if (!cc->element->size) {
-			cc->elements_to_go--;
-			cc->element++;
-			cc->element_offset = 0;
-			continue;
-		}
-
-		bytes_this_round = min(cc->element->size - cc->element_offset,
-				       maxsize - total_bytes_copied);
-
-		if (copy_from_user(dest + total_bytes_copied,
-				  cc->element->data + cc->element_offset,
-				  bytes_this_round))
-			return -EFAULT;
-
-		cc->element_offset += bytes_this_round;
-		total_bytes_copied += bytes_this_round;
-
-		if (cc->element_offset == cc->element->size) {
-			cc->elements_to_go--;
-			cc->element++;
-			cc->element_offset = 0;
-		}
-	}
-
-	return maxsize;
-}
-
-/**************************************************************************
- *
- *   vchiq_ioc_queue_message
- *
- **************************************************************************/
-static int
-vchiq_ioc_queue_message(unsigned int handle,
-			struct vchiq_element *elements,
-			unsigned long count)
-{
-	struct vchiq_io_copy_callback_context context;
-	enum vchiq_status status = VCHIQ_SUCCESS;
-	unsigned long i;
-	size_t total_size = 0;
-
-	context.element = elements;
-	context.element_offset = 0;
-	context.elements_to_go = count;
-
-	for (i = 0; i < count; i++) {
-		if (!elements[i].data && elements[i].size != 0)
-			return -EFAULT;
-
-		total_size += elements[i].size;
-	}
-
-	status = vchiq_queue_message(handle, vchiq_ioc_copy_element_data,
-				     &context, total_size);
-
-	if (status == VCHIQ_ERROR)
-		return -EIO;
-	else if (status == VCHIQ_RETRY)
-		return -EINTR;
-	return 0;
-}
-
-static int vchiq_ioc_create_service(struct vchiq_instance *instance,
-				    struct vchiq_create_service *args)
-{
-	struct user_service *user_service = NULL;
-	struct vchiq_service *service;
-	enum vchiq_status status = VCHIQ_SUCCESS;
-	struct vchiq_service_params_kernel params;
-	int srvstate;
-
-	user_service = kmalloc(sizeof(*user_service), GFP_KERNEL);
-	if (!user_service)
-		return -ENOMEM;
-
-	if (args->is_open) {
-		if (!instance->connected) {
-			kfree(user_service);
-			return -ENOTCONN;
-		}
-		srvstate = VCHIQ_SRVSTATE_OPENING;
-	} else {
-		srvstate = instance->connected ?
-			 VCHIQ_SRVSTATE_LISTENING : VCHIQ_SRVSTATE_HIDDEN;
-	}
-
-	params = (struct vchiq_service_params_kernel) {
-		.fourcc   = args->params.fourcc,
-		.callback = service_callback,
-		.userdata = user_service,
-		.version  = args->params.version,
-		.version_min = args->params.version_min,
-	};
-	service = vchiq_add_service_internal(instance->state, &params,
-					     srvstate, instance,
-					     user_service_free);
-	if (!service) {
-		kfree(user_service);
-		return -EEXIST;
-	}
-
-	user_service->service = service;
-	user_service->userdata = args->params.userdata;
-	user_service->instance = instance;
-	user_service->is_vchi = (args->is_vchi != 0);
-	user_service->dequeue_pending = 0;
-	user_service->close_pending = 0;
-	user_service->message_available_pos = instance->completion_remove - 1;
-	user_service->msg_insert = 0;
-	user_service->msg_remove = 0;
-	init_completion(&user_service->insert_event);
-	init_completion(&user_service->remove_event);
-	init_completion(&user_service->close_event);
-
-	if (args->is_open) {
-		status = vchiq_open_service_internal(service, instance->pid);
-		if (status != VCHIQ_SUCCESS) {
-			vchiq_remove_service(service->handle);
-			return (status == VCHIQ_RETRY) ?
-				-EINTR : -EIO;
-		}
-	}
-	args->handle = service->handle;
-
-	return 0;
-}
-
-static int vchiq_ioc_dequeue_message(struct vchiq_instance *instance,
-				     struct vchiq_dequeue_message *args)
-{
-	struct user_service *user_service;
-	struct vchiq_service *service;
-	struct vchiq_header *header;
-	int ret;
-
-	DEBUG_INITIALISE(g_state.local)
-	DEBUG_TRACE(DEQUEUE_MESSAGE_LINE);
-	service = find_service_for_instance(instance, args->handle);
-	if (!service)
-		return -EINVAL;
-
-	user_service = (struct user_service *)service->base.userdata;
-	if (user_service->is_vchi == 0) {
-		ret = -EINVAL;
-		goto out;
-	}
-
-	spin_lock(&msg_queue_spinlock);
-	if (user_service->msg_remove == user_service->msg_insert) {
-		if (!args->blocking) {
-			spin_unlock(&msg_queue_spinlock);
-			DEBUG_TRACE(DEQUEUE_MESSAGE_LINE);
-			ret = -EWOULDBLOCK;
-			goto out;
-		}
-		user_service->dequeue_pending = 1;
-		ret = 0;
-		do {
-			spin_unlock(&msg_queue_spinlock);
-			DEBUG_TRACE(DEQUEUE_MESSAGE_LINE);
-			if (wait_for_completion_interruptible(
-				&user_service->insert_event)) {
-				vchiq_log_info(vchiq_arm_log_level,
-					"DEQUEUE_MESSAGE interrupted");
-				ret = -EINTR;
-				break;
-			}
-			spin_lock(&msg_queue_spinlock);
-		} while (user_service->msg_remove ==
-			user_service->msg_insert);
-
-		if (ret)
-			goto out;
-	}
-
-	BUG_ON((int)(user_service->msg_insert -
-		user_service->msg_remove) < 0);
-
-	header = user_service->msg_queue[user_service->msg_remove &
-		(MSG_QUEUE_SIZE - 1)];
-	user_service->msg_remove++;
-	spin_unlock(&msg_queue_spinlock);
-
-	complete(&user_service->remove_event);
-	if (!header) {
-		ret = -ENOTCONN;
-	} else if (header->size <= args->bufsize) {
-		/* Copy to user space if msgbuf is not NULL */
-		if (!args->buf || (copy_to_user(args->buf,
-					header->data, header->size) == 0)) {
-			ret = header->size;
-			vchiq_release_message(service->handle, header);
-		} else
-			ret = -EFAULT;
-	} else {
-		vchiq_log_error(vchiq_arm_log_level,
-			"header %pK: bufsize %x < size %x",
-			header, args->bufsize, header->size);
-		WARN(1, "invalid size\n");
-		ret = -EMSGSIZE;
-	}
-	DEBUG_TRACE(DEQUEUE_MESSAGE_LINE);
-out:
-	unlock_service(service);
-	return ret;
-}
-
-static int vchiq_irq_queue_bulk_tx_rx(struct vchiq_instance *instance,
-				      struct vchiq_queue_bulk_transfer *args,
-				      enum vchiq_bulk_dir dir,
-				      enum vchiq_bulk_mode __user *mode)
-{
-	struct vchiq_service *service;
-	struct bulk_waiter_node *waiter = NULL;
-	bool found = false;
-	void *userdata;
-	int status = 0;
-	int ret;
-
-	service = find_service_for_instance(instance, args->handle);
-	if (!service)
-		return -EINVAL;
-
-	if (args->mode == VCHIQ_BULK_MODE_BLOCKING) {
-		waiter = kzalloc(sizeof(struct bulk_waiter_node),
-			GFP_KERNEL);
-		if (!waiter) {
-			ret = -ENOMEM;
-			goto out;
-		}
-
-		userdata = &waiter->bulk_waiter;
-	} else if (args->mode == VCHIQ_BULK_MODE_WAITING) {
-		mutex_lock(&instance->bulk_waiter_list_mutex);
-		list_for_each_entry(waiter, &instance->bulk_waiter_list,
-				    list) {
-			if (waiter->pid == current->pid) {
-				list_del(&waiter->list);
-				found = true;
-				break;
-			}
-		}
-		mutex_unlock(&instance->bulk_waiter_list_mutex);
-		if (!found) {
-			vchiq_log_error(vchiq_arm_log_level,
-				"no bulk_waiter found for pid %d",
-				current->pid);
-			ret = -ESRCH;
-			goto out;
-		}
-		vchiq_log_info(vchiq_arm_log_level,
-			"found bulk_waiter %pK for pid %d", waiter,
-			current->pid);
-		userdata = &waiter->bulk_waiter;
-	} else {
-		userdata = args->userdata;
-	}
-
-	/*
-	 * FIXME address space mismatch:
-	 * args->data may be interpreted as a kernel pointer
-	 * in create_pagelist() called from vchiq_bulk_transfer(),
-	 * accessing kernel data instead of user space, based on the
-	 * address.
-	 */
-	status = vchiq_bulk_transfer(args->handle, NULL, args->data, args->size,
-				     userdata, args->mode, dir);
-
-	if (!waiter) {
-		ret = 0;
-		goto out;
-	}
-
-	if ((status != VCHIQ_RETRY) || fatal_signal_pending(current) ||
-		!waiter->bulk_waiter.bulk) {
-		if (waiter->bulk_waiter.bulk) {
-			/* Cancel the signal when the transfer
-			** completes. */
-			spin_lock(&bulk_waiter_spinlock);
-			waiter->bulk_waiter.bulk->userdata = NULL;
-			spin_unlock(&bulk_waiter_spinlock);
-		}
-		kfree(waiter);
-		ret = 0;
-	} else {
-		const enum vchiq_bulk_mode mode_waiting =
-			VCHIQ_BULK_MODE_WAITING;
-		waiter->pid = current->pid;
-		mutex_lock(&instance->bulk_waiter_list_mutex);
-		list_add(&waiter->list, &instance->bulk_waiter_list);
-		mutex_unlock(&instance->bulk_waiter_list_mutex);
-		vchiq_log_info(vchiq_arm_log_level,
-			"saved bulk_waiter %pK for pid %d",
-			waiter, current->pid);
-
-		ret = put_user(mode_waiting, mode);
-	}
-out:
-	unlock_service(service);
-	if (ret)
-		return ret;
-	else if (status == VCHIQ_ERROR)
-		return -EIO;
-	else if (status == VCHIQ_RETRY)
-		return -EINTR;
-	return 0;
-}
-
-/* read a user pointer value from an array pointers in user space */
-static inline int vchiq_get_user_ptr(void __user **buf, void __user *ubuf, int index)
-{
-	int ret;
-
-	if (in_compat_syscall()) {
-		compat_uptr_t ptr32;
-		compat_uptr_t __user *uptr = ubuf;
-		ret = get_user(ptr32, uptr + index);
-		*buf = compat_ptr(ptr32);
-	} else {
-		uintptr_t ptr, __user *uptr = ubuf;
-		ret = get_user(ptr, uptr + index);
-		*buf = (void __user *)ptr;
-	}
-
-	return ret;
-}
-
-struct vchiq_completion_data32 {
-	enum vchiq_reason reason;
-	compat_uptr_t header;
-	compat_uptr_t service_userdata;
-	compat_uptr_t bulk_userdata;
-};
-
-static int vchiq_put_completion(struct vchiq_completion_data __user *buf,
-				struct vchiq_completion_data *completion,
-				int index)
-{
-	struct vchiq_completion_data32 __user *buf32 = (void __user *)buf;
-
-	if (in_compat_syscall()) {
-		struct vchiq_completion_data32 tmp = {
-			.reason		  = completion->reason,
-			.header		  = ptr_to_compat(completion->header),
-			.service_userdata = ptr_to_compat(completion->service_userdata),
-			.bulk_userdata	  = ptr_to_compat(completion->bulk_userdata),
-		};
-		if (copy_to_user(&buf32[index], &tmp, sizeof(tmp)))
-			return -EFAULT;
-	} else {
-		if (copy_to_user(&buf[index], completion, sizeof(*completion)))
-			return -EFAULT;
-	}
-
-	return 0;
-}
-
-static int vchiq_ioc_await_completion(struct vchiq_instance *instance,
-				      struct vchiq_await_completion *args,
-				      int __user *msgbufcountp)
-{
-	int msgbufcount;
-	int remove;
-	int ret;
-
-	DEBUG_INITIALISE(g_state.local)
-
-	DEBUG_TRACE(AWAIT_COMPLETION_LINE);
-	if (!instance->connected) {
-		return -ENOTCONN;
-	}
-
-	mutex_lock(&instance->completion_mutex);
-
-	DEBUG_TRACE(AWAIT_COMPLETION_LINE);
-	while ((instance->completion_remove ==
-		instance->completion_insert)
-		&& !instance->closing) {
-		int rc;
-
-		DEBUG_TRACE(AWAIT_COMPLETION_LINE);
-		mutex_unlock(&instance->completion_mutex);
-		rc = wait_for_completion_interruptible(
-					&instance->insert_event);
-		mutex_lock(&instance->completion_mutex);
-		if (rc) {
-			DEBUG_TRACE(AWAIT_COMPLETION_LINE);
-			vchiq_log_info(vchiq_arm_log_level,
-				"AWAIT_COMPLETION interrupted");
-			ret = -EINTR;
-			goto out;
-		}
-	}
-	DEBUG_TRACE(AWAIT_COMPLETION_LINE);
-
-	msgbufcount = args->msgbufcount;
-	remove = instance->completion_remove;
-
-	for (ret = 0; ret < args->count; ret++) {
-		struct vchiq_completion_data_kernel *completion;
-		struct vchiq_completion_data user_completion;
-		struct vchiq_service *service;
-		struct user_service *user_service;
-		struct vchiq_header *header;
-
-		if (remove == instance->completion_insert)
-			break;
-
-		completion = &instance->completions[
-			remove & (MAX_COMPLETIONS - 1)];
-
-		/*
-		 * A read memory barrier is needed to stop
-		 * prefetch of a stale completion record
-		 */
-		rmb();
-
-		service = completion->service_userdata;
-		user_service = service->base.userdata;
-
-		memset(&user_completion, 0, sizeof(user_completion));
-		user_completion = (struct vchiq_completion_data) {
-			.reason = completion->reason,
-			.service_userdata = user_service->userdata,
-		};
-
-		header = completion->header;
-		if (header) {
-			void __user *msgbuf;
-			int msglen;
-
-			msglen = header->size + sizeof(struct vchiq_header);
-			/* This must be a VCHIQ-style service */
-			if (args->msgbufsize < msglen) {
-				vchiq_log_error(vchiq_arm_log_level,
-					"header %pK: msgbufsize %x < msglen %x",
-					header, args->msgbufsize, msglen);
-				WARN(1, "invalid message size\n");
-				if (ret == 0)
-					ret = -EMSGSIZE;
-				break;
-			}
-			if (msgbufcount <= 0)
-				/* Stall here for lack of a
-				** buffer for the message. */
-				break;
-			/* Get the pointer from user space */
-			msgbufcount--;
-			if (vchiq_get_user_ptr(&msgbuf, args->msgbufs,
-						msgbufcount)) {
-				if (ret == 0)
-					ret = -EFAULT;
-				break;
-			}
-
-			/* Copy the message to user space */
-			if (copy_to_user(msgbuf, header, msglen)) {
-				if (ret == 0)
-					ret = -EFAULT;
-				break;
-			}
-
-			/* Now it has been copied, the message
-			** can be released. */
-			vchiq_release_message(service->handle, header);
-
-			/* The completion must point to the
-			** msgbuf. */
-			user_completion.header = msgbuf;
-		}
-
-		if ((completion->reason == VCHIQ_SERVICE_CLOSED) &&
-		    !instance->use_close_delivered)
-			unlock_service(service);
-
-		/*
-		 * FIXME: address space mismatch, does bulk_userdata
-		 * actually point to user or kernel memory?
-		 */
-		user_completion.bulk_userdata = completion->bulk_userdata;
-
-		if (vchiq_put_completion(args->buf, &user_completion, ret)) {
-			if (ret == 0)
-				ret = -EFAULT;
-			break;
-		}
-
-		/*
-		 * Ensure that the above copy has completed
-		 * before advancing the remove pointer.
-		 */
-		mb();
-		remove++;
-		instance->completion_remove = remove;
-	}
-
-	if (msgbufcount != args->msgbufcount) {
-		if (put_user(msgbufcount, msgbufcountp))
-			ret = -EFAULT;
-	}
-out:
-	if (ret)
-		complete(&instance->remove_event);
-	mutex_unlock(&instance->completion_mutex);
-	DEBUG_TRACE(AWAIT_COMPLETION_LINE);
-
-	return ret;
-}
-
-/****************************************************************************
-*
-*   vchiq_ioctl
-*
-***************************************************************************/
-static long
-vchiq_ioctl(struct file *file, unsigned int cmd, unsigned long arg)
-{
-	struct vchiq_instance *instance = file->private_data;
-	enum vchiq_status status = VCHIQ_SUCCESS;
-	struct vchiq_service *service = NULL;
-	long ret = 0;
-	int i, rc;
-
-	vchiq_log_trace(vchiq_arm_log_level,
-		"%s - instance %pK, cmd %s, arg %lx",
-		__func__, instance,
-		((_IOC_TYPE(cmd) == VCHIQ_IOC_MAGIC) &&
-		(_IOC_NR(cmd) <= VCHIQ_IOC_MAX)) ?
-		ioctl_names[_IOC_NR(cmd)] : "<invalid>", arg);
-
-	switch (cmd) {
-	case VCHIQ_IOC_SHUTDOWN:
-		if (!instance->connected)
-			break;
-
-		/* Remove all services */
-		i = 0;
-		while ((service = next_service_by_instance(instance->state,
-			instance, &i))) {
-			status = vchiq_remove_service(service->handle);
-			unlock_service(service);
-			if (status != VCHIQ_SUCCESS)
-				break;
-		}
-		service = NULL;
-
-		if (status == VCHIQ_SUCCESS) {
-			/* Wake the completion thread and ask it to exit */
-			instance->closing = 1;
-			complete(&instance->insert_event);
-		}
-
-		break;
-
-	case VCHIQ_IOC_CONNECT:
-		if (instance->connected) {
-			ret = -EINVAL;
-			break;
-		}
-		rc = mutex_lock_killable(&instance->state->mutex);
-		if (rc) {
-			vchiq_log_error(vchiq_arm_log_level,
-				"vchiq: connect: could not lock mutex for "
-				"state %d: %d",
-				instance->state->id, rc);
-			ret = -EINTR;
-			break;
-		}
-		status = vchiq_connect_internal(instance->state, instance);
-		mutex_unlock(&instance->state->mutex);
-
-		if (status == VCHIQ_SUCCESS)
-			instance->connected = 1;
-		else
-			vchiq_log_error(vchiq_arm_log_level,
-				"vchiq: could not connect: %d", status);
-		break;
-
-	case VCHIQ_IOC_CREATE_SERVICE: {
-		struct vchiq_create_service __user *argp;
-		struct vchiq_create_service args;
-
-		argp = (void __user *)arg;
-		if (copy_from_user(&args, argp, sizeof(args))) {
-			ret = -EFAULT;
-			break;
-		}
-
-		ret = vchiq_ioc_create_service(instance, &args);
-		if (ret < 0)
-			break;
-
-		if (put_user(args.handle, &argp->handle)) {
-			vchiq_remove_service(args.handle);
-			ret = -EFAULT;
-		}
-	} break;
-
-	case VCHIQ_IOC_CLOSE_SERVICE:
-	case VCHIQ_IOC_REMOVE_SERVICE: {
-		unsigned int handle = (unsigned int)arg;
-		struct user_service *user_service;
-
-		service = find_service_for_instance(instance, handle);
-		if (!service) {
-			ret = -EINVAL;
-			break;
-		}
-
-		user_service = service->base.userdata;
-
-		/* close_pending is false on first entry, and when the
-		   wait in vchiq_close_service has been interrupted. */
-		if (!user_service->close_pending) {
-			status = (cmd == VCHIQ_IOC_CLOSE_SERVICE) ?
-				 vchiq_close_service(service->handle) :
-				 vchiq_remove_service(service->handle);
-			if (status != VCHIQ_SUCCESS)
-				break;
-		}
-
-		/* close_pending is true once the underlying service
-		   has been closed until the client library calls the
-		   CLOSE_DELIVERED ioctl, signalling close_event. */
-		if (user_service->close_pending &&
-			wait_for_completion_interruptible(
-				&user_service->close_event))
-			status = VCHIQ_RETRY;
-		break;
-	}
-
-	case VCHIQ_IOC_USE_SERVICE:
-	case VCHIQ_IOC_RELEASE_SERVICE:	{
-		unsigned int handle = (unsigned int)arg;
-
-		service = find_service_for_instance(instance, handle);
-		if (service) {
-			status = (cmd == VCHIQ_IOC_USE_SERVICE)	?
-				vchiq_use_service_internal(service) :
-				vchiq_release_service_internal(service);
-			if (status != VCHIQ_SUCCESS) {
-				vchiq_log_error(vchiq_susp_log_level,
-					"%s: cmd %s returned error %d for "
-					"service %c%c%c%c:%03d",
-					__func__,
-					(cmd == VCHIQ_IOC_USE_SERVICE) ?
-						"VCHIQ_IOC_USE_SERVICE" :
-						"VCHIQ_IOC_RELEASE_SERVICE",
-					status,
-					VCHIQ_FOURCC_AS_4CHARS(
-						service->base.fourcc),
-					service->client_id);
-				ret = -EINVAL;
-			}
-		} else
-			ret = -EINVAL;
-	} break;
-
-	case VCHIQ_IOC_QUEUE_MESSAGE: {
-		struct vchiq_queue_message args;
-
-		if (copy_from_user(&args, (const void __user *)arg,
-				   sizeof(args))) {
-			ret = -EFAULT;
-			break;
-		}
-
-		service = find_service_for_instance(instance, args.handle);
-
-		if (service && (args.count <= MAX_ELEMENTS)) {
-			/* Copy elements into kernel space */
-			struct vchiq_element elements[MAX_ELEMENTS];
-
-			if (copy_from_user(elements, args.elements,
-				args.count * sizeof(struct vchiq_element)) == 0)
-				ret = vchiq_ioc_queue_message(args.handle, elements,
-							      args.count);
-			else
-				ret = -EFAULT;
-		} else {
-			ret = -EINVAL;
-		}
-	} break;
-
-	case VCHIQ_IOC_QUEUE_BULK_TRANSMIT:
-	case VCHIQ_IOC_QUEUE_BULK_RECEIVE: {
-		struct vchiq_queue_bulk_transfer args;
-		struct vchiq_queue_bulk_transfer __user *argp;
-
-		enum vchiq_bulk_dir dir =
-			(cmd == VCHIQ_IOC_QUEUE_BULK_TRANSMIT) ?
-			VCHIQ_BULK_TRANSMIT : VCHIQ_BULK_RECEIVE;
-
-		argp = (void __user *)arg;
-		if (copy_from_user(&args, argp, sizeof(args))) {
-			ret = -EFAULT;
-			break;
-		}
-
-		ret = vchiq_irq_queue_bulk_tx_rx(instance, &args,
-						 dir, &argp->mode);
-	} break;
-
-	case VCHIQ_IOC_AWAIT_COMPLETION: {
-		struct vchiq_await_completion args;
-		struct vchiq_await_completion __user *argp;
-
-		argp = (void __user *)arg;
-		if (copy_from_user(&args, argp, sizeof(args))) {
-			ret = -EFAULT;
-			break;
-		}
-
-		ret = vchiq_ioc_await_completion(instance, &args,
-						 &argp->msgbufcount);
-	} break;
-
-	case VCHIQ_IOC_DEQUEUE_MESSAGE: {
-		struct vchiq_dequeue_message args;
-
-		if (copy_from_user(&args, (const void __user *)arg,
-				   sizeof(args))) {
-			ret = -EFAULT;
-			break;
-		}
-
-		ret = vchiq_ioc_dequeue_message(instance, &args);
-	} break;
-
-	case VCHIQ_IOC_GET_CLIENT_ID: {
-		unsigned int handle = (unsigned int)arg;
-
-		ret = vchiq_get_client_id(handle);
-	} break;
-
-	case VCHIQ_IOC_GET_CONFIG: {
-		struct vchiq_get_config args;
-		struct vchiq_config config;
-
-		if (copy_from_user(&args, (const void __user *)arg,
-				   sizeof(args))) {
-			ret = -EFAULT;
-			break;
-		}
-		if (args.config_size > sizeof(config)) {
-			ret = -EINVAL;
-			break;
-		}
-
-		vchiq_get_config(&config);
-		if (copy_to_user(args.pconfig, &config, args.config_size)) {
-			ret = -EFAULT;
-			break;
-		}
-	} break;
-
-	case VCHIQ_IOC_SET_SERVICE_OPTION: {
-		struct vchiq_set_service_option args;
-
-		if (copy_from_user(&args, (const void __user *)arg,
-				   sizeof(args))) {
-			ret = -EFAULT;
-			break;
-		}
-
-		service = find_service_for_instance(instance, args.handle);
-		if (!service) {
-			ret = -EINVAL;
-			break;
-		}
-
-		status = vchiq_set_service_option(
-				args.handle, args.option, args.value);
-	} break;
-
-	case VCHIQ_IOC_LIB_VERSION: {
-		unsigned int lib_version = (unsigned int)arg;
-
-		if (lib_version < VCHIQ_VERSION_MIN)
-			ret = -EINVAL;
-		else if (lib_version >= VCHIQ_VERSION_CLOSE_DELIVERED)
-			instance->use_close_delivered = 1;
-	} break;
-
-	case VCHIQ_IOC_CLOSE_DELIVERED: {
-		unsigned int handle = (unsigned int)arg;
-
-		service = find_closed_service_for_instance(instance, handle);
-		if (service) {
-			struct user_service *user_service =
-				(struct user_service *)service->base.userdata;
-			close_delivered(user_service);
-		} else
-			ret = -EINVAL;
-	} break;
-
-	default:
-		ret = -ENOTTY;
-		break;
-	}
-
-	if (service)
-		unlock_service(service);
-
-	if (ret == 0) {
-		if (status == VCHIQ_ERROR)
-			ret = -EIO;
-		else if (status == VCHIQ_RETRY)
-			ret = -EINTR;
-	}
-
-	if ((status == VCHIQ_SUCCESS) && (ret < 0) && (ret != -EINTR) &&
-		(ret != -EWOULDBLOCK))
-		vchiq_log_info(vchiq_arm_log_level,
-			"  ioctl instance %pK, cmd %s -> status %d, %ld",
-			instance,
-			(_IOC_NR(cmd) <= VCHIQ_IOC_MAX) ?
-				ioctl_names[_IOC_NR(cmd)] :
-				"<invalid>",
-			status, ret);
-	else
-		vchiq_log_trace(vchiq_arm_log_level,
-			"  ioctl instance %pK, cmd %s -> status %d, %ld",
-			instance,
-			(_IOC_NR(cmd) <= VCHIQ_IOC_MAX) ?
-				ioctl_names[_IOC_NR(cmd)] :
-				"<invalid>",
-			status, ret);
-
-	return ret;
-}
-
-#if defined(CONFIG_COMPAT)
-
-struct vchiq_service_params32 {
-	int fourcc;
-	compat_uptr_t callback;
-	compat_uptr_t userdata;
-	short version; /* Increment for non-trivial changes */
-	short version_min; /* Update for incompatible changes */
-};
-
-struct vchiq_create_service32 {
-	struct vchiq_service_params32 params;
-	int is_open;
-	int is_vchi;
-	unsigned int handle; /* OUT */
-};
-
-#define VCHIQ_IOC_CREATE_SERVICE32 \
-	_IOWR(VCHIQ_IOC_MAGIC, 2, struct vchiq_create_service32)
-
-static long
-vchiq_compat_ioctl_create_service(
-	struct file *file,
-	unsigned int cmd,
-	struct vchiq_create_service32 __user *ptrargs32)
-{
-	struct vchiq_create_service args;
-	struct vchiq_create_service32 args32;
-	long ret;
-
-	if (copy_from_user(&args32, ptrargs32, sizeof(args32)))
-		return -EFAULT;
-
-	args = (struct vchiq_create_service) {
-		.params = {
-			.fourcc	     = args32.params.fourcc,
-			.callback    = compat_ptr(args32.params.callback),
-			.userdata    = compat_ptr(args32.params.userdata),
-			.version     = args32.params.version,
-			.version_min = args32.params.version_min,
-		},
-		.is_open = args32.is_open,
-		.is_vchi = args32.is_vchi,
-		.handle  = args32.handle,
-	};
-
-	ret = vchiq_ioc_create_service(file->private_data, &args);
-	if (ret < 0)
-		return ret;
-
-	if (put_user(args.handle, &ptrargs32->handle)) {
-		vchiq_remove_service(args.handle);
-		return -EFAULT;
-	}
-
-	return 0;
-}
-
-struct vchiq_element32 {
-	compat_uptr_t data;
-	unsigned int size;
-};
-
-struct vchiq_queue_message32 {
-	unsigned int handle;
-	unsigned int count;
-	compat_uptr_t elements;
-};
-
-#define VCHIQ_IOC_QUEUE_MESSAGE32 \
-	_IOW(VCHIQ_IOC_MAGIC,  4, struct vchiq_queue_message32)
-
-static long
-vchiq_compat_ioctl_queue_message(struct file *file,
-				 unsigned int cmd,
-				 struct vchiq_queue_message32 __user *arg)
-{
-	struct vchiq_queue_message args;
-	struct vchiq_queue_message32 args32;
-	struct vchiq_service *service;
-	int ret;
-
-	if (copy_from_user(&args32, arg, sizeof(args32)))
-		return -EFAULT;
-
-	args = (struct vchiq_queue_message) {
-		.handle   = args32.handle,
-		.count    = args32.count,
-		.elements = compat_ptr(args32.elements),
-	};
-
-	if (args32.count > MAX_ELEMENTS)
-		return -EINVAL;
-
-	service = find_service_for_instance(file->private_data, args.handle);
-	if (!service)
-		return -EINVAL;
-
-	if (args32.elements && args32.count) {
-		struct vchiq_element32 element32[MAX_ELEMENTS];
-		struct vchiq_element elements[MAX_ELEMENTS];
-		unsigned int count;
-
-		if (copy_from_user(&element32, args.elements,
-				   sizeof(element32))) {
-			unlock_service(service);
-			return -EFAULT;
-		}
-
-		for (count = 0; count < args32.count; count++) {
-			elements[count].data =
-				compat_ptr(element32[count].data);
-			elements[count].size = element32[count].size;
-		}
-		ret = vchiq_ioc_queue_message(args.handle, elements,
-					      args.count);
-	} else {
-		ret = -EINVAL;
-	}
-	unlock_service(service);
-
-	return ret;
-}
-
-struct vchiq_queue_bulk_transfer32 {
-	unsigned int handle;
-	compat_uptr_t data;
-	unsigned int size;
-	compat_uptr_t userdata;
-	enum vchiq_bulk_mode mode;
-};
-
-#define VCHIQ_IOC_QUEUE_BULK_TRANSMIT32 \
-	_IOWR(VCHIQ_IOC_MAGIC, 5, struct vchiq_queue_bulk_transfer32)
-#define VCHIQ_IOC_QUEUE_BULK_RECEIVE32 \
-	_IOWR(VCHIQ_IOC_MAGIC, 6, struct vchiq_queue_bulk_transfer32)
-
-static long
-vchiq_compat_ioctl_queue_bulk(struct file *file,
-			      unsigned int cmd,
-			      struct vchiq_queue_bulk_transfer32 __user *argp)
-{
-	struct vchiq_queue_bulk_transfer32 args32;
-	struct vchiq_queue_bulk_transfer args;
-	enum vchiq_bulk_dir dir = (cmd == VCHIQ_IOC_QUEUE_BULK_TRANSMIT32) ?
-				  VCHIQ_BULK_TRANSMIT : VCHIQ_BULK_RECEIVE;
-
-	if (copy_from_user(&args32, argp, sizeof(args32)))
-		return -EFAULT;
-
-	args = (struct vchiq_queue_bulk_transfer) {
-		.handle   = args32.handle,
-		.data	  = compat_ptr(args32.data),
-		.size	  = args32.size,
-		.userdata = compat_ptr(args32.userdata),
-		.mode	  = args32.mode,
-	};
-
-	return vchiq_irq_queue_bulk_tx_rx(file->private_data, &args,
-					  dir, &argp->mode);
-}
-
-struct vchiq_await_completion32 {
-	unsigned int count;
-	compat_uptr_t buf;
-	unsigned int msgbufsize;
-	unsigned int msgbufcount; /* IN/OUT */
-	compat_uptr_t msgbufs;
-};
-
-#define VCHIQ_IOC_AWAIT_COMPLETION32 \
-	_IOWR(VCHIQ_IOC_MAGIC, 7, struct vchiq_await_completion32)
-
-static long
-vchiq_compat_ioctl_await_completion(struct file *file,
-				    unsigned int cmd,
-				    struct vchiq_await_completion32 __user *argp)
-{
-	struct vchiq_await_completion args;
-	struct vchiq_await_completion32 args32;
-
-	if (copy_from_user(&args32, argp, sizeof(args32)))
-		return -EFAULT;
-
-	args = (struct vchiq_await_completion) {
-		.count		= args32.count,
-		.buf		= compat_ptr(args32.buf),
-		.msgbufsize	= args32.msgbufsize,
-		.msgbufcount	= args32.msgbufcount,
-		.msgbufs	= compat_ptr(args32.msgbufs),
-	};
-
-	return vchiq_ioc_await_completion(file->private_data, &args,
-					  &argp->msgbufcount);
-}
-
-struct vchiq_dequeue_message32 {
-	unsigned int handle;
-	int blocking;
-	unsigned int bufsize;
-	compat_uptr_t buf;
-};
-
-#define VCHIQ_IOC_DEQUEUE_MESSAGE32 \
-	_IOWR(VCHIQ_IOC_MAGIC, 8, struct vchiq_dequeue_message32)
-
-static long
-vchiq_compat_ioctl_dequeue_message(struct file *file,
-				   unsigned int cmd,
-				   struct vchiq_dequeue_message32 __user *arg)
-{
-	struct vchiq_dequeue_message32 args32;
-	struct vchiq_dequeue_message args;
-
-	if (copy_from_user(&args32, arg, sizeof(args32)))
-		return -EFAULT;
-
-	args = (struct vchiq_dequeue_message) {
-		.handle		= args32.handle,
-		.blocking	= args32.blocking,
-		.bufsize	= args32.bufsize,
-		.buf		= compat_ptr(args32.buf),
-	};
-=======
->>>>>>> 3b17187f
-
-	return status;
-}
-
-static enum vchiq_status
-add_completion(struct vchiq_instance *instance, enum vchiq_reason reason,
-	       struct vchiq_header *header, struct user_service *user_service,
-	       void *bulk_userdata)
-{
-	struct vchiq_completion_data_kernel *completion;
-	int insert;
-
-	DEBUG_INITIALISE(g_state.local)
-
-	insert = instance->completion_insert;
-	while ((insert - instance->completion_remove) >= MAX_COMPLETIONS) {
-		/* Out of space - wait for the client */
-		DEBUG_TRACE(SERVICE_CALLBACK_LINE);
-		vchiq_log_trace(vchiq_arm_log_level,
-			"%s - completion queue full", __func__);
-		DEBUG_COUNT(COMPLETION_QUEUE_FULL_COUNT);
-		if (wait_for_completion_interruptible(
-					&instance->remove_event)) {
-			vchiq_log_info(vchiq_arm_log_level,
-				"service_callback interrupted");
-			return VCHIQ_RETRY;
-		} else if (instance->closing) {
-			vchiq_log_info(vchiq_arm_log_level,
-				"service_callback closing");
-			return VCHIQ_SUCCESS;
-		}
-		DEBUG_TRACE(SERVICE_CALLBACK_LINE);
-	}
-
-	completion = &instance->completions[insert & (MAX_COMPLETIONS - 1)];
-
-	completion->header = header;
-	completion->reason = reason;
-	/* N.B. service_userdata is updated while processing AWAIT_COMPLETION */
-	completion->service_userdata = user_service->service;
-	completion->bulk_userdata = bulk_userdata;
-
-	if (reason == VCHIQ_SERVICE_CLOSED) {
 		/*
 		 * Take an extra reference, to be held until
 		 * this CLOSED notification is delivered.
