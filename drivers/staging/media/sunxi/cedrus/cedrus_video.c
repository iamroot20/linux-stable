--- conflicted
+++ resolved
@@ -497,16 +497,9 @@
 	}
 
 	if (V4L2_TYPE_IS_OUTPUT(vq->type)) {
-<<<<<<< HEAD
-		ret = pm_runtime_get_sync(dev->dev);
-		if (ret < 0) {
-			pm_runtime_put_noidle(dev->dev);
-=======
 		ret = pm_runtime_resume_and_get(dev->dev);
 		if (ret < 0)
->>>>>>> 3b17187f
 			goto err_cleanup;
-		}
 
 		if (dev->dec_ops[ctx->current_codec]->start) {
 			ret = dev->dec_ops[ctx->current_codec]->start(ctx);
