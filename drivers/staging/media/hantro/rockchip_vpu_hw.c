// SPDX-License-Identifier: GPL-2.0
/*
 * Hantro VPU codec driver
 *
 * Copyright (C) 2018 Rockchip Electronics Co., Ltd.
 *	Jeffy Chen <jeffy.chen@rock-chips.com>
 */

#include <linux/clk.h>

#include "hantro.h"
#include "hantro_jpeg.h"
#include "hantro_g1_regs.h"
#include "hantro_h1_regs.h"
#include "rockchip_vpu2_regs.h"

#define RK3066_ACLK_MAX_FREQ (300 * 1000 * 1000)
#define RK3288_ACLK_MAX_FREQ (400 * 1000 * 1000)

/*
 * Supported formats.
 */

static const struct hantro_fmt rockchip_vpu_enc_fmts[] = {
	{
		.fourcc = V4L2_PIX_FMT_YUV420M,
		.codec_mode = HANTRO_MODE_NONE,
		.enc_fmt = ROCKCHIP_VPU_ENC_FMT_YUV420P,
	},
	{
		.fourcc = V4L2_PIX_FMT_NV12M,
		.codec_mode = HANTRO_MODE_NONE,
		.enc_fmt = ROCKCHIP_VPU_ENC_FMT_YUV420SP,
	},
	{
		.fourcc = V4L2_PIX_FMT_YUYV,
		.codec_mode = HANTRO_MODE_NONE,
		.enc_fmt = ROCKCHIP_VPU_ENC_FMT_YUYV422,
	},
	{
		.fourcc = V4L2_PIX_FMT_UYVY,
		.codec_mode = HANTRO_MODE_NONE,
		.enc_fmt = ROCKCHIP_VPU_ENC_FMT_UYVY422,
	},
	{
		.fourcc = V4L2_PIX_FMT_JPEG,
		.codec_mode = HANTRO_MODE_JPEG_ENC,
		.max_depth = 2,
		.header_size = JPEG_HEADER_SIZE,
		.frmsize = {
			.min_width = 96,
			.max_width = 8192,
			.step_width = MB_DIM,
			.min_height = 32,
			.max_height = 8192,
			.step_height = MB_DIM,
		},
	},
};

static const struct hantro_fmt rockchip_vpu1_postproc_fmts[] = {
	{
		.fourcc = V4L2_PIX_FMT_YUYV,
		.codec_mode = HANTRO_MODE_NONE,
		.postprocessed = true,
		.frmsize = {
			.min_width = FMT_MIN_WIDTH,
			.max_width = FMT_FHD_WIDTH,
			.step_width = MB_DIM,
			.min_height = FMT_MIN_HEIGHT,
			.max_height = FMT_FHD_HEIGHT,
			.step_height = MB_DIM,
		},
	},
};

static const struct hantro_fmt rk3066_vpu_dec_fmts[] = {
	{
		.fourcc = V4L2_PIX_FMT_NV12,
		.codec_mode = HANTRO_MODE_NONE,
		.frmsize = {
			.min_width = FMT_MIN_WIDTH,
			.max_width = FMT_FHD_WIDTH,
			.step_width = MB_DIM,
			.min_height = FMT_MIN_HEIGHT,
			.max_height = FMT_FHD_HEIGHT,
			.step_height = MB_DIM,
		},
	},
	{
		.fourcc = V4L2_PIX_FMT_H264_SLICE,
		.codec_mode = HANTRO_MODE_H264_DEC,
		.max_depth = 2,
		.frmsize = {
			.min_width = FMT_MIN_WIDTH,
			.max_width = FMT_FHD_WIDTH,
			.step_width = MB_DIM,
			.min_height = FMT_MIN_HEIGHT,
			.max_height = FMT_FHD_HEIGHT,
			.step_height = MB_DIM,
		},
	},
	{
		.fourcc = V4L2_PIX_FMT_MPEG2_SLICE,
		.codec_mode = HANTRO_MODE_MPEG2_DEC,
		.max_depth = 2,
		.frmsize = {
			.min_width = FMT_MIN_WIDTH,
			.max_width = FMT_FHD_WIDTH,
			.step_width = MB_DIM,
			.min_height = FMT_MIN_HEIGHT,
			.max_height = FMT_FHD_HEIGHT,
			.step_height = MB_DIM,
		},
	},
	{
		.fourcc = V4L2_PIX_FMT_VP8_FRAME,
		.codec_mode = HANTRO_MODE_VP8_DEC,
		.max_depth = 2,
		.frmsize = {
			.min_width = FMT_MIN_WIDTH,
			.max_width = FMT_FHD_WIDTH,
			.step_width = MB_DIM,
			.min_height = FMT_MIN_HEIGHT,
			.max_height = FMT_FHD_HEIGHT,
			.step_height = MB_DIM,
		},
	},
};

static const struct hantro_fmt rk3288_vpu_dec_fmts[] = {
	{
		.fourcc = V4L2_PIX_FMT_NV12,
		.codec_mode = HANTRO_MODE_NONE,
		.frmsize = {
			.min_width = FMT_MIN_WIDTH,
			.max_width = FMT_4K_WIDTH,
			.step_width = MB_DIM,
			.min_height = FMT_MIN_HEIGHT,
			.max_height = FMT_4K_HEIGHT,
			.step_height = MB_DIM,
		},
	},
	{
		.fourcc = V4L2_PIX_FMT_H264_SLICE,
		.codec_mode = HANTRO_MODE_H264_DEC,
		.max_depth = 2,
		.frmsize = {
			.min_width = FMT_MIN_WIDTH,
			.max_width = FMT_4K_WIDTH,
			.step_width = MB_DIM,
			.min_height = FMT_MIN_HEIGHT,
			.max_height = FMT_4K_HEIGHT,
			.step_height = MB_DIM,
		},
	},
	{
		.fourcc = V4L2_PIX_FMT_MPEG2_SLICE,
		.codec_mode = HANTRO_MODE_MPEG2_DEC,
		.max_depth = 2,
		.frmsize = {
			.min_width = FMT_MIN_WIDTH,
			.max_width = FMT_FHD_WIDTH,
			.step_width = MB_DIM,
			.min_height = FMT_MIN_HEIGHT,
			.max_height = FMT_FHD_HEIGHT,
			.step_height = MB_DIM,
		},
	},
	{
		.fourcc = V4L2_PIX_FMT_VP8_FRAME,
		.codec_mode = HANTRO_MODE_VP8_DEC,
		.max_depth = 2,
		.frmsize = {
			.min_width = FMT_MIN_WIDTH,
			.max_width = FMT_UHD_WIDTH,
			.step_width = MB_DIM,
			.min_height = FMT_MIN_HEIGHT,
			.max_height = FMT_UHD_HEIGHT,
			.step_height = MB_DIM,
		},
	},
};

static const struct hantro_fmt rockchip_vdpu2_dec_fmts[] = {
	{
		.fourcc = V4L2_PIX_FMT_NV12,
		.codec_mode = HANTRO_MODE_NONE,
		.frmsize = {
			.min_width = FMT_MIN_WIDTH,
			.max_width = FMT_FHD_WIDTH,
			.step_width = MB_DIM,
			.min_height = FMT_MIN_HEIGHT,
			.max_height = FMT_FHD_HEIGHT,
			.step_height = MB_DIM,
		},
	},
	{
		.fourcc = V4L2_PIX_FMT_H264_SLICE,
		.codec_mode = HANTRO_MODE_H264_DEC,
		.max_depth = 2,
		.frmsize = {
			.min_width = FMT_MIN_WIDTH,
			.max_width = FMT_FHD_WIDTH,
			.step_width = MB_DIM,
			.min_height = FMT_MIN_HEIGHT,
			.max_height = FMT_FHD_HEIGHT,
			.step_height = MB_DIM,
		},
	},
	{
		.fourcc = V4L2_PIX_FMT_MPEG2_SLICE,
		.codec_mode = HANTRO_MODE_MPEG2_DEC,
		.max_depth = 2,
		.frmsize = {
			.min_width = FMT_MIN_WIDTH,
			.max_width = FMT_FHD_WIDTH,
			.step_width = MB_DIM,
			.min_height = FMT_MIN_HEIGHT,
			.max_height = FMT_FHD_HEIGHT,
			.step_height = MB_DIM,
		},
	},
	{
		.fourcc = V4L2_PIX_FMT_VP8_FRAME,
		.codec_mode = HANTRO_MODE_VP8_DEC,
		.max_depth = 2,
		.frmsize = {
			.min_width = FMT_MIN_WIDTH,
			.max_width = FMT_UHD_WIDTH,
<<<<<<< HEAD
			.step_width = MB_DIM,
			.min_height = FMT_MIN_HEIGHT,
			.max_height = FMT_UHD_HEIGHT,
			.step_height = MB_DIM,
		},
	},
};

static const struct hantro_fmt rk3399_vpu_dec_fmts[] = {
	{
		.fourcc = V4L2_PIX_FMT_NV12,
		.codec_mode = HANTRO_MODE_NONE,
		.frmsize = {
			.min_width = FMT_MIN_WIDTH,
			.max_width = FMT_FHD_WIDTH,
			.step_width = MB_DIM,
			.min_height = FMT_MIN_HEIGHT,
=======
			.step_width = MB_DIM,
			.min_height = FMT_MIN_HEIGHT,
			.max_height = FMT_UHD_HEIGHT,
			.step_height = MB_DIM,
		},
	},
};

static const struct hantro_fmt rk3399_vpu_dec_fmts[] = {
	{
		.fourcc = V4L2_PIX_FMT_NV12,
		.codec_mode = HANTRO_MODE_NONE,
		.frmsize = {
			.min_width = FMT_MIN_WIDTH,
			.max_width = FMT_FHD_WIDTH,
			.step_width = MB_DIM,
			.min_height = FMT_MIN_HEIGHT,
>>>>>>> e6f4ff3f
			.max_height = FMT_FHD_HEIGHT,
			.step_height = MB_DIM,
		},
	},
	{
		.fourcc = V4L2_PIX_FMT_MPEG2_SLICE,
		.codec_mode = HANTRO_MODE_MPEG2_DEC,
		.max_depth = 2,
		.frmsize = {
			.min_width = FMT_MIN_WIDTH,
			.max_width = FMT_FHD_WIDTH,
			.step_width = MB_DIM,
			.min_height = FMT_MIN_HEIGHT,
			.max_height = FMT_FHD_HEIGHT,
			.step_height = MB_DIM,
		},
	},
	{
		.fourcc = V4L2_PIX_FMT_VP8_FRAME,
		.codec_mode = HANTRO_MODE_VP8_DEC,
		.max_depth = 2,
		.frmsize = {
			.min_width = FMT_MIN_WIDTH,
			.max_width = FMT_UHD_WIDTH,
			.step_width = MB_DIM,
			.min_height = FMT_MIN_HEIGHT,
			.max_height = FMT_UHD_HEIGHT,
			.step_height = MB_DIM,
		},
	},
};

static irqreturn_t rockchip_vpu1_vepu_irq(int irq, void *dev_id)
{
	struct hantro_dev *vpu = dev_id;
	enum vb2_buffer_state state;
	u32 status;

	status = vepu_read(vpu, H1_REG_INTERRUPT);
	state = (status & H1_REG_INTERRUPT_FRAME_RDY) ?
		VB2_BUF_STATE_DONE : VB2_BUF_STATE_ERROR;

	vepu_write(vpu, 0, H1_REG_INTERRUPT);
	vepu_write(vpu, 0, H1_REG_AXI_CTRL);

	hantro_irq_done(vpu, state);

	return IRQ_HANDLED;
}

static irqreturn_t rockchip_vpu2_vdpu_irq(int irq, void *dev_id)
{
	struct hantro_dev *vpu = dev_id;
	enum vb2_buffer_state state;
	u32 status;

	status = vdpu_read(vpu, VDPU_REG_INTERRUPT);
	state = (status & VDPU_REG_INTERRUPT_DEC_IRQ) ?
		VB2_BUF_STATE_DONE : VB2_BUF_STATE_ERROR;

	vdpu_write(vpu, 0, VDPU_REG_INTERRUPT);
	vdpu_write(vpu, 0, VDPU_REG_AXI_CTRL);

	hantro_irq_done(vpu, state);

	return IRQ_HANDLED;
}

static irqreturn_t rockchip_vpu2_vepu_irq(int irq, void *dev_id)
{
	struct hantro_dev *vpu = dev_id;
	enum vb2_buffer_state state;
	u32 status;

	status = vepu_read(vpu, VEPU_REG_INTERRUPT);
	state = (status & VEPU_REG_INTERRUPT_FRAME_READY) ?
		VB2_BUF_STATE_DONE : VB2_BUF_STATE_ERROR;

	vepu_write(vpu, 0, VEPU_REG_INTERRUPT);
	vepu_write(vpu, 0, VEPU_REG_AXI_CTRL);

	hantro_irq_done(vpu, state);

	return IRQ_HANDLED;
}

static int rk3036_vpu_hw_init(struct hantro_dev *vpu)
{
	/* Bump ACLK to max. possible freq. to improve performance. */
	clk_set_rate(vpu->clocks[0].clk, RK3066_ACLK_MAX_FREQ);
	return 0;
}

static int rk3066_vpu_hw_init(struct hantro_dev *vpu)
{
	/* Bump ACLKs to max. possible freq. to improve performance. */
	clk_set_rate(vpu->clocks[0].clk, RK3066_ACLK_MAX_FREQ);
	clk_set_rate(vpu->clocks[2].clk, RK3066_ACLK_MAX_FREQ);
	return 0;
}

static int rockchip_vpu_hw_init(struct hantro_dev *vpu)
{
	/* Bump ACLK to max. possible freq. to improve performance. */
	clk_set_rate(vpu->clocks[0].clk, RK3288_ACLK_MAX_FREQ);
	return 0;
}

static void rk3066_vpu_dec_reset(struct hantro_ctx *ctx)
{
	struct hantro_dev *vpu = ctx->dev;

	vdpu_write(vpu, G1_REG_INTERRUPT_DEC_IRQ_DIS, G1_REG_INTERRUPT);
	vdpu_write(vpu, G1_REG_CONFIG_DEC_CLK_GATE_E, G1_REG_CONFIG);
}

static void rockchip_vpu1_enc_reset(struct hantro_ctx *ctx)
{
	struct hantro_dev *vpu = ctx->dev;

	vepu_write(vpu, H1_REG_INTERRUPT_DIS_BIT, H1_REG_INTERRUPT);
	vepu_write(vpu, 0, H1_REG_ENC_CTRL);
	vepu_write(vpu, 0, H1_REG_AXI_CTRL);
}

static void rockchip_vpu2_dec_reset(struct hantro_ctx *ctx)
{
	struct hantro_dev *vpu = ctx->dev;

	vdpu_write(vpu, VDPU_REG_INTERRUPT_DEC_IRQ_DIS, VDPU_REG_INTERRUPT);
	vdpu_write(vpu, 0, VDPU_REG_EN_FLAGS);
	vdpu_write(vpu, 1, VDPU_REG_SOFT_RESET);
}

static void rockchip_vpu2_enc_reset(struct hantro_ctx *ctx)
{
	struct hantro_dev *vpu = ctx->dev;

	vepu_write(vpu, VEPU_REG_INTERRUPT_DIS_BIT, VEPU_REG_INTERRUPT);
	vepu_write(vpu, 0, VEPU_REG_ENCODE_START);
	vepu_write(vpu, 0, VEPU_REG_AXI_CTRL);
}

/*
 * Supported codec ops.
 */
static const struct hantro_codec_ops rk3036_vpu_codec_ops[] = {
	[HANTRO_MODE_H264_DEC] = {
		.run = hantro_g1_h264_dec_run,
		.reset = hantro_g1_reset,
		.init = hantro_h264_dec_init,
		.exit = hantro_h264_dec_exit,
	},
	[HANTRO_MODE_MPEG2_DEC] = {
		.run = hantro_g1_mpeg2_dec_run,
		.reset = hantro_g1_reset,
		.init = hantro_mpeg2_dec_init,
		.exit = hantro_mpeg2_dec_exit,
	},
	[HANTRO_MODE_VP8_DEC] = {
		.run = hantro_g1_vp8_dec_run,
		.reset = hantro_g1_reset,
		.init = hantro_vp8_dec_init,
		.exit = hantro_vp8_dec_exit,
	},
};

static const struct hantro_codec_ops rk3066_vpu_codec_ops[] = {
	[HANTRO_MODE_JPEG_ENC] = {
		.run = hantro_h1_jpeg_enc_run,
		.reset = rockchip_vpu1_enc_reset,
		.done = hantro_h1_jpeg_enc_done,
	},
	[HANTRO_MODE_H264_DEC] = {
		.run = hantro_g1_h264_dec_run,
		.reset = rk3066_vpu_dec_reset,
		.init = hantro_h264_dec_init,
		.exit = hantro_h264_dec_exit,
	},
	[HANTRO_MODE_MPEG2_DEC] = {
		.run = hantro_g1_mpeg2_dec_run,
		.reset = rk3066_vpu_dec_reset,
		.init = hantro_mpeg2_dec_init,
		.exit = hantro_mpeg2_dec_exit,
	},
	[HANTRO_MODE_VP8_DEC] = {
		.run = hantro_g1_vp8_dec_run,
		.reset = rk3066_vpu_dec_reset,
		.init = hantro_vp8_dec_init,
		.exit = hantro_vp8_dec_exit,
	},
};

static const struct hantro_codec_ops rk3288_vpu_codec_ops[] = {
	[HANTRO_MODE_JPEG_ENC] = {
		.run = hantro_h1_jpeg_enc_run,
		.reset = rockchip_vpu1_enc_reset,
		.done = hantro_h1_jpeg_enc_done,
	},
	[HANTRO_MODE_H264_DEC] = {
		.run = hantro_g1_h264_dec_run,
		.reset = hantro_g1_reset,
		.init = hantro_h264_dec_init,
		.exit = hantro_h264_dec_exit,
	},
	[HANTRO_MODE_MPEG2_DEC] = {
		.run = hantro_g1_mpeg2_dec_run,
		.reset = hantro_g1_reset,
		.init = hantro_mpeg2_dec_init,
		.exit = hantro_mpeg2_dec_exit,
	},
	[HANTRO_MODE_VP8_DEC] = {
		.run = hantro_g1_vp8_dec_run,
		.reset = hantro_g1_reset,
		.init = hantro_vp8_dec_init,
		.exit = hantro_vp8_dec_exit,
	},
};

static const struct hantro_codec_ops rk3399_vpu_codec_ops[] = {
	[HANTRO_MODE_JPEG_ENC] = {
		.run = rockchip_vpu2_jpeg_enc_run,
		.reset = rockchip_vpu2_enc_reset,
		.done = rockchip_vpu2_jpeg_enc_done,
	},
	[HANTRO_MODE_H264_DEC] = {
		.run = rockchip_vpu2_h264_dec_run,
		.reset = rockchip_vpu2_dec_reset,
		.init = hantro_h264_dec_init,
		.exit = hantro_h264_dec_exit,
	},
	[HANTRO_MODE_MPEG2_DEC] = {
		.run = rockchip_vpu2_mpeg2_dec_run,
		.reset = rockchip_vpu2_dec_reset,
		.init = hantro_mpeg2_dec_init,
		.exit = hantro_mpeg2_dec_exit,
	},
	[HANTRO_MODE_VP8_DEC] = {
		.run = rockchip_vpu2_vp8_dec_run,
		.reset = rockchip_vpu2_dec_reset,
		.init = hantro_vp8_dec_init,
		.exit = hantro_vp8_dec_exit,
	},
};

static const struct hantro_codec_ops rk3568_vepu_codec_ops[] = {
	[HANTRO_MODE_JPEG_ENC] = {
		.run = rockchip_vpu2_jpeg_enc_run,
		.reset = rockchip_vpu2_enc_reset,
		.done = rockchip_vpu2_jpeg_enc_done,
	},
};

/*
 * VPU variant.
 */

static const struct hantro_irq rockchip_vdpu1_irqs[] = {
	{ "vdpu", hantro_g1_irq },
};

static const struct hantro_irq rockchip_vpu1_irqs[] = {
	{ "vepu", rockchip_vpu1_vepu_irq },
	{ "vdpu", hantro_g1_irq },
};

static const struct hantro_irq rockchip_vdpu2_irqs[] = {
	{ "vdpu", rockchip_vpu2_vdpu_irq },
};

static const struct hantro_irq rockchip_vpu2_irqs[] = {
	{ "vepu", rockchip_vpu2_vepu_irq },
	{ "vdpu", rockchip_vpu2_vdpu_irq },
};

static const struct hantro_irq rk3568_vepu_irqs[] = {
	{ "vepu", rockchip_vpu2_vepu_irq },
};

static const char * const rk3066_vpu_clk_names[] = {
	"aclk_vdpu", "hclk_vdpu",
	"aclk_vepu", "hclk_vepu"
};

static const char * const rockchip_vpu_clk_names[] = {
	"aclk", "hclk"
};

/* VDPU1/VEPU1 */

const struct hantro_variant rk3036_vpu_variant = {
	.dec_offset = 0x400,
	.dec_fmts = rk3066_vpu_dec_fmts,
	.num_dec_fmts = ARRAY_SIZE(rk3066_vpu_dec_fmts),
	.postproc_fmts = rockchip_vpu1_postproc_fmts,
	.num_postproc_fmts = ARRAY_SIZE(rockchip_vpu1_postproc_fmts),
	.postproc_ops = &hantro_g1_postproc_ops,
	.codec = HANTRO_MPEG2_DECODER | HANTRO_VP8_DECODER |
		 HANTRO_H264_DECODER,
	.codec_ops = rk3036_vpu_codec_ops,
	.irqs = rockchip_vdpu1_irqs,
	.num_irqs = ARRAY_SIZE(rockchip_vdpu1_irqs),
	.init = rk3036_vpu_hw_init,
	.clk_names = rockchip_vpu_clk_names,
	.num_clocks = ARRAY_SIZE(rockchip_vpu_clk_names)
};

/*
 * Despite this variant has separate clocks for decoder and encoder,
 * it's still required to enable all four of them for either decoding
 * or encoding and we can't split it in separate g1/h1 variants.
 */
const struct hantro_variant rk3066_vpu_variant = {
	.enc_offset = 0x0,
	.enc_fmts = rockchip_vpu_enc_fmts,
	.num_enc_fmts = ARRAY_SIZE(rockchip_vpu_enc_fmts),
	.dec_offset = 0x400,
	.dec_fmts = rk3066_vpu_dec_fmts,
	.num_dec_fmts = ARRAY_SIZE(rk3066_vpu_dec_fmts),
	.postproc_fmts = rockchip_vpu1_postproc_fmts,
	.num_postproc_fmts = ARRAY_SIZE(rockchip_vpu1_postproc_fmts),
	.postproc_ops = &hantro_g1_postproc_ops,
	.codec = HANTRO_JPEG_ENCODER | HANTRO_MPEG2_DECODER |
		 HANTRO_VP8_DECODER | HANTRO_H264_DECODER,
	.codec_ops = rk3066_vpu_codec_ops,
	.irqs = rockchip_vpu1_irqs,
	.num_irqs = ARRAY_SIZE(rockchip_vpu1_irqs),
	.init = rk3066_vpu_hw_init,
	.clk_names = rk3066_vpu_clk_names,
	.num_clocks = ARRAY_SIZE(rk3066_vpu_clk_names)
};

const struct hantro_variant rk3288_vpu_variant = {
	.enc_offset = 0x0,
	.enc_fmts = rockchip_vpu_enc_fmts,
	.num_enc_fmts = ARRAY_SIZE(rockchip_vpu_enc_fmts),
	.dec_offset = 0x400,
	.dec_fmts = rk3288_vpu_dec_fmts,
	.num_dec_fmts = ARRAY_SIZE(rk3288_vpu_dec_fmts),
	.postproc_fmts = rockchip_vpu1_postproc_fmts,
	.num_postproc_fmts = ARRAY_SIZE(rockchip_vpu1_postproc_fmts),
	.postproc_ops = &hantro_g1_postproc_ops,
	.codec = HANTRO_JPEG_ENCODER | HANTRO_MPEG2_DECODER |
		 HANTRO_VP8_DECODER | HANTRO_H264_DECODER,
	.codec_ops = rk3288_vpu_codec_ops,
	.irqs = rockchip_vpu1_irqs,
	.num_irqs = ARRAY_SIZE(rockchip_vpu1_irqs),
	.init = rockchip_vpu_hw_init,
	.clk_names = rockchip_vpu_clk_names,
	.num_clocks = ARRAY_SIZE(rockchip_vpu_clk_names)
};

/* VDPU2/VEPU2 */

const struct hantro_variant rk3328_vpu_variant = {
	.dec_offset = 0x400,
	.dec_fmts = rockchip_vdpu2_dec_fmts,
	.num_dec_fmts = ARRAY_SIZE(rockchip_vdpu2_dec_fmts),
	.codec = HANTRO_MPEG2_DECODER | HANTRO_VP8_DECODER |
		 HANTRO_H264_DECODER,
	.codec_ops = rk3399_vpu_codec_ops,
	.irqs = rockchip_vdpu2_irqs,
	.num_irqs = ARRAY_SIZE(rockchip_vdpu2_irqs),
	.init = rockchip_vpu_hw_init,
	.clk_names = rockchip_vpu_clk_names,
	.num_clocks = ARRAY_SIZE(rockchip_vpu_clk_names),
};

/*
 * H.264 decoding explicitly disabled in RK3399.
 * This ensures userspace applications use the Rockchip VDEC core,
 * which has better performance.
 */
const struct hantro_variant rk3399_vpu_variant = {
	.enc_offset = 0x0,
	.enc_fmts = rockchip_vpu_enc_fmts,
	.num_enc_fmts = ARRAY_SIZE(rockchip_vpu_enc_fmts),
	.dec_offset = 0x400,
	.dec_fmts = rk3399_vpu_dec_fmts,
	.num_dec_fmts = ARRAY_SIZE(rk3399_vpu_dec_fmts),
	.codec = HANTRO_JPEG_ENCODER | HANTRO_MPEG2_DECODER |
		 HANTRO_VP8_DECODER,
	.codec_ops = rk3399_vpu_codec_ops,
	.irqs = rockchip_vpu2_irqs,
	.num_irqs = ARRAY_SIZE(rockchip_vpu2_irqs),
	.init = rockchip_vpu_hw_init,
	.clk_names = rockchip_vpu_clk_names,
	.num_clocks = ARRAY_SIZE(rockchip_vpu_clk_names)
};

const struct hantro_variant rk3568_vepu_variant = {
	.enc_offset = 0x0,
	.enc_fmts = rockchip_vpu_enc_fmts,
	.num_enc_fmts = ARRAY_SIZE(rockchip_vpu_enc_fmts),
	.codec = HANTRO_JPEG_ENCODER,
	.codec_ops = rk3568_vepu_codec_ops,
	.irqs = rk3568_vepu_irqs,
	.num_irqs = ARRAY_SIZE(rk3568_vepu_irqs),
	.init = rockchip_vpu_hw_init,
	.clk_names = rockchip_vpu_clk_names,
	.num_clocks = ARRAY_SIZE(rockchip_vpu_clk_names)
};

const struct hantro_variant rk3568_vpu_variant = {
	.dec_offset = 0x400,
	.dec_fmts = rockchip_vdpu2_dec_fmts,
	.num_dec_fmts = ARRAY_SIZE(rockchip_vdpu2_dec_fmts),
	.codec = HANTRO_MPEG2_DECODER |
		 HANTRO_VP8_DECODER | HANTRO_H264_DECODER,
	.codec_ops = rk3399_vpu_codec_ops,
	.irqs = rockchip_vdpu2_irqs,
	.num_irqs = ARRAY_SIZE(rockchip_vdpu2_irqs),
	.init = rockchip_vpu_hw_init,
	.clk_names = rockchip_vpu_clk_names,
	.num_clocks = ARRAY_SIZE(rockchip_vpu_clk_names)
};

const struct hantro_variant px30_vpu_variant = {
	.enc_offset = 0x0,
	.enc_fmts = rockchip_vpu_enc_fmts,
	.num_enc_fmts = ARRAY_SIZE(rockchip_vpu_enc_fmts),
	.dec_offset = 0x400,
	.dec_fmts = rockchip_vdpu2_dec_fmts,
	.num_dec_fmts = ARRAY_SIZE(rockchip_vdpu2_dec_fmts),
	.codec = HANTRO_JPEG_ENCODER | HANTRO_MPEG2_DECODER |
		 HANTRO_VP8_DECODER | HANTRO_H264_DECODER,
	.codec_ops = rk3399_vpu_codec_ops,
	.irqs = rockchip_vpu2_irqs,
	.num_irqs = ARRAY_SIZE(rockchip_vpu2_irqs),
	.init = rk3036_vpu_hw_init,
	.clk_names = rockchip_vpu_clk_names,
	.num_clocks = ARRAY_SIZE(rockchip_vpu_clk_names)
};<|MERGE_RESOLUTION|>--- conflicted
+++ resolved
@@ -228,7 +228,6 @@
 		.frmsize = {
 			.min_width = FMT_MIN_WIDTH,
 			.max_width = FMT_UHD_WIDTH,
-<<<<<<< HEAD
 			.step_width = MB_DIM,
 			.min_height = FMT_MIN_HEIGHT,
 			.max_height = FMT_UHD_HEIGHT,
@@ -246,25 +245,6 @@
 			.max_width = FMT_FHD_WIDTH,
 			.step_width = MB_DIM,
 			.min_height = FMT_MIN_HEIGHT,
-=======
-			.step_width = MB_DIM,
-			.min_height = FMT_MIN_HEIGHT,
-			.max_height = FMT_UHD_HEIGHT,
-			.step_height = MB_DIM,
-		},
-	},
-};
-
-static const struct hantro_fmt rk3399_vpu_dec_fmts[] = {
-	{
-		.fourcc = V4L2_PIX_FMT_NV12,
-		.codec_mode = HANTRO_MODE_NONE,
-		.frmsize = {
-			.min_width = FMT_MIN_WIDTH,
-			.max_width = FMT_FHD_WIDTH,
-			.step_width = MB_DIM,
-			.min_height = FMT_MIN_HEIGHT,
->>>>>>> e6f4ff3f
 			.max_height = FMT_FHD_HEIGHT,
 			.step_height = MB_DIM,
 		},
