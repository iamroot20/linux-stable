--- conflicted
+++ resolved
@@ -388,21 +388,10 @@
 		usbhid->urbctrl->pipe = usb_rcvctrlpipe(hid_to_usb_dev(hid), 0);
 		maxpacket = usb_maxpacket(hid_to_usb_dev(hid),
 					  usbhid->urbctrl->pipe, 0);
-<<<<<<< HEAD
-		if (maxpacket > 0) {
-			len += (len == 0);    /* Don't allow 0-length reports */
-			len = DIV_ROUND_UP(len, maxpacket);
-			len *= maxpacket;
-			if (len > usbhid->bufsize)
-				len = usbhid->bufsize;
-		} else
-			len = 0;
-=======
 		len += (len == 0);	/* Don't allow 0-length reports */
 		len = round_up(len, maxpacket);
 		if (len > usbhid->bufsize)
 			len = usbhid->bufsize;
->>>>>>> 3b17187f
 	}
 	usbhid->urbctrl->transfer_buffer_length = len;
 	usbhid->urbctrl->dev = hid_to_usb_dev(hid);
