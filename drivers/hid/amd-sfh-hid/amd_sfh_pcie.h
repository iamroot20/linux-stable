/* SPDX-License-Identifier: GPL-2.0-or-later */
/*
 * AMD MP2 PCIe communication driver
 * Copyright 2020-2021 Advanced Micro Devices, Inc.
 * Authors: Shyam Sundar S K <Shyam-sundar.S-k@amd.com>
 *	    Sandeep Singh <Sandeep.singh@amd.com>
 *	    Basavaraj Natikar <Basavaraj.Natikar@amd.com>
 */

#ifndef PCIE_MP2_AMD_H
#define PCIE_MP2_AMD_H

#include "amd_sfh_common.h"

/* MP2 C2P Message Registers */
#define AMD_C2P_MSG0	0x10500
#define AMD_C2P_MSG1	0x10504
#define AMD_C2P_MSG2	0x10508

/* MP2 P2C Message Registers */
#define AMD_P2C_MSG3	0x1068C /* Supported Sensors info */

#define V2_STATUS	0x2

#define HPD_IDX		16

#define SENSOR_DISCOVERY_STATUS_MASK		GENMASK(5, 3)
#define SENSOR_DISCOVERY_STATUS_SHIFT		3

#define SENSOR_DISCOVERY_STATUS_MASK		GENMASK(5, 3)
#define SENSOR_DISCOVERY_STATUS_SHIFT		3

/* SFH Command register */
union sfh_cmd_base {
	u32 ul;
	struct {
		u32 cmd_id : 8;
		u32 sensor_id : 8;
		u32 period : 16;
	} s;
	struct {
		u32 cmd_id : 4;
		u32 intr_disable : 1;
		u32 rsvd1 : 3;
		u32 length : 7;
		u32 mem_type : 1;
		u32 sensor_id : 8;
		u32 period : 8;
	} cmd_v2;
};

union cmd_response {
	u32 resp;
	struct {
		u32 status	: 2;
		u32 out_in_c2p	: 1;
		u32 rsvd1	: 1;
		u32 response	: 4;
		u32 sub_cmd	: 8;
		u32 sensor_id	: 6;
		u32 rsvd2	: 10;
	} response_v2;
};

union sfh_cmd_param {
	u32 ul;
	struct {
		u32 buf_layout : 2;
		u32 buf_length : 6;
		u32 rsvd : 24;
	} s;
};

struct sfh_cmd_reg {
	union sfh_cmd_base cmd_base;
	union sfh_cmd_param cmd_param;
	phys_addr_t phys_addr;
};

enum sensor_idx {
	accel_idx = 0,
	gyro_idx = 1,
	mag_idx = 2,
	als_idx = 19
};

enum mem_use_type {
	USE_DRAM,
	USE_C2P_REG,
};

struct hpd_status {
	union {
		struct {
			u32 human_presence_report : 4;
			u32 human_presence_actual : 4;
			u32 probablity		  : 8;
			u32 object_distance       : 16;
		} shpd;
		u32 val;
	};
};

int amd_mp2_get_sensor_num(struct amd_mp2_dev *privdata, u8 *sensor_id);
int amd_sfh_hid_client_init(struct amd_mp2_dev *privdata);
int amd_sfh_hid_client_deinit(struct amd_mp2_dev *privdata);
<<<<<<< HEAD
u32 amd_sfh_wait_for_response(struct amd_mp2_dev *mp2, u8 sid, u32 sensor_sts);
void amd_mp2_suspend(struct amd_mp2_dev *mp2);
void amd_mp2_resume(struct amd_mp2_dev *mp2);

struct amd_mp2_ops {
	 void (*start)(struct amd_mp2_dev *privdata, struct amd_mp2_sensor_info info);
	 void (*stop)(struct amd_mp2_dev *privdata, u16 sensor_idx);
	 void (*stop_all)(struct amd_mp2_dev *privdata);
	 int (*response)(struct amd_mp2_dev *mp2, u8 sid, u32 sensor_sts);
	 void (*clear_intr)(struct amd_mp2_dev *privdata);
	 int (*init_intr)(struct amd_mp2_dev *privdata);
	 int (*discovery_status)(struct amd_mp2_dev *privdata);
};
=======
void amd_sfh_set_desc_ops(struct amd_mp2_ops *mp2_ops);

>>>>>>> d60c95ef
#endif<|MERGE_RESOLUTION|>--- conflicted
+++ resolved
@@ -23,9 +23,6 @@
 #define V2_STATUS	0x2
 
 #define HPD_IDX		16
-
-#define SENSOR_DISCOVERY_STATUS_MASK		GENMASK(5, 3)
-#define SENSOR_DISCOVERY_STATUS_SHIFT		3
 
 #define SENSOR_DISCOVERY_STATUS_MASK		GENMASK(5, 3)
 #define SENSOR_DISCOVERY_STATUS_SHIFT		3
@@ -104,22 +101,6 @@
 int amd_mp2_get_sensor_num(struct amd_mp2_dev *privdata, u8 *sensor_id);
 int amd_sfh_hid_client_init(struct amd_mp2_dev *privdata);
 int amd_sfh_hid_client_deinit(struct amd_mp2_dev *privdata);
-<<<<<<< HEAD
-u32 amd_sfh_wait_for_response(struct amd_mp2_dev *mp2, u8 sid, u32 sensor_sts);
-void amd_mp2_suspend(struct amd_mp2_dev *mp2);
-void amd_mp2_resume(struct amd_mp2_dev *mp2);
-
-struct amd_mp2_ops {
-	 void (*start)(struct amd_mp2_dev *privdata, struct amd_mp2_sensor_info info);
-	 void (*stop)(struct amd_mp2_dev *privdata, u16 sensor_idx);
-	 void (*stop_all)(struct amd_mp2_dev *privdata);
-	 int (*response)(struct amd_mp2_dev *mp2, u8 sid, u32 sensor_sts);
-	 void (*clear_intr)(struct amd_mp2_dev *privdata);
-	 int (*init_intr)(struct amd_mp2_dev *privdata);
-	 int (*discovery_status)(struct amd_mp2_dev *privdata);
-};
-=======
 void amd_sfh_set_desc_ops(struct amd_mp2_ops *mp2_ops);
 
->>>>>>> d60c95ef
 #endif