--- conflicted
+++ resolved
@@ -909,19 +909,11 @@
 int mt76_register_phy(struct mt76_phy *phy, bool vht,
 		      struct ieee80211_rate *rates, int n_rates);
 
-<<<<<<< HEAD
-struct dentry *mt76_register_debugfs_fops(struct mt76_dev *dev,
-					  const struct file_operations *ops);
-static inline struct dentry *mt76_register_debugfs(struct mt76_dev *dev)
-{
-	return mt76_register_debugfs_fops(dev, NULL);
-=======
 struct dentry *mt76_register_debugfs_fops(struct mt76_phy *phy,
 					  const struct file_operations *ops);
 static inline struct dentry *mt76_register_debugfs(struct mt76_dev *dev)
 {
 	return mt76_register_debugfs_fops(&dev->phy, NULL);
->>>>>>> 92b4b594
 }
 
 int mt76_queues_read(struct seq_file *s, void *data);
