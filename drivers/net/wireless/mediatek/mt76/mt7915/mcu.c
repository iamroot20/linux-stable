// SPDX-License-Identifier: ISC
/* Copyright (C) 2020 MediaTek Inc. */

#include <linux/firmware.h>
#include <linux/fs.h>
#include "mt7915.h"
#include "mcu.h"
#include "mac.h"
#include "eeprom.h"

struct mt7915_patch_hdr {
	char build_date[16];
	char platform[4];
	__be32 hw_sw_ver;
	__be32 patch_ver;
	__be16 checksum;
	u16 reserved;
	struct {
		__be32 patch_ver;
		__be32 subsys;
		__be32 feature;
		__be32 n_region;
		__be32 crc;
		u32 reserved[11];
	} desc;
} __packed;

struct mt7915_patch_sec {
	__be32 type;
	__be32 offs;
	__be32 size;
	union {
		__be32 spec[13];
		struct {
			__be32 addr;
			__be32 len;
			__be32 sec_key_idx;
			__be32 align_len;
			u32 reserved[9];
		} info;
	};
} __packed;

struct mt7915_fw_trailer {
	u8 chip_id;
	u8 eco_code;
	u8 n_region;
	u8 format_ver;
	u8 format_flag;
	u8 reserved[2];
	char fw_ver[10];
	char build_date[15];
	u32 crc;
} __packed;

struct mt7915_fw_region {
	__le32 decomp_crc;
	__le32 decomp_len;
	__le32 decomp_blk_sz;
	u8 reserved[4];
	__le32 addr;
	__le32 len;
	u8 feature_set;
	u8 reserved1[15];
} __packed;

#define MCU_PATCH_ADDRESS		0x200000

#define FW_FEATURE_SET_ENCRYPT		BIT(0)
#define FW_FEATURE_SET_KEY_IDX		GENMASK(2, 1)
#define FW_FEATURE_OVERRIDE_ADDR	BIT(5)

#define DL_MODE_ENCRYPT			BIT(0)
#define DL_MODE_KEY_IDX			GENMASK(2, 1)
#define DL_MODE_RESET_SEC_IV		BIT(3)
#define DL_MODE_WORKING_PDA_CR4		BIT(4)
#define DL_MODE_NEED_RSP		BIT(31)

#define FW_START_OVERRIDE		BIT(0)
#define FW_START_WORKING_PDA_CR4	BIT(2)

#define PATCH_SEC_TYPE_MASK		GENMASK(15, 0)
#define PATCH_SEC_TYPE_INFO		0x2

#define to_wcid_lo(id)			FIELD_GET(GENMASK(7, 0), (u16)id)
#define to_wcid_hi(id)			FIELD_GET(GENMASK(9, 8), (u16)id)

#define HE_PHY(p, c)			u8_get_bits(c, IEEE80211_HE_PHY_##p)
#define HE_MAC(m, c)			u8_get_bits(c, IEEE80211_HE_MAC_##m)

static enum mcu_cipher_type
mt7915_mcu_get_cipher(int cipher)
{
	switch (cipher) {
	case WLAN_CIPHER_SUITE_WEP40:
		return MCU_CIPHER_WEP40;
	case WLAN_CIPHER_SUITE_WEP104:
		return MCU_CIPHER_WEP104;
	case WLAN_CIPHER_SUITE_TKIP:
		return MCU_CIPHER_TKIP;
	case WLAN_CIPHER_SUITE_AES_CMAC:
		return MCU_CIPHER_BIP_CMAC_128;
	case WLAN_CIPHER_SUITE_CCMP:
		return MCU_CIPHER_AES_CCMP;
	case WLAN_CIPHER_SUITE_CCMP_256:
		return MCU_CIPHER_CCMP_256;
	case WLAN_CIPHER_SUITE_GCMP:
		return MCU_CIPHER_GCMP;
	case WLAN_CIPHER_SUITE_GCMP_256:
		return MCU_CIPHER_GCMP_256;
	case WLAN_CIPHER_SUITE_SMS4:
		return MCU_CIPHER_WAPI;
	default:
		return MCU_CIPHER_NONE;
	}
}

static u8 mt7915_mcu_chan_bw(struct cfg80211_chan_def *chandef)
{
	static const u8 width_to_bw[] = {
		[NL80211_CHAN_WIDTH_40] = CMD_CBW_40MHZ,
		[NL80211_CHAN_WIDTH_80] = CMD_CBW_80MHZ,
		[NL80211_CHAN_WIDTH_80P80] = CMD_CBW_8080MHZ,
		[NL80211_CHAN_WIDTH_160] = CMD_CBW_160MHZ,
		[NL80211_CHAN_WIDTH_5] = CMD_CBW_5MHZ,
		[NL80211_CHAN_WIDTH_10] = CMD_CBW_10MHZ,
		[NL80211_CHAN_WIDTH_20] = CMD_CBW_20MHZ,
		[NL80211_CHAN_WIDTH_20_NOHT] = CMD_CBW_20MHZ,
	};

	if (chandef->width >= ARRAY_SIZE(width_to_bw))
		return 0;

	return width_to_bw[chandef->width];
}

static const struct ieee80211_sta_he_cap *
mt7915_get_he_phy_cap(struct mt7915_phy *phy, struct ieee80211_vif *vif)
{
	struct ieee80211_supported_band *sband;
	enum nl80211_band band;

	band = phy->mt76->chandef.chan->band;
	sband = phy->mt76->hw->wiphy->bands[band];

	return ieee80211_get_he_iftype_cap(sband, vif->type);
}

static u8
mt7915_get_phy_mode(struct ieee80211_vif *vif, struct ieee80211_sta *sta)
{
	struct mt7915_vif *mvif = (struct mt7915_vif *)vif->drv_priv;
	enum nl80211_band band = mvif->phy->mt76->chandef.chan->band;
	struct ieee80211_sta_ht_cap *ht_cap;
	struct ieee80211_sta_vht_cap *vht_cap;
	const struct ieee80211_sta_he_cap *he_cap;
	u8 mode = 0;

	if (sta) {
		ht_cap = &sta->ht_cap;
		vht_cap = &sta->vht_cap;
		he_cap = &sta->he_cap;
	} else {
		struct ieee80211_supported_band *sband;

		sband = mvif->phy->mt76->hw->wiphy->bands[band];

		ht_cap = &sband->ht_cap;
		vht_cap = &sband->vht_cap;
		he_cap = ieee80211_get_he_iftype_cap(sband, vif->type);
	}

	if (band == NL80211_BAND_2GHZ) {
		mode |= PHY_MODE_B | PHY_MODE_G;

		if (ht_cap->ht_supported)
			mode |= PHY_MODE_GN;

		if (he_cap->has_he)
			mode |= PHY_MODE_AX_24G;
	} else if (band == NL80211_BAND_5GHZ) {
		mode |= PHY_MODE_A;

		if (ht_cap->ht_supported)
			mode |= PHY_MODE_AN;

		if (vht_cap->vht_supported)
			mode |= PHY_MODE_AC;

		if (he_cap->has_he)
			mode |= PHY_MODE_AX_5G;
	}

	return mode;
}

static u8
mt7915_mcu_get_sta_nss(u16 mcs_map)
{
	u8 nss;

	for (nss = 8; nss > 0; nss--) {
		u8 nss_mcs = (mcs_map >> (2 * (nss - 1))) & 3;

		if (nss_mcs != IEEE80211_VHT_MCS_NOT_SUPPORTED)
			break;
	}

	return nss - 1;
}

static void
mt7915_mcu_set_sta_he_mcs(struct ieee80211_sta *sta, __le16 *he_mcs,
			  const u16 *mask)
{
	struct mt7915_sta *msta = (struct mt7915_sta *)sta->drv_priv;
	struct cfg80211_chan_def *chandef = &msta->vif->phy->mt76->chandef;
	int nss, max_nss = sta->rx_nss > 3 ? 4 : sta->rx_nss;
	u16 mcs_map;

	switch (chandef->width) {
	case NL80211_CHAN_WIDTH_80P80:
		mcs_map = le16_to_cpu(sta->he_cap.he_mcs_nss_supp.rx_mcs_80p80);
		break;
	case NL80211_CHAN_WIDTH_160:
		mcs_map = le16_to_cpu(sta->he_cap.he_mcs_nss_supp.rx_mcs_160);
		break;
	default:
		mcs_map = le16_to_cpu(sta->he_cap.he_mcs_nss_supp.rx_mcs_80);
		break;
	}

	for (nss = 0; nss < max_nss; nss++) {
		int mcs;

		switch ((mcs_map >> (2 * nss)) & 0x3) {
		case IEEE80211_HE_MCS_SUPPORT_0_11:
			mcs = GENMASK(11, 0);
			break;
		case IEEE80211_HE_MCS_SUPPORT_0_9:
			mcs = GENMASK(9, 0);
			break;
		case IEEE80211_HE_MCS_SUPPORT_0_7:
			mcs = GENMASK(7, 0);
			break;
		default:
			mcs = 0;
		}

		mcs = mcs ? fls(mcs & mask[nss]) - 1 : -1;

		switch (mcs) {
		case 0 ... 7:
			mcs = IEEE80211_HE_MCS_SUPPORT_0_7;
			break;
		case 8 ... 9:
			mcs = IEEE80211_HE_MCS_SUPPORT_0_9;
			break;
		case 10 ... 11:
			mcs = IEEE80211_HE_MCS_SUPPORT_0_11;
			break;
		default:
			mcs = IEEE80211_HE_MCS_NOT_SUPPORTED;
			break;
		}
		mcs_map &= ~(0x3 << (nss * 2));
		mcs_map |= mcs << (nss * 2);

		/* only support 2ss on 160MHz */
		if (nss > 1 && (sta->bandwidth == IEEE80211_STA_RX_BW_160))
			break;
	}

	*he_mcs = cpu_to_le16(mcs_map);
}

static void
mt7915_mcu_set_sta_vht_mcs(struct ieee80211_sta *sta, __le16 *vht_mcs,
			   const u16 *mask)
{
	u16 mcs_map = le16_to_cpu(sta->vht_cap.vht_mcs.rx_mcs_map);
	int nss, max_nss = sta->rx_nss > 3 ? 4 : sta->rx_nss;
	u16 mcs;

	for (nss = 0; nss < max_nss; nss++, mcs_map >>= 2) {
		switch (mcs_map & 0x3) {
		case IEEE80211_VHT_MCS_SUPPORT_0_9:
			mcs = GENMASK(9, 0);
			break;
		case IEEE80211_VHT_MCS_SUPPORT_0_8:
			mcs = GENMASK(8, 0);
			break;
		case IEEE80211_VHT_MCS_SUPPORT_0_7:
			mcs = GENMASK(7, 0);
			break;
		default:
			mcs = 0;
		}

		vht_mcs[nss] = cpu_to_le16(mcs & mask[nss]);

		/* only support 2ss on 160MHz */
		if (nss > 1 && (sta->bandwidth == IEEE80211_STA_RX_BW_160))
			break;
	}
}

static void
mt7915_mcu_set_sta_ht_mcs(struct ieee80211_sta *sta, u8 *ht_mcs,
			  const u8 *mask)
{
	int nss, max_nss = sta->rx_nss > 3 ? 4 : sta->rx_nss;

	for (nss = 0; nss < max_nss; nss++)
		ht_mcs[nss] = sta->ht_cap.mcs.rx_mask[nss] & mask[nss];
}

static int
mt7915_mcu_parse_response(struct mt76_dev *mdev, int cmd,
			  struct sk_buff *skb, int seq)
{
	struct mt7915_mcu_rxd *rxd;
	int ret = 0;

	if (!skb) {
		dev_err(mdev->dev, "Message %08x (seq %d) timeout\n",
			cmd, seq);
		return -ETIMEDOUT;
	}

	rxd = (struct mt7915_mcu_rxd *)skb->data;
	if (seq != rxd->seq)
		return -EAGAIN;

	if (cmd == MCU_CMD(PATCH_SEM_CONTROL)) {
		skb_pull(skb, sizeof(*rxd) - 4);
		ret = *skb->data;
	} else if (cmd == MCU_EXT_CMD(THERMAL_CTRL)) {
		skb_pull(skb, sizeof(*rxd) + 4);
		ret = le32_to_cpu(*(__le32 *)skb->data);
	} else {
		skb_pull(skb, sizeof(struct mt7915_mcu_rxd));
	}

	return ret;
}

static int
mt7915_mcu_send_message(struct mt76_dev *mdev, struct sk_buff *skb,
			int cmd, int *wait_seq)
{
	struct mt7915_dev *dev = container_of(mdev, struct mt7915_dev, mt76);
	struct mt7915_mcu_txd *mcu_txd;
	enum mt76_mcuq_id qid;
	__le32 *txd;
	u32 val;
	u8 seq;

	/* TODO: make dynamic based on msg type */
	mdev->mcu.timeout = 20 * HZ;

	seq = ++dev->mt76.mcu.msg_seq & 0xf;
	if (!seq)
		seq = ++dev->mt76.mcu.msg_seq & 0xf;

	if (cmd == MCU_CMD(FW_SCATTER)) {
		qid = MT_MCUQ_FWDL;
		goto exit;
	}

	mcu_txd = (struct mt7915_mcu_txd *)skb_push(skb, sizeof(*mcu_txd));
	if (test_bit(MT76_STATE_MCU_RUNNING, &dev->mphy.state))
		qid = MT_MCUQ_WA;
	else
		qid = MT_MCUQ_WM;

	txd = mcu_txd->txd;

	val = FIELD_PREP(MT_TXD0_TX_BYTES, skb->len) |
	      FIELD_PREP(MT_TXD0_PKT_FMT, MT_TX_TYPE_CMD) |
	      FIELD_PREP(MT_TXD0_Q_IDX, MT_TX_MCU_PORT_RX_Q0);
	txd[0] = cpu_to_le32(val);

	val = MT_TXD1_LONG_FORMAT |
	      FIELD_PREP(MT_TXD1_HDR_FORMAT, MT_HDR_FORMAT_CMD);
	txd[1] = cpu_to_le32(val);

	mcu_txd->len = cpu_to_le16(skb->len - sizeof(mcu_txd->txd));
	mcu_txd->pq_id = cpu_to_le16(MCU_PQ_ID(MT_TX_PORT_IDX_MCU,
					       MT_TX_MCU_PORT_RX_Q0));
	mcu_txd->pkt_type = MCU_PKT_ID;
	mcu_txd->seq = seq;

	mcu_txd->cid = FIELD_GET(__MCU_CMD_FIELD_ID, cmd);
	mcu_txd->set_query = MCU_Q_NA;
	mcu_txd->ext_cid = FIELD_GET(__MCU_CMD_FIELD_EXT_ID, cmd);
	if (mcu_txd->ext_cid) {
		mcu_txd->ext_cid_ack = 1;

		/* do not use Q_SET for efuse */
		if (cmd & __MCU_CMD_FIELD_QUERY)
			mcu_txd->set_query = MCU_Q_QUERY;
		else
			mcu_txd->set_query = MCU_Q_SET;
	}

	if (cmd & __MCU_CMD_FIELD_WA)
		mcu_txd->s2d_index = MCU_S2D_H2C;
	else
		mcu_txd->s2d_index = MCU_S2D_H2N;

exit:
	if (wait_seq)
		*wait_seq = seq;

	return mt76_tx_queue_skb_raw(dev, mdev->q_mcu[qid], skb, 0);
}

static void
mt7915_mcu_wa_cmd(struct mt7915_dev *dev, int cmd, u32 a1, u32 a2, u32 a3)
{
	struct {
		__le32 args[3];
	} req = {
		.args = {
			cpu_to_le32(a1),
			cpu_to_le32(a2),
			cpu_to_le32(a3),
		},
	};

	mt76_mcu_send_msg(&dev->mt76, cmd, &req, sizeof(req), true);
}

static void
mt7915_mcu_csa_finish(void *priv, u8 *mac, struct ieee80211_vif *vif)
{
	if (vif->csa_active)
		ieee80211_csa_finish(vif);
}

static void
mt7915_mcu_rx_csa_notify(struct mt7915_dev *dev, struct sk_buff *skb)
{
	struct mt76_phy *mphy = &dev->mt76.phy;
	struct mt7915_mcu_csa_notify *c;

	c = (struct mt7915_mcu_csa_notify *)skb->data;

	if (c->band_idx && dev->mt76.phy2)
		mphy = dev->mt76.phy2;

	ieee80211_iterate_active_interfaces_atomic(mphy->hw,
			IEEE80211_IFACE_ITER_RESUME_ALL,
			mt7915_mcu_csa_finish, mphy->hw);
}

static void
mt7915_mcu_rx_thermal_notify(struct mt7915_dev *dev, struct sk_buff *skb)
{
	struct mt76_phy *mphy = &dev->mt76.phy;
	struct mt7915_mcu_thermal_notify *t;
	struct mt7915_phy *phy;

	t = (struct mt7915_mcu_thermal_notify *)skb->data;
	if (t->ctrl.ctrl_id != THERMAL_PROTECT_ENABLE)
		return;

	if (t->ctrl.band_idx && dev->mt76.phy2)
		mphy = dev->mt76.phy2;

	phy = (struct mt7915_phy *)mphy->priv;
	phy->throttle_state = t->ctrl.duty.duty_cycle;
}

static void
mt7915_mcu_rx_radar_detected(struct mt7915_dev *dev, struct sk_buff *skb)
{
	struct mt76_phy *mphy = &dev->mt76.phy;
	struct mt7915_mcu_rdd_report *r;

	r = (struct mt7915_mcu_rdd_report *)skb->data;

	if (r->band_idx && dev->mt76.phy2)
		mphy = dev->mt76.phy2;

	ieee80211_radar_detected(mphy->hw);
	dev->hw_pattern++;
}

static int
mt7915_mcu_tx_rate_parse(struct mt76_phy *mphy, struct mt7915_mcu_ra_info *ra,
			 struct rate_info *rate, u16 r)
{
	struct ieee80211_supported_band *sband;
	u16 ru_idx = le16_to_cpu(ra->ru_idx);
	bool cck = false;

	rate->mcs = FIELD_GET(MT_RA_RATE_MCS, r);
	rate->nss = FIELD_GET(MT_RA_RATE_NSS, r) + 1;

	switch (FIELD_GET(MT_RA_RATE_TX_MODE, r)) {
	case MT_PHY_TYPE_CCK:
		cck = true;
		fallthrough;
	case MT_PHY_TYPE_OFDM:
		if (mphy->chandef.chan->band == NL80211_BAND_5GHZ)
			sband = &mphy->sband_5g.sband;
		else
			sband = &mphy->sband_2g.sband;

		rate->mcs = mt76_get_rate(mphy->dev, sband, rate->mcs, cck);
		rate->legacy = sband->bitrates[rate->mcs].bitrate;
		break;
	case MT_PHY_TYPE_HT:
	case MT_PHY_TYPE_HT_GF:
		rate->mcs += (rate->nss - 1) * 8;
		if (rate->mcs > 31)
			return -EINVAL;

		rate->flags = RATE_INFO_FLAGS_MCS;
		if (ra->gi)
			rate->flags |= RATE_INFO_FLAGS_SHORT_GI;
		break;
	case MT_PHY_TYPE_VHT:
		if (rate->mcs > 9)
			return -EINVAL;

		rate->flags = RATE_INFO_FLAGS_VHT_MCS;
		if (ra->gi)
			rate->flags |= RATE_INFO_FLAGS_SHORT_GI;
		break;
	case MT_PHY_TYPE_HE_SU:
	case MT_PHY_TYPE_HE_EXT_SU:
	case MT_PHY_TYPE_HE_TB:
	case MT_PHY_TYPE_HE_MU:
		if (ra->gi > NL80211_RATE_INFO_HE_GI_3_2 || rate->mcs > 11)
			return -EINVAL;

		rate->he_gi = ra->gi;
		rate->he_dcm = FIELD_GET(MT_RA_RATE_DCM_EN, r);
		rate->flags = RATE_INFO_FLAGS_HE_MCS;
		break;
	default:
		return -EINVAL;
	}

	if (ru_idx) {
		switch (ru_idx) {
		case 1 ... 2:
			rate->he_ru_alloc = NL80211_RATE_INFO_HE_RU_ALLOC_996;
			break;
		case 3 ... 6:
			rate->he_ru_alloc = NL80211_RATE_INFO_HE_RU_ALLOC_484;
			break;
		case 7 ... 14:
			rate->he_ru_alloc = NL80211_RATE_INFO_HE_RU_ALLOC_242;
			break;
		default:
			rate->he_ru_alloc = NL80211_RATE_INFO_HE_RU_ALLOC_106;
			break;
		}
		rate->bw = RATE_INFO_BW_HE_RU;
	} else {
		u8 bw = mt7915_mcu_chan_bw(&mphy->chandef) -
			FIELD_GET(MT_RA_RATE_BW, r);

		switch (bw) {
		case IEEE80211_STA_RX_BW_160:
			rate->bw = RATE_INFO_BW_160;
			break;
		case IEEE80211_STA_RX_BW_80:
			rate->bw = RATE_INFO_BW_80;
			break;
		case IEEE80211_STA_RX_BW_40:
			rate->bw = RATE_INFO_BW_40;
			break;
		default:
			rate->bw = RATE_INFO_BW_20;
			break;
		}
	}

	return 0;
}

static void
mt7915_mcu_tx_rate_report(struct mt7915_dev *dev, struct sk_buff *skb)
{
	struct mt7915_mcu_ra_info *ra = (struct mt7915_mcu_ra_info *)skb->data;
	struct rate_info rate = {}, prob_rate = {};
	u16 probe = le16_to_cpu(ra->prob_up_rate);
	u16 attempts = le16_to_cpu(ra->attempts);
	u16 curr = le16_to_cpu(ra->curr_rate);
	u16 wcidx = le16_to_cpu(ra->wlan_idx);
	struct ieee80211_tx_status status = {};
	struct mt76_phy *mphy = &dev->mphy;
	struct mt7915_sta_stats *stats;
	struct mt7915_sta *msta;
	struct mt76_wcid *wcid;

	if (wcidx >= MT76_N_WCIDS)
		return;

	wcid = rcu_dereference(dev->mt76.wcid[wcidx]);
	if (!wcid)
		return;

	msta = container_of(wcid, struct mt7915_sta, wcid);
	stats = &msta->stats;

	if (msta->wcid.ext_phy && dev->mt76.phy2)
		mphy = dev->mt76.phy2;

	/* current rate */
	if (!mt7915_mcu_tx_rate_parse(mphy, ra, &rate, curr))
		stats->tx_rate = rate;

	/* probing rate */
	if (!mt7915_mcu_tx_rate_parse(mphy, ra, &prob_rate, probe))
		stats->prob_rate = prob_rate;

	if (attempts) {
		u16 success = le16_to_cpu(ra->success);

		stats->per = 1000 * (attempts - success) / attempts;
	}

	status.sta = wcid_to_sta(wcid);
	if (!status.sta)
		return;

	status.rate = &stats->tx_rate;
	ieee80211_tx_status_ext(mphy->hw, &status);
}

static void
mt7915_mcu_rx_log_message(struct mt7915_dev *dev, struct sk_buff *skb)
{
	struct mt7915_mcu_rxd *rxd = (struct mt7915_mcu_rxd *)skb->data;
	const char *data = (char *)&rxd[1];
	const char *type;

	switch (rxd->s2d_index) {
	case 0:
		type = "WM";
		break;
	case 2:
		type = "WA";
		break;
	default:
		type = "unknown";
		break;
	}

	wiphy_info(mt76_hw(dev)->wiphy, "%s: %.*s", type,
		   (int)(skb->len - sizeof(*rxd)), data);
}

static void
mt7915_mcu_rx_ext_event(struct mt7915_dev *dev, struct sk_buff *skb)
{
	struct mt7915_mcu_rxd *rxd = (struct mt7915_mcu_rxd *)skb->data;

	switch (rxd->ext_eid) {
	case MCU_EXT_EVENT_THERMAL_PROTECT:
		mt7915_mcu_rx_thermal_notify(dev, skb);
		break;
	case MCU_EXT_EVENT_RDD_REPORT:
		mt7915_mcu_rx_radar_detected(dev, skb);
		break;
	case MCU_EXT_EVENT_CSA_NOTIFY:
		mt7915_mcu_rx_csa_notify(dev, skb);
		break;
	case MCU_EXT_EVENT_RATE_REPORT:
		mt7915_mcu_tx_rate_report(dev, skb);
		break;
	case MCU_EXT_EVENT_FW_LOG_2_HOST:
		mt7915_mcu_rx_log_message(dev, skb);
		break;
	default:
		break;
	}
}

static void
mt7915_mcu_rx_unsolicited_event(struct mt7915_dev *dev, struct sk_buff *skb)
{
	struct mt7915_mcu_rxd *rxd = (struct mt7915_mcu_rxd *)skb->data;

	switch (rxd->eid) {
	case MCU_EVENT_EXT:
		mt7915_mcu_rx_ext_event(dev, skb);
		break;
	default:
		break;
	}
	dev_kfree_skb(skb);
}

void mt7915_mcu_rx_event(struct mt7915_dev *dev, struct sk_buff *skb)
{
	struct mt7915_mcu_rxd *rxd = (struct mt7915_mcu_rxd *)skb->data;

	if (rxd->ext_eid == MCU_EXT_EVENT_THERMAL_PROTECT ||
	    rxd->ext_eid == MCU_EXT_EVENT_FW_LOG_2_HOST ||
	    rxd->ext_eid == MCU_EXT_EVENT_ASSERT_DUMP ||
	    rxd->ext_eid == MCU_EXT_EVENT_PS_SYNC ||
	    rxd->ext_eid == MCU_EXT_EVENT_RATE_REPORT ||
	    !rxd->seq)
		mt7915_mcu_rx_unsolicited_event(dev, skb);
	else
		mt76_mcu_rx_event(&dev->mt76, skb);
}

static struct sk_buff *
mt7915_mcu_alloc_sta_req(struct mt7915_dev *dev, struct mt7915_vif *mvif,
			 struct mt7915_sta *msta, int len)
{
	struct sta_req_hdr hdr = {
		.bss_idx = mvif->idx,
		.wlan_idx_lo = msta ? to_wcid_lo(msta->wcid.idx) : 0,
		.wlan_idx_hi = msta ? to_wcid_hi(msta->wcid.idx) : 0,
		.muar_idx = msta && msta->wcid.sta ? mvif->omac_idx : 0xe,
		.is_tlv_append = 1,
	};
	struct sk_buff *skb;

	skb = mt76_mcu_msg_alloc(&dev->mt76, NULL, len);
	if (!skb)
		return ERR_PTR(-ENOMEM);

	skb_put_data(skb, &hdr, sizeof(hdr));

	return skb;
}

static struct wtbl_req_hdr *
mt7915_mcu_alloc_wtbl_req(struct mt7915_dev *dev, struct mt7915_sta *msta,
			  int cmd, void *sta_wtbl, struct sk_buff **skb)
{
	struct tlv *sta_hdr = sta_wtbl;
	struct wtbl_req_hdr hdr = {
		.wlan_idx_lo = to_wcid_lo(msta->wcid.idx),
		.wlan_idx_hi = to_wcid_hi(msta->wcid.idx),
		.operation = cmd,
	};
	struct sk_buff *nskb = *skb;

	if (!nskb) {
		nskb = mt76_mcu_msg_alloc(&dev->mt76, NULL,
					  MT7915_WTBL_UPDATE_MAX_SIZE);
		if (!nskb)
			return ERR_PTR(-ENOMEM);

		*skb = nskb;
	}

	if (sta_hdr)
		le16_add_cpu(&sta_hdr->len, sizeof(hdr));

	return skb_put_data(nskb, &hdr, sizeof(hdr));
}

static struct tlv *
mt7915_mcu_add_nested_tlv(struct sk_buff *skb, int tag, int len,
			  void *sta_ntlv, void *sta_wtbl)
{
	struct sta_ntlv_hdr *ntlv_hdr = sta_ntlv;
	struct tlv *sta_hdr = sta_wtbl;
	struct tlv *ptlv, tlv = {
		.tag = cpu_to_le16(tag),
		.len = cpu_to_le16(len),
	};
	u16 ntlv;

	ptlv = skb_put(skb, len);
	memcpy(ptlv, &tlv, sizeof(tlv));

	ntlv = le16_to_cpu(ntlv_hdr->tlv_num);
	ntlv_hdr->tlv_num = cpu_to_le16(ntlv + 1);

	if (sta_hdr) {
		u16 size = le16_to_cpu(sta_hdr->len);

		sta_hdr->len = cpu_to_le16(size + len);
	}

	return ptlv;
}

static struct tlv *
mt7915_mcu_add_tlv(struct sk_buff *skb, int tag, int len)
{
	return mt7915_mcu_add_nested_tlv(skb, tag, len, skb->data, NULL);
}

static struct tlv *
mt7915_mcu_add_nested_subtlv(struct sk_buff *skb, int sub_tag, int sub_len,
			     __le16 *sub_ntlv, __le16 *len)
{
	struct tlv *ptlv, tlv = {
		.tag = cpu_to_le16(sub_tag),
		.len = cpu_to_le16(sub_len),
	};

	ptlv = skb_put(skb, sub_len);
	memcpy(ptlv, &tlv, sizeof(tlv));

	le16_add_cpu(sub_ntlv, 1);
	le16_add_cpu(len, sub_len);

	return ptlv;
}

/** bss info **/
static int
mt7915_mcu_bss_basic_tlv(struct sk_buff *skb, struct ieee80211_vif *vif,
			 struct mt7915_phy *phy, bool enable)
{
	struct mt7915_vif *mvif = (struct mt7915_vif *)vif->drv_priv;
	struct bss_info_basic *bss;
	u16 wlan_idx = mvif->sta.wcid.idx;
	u32 type = NETWORK_INFRA;
	struct tlv *tlv;

	tlv = mt7915_mcu_add_tlv(skb, BSS_INFO_BASIC, sizeof(*bss));

	switch (vif->type) {
	case NL80211_IFTYPE_MESH_POINT:
	case NL80211_IFTYPE_AP:
	case NL80211_IFTYPE_MONITOR:
		break;
	case NL80211_IFTYPE_STATION:
		/* TODO: enable BSS_INFO_UAPSD & BSS_INFO_PM */
		if (enable) {
			struct ieee80211_sta *sta;
			struct mt7915_sta *msta;

			rcu_read_lock();
			sta = ieee80211_find_sta(vif, vif->bss_conf.bssid);
			if (!sta) {
				rcu_read_unlock();
				return -EINVAL;
			}

			msta = (struct mt7915_sta *)sta->drv_priv;
			wlan_idx = msta->wcid.idx;
			rcu_read_unlock();
		}
		break;
	case NL80211_IFTYPE_ADHOC:
		type = NETWORK_IBSS;
		break;
	default:
		WARN_ON(1);
		break;
	}

	bss = (struct bss_info_basic *)tlv;
	bss->network_type = cpu_to_le32(type);
	bss->bmc_wcid_lo = to_wcid_lo(wlan_idx);
	bss->bmc_wcid_hi = to_wcid_hi(wlan_idx);
	bss->wmm_idx = mvif->wmm_idx;
	bss->active = enable;

	if (vif->type != NL80211_IFTYPE_MONITOR) {
		memcpy(bss->bssid, vif->bss_conf.bssid, ETH_ALEN);
		bss->bcn_interval = cpu_to_le16(vif->bss_conf.beacon_int);
		bss->dtim_period = vif->bss_conf.dtim_period;
		bss->phy_mode = mt7915_get_phy_mode(vif, NULL);
	} else {
		memcpy(bss->bssid, phy->mt76->macaddr, ETH_ALEN);
	}

	return 0;
}

static void
mt7915_mcu_bss_omac_tlv(struct sk_buff *skb, struct ieee80211_vif *vif)
{
	struct mt7915_vif *mvif = (struct mt7915_vif *)vif->drv_priv;
	struct bss_info_omac *omac;
	struct tlv *tlv;
	u32 type = 0;
	u8 idx;

	tlv = mt7915_mcu_add_tlv(skb, BSS_INFO_OMAC, sizeof(*omac));

	switch (vif->type) {
	case NL80211_IFTYPE_MONITOR:
	case NL80211_IFTYPE_MESH_POINT:
	case NL80211_IFTYPE_AP:
		type = CONNECTION_INFRA_AP;
		break;
	case NL80211_IFTYPE_STATION:
		type = CONNECTION_INFRA_STA;
		break;
	case NL80211_IFTYPE_ADHOC:
		type = CONNECTION_IBSS_ADHOC;
		break;
	default:
		WARN_ON(1);
		break;
	}

	omac = (struct bss_info_omac *)tlv;
	idx = mvif->omac_idx > EXT_BSSID_START ? HW_BSSID_0 : mvif->omac_idx;
	omac->conn_type = cpu_to_le32(type);
	omac->omac_idx = mvif->omac_idx;
	omac->band_idx = mvif->band_idx;
	omac->hw_bss_idx = idx;
}

struct mt7915_he_obss_narrow_bw_ru_data {
	bool tolerated;
};

static void mt7915_check_he_obss_narrow_bw_ru_iter(struct wiphy *wiphy,
						   struct cfg80211_bss *bss,
						   void *_data)
{
	struct mt7915_he_obss_narrow_bw_ru_data *data = _data;
	const struct element *elem;

	elem = ieee80211_bss_get_elem(bss, WLAN_EID_EXT_CAPABILITY);

	if (!elem || elem->datalen <= 10 ||
	    !(elem->data[10] &
	      WLAN_EXT_CAPA10_OBSS_NARROW_BW_RU_TOLERANCE_SUPPORT))
		data->tolerated = false;
}

static bool mt7915_check_he_obss_narrow_bw_ru(struct ieee80211_hw *hw,
					      struct ieee80211_vif *vif)
{
	struct mt7915_he_obss_narrow_bw_ru_data iter_data = {
		.tolerated = true,
	};

	if (!(vif->bss_conf.chandef.chan->flags & IEEE80211_CHAN_RADAR))
		return false;

	cfg80211_bss_iter(hw->wiphy, &vif->bss_conf.chandef,
			  mt7915_check_he_obss_narrow_bw_ru_iter,
			  &iter_data);

	/*
	 * If there is at least one AP on radar channel that cannot
	 * tolerate 26-tone RU UL OFDMA transmissions using HE TB PPDU.
	 */
	return !iter_data.tolerated;
}

static void
mt7915_mcu_bss_rfch_tlv(struct sk_buff *skb, struct ieee80211_vif *vif,
			struct mt7915_phy *phy)
{
	struct cfg80211_chan_def *chandef = &phy->mt76->chandef;
	struct bss_info_rf_ch *ch;
	struct tlv *tlv;
	int freq1 = chandef->center_freq1;

	tlv = mt7915_mcu_add_tlv(skb, BSS_INFO_RF_CH, sizeof(*ch));

	ch = (struct bss_info_rf_ch *)tlv;
	ch->pri_ch = chandef->chan->hw_value;
	ch->center_ch0 = ieee80211_frequency_to_channel(freq1);
	ch->bw = mt7915_mcu_chan_bw(chandef);

	if (chandef->width == NL80211_CHAN_WIDTH_80P80) {
		int freq2 = chandef->center_freq2;

		ch->center_ch1 = ieee80211_frequency_to_channel(freq2);
	}

	if (vif->bss_conf.he_support && vif->type == NL80211_IFTYPE_STATION) {
		struct mt7915_dev *dev = phy->dev;
		struct mt76_phy *mphy = &dev->mt76.phy;
		bool ext_phy = phy != &dev->phy;

		if (ext_phy && dev->mt76.phy2)
			mphy = dev->mt76.phy2;

		ch->he_ru26_block =
			mt7915_check_he_obss_narrow_bw_ru(mphy->hw, vif);
		ch->he_all_disable = false;
	} else {
		ch->he_all_disable = true;
	}
}

static void
mt7915_mcu_bss_ra_tlv(struct sk_buff *skb, struct ieee80211_vif *vif,
		      struct mt7915_phy *phy)
{
	int max_nss = hweight8(phy->mt76->chainmask);
	struct bss_info_ra *ra;
	struct tlv *tlv;

	tlv = mt7915_mcu_add_tlv(skb, BSS_INFO_RA, sizeof(*ra));

	ra = (struct bss_info_ra *)tlv;
	ra->op_mode = vif->type == NL80211_IFTYPE_AP;
	ra->adhoc_en = vif->type == NL80211_IFTYPE_ADHOC;
	ra->short_preamble = true;
	ra->tx_streams = max_nss;
	ra->rx_streams = max_nss;
	ra->algo = 4;
	ra->train_up_rule = 2;
	ra->train_up_high_thres = 110;
	ra->train_up_rule_rssi = -70;
	ra->low_traffic_thres = 2;
	ra->phy_cap = cpu_to_le32(0xfdf);
	ra->interval = cpu_to_le32(500);
	ra->fast_interval = cpu_to_le32(100);
}

static void
mt7915_mcu_bss_he_tlv(struct sk_buff *skb, struct ieee80211_vif *vif,
		      struct mt7915_phy *phy)
{
#define DEFAULT_HE_PE_DURATION		4
#define DEFAULT_HE_DURATION_RTS_THRES	1023
	const struct ieee80211_sta_he_cap *cap;
	struct bss_info_he *he;
	struct tlv *tlv;

	cap = mt7915_get_he_phy_cap(phy, vif);

	tlv = mt7915_mcu_add_tlv(skb, BSS_INFO_HE_BASIC, sizeof(*he));

	he = (struct bss_info_he *)tlv;
	he->he_pe_duration = vif->bss_conf.htc_trig_based_pkt_ext;
	if (!he->he_pe_duration)
		he->he_pe_duration = DEFAULT_HE_PE_DURATION;

	he->he_rts_thres = cpu_to_le16(vif->bss_conf.frame_time_rts_th);
	if (!he->he_rts_thres)
		he->he_rts_thres = cpu_to_le16(DEFAULT_HE_DURATION_RTS_THRES);

	he->max_nss_mcs[CMD_HE_MCS_BW80] = cap->he_mcs_nss_supp.tx_mcs_80;
	he->max_nss_mcs[CMD_HE_MCS_BW160] = cap->he_mcs_nss_supp.tx_mcs_160;
	he->max_nss_mcs[CMD_HE_MCS_BW8080] = cap->he_mcs_nss_supp.tx_mcs_80p80;
}

static void
mt7915_mcu_bss_hw_amsdu_tlv(struct sk_buff *skb)
{
#define TXD_CMP_MAP1		GENMASK(15, 0)
#define TXD_CMP_MAP2		(GENMASK(31, 0) & ~BIT(23))
	struct bss_info_hw_amsdu *amsdu;
	struct tlv *tlv;

	tlv = mt7915_mcu_add_tlv(skb, BSS_INFO_HW_AMSDU, sizeof(*amsdu));

	amsdu = (struct bss_info_hw_amsdu *)tlv;
	amsdu->cmp_bitmap_0 = cpu_to_le32(TXD_CMP_MAP1);
	amsdu->cmp_bitmap_1 = cpu_to_le32(TXD_CMP_MAP2);
	amsdu->trig_thres = cpu_to_le16(2);
	amsdu->enable = true;
}

static void
mt7915_mcu_bss_ext_tlv(struct sk_buff *skb, struct mt7915_vif *mvif)
{
/* SIFS 20us + 512 byte beacon tranmitted by 1Mbps (3906us) */
#define BCN_TX_ESTIMATE_TIME	(4096 + 20)
	struct bss_info_ext_bss *ext;
	int ext_bss_idx, tsf_offset;
	struct tlv *tlv;

	ext_bss_idx = mvif->omac_idx - EXT_BSSID_START;
	if (ext_bss_idx < 0)
		return;

	tlv = mt7915_mcu_add_tlv(skb, BSS_INFO_EXT_BSS, sizeof(*ext));

	ext = (struct bss_info_ext_bss *)tlv;
	tsf_offset = ext_bss_idx * BCN_TX_ESTIMATE_TIME;
	ext->mbss_tsf_offset = cpu_to_le32(tsf_offset);
}

static void
mt7915_mcu_bss_bmc_tlv(struct sk_buff *skb, struct mt7915_phy *phy)
{
	struct bss_info_bmc_rate *bmc;
	struct cfg80211_chan_def *chandef = &phy->mt76->chandef;
	enum nl80211_band band = chandef->chan->band;
	struct tlv *tlv;

	tlv = mt7915_mcu_add_tlv(skb, BSS_INFO_BMC_RATE, sizeof(*bmc));

	bmc = (struct bss_info_bmc_rate *)tlv;
	if (band == NL80211_BAND_2GHZ) {
		bmc->short_preamble = true;
	} else {
		bmc->bc_trans = cpu_to_le16(0x2000);
		bmc->mc_trans = cpu_to_le16(0x2080);
	}
}

static int
mt7915_mcu_muar_config(struct mt7915_phy *phy, struct ieee80211_vif *vif,
		       bool bssid, bool enable)
{
	struct mt7915_dev *dev = phy->dev;
	struct mt7915_vif *mvif = (struct mt7915_vif *)vif->drv_priv;
	u32 idx = mvif->omac_idx - REPEATER_BSSID_START;
	u32 mask = phy->omac_mask >> 32 & ~BIT(idx);
	const u8 *addr = vif->addr;
	struct {
		u8 mode;
		u8 force_clear;
		u8 clear_bitmap[8];
		u8 entry_count;
		u8 write;
		u8 band;

		u8 index;
		u8 bssid;
		u8 addr[ETH_ALEN];
	} __packed req = {
		.mode = !!mask || enable,
		.entry_count = 1,
		.write = 1,
		.band = phy != &dev->phy,
		.index = idx * 2 + bssid,
	};

	if (bssid)
		addr = vif->bss_conf.bssid;

	if (enable)
		ether_addr_copy(req.addr, addr);

	return mt76_mcu_send_msg(&dev->mt76, MCU_EXT_CMD(MUAR_UPDATE), &req,
				 sizeof(req), true);
}

int mt7915_mcu_add_bss_info(struct mt7915_phy *phy,
			    struct ieee80211_vif *vif, int enable)
{
	struct mt7915_vif *mvif = (struct mt7915_vif *)vif->drv_priv;
	struct sk_buff *skb;

	if (mvif->omac_idx >= REPEATER_BSSID_START) {
		mt7915_mcu_muar_config(phy, vif, false, enable);
		mt7915_mcu_muar_config(phy, vif, true, enable);
	}

	skb = mt7915_mcu_alloc_sta_req(phy->dev, mvif, NULL,
				       MT7915_BSS_UPDATE_MAX_SIZE);
	if (IS_ERR(skb))
		return PTR_ERR(skb);

	/* bss_omac must be first */
	if (enable)
		mt7915_mcu_bss_omac_tlv(skb, vif);

	mt7915_mcu_bss_basic_tlv(skb, vif, phy, enable);

	if (vif->type == NL80211_IFTYPE_MONITOR)
		goto out;

	if (enable) {
		mt7915_mcu_bss_rfch_tlv(skb, vif, phy);
		mt7915_mcu_bss_bmc_tlv(skb, phy);
		mt7915_mcu_bss_ra_tlv(skb, vif, phy);
		mt7915_mcu_bss_hw_amsdu_tlv(skb);

		if (vif->bss_conf.he_support)
			mt7915_mcu_bss_he_tlv(skb, vif, phy);

		if (mvif->omac_idx >= EXT_BSSID_START &&
		    mvif->omac_idx < REPEATER_BSSID_START)
			mt7915_mcu_bss_ext_tlv(skb, mvif);
	}
out:
	return mt76_mcu_skb_send_msg(&phy->dev->mt76, skb,
				     MCU_EXT_CMD(BSS_INFO_UPDATE), true);
}

/** starec & wtbl **/
static int
mt7915_mcu_sta_key_tlv(struct mt7915_sta *msta, struct sk_buff *skb,
		       struct ieee80211_key_conf *key, enum set_key_cmd cmd)
{
	struct mt7915_sta_key_conf *bip = &msta->bip;
	struct sta_rec_sec *sec;
	struct tlv *tlv;
	u32 len = sizeof(*sec);

	tlv = mt7915_mcu_add_tlv(skb, STA_REC_KEY_V2, sizeof(*sec));

	sec = (struct sta_rec_sec *)tlv;
	sec->add = cmd;

	if (cmd == SET_KEY) {
		struct sec_key *sec_key;
		u8 cipher;

		cipher = mt7915_mcu_get_cipher(key->cipher);
		if (cipher == MCU_CIPHER_NONE)
			return -EOPNOTSUPP;

		sec_key = &sec->key[0];
		sec_key->cipher_len = sizeof(*sec_key);

		if (cipher == MCU_CIPHER_BIP_CMAC_128) {
			sec_key->cipher_id = MCU_CIPHER_AES_CCMP;
			sec_key->key_id = bip->keyidx;
			sec_key->key_len = 16;
			memcpy(sec_key->key, bip->key, 16);

			sec_key = &sec->key[1];
			sec_key->cipher_id = MCU_CIPHER_BIP_CMAC_128;
			sec_key->cipher_len = sizeof(*sec_key);
			sec_key->key_len = 16;
			memcpy(sec_key->key, key->key, 16);

			sec->n_cipher = 2;
		} else {
			sec_key->cipher_id = cipher;
			sec_key->key_id = key->keyidx;
			sec_key->key_len = key->keylen;
			memcpy(sec_key->key, key->key, key->keylen);

			if (cipher == MCU_CIPHER_TKIP) {
				/* Rx/Tx MIC keys are swapped */
				memcpy(sec_key->key + 16, key->key + 24, 8);
				memcpy(sec_key->key + 24, key->key + 16, 8);
			}

			/* store key_conf for BIP batch update */
			if (cipher == MCU_CIPHER_AES_CCMP) {
				memcpy(bip->key, key->key, key->keylen);
				bip->keyidx = key->keyidx;
			}

			len -= sizeof(*sec_key);
			sec->n_cipher = 1;
		}
	} else {
		len -= sizeof(sec->key);
		sec->n_cipher = 0;
	}
	sec->len = cpu_to_le16(len);

	return 0;
}

int mt7915_mcu_add_key(struct mt7915_dev *dev, struct ieee80211_vif *vif,
		       struct mt7915_sta *msta, struct ieee80211_key_conf *key,
		       enum set_key_cmd cmd)
{
	struct mt7915_vif *mvif = (struct mt7915_vif *)vif->drv_priv;
	struct sk_buff *skb;
	int len = sizeof(struct sta_req_hdr) + sizeof(struct sta_rec_sec);
	int ret;

	skb = mt7915_mcu_alloc_sta_req(dev, mvif, msta, len);
	if (IS_ERR(skb))
		return PTR_ERR(skb);

	ret = mt7915_mcu_sta_key_tlv(msta, skb, key, cmd);
	if (ret)
		return ret;

	return mt76_mcu_skb_send_msg(&dev->mt76, skb,
				     MCU_EXT_CMD(STA_REC_UPDATE), true);
}

static void
mt7915_mcu_sta_ba_tlv(struct sk_buff *skb,
		      struct ieee80211_ampdu_params *params,
		      bool enable, bool tx)
{
	struct sta_rec_ba *ba;
	struct tlv *tlv;

	tlv = mt7915_mcu_add_tlv(skb, STA_REC_BA, sizeof(*ba));

	ba = (struct sta_rec_ba *)tlv;
	ba->ba_type = tx ? MT_BA_TYPE_ORIGINATOR : MT_BA_TYPE_RECIPIENT;
	ba->winsize = cpu_to_le16(params->buf_size);
	ba->ssn = cpu_to_le16(params->ssn);
	ba->ba_en = enable << params->tid;
	ba->amsdu = params->amsdu;
	ba->tid = params->tid;
}

static void
mt7915_mcu_wtbl_ba_tlv(struct sk_buff *skb,
		       struct ieee80211_ampdu_params *params,
		       bool enable, bool tx, void *sta_wtbl,
		       void *wtbl_tlv)
{
	struct wtbl_ba *ba;
	struct tlv *tlv;

	tlv = mt7915_mcu_add_nested_tlv(skb, WTBL_BA, sizeof(*ba),
					wtbl_tlv, sta_wtbl);

	ba = (struct wtbl_ba *)tlv;
	ba->tid = params->tid;

	if (tx) {
		ba->ba_type = MT_BA_TYPE_ORIGINATOR;
		ba->sn = enable ? cpu_to_le16(params->ssn) : 0;
		ba->ba_en = enable;
	} else {
		memcpy(ba->peer_addr, params->sta->addr, ETH_ALEN);
		ba->ba_type = MT_BA_TYPE_RECIPIENT;
		ba->rst_ba_tid = params->tid;
		ba->rst_ba_sel = RST_BA_MAC_TID_MATCH;
		ba->rst_ba_sb = 1;
	}

	if (enable && tx)
		ba->ba_winsize = cpu_to_le16(params->buf_size);
}

static int
mt7915_mcu_sta_ba(struct mt7915_dev *dev,
		  struct ieee80211_ampdu_params *params,
		  bool enable, bool tx)
{
	struct mt7915_sta *msta = (struct mt7915_sta *)params->sta->drv_priv;
	struct mt7915_vif *mvif = msta->vif;
	struct wtbl_req_hdr *wtbl_hdr;
	struct tlv *sta_wtbl;
	struct sk_buff *skb;
	int ret;

	if (enable && tx && !params->amsdu)
		msta->wcid.amsdu = false;

	skb = mt7915_mcu_alloc_sta_req(dev, mvif, msta,
				       MT7915_STA_UPDATE_MAX_SIZE);
	if (IS_ERR(skb))
		return PTR_ERR(skb);

	sta_wtbl = mt7915_mcu_add_tlv(skb, STA_REC_WTBL, sizeof(struct tlv));

	wtbl_hdr = mt7915_mcu_alloc_wtbl_req(dev, msta, WTBL_SET, sta_wtbl,
					     &skb);
	if (IS_ERR(wtbl_hdr))
		return PTR_ERR(wtbl_hdr);

	mt7915_mcu_wtbl_ba_tlv(skb, params, enable, tx, sta_wtbl, wtbl_hdr);

	ret = mt76_mcu_skb_send_msg(&dev->mt76, skb,
				    MCU_EXT_CMD(STA_REC_UPDATE), true);
	if (ret)
		return ret;

	skb = mt7915_mcu_alloc_sta_req(dev, mvif, msta,
				       MT7915_STA_UPDATE_MAX_SIZE);
	if (IS_ERR(skb))
		return PTR_ERR(skb);

	mt7915_mcu_sta_ba_tlv(skb, params, enable, tx);

	return mt76_mcu_skb_send_msg(&dev->mt76, skb,
				     MCU_EXT_CMD(STA_REC_UPDATE), true);
}

int mt7915_mcu_add_tx_ba(struct mt7915_dev *dev,
			 struct ieee80211_ampdu_params *params,
			 bool enable)
{
	return mt7915_mcu_sta_ba(dev, params, enable, true);
}

int mt7915_mcu_add_rx_ba(struct mt7915_dev *dev,
			 struct ieee80211_ampdu_params *params,
			 bool enable)
{
	return mt7915_mcu_sta_ba(dev, params, enable, false);
}

static void
mt7915_mcu_wtbl_generic_tlv(struct sk_buff *skb, struct ieee80211_vif *vif,
			    struct ieee80211_sta *sta, void *sta_wtbl,
			    void *wtbl_tlv)
{
	struct mt7915_vif *mvif = (struct mt7915_vif *)vif->drv_priv;
	struct wtbl_generic *generic;
	struct wtbl_rx *rx;
	struct tlv *tlv;

	tlv = mt7915_mcu_add_nested_tlv(skb, WTBL_GENERIC, sizeof(*generic),
					wtbl_tlv, sta_wtbl);

	generic = (struct wtbl_generic *)tlv;

	if (sta) {
		memcpy(generic->peer_addr, sta->addr, ETH_ALEN);
		generic->partial_aid = cpu_to_le16(sta->aid);
		generic->muar_idx = mvif->omac_idx;
		generic->qos = sta->wme;
	} else {
		/* use BSSID in station mode */
		if (vif->type == NL80211_IFTYPE_STATION)
			memcpy(generic->peer_addr, vif->bss_conf.bssid,
			       ETH_ALEN);
		else
			eth_broadcast_addr(generic->peer_addr);

		generic->muar_idx = 0xe;
	}

	tlv = mt7915_mcu_add_nested_tlv(skb, WTBL_RX, sizeof(*rx),
					wtbl_tlv, sta_wtbl);

	rx = (struct wtbl_rx *)tlv;
	rx->rca1 = sta ? vif->type != NL80211_IFTYPE_AP : 1;
	rx->rca2 = 1;
	rx->rv = 1;
}

static void
mt7915_mcu_sta_basic_tlv(struct sk_buff *skb, struct ieee80211_vif *vif,
			 struct ieee80211_sta *sta, bool enable)
{
#define EXTRA_INFO_VER          BIT(0)
#define EXTRA_INFO_NEW          BIT(1)
	struct sta_rec_basic *basic;
	struct tlv *tlv;

	tlv = mt7915_mcu_add_tlv(skb, STA_REC_BASIC, sizeof(*basic));

	basic = (struct sta_rec_basic *)tlv;
	basic->extra_info = cpu_to_le16(EXTRA_INFO_VER);

	if (enable) {
		basic->extra_info |= cpu_to_le16(EXTRA_INFO_NEW);
		basic->conn_state = CONN_STATE_PORT_SECURE;
	} else {
		basic->conn_state = CONN_STATE_DISCONNECT;
	}

	if (!sta) {
		basic->conn_type = cpu_to_le32(CONNECTION_INFRA_BC);
		eth_broadcast_addr(basic->peer_addr);
		return;
	}

	switch (vif->type) {
	case NL80211_IFTYPE_MESH_POINT:
	case NL80211_IFTYPE_AP:
		basic->conn_type = cpu_to_le32(CONNECTION_INFRA_STA);
		break;
	case NL80211_IFTYPE_STATION:
		basic->conn_type = cpu_to_le32(CONNECTION_INFRA_AP);
		break;
	case NL80211_IFTYPE_ADHOC:
		basic->conn_type = cpu_to_le32(CONNECTION_IBSS_ADHOC);
		break;
	default:
		WARN_ON(1);
		break;
	}

	memcpy(basic->peer_addr, sta->addr, ETH_ALEN);
	basic->aid = cpu_to_le16(sta->aid);
	basic->qos = sta->wme;
}

static void
mt7915_mcu_sta_he_tlv(struct sk_buff *skb, struct ieee80211_sta *sta)
{
	struct mt7915_sta *msta = (struct mt7915_sta *)sta->drv_priv;
	struct ieee80211_sta_he_cap *he_cap = &sta->he_cap;
	struct ieee80211_he_cap_elem *elem = &he_cap->he_cap_elem;
	enum nl80211_band band = msta->vif->phy->mt76->chandef.chan->band;
	const u16 *mcs_mask = msta->vif->bitrate_mask.control[band].he_mcs;
	struct sta_rec_he *he;
	struct tlv *tlv;
	u32 cap = 0;

	tlv = mt7915_mcu_add_tlv(skb, STA_REC_HE, sizeof(*he));

	he = (struct sta_rec_he *)tlv;

	if (elem->mac_cap_info[0] & IEEE80211_HE_MAC_CAP0_HTC_HE)
		cap |= STA_REC_HE_CAP_HTC;

	if (elem->mac_cap_info[2] & IEEE80211_HE_MAC_CAP2_BSR)
		cap |= STA_REC_HE_CAP_BSR;

	if (elem->mac_cap_info[3] & IEEE80211_HE_MAC_CAP3_OMI_CONTROL)
		cap |= STA_REC_HE_CAP_OM;

	if (elem->mac_cap_info[4] & IEEE80211_HE_MAC_CAP4_AMSDU_IN_AMPDU)
		cap |= STA_REC_HE_CAP_AMSDU_IN_AMPDU;

	if (elem->mac_cap_info[4] & IEEE80211_HE_MAC_CAP4_BQR)
		cap |= STA_REC_HE_CAP_BQR;

	if (elem->phy_cap_info[0] &
	    (IEEE80211_HE_PHY_CAP0_CHANNEL_WIDTH_SET_RU_MAPPING_IN_2G |
	     IEEE80211_HE_PHY_CAP0_CHANNEL_WIDTH_SET_RU_MAPPING_IN_5G))
		cap |= STA_REC_HE_CAP_BW20_RU242_SUPPORT;

	if (elem->phy_cap_info[1] &
	    IEEE80211_HE_PHY_CAP1_LDPC_CODING_IN_PAYLOAD)
		cap |= STA_REC_HE_CAP_LDPC;

	if (elem->phy_cap_info[1] &
	    IEEE80211_HE_PHY_CAP1_HE_LTF_AND_GI_FOR_HE_PPDUS_0_8US)
		cap |= STA_REC_HE_CAP_SU_PPDU_1LTF_8US_GI;

	if (elem->phy_cap_info[2] &
	    IEEE80211_HE_PHY_CAP2_NDP_4x_LTF_AND_3_2US)
		cap |= STA_REC_HE_CAP_NDP_4LTF_3DOT2MS_GI;

	if (elem->phy_cap_info[2] &
	    IEEE80211_HE_PHY_CAP2_STBC_TX_UNDER_80MHZ)
		cap |= STA_REC_HE_CAP_LE_EQ_80M_TX_STBC;

	if (elem->phy_cap_info[2] &
	    IEEE80211_HE_PHY_CAP2_STBC_RX_UNDER_80MHZ)
		cap |= STA_REC_HE_CAP_LE_EQ_80M_RX_STBC;

	if (elem->phy_cap_info[6] &
	    IEEE80211_HE_PHY_CAP6_PARTIAL_BW_EXT_RANGE)
		cap |= STA_REC_HE_CAP_PARTIAL_BW_EXT_RANGE;

	if (elem->phy_cap_info[7] &
	    IEEE80211_HE_PHY_CAP7_HE_SU_MU_PPDU_4XLTF_AND_08_US_GI)
		cap |= STA_REC_HE_CAP_SU_MU_PPDU_4LTF_8US_GI;

	if (elem->phy_cap_info[7] &
	    IEEE80211_HE_PHY_CAP7_STBC_TX_ABOVE_80MHZ)
		cap |= STA_REC_HE_CAP_GT_80M_TX_STBC;

	if (elem->phy_cap_info[7] &
	    IEEE80211_HE_PHY_CAP7_STBC_RX_ABOVE_80MHZ)
		cap |= STA_REC_HE_CAP_GT_80M_RX_STBC;

	if (elem->phy_cap_info[8] &
	    IEEE80211_HE_PHY_CAP8_HE_ER_SU_PPDU_4XLTF_AND_08_US_GI)
		cap |= STA_REC_HE_CAP_ER_SU_PPDU_4LTF_8US_GI;

	if (elem->phy_cap_info[8] &
	    IEEE80211_HE_PHY_CAP8_HE_ER_SU_1XLTF_AND_08_US_GI)
		cap |= STA_REC_HE_CAP_ER_SU_PPDU_1LTF_8US_GI;

	if (elem->phy_cap_info[9] &
	    IEEE80211_HE_PHY_CAP9_NON_TRIGGERED_CQI_FEEDBACK)
		cap |= STA_REC_HE_CAP_TRIG_CQI_FK;

	if (elem->phy_cap_info[9] &
	    IEEE80211_HE_PHY_CAP9_TX_1024_QAM_LESS_THAN_242_TONE_RU)
		cap |= STA_REC_HE_CAP_TX_1024QAM_UNDER_RU242;

	if (elem->phy_cap_info[9] &
	    IEEE80211_HE_PHY_CAP9_RX_1024_QAM_LESS_THAN_242_TONE_RU)
		cap |= STA_REC_HE_CAP_RX_1024QAM_UNDER_RU242;

	he->he_cap = cpu_to_le32(cap);

	switch (sta->bandwidth) {
	case IEEE80211_STA_RX_BW_160:
		if (elem->phy_cap_info[0] &
		    IEEE80211_HE_PHY_CAP0_CHANNEL_WIDTH_SET_80PLUS80_MHZ_IN_5G)
			mt7915_mcu_set_sta_he_mcs(sta,
						  &he->max_nss_mcs[CMD_HE_MCS_BW8080],
						  mcs_mask);

		mt7915_mcu_set_sta_he_mcs(sta,
					  &he->max_nss_mcs[CMD_HE_MCS_BW160],
					  mcs_mask);
		fallthrough;
	default:
		mt7915_mcu_set_sta_he_mcs(sta,
					  &he->max_nss_mcs[CMD_HE_MCS_BW80],
					  mcs_mask);
		break;
	}

	he->t_frame_dur =
		HE_MAC(CAP1_TF_MAC_PAD_DUR_MASK, elem->mac_cap_info[1]);
	he->max_ampdu_exp =
		HE_MAC(CAP3_MAX_AMPDU_LEN_EXP_MASK, elem->mac_cap_info[3]);

	he->bw_set =
		HE_PHY(CAP0_CHANNEL_WIDTH_SET_MASK, elem->phy_cap_info[0]);
	he->device_class =
		HE_PHY(CAP1_DEVICE_CLASS_A, elem->phy_cap_info[1]);
	he->punc_pream_rx =
		HE_PHY(CAP1_PREAMBLE_PUNC_RX_MASK, elem->phy_cap_info[1]);

	he->dcm_tx_mode =
		HE_PHY(CAP3_DCM_MAX_CONST_TX_MASK, elem->phy_cap_info[3]);
	he->dcm_tx_max_nss =
		HE_PHY(CAP3_DCM_MAX_TX_NSS_2, elem->phy_cap_info[3]);
	he->dcm_rx_mode =
		HE_PHY(CAP3_DCM_MAX_CONST_RX_MASK, elem->phy_cap_info[3]);
	he->dcm_rx_max_nss =
		HE_PHY(CAP3_DCM_MAX_RX_NSS_2, elem->phy_cap_info[3]);
	he->dcm_rx_max_nss =
		HE_PHY(CAP8_DCM_MAX_RU_MASK, elem->phy_cap_info[8]);

	he->pkt_ext = 2;
}

static void
mt7915_mcu_sta_uapsd_tlv(struct sk_buff *skb, struct ieee80211_sta *sta,
		     struct ieee80211_vif *vif)
{
	struct sta_rec_uapsd *uapsd;
	struct tlv *tlv;

	if (vif->type != NL80211_IFTYPE_AP || !sta->wme)
		return;

	tlv = mt7915_mcu_add_tlv(skb, STA_REC_APPS, sizeof(*uapsd));
	uapsd = (struct sta_rec_uapsd *)tlv;

	if (sta->uapsd_queues & IEEE80211_WMM_IE_STA_QOSINFO_AC_VO) {
		uapsd->dac_map |= BIT(3);
		uapsd->tac_map |= BIT(3);
	}
	if (sta->uapsd_queues & IEEE80211_WMM_IE_STA_QOSINFO_AC_VI) {
		uapsd->dac_map |= BIT(2);
		uapsd->tac_map |= BIT(2);
	}
	if (sta->uapsd_queues & IEEE80211_WMM_IE_STA_QOSINFO_AC_BE) {
		uapsd->dac_map |= BIT(1);
		uapsd->tac_map |= BIT(1);
	}
	if (sta->uapsd_queues & IEEE80211_WMM_IE_STA_QOSINFO_AC_BK) {
		uapsd->dac_map |= BIT(0);
		uapsd->tac_map |= BIT(0);
	}
	uapsd->max_sp = sta->max_sp;
}

static void
mt7915_mcu_sta_muru_tlv(struct sk_buff *skb, struct ieee80211_sta *sta)
{
	struct ieee80211_sta_he_cap *he_cap = &sta->he_cap;
	struct ieee80211_he_cap_elem *elem = &he_cap->he_cap_elem;
	struct sta_rec_muru *muru;
	struct tlv *tlv;

	tlv = mt7915_mcu_add_tlv(skb, STA_REC_MURU, sizeof(*muru));

	muru = (struct sta_rec_muru *)tlv;
	muru->cfg.ofdma_dl_en = true;
	muru->cfg.mimo_dl_en = true;

	muru->ofdma_dl.punc_pream_rx =
		HE_PHY(CAP1_PREAMBLE_PUNC_RX_MASK, elem->phy_cap_info[1]);
	muru->ofdma_dl.he_20m_in_40m_2g =
		HE_PHY(CAP8_20MHZ_IN_40MHZ_HE_PPDU_IN_2G, elem->phy_cap_info[8]);
	muru->ofdma_dl.he_20m_in_160m =
		HE_PHY(CAP8_20MHZ_IN_160MHZ_HE_PPDU, elem->phy_cap_info[8]);
	muru->ofdma_dl.he_80m_in_160m =
		HE_PHY(CAP8_80MHZ_IN_160MHZ_HE_PPDU, elem->phy_cap_info[8]);
	muru->ofdma_dl.lt16_sigb = 0;
	muru->ofdma_dl.rx_su_comp_sigb = 0;
	muru->ofdma_dl.rx_su_non_comp_sigb = 0;

	muru->ofdma_ul.t_frame_dur =
		HE_MAC(CAP1_TF_MAC_PAD_DUR_MASK, elem->mac_cap_info[1]);
	muru->ofdma_ul.mu_cascading =
		HE_MAC(CAP2_MU_CASCADING, elem->mac_cap_info[2]);
	muru->ofdma_ul.uo_ra =
		HE_MAC(CAP3_OFDMA_RA, elem->mac_cap_info[3]);
	muru->ofdma_ul.he_2x996_tone = 0;
	muru->ofdma_ul.rx_t_frame_11ac = 0;

	muru->mimo_dl.vht_mu_bfee =
		!!(sta->vht_cap.cap & IEEE80211_VHT_CAP_MU_BEAMFORMEE_CAPABLE);
	muru->mimo_dl.partial_bw_dl_mimo =
		HE_PHY(CAP6_PARTIAL_BANDWIDTH_DL_MUMIMO, elem->phy_cap_info[6]);

	muru->mimo_ul.full_ul_mimo =
		HE_PHY(CAP2_UL_MU_FULL_MU_MIMO, elem->phy_cap_info[2]);
	muru->mimo_ul.partial_ul_mimo =
		HE_PHY(CAP2_UL_MU_PARTIAL_MU_MIMO, elem->phy_cap_info[2]);
}

static void
mt7915_mcu_sta_vht_tlv(struct sk_buff *skb, struct ieee80211_sta *sta)
{
	struct sta_rec_vht *vht;
	struct tlv *tlv;

	tlv = mt7915_mcu_add_tlv(skb, STA_REC_VHT, sizeof(*vht));

	vht = (struct sta_rec_vht *)tlv;
	vht->vht_cap = cpu_to_le32(sta->vht_cap.cap);
	vht->vht_rx_mcs_map = sta->vht_cap.vht_mcs.rx_mcs_map;
	vht->vht_tx_mcs_map = sta->vht_cap.vht_mcs.tx_mcs_map;
}

static void
mt7915_mcu_sta_amsdu_tlv(struct sk_buff *skb, struct ieee80211_sta *sta)
{
	struct mt7915_sta *msta = (struct mt7915_sta *)sta->drv_priv;
	struct sta_rec_amsdu *amsdu;
	struct tlv *tlv;

	if (!sta->max_amsdu_len)
	    return;

	tlv = mt7915_mcu_add_tlv(skb, STA_REC_HW_AMSDU, sizeof(*amsdu));
	amsdu = (struct sta_rec_amsdu *)tlv;
	amsdu->max_amsdu_num = 8;
	amsdu->amsdu_en = true;
	amsdu->max_mpdu_size = sta->max_amsdu_len >=
			       IEEE80211_MAX_MPDU_LEN_VHT_7991;
	msta->wcid.amsdu = true;
}

static bool
mt7915_hw_amsdu_supported(struct ieee80211_vif *vif)
{
	switch (vif->type) {
	case NL80211_IFTYPE_AP:
	case NL80211_IFTYPE_STATION:
		return true;
	default:
		return false;
	}
}

static void
mt7915_mcu_sta_tlv(struct mt7915_dev *dev, struct sk_buff *skb,
		   struct ieee80211_sta *sta, struct ieee80211_vif *vif)
{
	struct tlv *tlv;

	/* starec ht */
	if (sta->ht_cap.ht_supported) {
		struct sta_rec_ht *ht;

		tlv = mt7915_mcu_add_tlv(skb, STA_REC_HT, sizeof(*ht));
		ht = (struct sta_rec_ht *)tlv;
		ht->ht_cap = cpu_to_le16(sta->ht_cap.cap);

		if (mt7915_hw_amsdu_supported(vif))
			mt7915_mcu_sta_amsdu_tlv(skb, sta);
	}

	/* starec he */
	if (sta->he_cap.has_he)
		mt7915_mcu_sta_he_tlv(skb, sta);

	/* starec uapsd */
	mt7915_mcu_sta_uapsd_tlv(skb, sta, vif);
}

static void
mt7915_mcu_wtbl_smps_tlv(struct sk_buff *skb, struct ieee80211_sta *sta,
			 void *sta_wtbl, void *wtbl_tlv)
{
	struct wtbl_smps *smps;
	struct tlv *tlv;

	tlv = mt7915_mcu_add_nested_tlv(skb, WTBL_SMPS, sizeof(*smps),
					wtbl_tlv, sta_wtbl);
	smps = (struct wtbl_smps *)tlv;

	if (sta->smps_mode == IEEE80211_SMPS_DYNAMIC)
		smps->smps = true;
}

static void
mt7915_mcu_wtbl_ht_tlv(struct sk_buff *skb, struct ieee80211_sta *sta,
		       void *sta_wtbl, void *wtbl_tlv)
{
	struct wtbl_ht *ht = NULL;
	struct tlv *tlv;

	/* wtbl ht */
	if (sta->ht_cap.ht_supported) {
		tlv = mt7915_mcu_add_nested_tlv(skb, WTBL_HT, sizeof(*ht),
						wtbl_tlv, sta_wtbl);
		ht = (struct wtbl_ht *)tlv;
		ht->ldpc = !!(sta->ht_cap.cap & IEEE80211_HT_CAP_LDPC_CODING);
		ht->af = sta->ht_cap.ampdu_factor;
		ht->mm = sta->ht_cap.ampdu_density;
		ht->ht = true;
	}

	/* wtbl vht */
	if (sta->vht_cap.vht_supported) {
		struct wtbl_vht *vht;
		u8 af;

		tlv = mt7915_mcu_add_nested_tlv(skb, WTBL_VHT, sizeof(*vht),
						wtbl_tlv, sta_wtbl);
		vht = (struct wtbl_vht *)tlv;
		vht->ldpc = !!(sta->vht_cap.cap & IEEE80211_VHT_CAP_RXLDPC);
		vht->vht = true;

		af = FIELD_GET(IEEE80211_VHT_CAP_MAX_A_MPDU_LENGTH_EXPONENT_MASK,
			       sta->vht_cap.cap);
		if (ht)
			ht->af = max_t(u8, ht->af, af);
	}

	mt7915_mcu_wtbl_smps_tlv(skb, sta, sta_wtbl, wtbl_tlv);
}

static void
mt7915_mcu_wtbl_hdr_trans_tlv(struct sk_buff *skb, struct ieee80211_vif *vif,
			      struct ieee80211_sta *sta,
			      void *sta_wtbl, void *wtbl_tlv)
{
	struct mt7915_sta *msta;
	struct wtbl_hdr_trans *htr = NULL;
	struct tlv *tlv;

	tlv = mt7915_mcu_add_nested_tlv(skb, WTBL_HDR_TRANS, sizeof(*htr),
					wtbl_tlv, sta_wtbl);
	htr = (struct wtbl_hdr_trans *)tlv;
	htr->no_rx_trans = true;
	if (vif->type == NL80211_IFTYPE_STATION)
		htr->to_ds = true;
	else
		htr->from_ds = true;

	if (!sta)
		return;

	msta = (struct mt7915_sta *)sta->drv_priv;
	htr->no_rx_trans = !test_bit(MT_WCID_FLAG_HDR_TRANS, &msta->wcid.flags);
	if (test_bit(MT_WCID_FLAG_4ADDR, &msta->wcid.flags)) {
		htr->to_ds = true;
		htr->from_ds = true;
	}
}

int mt7915_mcu_sta_update_hdr_trans(struct mt7915_dev *dev,
				    struct ieee80211_vif *vif,
				    struct ieee80211_sta *sta)
{
	struct mt7915_sta *msta = (struct mt7915_sta *)sta->drv_priv;
	struct wtbl_req_hdr *wtbl_hdr;
	struct sk_buff *skb;

	skb = mt76_mcu_msg_alloc(&dev->mt76, NULL, MT7915_WTBL_UPDATE_MAX_SIZE);
	if (!skb)
		return -ENOMEM;

	wtbl_hdr = mt7915_mcu_alloc_wtbl_req(dev, msta, WTBL_SET, NULL, &skb);
	if (IS_ERR(wtbl_hdr))
		return PTR_ERR(wtbl_hdr);

	mt7915_mcu_wtbl_hdr_trans_tlv(skb, vif, sta, NULL, wtbl_hdr);

	return mt76_mcu_skb_send_msg(&dev->mt76, skb, MCU_EXT_CMD(WTBL_UPDATE),
				     true);
}

int mt7915_mcu_add_smps(struct mt7915_dev *dev, struct ieee80211_vif *vif,
			struct ieee80211_sta *sta)
{
	struct mt7915_vif *mvif = (struct mt7915_vif *)vif->drv_priv;
	struct mt7915_sta *msta = (struct mt7915_sta *)sta->drv_priv;
	struct wtbl_req_hdr *wtbl_hdr;
	struct tlv *sta_wtbl;
	struct sk_buff *skb;

	skb = mt7915_mcu_alloc_sta_req(dev, mvif, msta,
				       MT7915_STA_UPDATE_MAX_SIZE);
	if (IS_ERR(skb))
		return PTR_ERR(skb);

	sta_wtbl = mt7915_mcu_add_tlv(skb, STA_REC_WTBL, sizeof(struct tlv));

	wtbl_hdr = mt7915_mcu_alloc_wtbl_req(dev, msta, WTBL_SET, sta_wtbl,
					     &skb);
	if (IS_ERR(wtbl_hdr))
		return PTR_ERR(wtbl_hdr);

	mt7915_mcu_wtbl_smps_tlv(skb, sta, sta_wtbl, wtbl_hdr);

	return mt76_mcu_skb_send_msg(&dev->mt76, skb,
				     MCU_EXT_CMD(STA_REC_UPDATE), true);
}

static void
mt7915_mcu_sta_sounding_rate(struct sta_rec_bf *bf)
{
	bf->bf_cap = MT_EBF;
	bf->sounding_phy = MT_PHY_TYPE_OFDM;
	bf->ndp_rate = 0;				/* mcs0 */
	bf->ndpa_rate = MT7915_CFEND_RATE_DEFAULT;	/* ofdm 24m */
	bf->rept_poll_rate = MT7915_CFEND_RATE_DEFAULT;	/* ofdm 24m */
}

static void
mt7915_mcu_sta_bfer_ht(struct ieee80211_sta *sta, struct mt7915_phy *phy,
		       struct sta_rec_bf *bf)
{
	struct ieee80211_mcs_info *mcs = &sta->ht_cap.mcs;
	u8 n = 0;

	bf->tx_mode = MT_PHY_TYPE_HT;
	bf->bf_cap = MT_IBF;

	if (mcs->tx_params & IEEE80211_HT_MCS_TX_RX_DIFF &&
	    (mcs->tx_params & IEEE80211_HT_MCS_TX_DEFINED))
		n = FIELD_GET(IEEE80211_HT_MCS_TX_MAX_STREAMS_MASK,
			      mcs->tx_params);
	else if (mcs->rx_mask[3])
		n = 3;
	else if (mcs->rx_mask[2])
		n = 2;
	else if (mcs->rx_mask[1])
		n = 1;

	bf->nr = hweight8(phy->mt76->chainmask) - 1;
	bf->nc = min_t(u8, bf->nr, n);
	bf->ibf_ncol = n;
}

static void
mt7915_mcu_sta_bfer_vht(struct ieee80211_sta *sta, struct mt7915_phy *phy,
			struct sta_rec_bf *bf, bool explicit)
{
	struct ieee80211_sta_vht_cap *pc = &sta->vht_cap;
	struct ieee80211_sta_vht_cap *vc = &phy->mt76->sband_5g.sband.vht_cap;
	u16 mcs_map = le16_to_cpu(pc->vht_mcs.rx_mcs_map);
	u8 nss_mcs = mt7915_mcu_get_sta_nss(mcs_map);
	u8 tx_ant = hweight8(phy->mt76->chainmask) - 1;

	bf->tx_mode = MT_PHY_TYPE_VHT;

	if (explicit) {
		u8 bfee_nr, bfer_nr;

		mt7915_mcu_sta_sounding_rate(bf);
		bfee_nr = FIELD_GET(IEEE80211_VHT_CAP_BEAMFORMEE_STS_MASK,
				    pc->cap);
		bfer_nr = FIELD_GET(IEEE80211_VHT_CAP_SOUNDING_DIMENSIONS_MASK,
				    vc->cap);
		bf->nr = min_t(u8, min_t(u8, bfer_nr, bfee_nr), tx_ant);
		bf->nc = min_t(u8, nss_mcs, bf->nr);
		bf->ibf_ncol = bf->nc;

		if (sta->bandwidth == IEEE80211_STA_RX_BW_160)
			bf->nr = 1;
	} else {
		bf->bf_cap = MT_IBF;
		bf->nr = tx_ant;
		bf->nc = min_t(u8, nss_mcs, bf->nr);
		bf->ibf_ncol = nss_mcs;

		if (sta->bandwidth == IEEE80211_STA_RX_BW_160)
			bf->ibf_nrow = 1;
	}
}

static void
mt7915_mcu_sta_bfer_he(struct ieee80211_sta *sta, struct ieee80211_vif *vif,
		       struct mt7915_phy *phy, struct sta_rec_bf *bf)
{
	struct ieee80211_sta_he_cap *pc = &sta->he_cap;
	struct ieee80211_he_cap_elem *pe = &pc->he_cap_elem;
	const struct ieee80211_sta_he_cap *vc = mt7915_get_he_phy_cap(phy, vif);
	const struct ieee80211_he_cap_elem *ve = &vc->he_cap_elem;
	u16 mcs_map = le16_to_cpu(pc->he_mcs_nss_supp.rx_mcs_80);
	u8 nss_mcs = mt7915_mcu_get_sta_nss(mcs_map);
	u8 bfee_nr, bfer_nr;

	bf->tx_mode = MT_PHY_TYPE_HE_SU;
	mt7915_mcu_sta_sounding_rate(bf);
	bf->trigger_su = HE_PHY(CAP6_TRIG_SU_BEAMFORMING_FB,
				pe->phy_cap_info[6]);
	bf->trigger_mu = HE_PHY(CAP6_TRIG_MU_BEAMFORMING_PARTIAL_BW_FB,
				pe->phy_cap_info[6]);
	bfer_nr = HE_PHY(CAP5_BEAMFORMEE_NUM_SND_DIM_UNDER_80MHZ_MASK,
			 ve->phy_cap_info[5]);
	bfee_nr = HE_PHY(CAP4_BEAMFORMEE_MAX_STS_UNDER_80MHZ_MASK,
			 pe->phy_cap_info[4]);
	bf->nr = min_t(u8, bfer_nr, bfee_nr);
	bf->nc = min_t(u8, nss_mcs, bf->nr);
	bf->ibf_ncol = bf->nc;

	if (sta->bandwidth != IEEE80211_STA_RX_BW_160)
		return;

	/* go over for 160MHz and 80p80 */
	if (pe->phy_cap_info[0] &
	    IEEE80211_HE_PHY_CAP0_CHANNEL_WIDTH_SET_160MHZ_IN_5G) {
		mcs_map = le16_to_cpu(pc->he_mcs_nss_supp.rx_mcs_160);
		nss_mcs = mt7915_mcu_get_sta_nss(mcs_map);

		bf->nc_bw160 = nss_mcs;
	}

	if (pe->phy_cap_info[0] &
	    IEEE80211_HE_PHY_CAP0_CHANNEL_WIDTH_SET_80PLUS80_MHZ_IN_5G) {
		mcs_map = le16_to_cpu(pc->he_mcs_nss_supp.rx_mcs_80p80);
		nss_mcs = mt7915_mcu_get_sta_nss(mcs_map);

		if (bf->nc_bw160)
			bf->nc_bw160 = min_t(u8, bf->nc_bw160, nss_mcs);
		else
			bf->nc_bw160 = nss_mcs;
	}

	bfer_nr = HE_PHY(CAP5_BEAMFORMEE_NUM_SND_DIM_ABOVE_80MHZ_MASK,
			 ve->phy_cap_info[5]);
	bfee_nr = HE_PHY(CAP4_BEAMFORMEE_MAX_STS_ABOVE_80MHZ_MASK,
			 pe->phy_cap_info[4]);

	bf->nr_bw160 = min_t(int, bfer_nr, bfee_nr);
}

static void
mt7915_mcu_sta_bfer_tlv(struct sk_buff *skb, struct ieee80211_sta *sta,
			struct ieee80211_vif *vif, struct mt7915_phy *phy,
			bool enable, bool explicit)
{
	int tx_ant = hweight8(phy->mt76->chainmask) - 1;
	struct sta_rec_bf *bf;
	struct tlv *tlv;
	const u8 matrix[4][4] = {
		{0, 0, 0, 0},
		{1, 1, 0, 0},	/* 2x1, 2x2, 2x3, 2x4 */
		{2, 4, 4, 0},	/* 3x1, 3x2, 3x3, 3x4 */
		{3, 5, 6, 0}	/* 4x1, 4x2, 4x3, 4x4 */
	};

#define MT_BFER_FREE		cpu_to_le16(GENMASK(15, 0))

	tlv = mt7915_mcu_add_tlv(skb, STA_REC_BF, sizeof(*bf));
	bf = (struct sta_rec_bf *)tlv;

	if (!enable) {
		bf->pfmu = MT_BFER_FREE;
		return;
	}

	/* he: eBF only, in accordance with spec
	 * vht: support eBF and iBF
	 * ht: iBF only, since mac80211 lacks of eBF support
	 */
	if (sta->he_cap.has_he && explicit)
		mt7915_mcu_sta_bfer_he(sta, vif, phy, bf);
	else if (sta->vht_cap.vht_supported)
		mt7915_mcu_sta_bfer_vht(sta, phy, bf, explicit);
	else if (sta->ht_cap.ht_supported)
		mt7915_mcu_sta_bfer_ht(sta, phy, bf);
	else
		return;

	bf->bw = sta->bandwidth;
	bf->ibf_dbw = sta->bandwidth;
	bf->ibf_nrow = tx_ant;

	if (!explicit && sta->bandwidth <= IEEE80211_STA_RX_BW_40 && !bf->nc)
		bf->ibf_timeout = 0x48;
	else
		bf->ibf_timeout = 0x18;

	if (explicit && bf->nr != tx_ant)
		bf->mem_20m = matrix[tx_ant][bf->nc];
	else
		bf->mem_20m = matrix[bf->nr][bf->nc];

	switch (sta->bandwidth) {
	case IEEE80211_STA_RX_BW_160:
	case IEEE80211_STA_RX_BW_80:
		bf->mem_total = bf->mem_20m * 2;
		break;
	case IEEE80211_STA_RX_BW_40:
		bf->mem_total = bf->mem_20m;
		break;
	case IEEE80211_STA_RX_BW_20:
	default:
		break;
	}
}

static void
mt7915_mcu_sta_bfee_tlv(struct sk_buff *skb, struct ieee80211_sta *sta,
			struct mt7915_phy *phy)
{
	int tx_ant = hweight8(phy->mt76->chainmask) - 1;
	struct sta_rec_bfee *bfee;
	struct tlv *tlv;
	u8 nr = 0;

	tlv = mt7915_mcu_add_tlv(skb, STA_REC_BFEE, sizeof(*bfee));
	bfee = (struct sta_rec_bfee *)tlv;

	if (sta->he_cap.has_he) {
		struct ieee80211_he_cap_elem *pe = &sta->he_cap.he_cap_elem;

		nr = HE_PHY(CAP5_BEAMFORMEE_NUM_SND_DIM_UNDER_80MHZ_MASK,
			    pe->phy_cap_info[5]);
	} else if (sta->vht_cap.vht_supported) {
		struct ieee80211_sta_vht_cap *pc = &sta->vht_cap;

		nr = FIELD_GET(IEEE80211_VHT_CAP_SOUNDING_DIMENSIONS_MASK,
			       pc->cap);
	}

	/* reply with identity matrix to avoid 2x2 BF negative gain */
	bfee->fb_identity_matrix = !!(nr == 1 && tx_ant == 2);
}

static int
mt7915_mcu_add_txbf(struct mt7915_dev *dev, struct ieee80211_vif *vif,
		    struct ieee80211_sta *sta, bool enable)
{
	struct mt7915_vif *mvif = (struct mt7915_vif *)vif->drv_priv;
	struct mt7915_sta *msta = (struct mt7915_sta *)sta->drv_priv;
	struct mt7915_phy *phy;
	struct sk_buff *skb;
	int r, len;
	bool ebfee = 0, ebf = 0;

	if (vif->type != NL80211_IFTYPE_STATION &&
	    vif->type != NL80211_IFTYPE_AP)
		return 0;

	phy = mvif->band_idx ? mt7915_ext_phy(dev) : &dev->phy;

	if (sta->he_cap.has_he) {
		struct ieee80211_he_cap_elem *pe;
		const struct ieee80211_he_cap_elem *ve;
		const struct ieee80211_sta_he_cap *vc;

		pe = &sta->he_cap.he_cap_elem;
		vc = mt7915_get_he_phy_cap(phy, vif);
		ve = &vc->he_cap_elem;

		ebfee = !!(HE_PHY(CAP3_SU_BEAMFORMER, pe->phy_cap_info[3]) &&
			   HE_PHY(CAP4_SU_BEAMFORMEE, ve->phy_cap_info[4]));
		ebf = !!(HE_PHY(CAP3_SU_BEAMFORMER, ve->phy_cap_info[3]) &&
			 HE_PHY(CAP4_SU_BEAMFORMEE, pe->phy_cap_info[4]));
	} else if (sta->vht_cap.vht_supported) {
		struct ieee80211_sta_vht_cap *pc;
		struct ieee80211_sta_vht_cap *vc;

		pc = &sta->vht_cap;
		vc = &phy->mt76->sband_5g.sband.vht_cap;

		ebfee = !!((pc->cap & IEEE80211_VHT_CAP_SU_BEAMFORMER_CAPABLE) &&
			   (vc->cap & IEEE80211_VHT_CAP_SU_BEAMFORMEE_CAPABLE));
		ebf = !!((vc->cap & IEEE80211_VHT_CAP_SU_BEAMFORMER_CAPABLE) &&
			 (pc->cap & IEEE80211_VHT_CAP_SU_BEAMFORMEE_CAPABLE));
	}

	/* must keep each tag independent */

	/* starec bf */
	if (ebf || dev->ibf) {
		len = sizeof(struct sta_req_hdr) + sizeof(struct sta_rec_bf);

		skb = mt7915_mcu_alloc_sta_req(dev, mvif, msta, len);
		if (IS_ERR(skb))
			return PTR_ERR(skb);

		mt7915_mcu_sta_bfer_tlv(skb, sta, vif, phy, enable, ebf);

		r = mt76_mcu_skb_send_msg(&dev->mt76, skb,
					  MCU_EXT_CMD(STA_REC_UPDATE), true);
		if (r)
			return r;
	}

	/* starec bfee */
	if (ebfee) {
		len = sizeof(struct sta_req_hdr) + sizeof(struct sta_rec_bfee);

		skb = mt7915_mcu_alloc_sta_req(dev, mvif, msta, len);
		if (IS_ERR(skb))
			return PTR_ERR(skb);

		mt7915_mcu_sta_bfee_tlv(skb, sta, phy);

		r = mt76_mcu_skb_send_msg(&dev->mt76, skb,
					  MCU_EXT_CMD(STA_REC_UPDATE), true);
		if (r)
			return r;
	}

	return 0;
}

static void
mt7915_mcu_sta_rate_ctrl_tlv(struct sk_buff *skb, struct mt7915_dev *dev,
			     struct ieee80211_vif *vif, struct ieee80211_sta *sta)
{
	struct mt7915_vif *mvif = (struct mt7915_vif *)vif->drv_priv;
	struct cfg80211_chan_def *chandef = &mvif->phy->mt76->chandef;
	struct cfg80211_bitrate_mask *mask = &mvif->bitrate_mask;
	enum nl80211_band band = chandef->chan->band;
	struct sta_rec_ra *ra;
	struct tlv *tlv;
	u32 supp_rate = sta->supp_rates[band];
	u32 cap = sta->wme ? STA_CAP_WMM : 0;

	tlv = mt7915_mcu_add_tlv(skb, STA_REC_RA, sizeof(*ra));
	ra = (struct sta_rec_ra *)tlv;

	ra->valid = true;
	ra->auto_rate = true;
	ra->phy_mode = mt7915_get_phy_mode(vif, sta);
	ra->channel = chandef->chan->hw_value;
	ra->bw = sta->bandwidth;
	ra->phy.bw = sta->bandwidth;

	if (supp_rate) {
		supp_rate &= mask->control[band].legacy;
		ra->rate_len = hweight32(supp_rate);

		if (band == NL80211_BAND_2GHZ) {
			ra->supp_mode = MODE_CCK;
			ra->supp_cck_rate = supp_rate & GENMASK(3, 0);

			if (ra->rate_len > 4) {
				ra->supp_mode |= MODE_OFDM;
				ra->supp_ofdm_rate = supp_rate >> 4;
			}
		} else {
			ra->supp_mode = MODE_OFDM;
			ra->supp_ofdm_rate = supp_rate;
		}
	}

	if (sta->ht_cap.ht_supported) {
		const u8 *mcs_mask = mask->control[band].ht_mcs;

		ra->supp_mode |= MODE_HT;
		ra->af = sta->ht_cap.ampdu_factor;
		ra->ht_gf = !!(sta->ht_cap.cap & IEEE80211_HT_CAP_GRN_FLD);

		cap |= STA_CAP_HT;
		if (sta->ht_cap.cap & IEEE80211_HT_CAP_SGI_20)
			cap |= STA_CAP_SGI_20;
		if (sta->ht_cap.cap & IEEE80211_HT_CAP_SGI_40)
			cap |= STA_CAP_SGI_40;
		if (sta->ht_cap.cap & IEEE80211_HT_CAP_TX_STBC)
			cap |= STA_CAP_TX_STBC;
		if (sta->ht_cap.cap & IEEE80211_HT_CAP_RX_STBC)
			cap |= STA_CAP_RX_STBC;
		if (sta->ht_cap.cap & IEEE80211_HT_CAP_LDPC_CODING)
			cap |= STA_CAP_LDPC;

		mt7915_mcu_set_sta_ht_mcs(sta, ra->ht_mcs, mcs_mask);
		ra->supp_ht_mcs = *(__le32 *)ra->ht_mcs;
	}

	if (sta->vht_cap.vht_supported) {
		const u16 *mcs_mask = mask->control[band].vht_mcs;
		u8 af;

		ra->supp_mode |= MODE_VHT;
		af = FIELD_GET(IEEE80211_VHT_CAP_MAX_A_MPDU_LENGTH_EXPONENT_MASK,
			       sta->vht_cap.cap);
		ra->af = max_t(u8, ra->af, af);

		cap |= STA_CAP_VHT;
		if (sta->vht_cap.cap & IEEE80211_VHT_CAP_SHORT_GI_80)
			cap |= STA_CAP_VHT_SGI_80;
		if (sta->vht_cap.cap & IEEE80211_VHT_CAP_SHORT_GI_160)
			cap |= STA_CAP_VHT_SGI_160;
		if (sta->vht_cap.cap & IEEE80211_VHT_CAP_TXSTBC)
			cap |= STA_CAP_VHT_TX_STBC;
		if (sta->vht_cap.cap & IEEE80211_VHT_CAP_RXSTBC_1)
			cap |= STA_CAP_VHT_RX_STBC;
		if (sta->vht_cap.cap & IEEE80211_VHT_CAP_RXLDPC)
			cap |= STA_CAP_VHT_LDPC;

		mt7915_mcu_set_sta_vht_mcs(sta, ra->supp_vht_mcs, mcs_mask);
	}

	if (sta->he_cap.has_he) {
		ra->supp_mode |= MODE_HE;
		cap |= STA_CAP_HE;
	}

	ra->sta_cap = cpu_to_le32(cap);
}

int mt7915_mcu_add_rate_ctrl(struct mt7915_dev *dev, struct ieee80211_vif *vif,
			     struct ieee80211_sta *sta)
{
	struct mt7915_vif *mvif = (struct mt7915_vif *)vif->drv_priv;
	struct mt7915_sta *msta = (struct mt7915_sta *)sta->drv_priv;
	struct sk_buff *skb;
	int len = sizeof(struct sta_req_hdr) + sizeof(struct sta_rec_ra);

	skb = mt7915_mcu_alloc_sta_req(dev, mvif, msta, len);
	if (IS_ERR(skb))
		return PTR_ERR(skb);

	mt7915_mcu_sta_rate_ctrl_tlv(skb, dev, vif, sta);

	return mt76_mcu_skb_send_msg(&dev->mt76, skb,
				     MCU_EXT_CMD(STA_REC_UPDATE), true);
}

int mt7915_mcu_add_he(struct mt7915_dev *dev, struct ieee80211_vif *vif,
		      struct ieee80211_sta *sta)
{
	struct mt7915_vif *mvif = (struct mt7915_vif *)vif->drv_priv;
	struct mt7915_sta *msta = (struct mt7915_sta *)sta->drv_priv;
	struct sk_buff *skb;
	int len;

	if (!sta->he_cap.has_he)
		return 0;

	len = sizeof(struct sta_req_hdr) + sizeof(struct sta_rec_he);

	skb = mt7915_mcu_alloc_sta_req(dev, mvif, msta, len);
	if (IS_ERR(skb))
		return PTR_ERR(skb);

	mt7915_mcu_sta_he_tlv(skb, sta);

	return mt76_mcu_skb_send_msg(&dev->mt76, skb,
				     MCU_EXT_CMD(STA_REC_UPDATE), true);
}

static int
mt7915_mcu_add_group(struct mt7915_dev *dev, struct ieee80211_vif *vif,
		     struct ieee80211_sta *sta)
{
#define MT_STA_BSS_GROUP		1
	struct mt7915_vif *mvif = (struct mt7915_vif *)vif->drv_priv;
	struct mt7915_sta *msta = (struct mt7915_sta *)sta->drv_priv;
	struct {
		__le32 action;
		u8 wlan_idx_lo;
		u8 status;
		u8 wlan_idx_hi;
		u8 rsv0[5];
		__le32 val;
		u8 rsv1[8];
	} __packed req = {
		.action = cpu_to_le32(MT_STA_BSS_GROUP),
		.wlan_idx_lo = to_wcid_lo(msta->wcid.idx),
		.wlan_idx_hi = to_wcid_hi(msta->wcid.idx),
		.val = cpu_to_le32(mvif->idx % 16),
	};

	return mt76_mcu_send_msg(&dev->mt76, MCU_EXT_CMD(SET_DRR_CTRL), &req,
				 sizeof(req), true);
}

static int
mt7915_mcu_add_mu(struct mt7915_dev *dev, struct ieee80211_vif *vif,
		  struct ieee80211_sta *sta)
{
	struct mt7915_vif *mvif = (struct mt7915_vif *)vif->drv_priv;
	struct mt7915_sta *msta = (struct mt7915_sta *)sta->drv_priv;
	struct sk_buff *skb;
	int ret;

	if (!sta->vht_cap.vht_supported && !sta->he_cap.has_he)
		return 0;

	ret = mt7915_mcu_add_group(dev, vif, sta);
	if (ret)
		return ret;

	skb = mt7915_mcu_alloc_sta_req(dev, mvif, msta,
				       MT7915_STA_UPDATE_MAX_SIZE);
	if (IS_ERR(skb))
		return PTR_ERR(skb);

	/* wait until TxBF and MU ready to update stare vht */

	/* starec muru */
	mt7915_mcu_sta_muru_tlv(skb, sta);
	/* starec vht */
	mt7915_mcu_sta_vht_tlv(skb, sta);

	return mt76_mcu_skb_send_msg(&dev->mt76, skb,
				     MCU_EXT_CMD(STA_REC_UPDATE), true);
}

int mt7915_mcu_add_sta_adv(struct mt7915_dev *dev, struct ieee80211_vif *vif,
			   struct ieee80211_sta *sta, bool enable)
{
	int ret;

	if (!sta)
		return 0;

	/* must keep the order */
	ret = mt7915_mcu_add_txbf(dev, vif, sta, enable);
	if (ret || !enable)
		return ret;

	ret = mt7915_mcu_add_mu(dev, vif, sta);
	if (ret)
		return ret;

	return mt7915_mcu_add_rate_ctrl(dev, vif, sta);
}

int mt7915_mcu_add_sta(struct mt7915_dev *dev, struct ieee80211_vif *vif,
		       struct ieee80211_sta *sta, bool enable)
{
	struct mt7915_vif *mvif = (struct mt7915_vif *)vif->drv_priv;
	struct wtbl_req_hdr *wtbl_hdr;
	struct mt7915_sta *msta;
	struct tlv *sta_wtbl;
	struct sk_buff *skb;

	msta = sta ? (struct mt7915_sta *)sta->drv_priv : &mvif->sta;

	skb = mt7915_mcu_alloc_sta_req(dev, mvif, msta,
				       MT7915_STA_UPDATE_MAX_SIZE);
	if (IS_ERR(skb))
		return PTR_ERR(skb);

	mt7915_mcu_sta_basic_tlv(skb, vif, sta, enable);
	if (enable && sta)
		mt7915_mcu_sta_tlv(dev, skb, sta, vif);

	sta_wtbl = mt7915_mcu_add_tlv(skb, STA_REC_WTBL, sizeof(struct tlv));

	wtbl_hdr = mt7915_mcu_alloc_wtbl_req(dev, msta, WTBL_RESET_AND_SET,
					     sta_wtbl, &skb);
	if (IS_ERR(wtbl_hdr))
		return PTR_ERR(wtbl_hdr);

	if (enable) {
		mt7915_mcu_wtbl_generic_tlv(skb, vif, sta, sta_wtbl, wtbl_hdr);
		mt7915_mcu_wtbl_hdr_trans_tlv(skb, vif, sta, sta_wtbl, wtbl_hdr);
		if (sta)
			mt7915_mcu_wtbl_ht_tlv(skb, sta, sta_wtbl, wtbl_hdr);
	}

	return mt76_mcu_skb_send_msg(&dev->mt76, skb,
				     MCU_EXT_CMD(STA_REC_UPDATE), true);
}

int mt7915_mcu_set_fixed_rate(struct mt7915_dev *dev,
			      struct ieee80211_sta *sta, u32 rate)
{
	struct mt7915_sta *msta = (struct mt7915_sta *)sta->drv_priv;
	struct mt7915_vif *mvif = msta->vif;
	struct sta_rec_ra_fixed *ra;
	struct sk_buff *skb;
	struct tlv *tlv;
	int len = sizeof(struct sta_req_hdr) + sizeof(*ra);

	skb = mt7915_mcu_alloc_sta_req(dev, mvif, msta, len);
	if (IS_ERR(skb))
		return PTR_ERR(skb);

	tlv = mt7915_mcu_add_tlv(skb, STA_REC_RA_UPDATE, sizeof(*ra));
	ra = (struct sta_rec_ra_fixed *)tlv;

	if (!rate) {
		ra->field = cpu_to_le32(RATE_PARAM_AUTO);
		goto out;
	} else {
		ra->field = cpu_to_le32(RATE_PARAM_FIXED);
	}

	ra->phy.type = FIELD_GET(RATE_CFG_PHY_TYPE, rate);
	ra->phy.bw = FIELD_GET(RATE_CFG_BW, rate);
	ra->phy.nss = FIELD_GET(RATE_CFG_NSS, rate);
	ra->phy.mcs = FIELD_GET(RATE_CFG_MCS, rate);
	ra->phy.stbc = FIELD_GET(RATE_CFG_STBC, rate);

	if (ra->phy.bw)
		ra->phy.ldpc = 7;
	else
		ra->phy.ldpc = FIELD_GET(RATE_CFG_LDPC, rate) * 7;

	/* HT/VHT - SGI: 1, LGI: 0; HE - SGI: 0, MGI: 1, LGI: 2 */
	if (ra->phy.type > MT_PHY_TYPE_VHT)
		ra->phy.sgi = ra->phy.mcs * 85;
	else
		ra->phy.sgi = ra->phy.mcs * 15;

out:
	return mt76_mcu_skb_send_msg(&dev->mt76, skb,
				     MCU_EXT_CMD(STA_REC_UPDATE), true);
}

int mt7915_mcu_add_dev_info(struct mt7915_phy *phy,
			    struct ieee80211_vif *vif, bool enable)
{
	struct mt7915_dev *dev = phy->dev;
	struct mt7915_vif *mvif = (struct mt7915_vif *)vif->drv_priv;
	struct {
		struct req_hdr {
			u8 omac_idx;
			u8 dbdc_idx;
			__le16 tlv_num;
			u8 is_tlv_append;
			u8 rsv[3];
		} __packed hdr;
		struct req_tlv {
			__le16 tag;
			__le16 len;
			u8 active;
			u8 dbdc_idx;
			u8 omac_addr[ETH_ALEN];
		} __packed tlv;
	} data = {
		.hdr = {
			.omac_idx = mvif->omac_idx,
			.dbdc_idx = mvif->band_idx,
			.tlv_num = cpu_to_le16(1),
			.is_tlv_append = 1,
		},
		.tlv = {
			.tag = cpu_to_le16(DEV_INFO_ACTIVE),
			.len = cpu_to_le16(sizeof(struct req_tlv)),
			.active = enable,
			.dbdc_idx = mvif->band_idx,
		},
	};

	if (mvif->omac_idx >= REPEATER_BSSID_START)
		return mt7915_mcu_muar_config(phy, vif, false, enable);

	memcpy(data.tlv.omac_addr, vif->addr, ETH_ALEN);
	return mt76_mcu_send_msg(&dev->mt76, MCU_EXT_CMD(DEV_INFO_UPDATE),
				 &data, sizeof(data), true);
}

static void
mt7915_mcu_beacon_csa(struct sk_buff *rskb, struct sk_buff *skb,
		      struct bss_info_bcn *bcn,
		      struct ieee80211_mutable_offsets *offs)
{
	if (offs->cntdwn_counter_offs[0]) {
		struct tlv *tlv;
		struct bss_info_bcn_csa *csa;

		tlv = mt7915_mcu_add_nested_subtlv(rskb, BSS_INFO_BCN_CSA,
						   sizeof(*csa), &bcn->sub_ntlv,
						   &bcn->len);
		csa = (struct bss_info_bcn_csa *)tlv;
		csa->cnt = skb->data[offs->cntdwn_counter_offs[0]];
	}
}

static void
mt7915_mcu_beacon_cont(struct mt7915_dev *dev, struct sk_buff *rskb,
		       struct sk_buff *skb, struct bss_info_bcn *bcn,
		       struct ieee80211_mutable_offsets *offs)
{
	struct mt76_wcid *wcid = &dev->mt76.global_wcid;
	struct bss_info_bcn_cont *cont;
	struct tlv *tlv;
	u8 *buf;
	int len = sizeof(*cont) + MT_TXD_SIZE + skb->len;

	tlv = mt7915_mcu_add_nested_subtlv(rskb, BSS_INFO_BCN_CONTENT,
					   len, &bcn->sub_ntlv, &bcn->len);

	cont = (struct bss_info_bcn_cont *)tlv;
	cont->pkt_len = cpu_to_le16(MT_TXD_SIZE + skb->len);
	cont->tim_ofs = cpu_to_le16(offs->tim_offset);

	if (offs->cntdwn_counter_offs[0])
		cont->csa_ofs = cpu_to_le16(offs->cntdwn_counter_offs[0] - 4);

	buf = (u8 *)tlv + sizeof(*cont);
	mt7915_mac_write_txwi(dev, (__le32 *)buf, skb, wcid, 0, NULL,
			      true);
	memcpy(buf + MT_TXD_SIZE, skb->data, skb->len);
}

int mt7915_mcu_add_beacon(struct ieee80211_hw *hw,
			  struct ieee80211_vif *vif, int en)
{
#define MAX_BEACON_SIZE 512
	struct mt7915_dev *dev = mt7915_hw_dev(hw);
	struct mt7915_phy *phy = mt7915_hw_phy(hw);
	struct mt7915_vif *mvif = (struct mt7915_vif *)vif->drv_priv;
	struct ieee80211_mutable_offsets offs;
	struct ieee80211_tx_info *info;
	struct sk_buff *skb, *rskb;
	struct tlv *tlv;
	struct bss_info_bcn *bcn;
	int len = MT7915_BEACON_UPDATE_SIZE + MAX_BEACON_SIZE;

	rskb = mt7915_mcu_alloc_sta_req(dev, mvif, NULL, len);
	if (IS_ERR(rskb))
		return PTR_ERR(rskb);

	tlv = mt7915_mcu_add_tlv(rskb, BSS_INFO_OFFLOAD, sizeof(*bcn));
	bcn = (struct bss_info_bcn *)tlv;
	bcn->enable = en;

	if (!en)
		goto out;

	skb = ieee80211_beacon_get_template(hw, vif, &offs);
	if (!skb)
		return -EINVAL;

	if (skb->len > MAX_BEACON_SIZE - MT_TXD_SIZE) {
		dev_err(dev->mt76.dev, "Bcn size limit exceed\n");
		dev_kfree_skb(skb);
		return -EINVAL;
	}

	if (mvif->band_idx) {
		info = IEEE80211_SKB_CB(skb);
		info->hw_queue |= MT_TX_HW_QUEUE_EXT_PHY;
	}

	/* TODO: subtag - bss color count & 11v MBSSID */
	mt7915_mcu_beacon_csa(rskb, skb, bcn, &offs);
	mt7915_mcu_beacon_cont(dev, rskb, skb, bcn, &offs);
	dev_kfree_skb(skb);

out:
	return mt76_mcu_skb_send_msg(&phy->dev->mt76, rskb,
				     MCU_EXT_CMD(BSS_INFO_UPDATE), true);
}

static int mt7915_mcu_start_firmware(struct mt7915_dev *dev, u32 addr,
				     u32 option)
{
	struct {
		__le32 option;
		__le32 addr;
	} req = {
		.option = cpu_to_le32(option),
		.addr = cpu_to_le32(addr),
	};

	return mt76_mcu_send_msg(&dev->mt76, MCU_CMD(FW_START_REQ), &req,
				 sizeof(req), true);
}

static int mt7915_mcu_restart(struct mt76_dev *dev)
{
	struct {
		u8 power_mode;
		u8 rsv[3];
	} req = {
		.power_mode = 1,
	};

	return mt76_mcu_send_msg(dev, MCU_CMD(NIC_POWER_CTRL), &req,
				 sizeof(req), false);
}

static int mt7915_mcu_patch_sem_ctrl(struct mt7915_dev *dev, bool get)
{
	struct {
		__le32 op;
	} req = {
		.op = cpu_to_le32(get ? PATCH_SEM_GET : PATCH_SEM_RELEASE),
	};

	return mt76_mcu_send_msg(&dev->mt76, MCU_CMD(PATCH_SEM_CONTROL), &req,
				 sizeof(req), true);
}

static int mt7915_mcu_start_patch(struct mt7915_dev *dev)
{
	struct {
		u8 check_crc;
		u8 reserved[3];
	} req = {
		.check_crc = 0,
	};

	return mt76_mcu_send_msg(&dev->mt76, MCU_CMD(PATCH_FINISH_REQ), &req,
				 sizeof(req), true);
}

static int mt7915_driver_own(struct mt7915_dev *dev)
{
	mt76_wr(dev, MT_TOP_LPCR_HOST_BAND0, MT_TOP_LPCR_HOST_DRV_OWN);
	if (!mt76_poll_msec(dev, MT_TOP_LPCR_HOST_BAND0,
			    MT_TOP_LPCR_HOST_FW_OWN, 0, 500)) {
		dev_err(dev->mt76.dev, "Timeout for driver own\n");
		return -EIO;
	}

	return 0;
}

static int mt7915_mcu_init_download(struct mt7915_dev *dev, u32 addr,
				    u32 len, u32 mode)
{
	struct {
		__le32 addr;
		__le32 len;
		__le32 mode;
	} req = {
		.addr = cpu_to_le32(addr),
		.len = cpu_to_le32(len),
		.mode = cpu_to_le32(mode),
	};
	int attr;

	if (req.addr == cpu_to_le32(MCU_PATCH_ADDRESS))
		attr = MCU_CMD(PATCH_START_REQ);
	else
		attr = MCU_CMD(TARGET_ADDRESS_LEN_REQ);

	return mt76_mcu_send_msg(&dev->mt76, attr, &req, sizeof(req), true);
}

static int mt7915_load_patch(struct mt7915_dev *dev)
{
	const struct mt7915_patch_hdr *hdr;
	const struct firmware *fw = NULL;
	int i, ret, sem;

	sem = mt7915_mcu_patch_sem_ctrl(dev, 1);
	switch (sem) {
	case PATCH_IS_DL:
		return 0;
	case PATCH_NOT_DL_SEM_SUCCESS:
		break;
	default:
		dev_err(dev->mt76.dev, "Failed to get patch semaphore\n");
		return -EAGAIN;
	}

	ret = request_firmware(&fw, MT7915_ROM_PATCH, dev->mt76.dev);
	if (ret)
		goto out;

	if (!fw || !fw->data || fw->size < sizeof(*hdr)) {
		dev_err(dev->mt76.dev, "Invalid firmware\n");
		ret = -EINVAL;
		goto out;
	}

	hdr = (const struct mt7915_patch_hdr *)(fw->data);

	dev_info(dev->mt76.dev, "HW/SW Version: 0x%x, Build Time: %.16s\n",
		 be32_to_cpu(hdr->hw_sw_ver), hdr->build_date);

	for (i = 0; i < be32_to_cpu(hdr->desc.n_region); i++) {
		struct mt7915_patch_sec *sec;
		const u8 *dl;
		u32 len, addr;

		sec = (struct mt7915_patch_sec *)(fw->data + sizeof(*hdr) +
						  i * sizeof(*sec));
		if ((be32_to_cpu(sec->type) & PATCH_SEC_TYPE_MASK) !=
		    PATCH_SEC_TYPE_INFO) {
			ret = -EINVAL;
			goto out;
		}

		addr = be32_to_cpu(sec->info.addr);
		len = be32_to_cpu(sec->info.len);
		dl = fw->data + be32_to_cpu(sec->offs);

		ret = mt7915_mcu_init_download(dev, addr, len,
					       DL_MODE_NEED_RSP);
		if (ret) {
			dev_err(dev->mt76.dev, "Download request failed\n");
			goto out;
		}

		ret = mt76_mcu_send_firmware(&dev->mt76, MCU_CMD(FW_SCATTER),
					     dl, len);
		if (ret) {
			dev_err(dev->mt76.dev, "Failed to send patch\n");
			goto out;
		}
	}

	ret = mt7915_mcu_start_patch(dev);
	if (ret)
		dev_err(dev->mt76.dev, "Failed to start patch\n");

out:
	sem = mt7915_mcu_patch_sem_ctrl(dev, 0);
	switch (sem) {
	case PATCH_REL_SEM_SUCCESS:
		break;
	default:
		ret = -EAGAIN;
		dev_err(dev->mt76.dev, "Failed to release patch semaphore\n");
		break;
	}
	release_firmware(fw);

	return ret;
}

static u32 mt7915_mcu_gen_dl_mode(u8 feature_set, bool is_wa)
{
	u32 ret = 0;

	ret |= (feature_set & FW_FEATURE_SET_ENCRYPT) ?
	       (DL_MODE_ENCRYPT | DL_MODE_RESET_SEC_IV) : 0;
	ret |= FIELD_PREP(DL_MODE_KEY_IDX,
			  FIELD_GET(FW_FEATURE_SET_KEY_IDX, feature_set));
	ret |= DL_MODE_NEED_RSP;
	ret |= is_wa ? DL_MODE_WORKING_PDA_CR4 : 0;

	return ret;
}

static int
mt7915_mcu_send_ram_firmware(struct mt7915_dev *dev,
			     const struct mt7915_fw_trailer *hdr,
			     const u8 *data, bool is_wa)
{
	int i, offset = 0;
	u32 override = 0, option = 0;

	for (i = 0; i < hdr->n_region; i++) {
		const struct mt7915_fw_region *region;
		int err;
		u32 len, addr, mode;

		region = (const struct mt7915_fw_region *)((const u8 *)hdr -
			 (hdr->n_region - i) * sizeof(*region));
		mode = mt7915_mcu_gen_dl_mode(region->feature_set, is_wa);
		len = le32_to_cpu(region->len);
		addr = le32_to_cpu(region->addr);

		if (region->feature_set & FW_FEATURE_OVERRIDE_ADDR)
			override = addr;

		err = mt7915_mcu_init_download(dev, addr, len, mode);
		if (err) {
			dev_err(dev->mt76.dev, "Download request failed\n");
			return err;
		}

		err = mt76_mcu_send_firmware(&dev->mt76, MCU_CMD(FW_SCATTER),
					     data + offset, len);
		if (err) {
			dev_err(dev->mt76.dev, "Failed to send firmware.\n");
			return err;
		}

		offset += len;
	}

	if (override)
		option |= FW_START_OVERRIDE;

	if (is_wa)
		option |= FW_START_WORKING_PDA_CR4;

	return mt7915_mcu_start_firmware(dev, override, option);
}

static int mt7915_load_ram(struct mt7915_dev *dev)
{
	const struct mt7915_fw_trailer *hdr;
	const struct firmware *fw;
	int ret;

	ret = request_firmware(&fw, MT7915_FIRMWARE_WM, dev->mt76.dev);
	if (ret)
		return ret;

	if (!fw || !fw->data || fw->size < sizeof(*hdr)) {
		dev_err(dev->mt76.dev, "Invalid firmware\n");
		ret = -EINVAL;
		goto out;
	}

	hdr = (const struct mt7915_fw_trailer *)(fw->data + fw->size -
					sizeof(*hdr));

	dev_info(dev->mt76.dev, "WM Firmware Version: %.10s, Build Time: %.15s\n",
		 hdr->fw_ver, hdr->build_date);

	ret = mt7915_mcu_send_ram_firmware(dev, hdr, fw->data, false);
	if (ret) {
		dev_err(dev->mt76.dev, "Failed to start WM firmware\n");
		goto out;
	}

	release_firmware(fw);

	ret = request_firmware(&fw, MT7915_FIRMWARE_WA, dev->mt76.dev);
	if (ret)
		return ret;

	if (!fw || !fw->data || fw->size < sizeof(*hdr)) {
		dev_err(dev->mt76.dev, "Invalid firmware\n");
		ret = -EINVAL;
		goto out;
	}

	hdr = (const struct mt7915_fw_trailer *)(fw->data + fw->size -
					sizeof(*hdr));

	dev_info(dev->mt76.dev, "WA Firmware Version: %.10s, Build Time: %.15s\n",
		 hdr->fw_ver, hdr->build_date);

	ret = mt7915_mcu_send_ram_firmware(dev, hdr, fw->data, true);
	if (ret) {
		dev_err(dev->mt76.dev, "Failed to start WA firmware\n");
		goto out;
	}

	snprintf(dev->mt76.hw->wiphy->fw_version,
		 sizeof(dev->mt76.hw->wiphy->fw_version),
		 "%.10s-%.15s", hdr->fw_ver, hdr->build_date);

out:
	release_firmware(fw);

	return ret;
}

static int mt7915_load_firmware(struct mt7915_dev *dev)
{
	int ret;

	ret = mt7915_load_patch(dev);
	if (ret)
		return ret;

	ret = mt7915_load_ram(dev);
	if (ret)
		return ret;

	if (!mt76_poll_msec(dev, MT_TOP_MISC, MT_TOP_MISC_FW_STATE,
			    FIELD_PREP(MT_TOP_MISC_FW_STATE,
				       FW_STATE_WACPU_RDY), 1000)) {
		dev_err(dev->mt76.dev, "Timeout for initializing firmware\n");
		return -EIO;
	}

	mt76_queue_tx_cleanup(dev, dev->mt76.q_mcu[MT_MCUQ_FWDL], false);

	dev_dbg(dev->mt76.dev, "Firmware init done\n");

	return 0;
}

int mt7915_mcu_fw_log_2_host(struct mt7915_dev *dev, u8 ctrl)
{
	struct {
		u8 ctrl_val;
		u8 pad[3];
	} data = {
		.ctrl_val = ctrl
	};

	return mt76_mcu_send_msg(&dev->mt76, MCU_EXT_CMD(FW_LOG_2_HOST), &data,
				 sizeof(data), true);
}

int mt7915_mcu_fw_dbg_ctrl(struct mt7915_dev *dev, u32 module, u8 level)
{
	struct {
		u8 ver;
		u8 pad;
		__le16 len;
		u8 level;
		u8 rsv[3];
		__le32 module_idx;
	} data = {
		.module_idx = cpu_to_le32(module),
		.level = level,
	};

	return mt76_mcu_send_msg(&dev->mt76, MCU_EXT_CMD(FW_DBG_CTRL), &data,
				 sizeof(data), false);
}

static int mt7915_mcu_set_mwds(struct mt7915_dev *dev, bool enabled)
{
	struct {
		u8 enable;
		u8 _rsv[3];
	} __packed req = {
		.enable = enabled
	};

	return mt76_mcu_send_msg(&dev->mt76, MCU_WA_EXT_CMD(MWDS_SUPPORT), &req,
				 sizeof(req), false);
}

int mt7915_mcu_init(struct mt7915_dev *dev)
{
	static const struct mt76_mcu_ops mt7915_mcu_ops = {
		.headroom = sizeof(struct mt7915_mcu_txd),
		.mcu_skb_send_msg = mt7915_mcu_send_message,
		.mcu_parse_response = mt7915_mcu_parse_response,
		.mcu_restart = mt7915_mcu_restart,
	};
	int ret;

	dev->mt76.mcu_ops = &mt7915_mcu_ops;

	ret = mt7915_driver_own(dev);
	if (ret)
		return ret;

	ret = mt7915_load_firmware(dev);
	if (ret)
		return ret;

	set_bit(MT76_STATE_MCU_RUNNING, &dev->mphy.state);
	mt7915_mcu_fw_log_2_host(dev, 0);
	mt7915_mcu_set_mwds(dev, 1);
	mt7915_mcu_wa_cmd(dev, MCU_WA_PARAM_CMD(SET), MCU_WA_PARAM_RED, 0, 0);

	return 0;
}

void mt7915_mcu_exit(struct mt7915_dev *dev)
{
	__mt76_mcu_restart(&dev->mt76);
	if (!mt76_poll_msec(dev, MT_TOP_MISC, MT_TOP_MISC_FW_STATE,
			    FIELD_PREP(MT_TOP_MISC_FW_STATE,
				       FW_STATE_FW_DOWNLOAD), 1000)) {
		dev_err(dev->mt76.dev, "Failed to exit mcu\n");
		return;
	}

	mt76_wr(dev, MT_TOP_LPCR_HOST_BAND0, MT_TOP_LPCR_HOST_FW_OWN);
	skb_queue_purge(&dev->mt76.mcu.res_q);
}

static int
mt7915_mcu_set_rx_hdr_trans_blacklist(struct mt7915_dev *dev, int band)
{
	struct {
		u8 operation;
		u8 count;
		u8 _rsv[2];
		u8 index;
		u8 enable;
		__le16 etype;
	} req = {
		.operation = 1,
		.count = 1,
		.enable = 1,
		.etype = cpu_to_le16(ETH_P_PAE),
	};

	return mt76_mcu_send_msg(&dev->mt76, MCU_EXT_CMD(RX_HDR_TRANS),
				 &req, sizeof(req), false);
}

int mt7915_mcu_set_mac(struct mt7915_dev *dev, int band,
		       bool enable, bool hdr_trans)
{
	struct {
		u8 operation;
		u8 enable;
		u8 check_bssid;
		u8 insert_vlan;
		u8 remove_vlan;
		u8 tid;
		u8 mode;
		u8 rsv;
	} __packed req_trans = {
		.enable = hdr_trans,
	};
	struct {
		u8 enable;
		u8 band;
		u8 rsv[2];
	} __packed req_mac = {
		.enable = enable,
		.band = band,
	};
	int ret;

	ret = mt76_mcu_send_msg(&dev->mt76, MCU_EXT_CMD(RX_HDR_TRANS),
				&req_trans, sizeof(req_trans), false);
	if (ret)
		return ret;

	if (hdr_trans)
		mt7915_mcu_set_rx_hdr_trans_blacklist(dev, band);

	return mt76_mcu_send_msg(&dev->mt76, MCU_EXT_CMD(MAC_INIT_CTRL),
				 &req_mac, sizeof(req_mac), true);
}

int mt7915_mcu_set_scs(struct mt7915_dev *dev, u8 band, bool enable)
{
	struct {
		__le32 cmd;
		u8 band;
		u8 enable;
	} __packed req = {
		.cmd = cpu_to_le32(SCS_ENABLE),
		.band = band,
		.enable = enable + 1,
	};

	return mt76_mcu_send_msg(&dev->mt76, MCU_EXT_CMD(SCS_CTRL), &req,
				 sizeof(req), false);
}

int mt7915_mcu_set_rts_thresh(struct mt7915_phy *phy, u32 val)
{
	struct mt7915_dev *dev = phy->dev;
	struct {
		u8 prot_idx;
		u8 band;
		u8 rsv[2];
		__le32 len_thresh;
		__le32 pkt_thresh;
	} __packed req = {
		.prot_idx = 1,
		.band = phy != &dev->phy,
		.len_thresh = cpu_to_le32(val),
		.pkt_thresh = cpu_to_le32(0x2),
	};

	return mt76_mcu_send_msg(&dev->mt76, MCU_EXT_CMD(PROTECT_CTRL), &req,
				 sizeof(req), true);
}

int mt7915_mcu_update_edca(struct mt7915_dev *dev, void *param)
{
	struct mt7915_mcu_tx *req = (struct mt7915_mcu_tx *)param;
	u8 num = req->total;
	size_t len = sizeof(*req) -
		     (IEEE80211_NUM_ACS - num) * sizeof(struct edca);

	return mt76_mcu_send_msg(&dev->mt76, MCU_EXT_CMD(EDCA_UPDATE), req,
				 len, true);
}

int mt7915_mcu_set_tx(struct mt7915_dev *dev, struct ieee80211_vif *vif)
{
#define TX_CMD_MODE		1
	struct mt7915_mcu_tx req = {
		.valid = true,
		.mode = TX_CMD_MODE,
		.total = IEEE80211_NUM_ACS,
	};
	struct mt7915_vif *mvif = (struct mt7915_vif *)vif->drv_priv;
	int ac;

	for (ac = 0; ac < IEEE80211_NUM_ACS; ac++) {
		struct ieee80211_tx_queue_params *q = &mvif->queue_params[ac];
		struct edca *e = &req.edca[ac];

		e->set = WMM_PARAM_SET;
		e->queue = ac + mvif->wmm_idx * MT7915_MAX_WMM_SETS;
		e->aifs = q->aifs;
		e->txop = cpu_to_le16(q->txop);

		if (q->cw_min)
			e->cw_min = fls(q->cw_min);
		else
			e->cw_min = 5;

		if (q->cw_max)
			e->cw_max = cpu_to_le16(fls(q->cw_max));
		else
			e->cw_max = cpu_to_le16(10);
	}

	return mt7915_mcu_update_edca(dev, &req);
}

int mt7915_mcu_set_pm(struct mt7915_dev *dev, int band, int enter)
{
#define ENTER_PM_STATE		1
#define EXIT_PM_STATE		2
	struct {
		u8 pm_number;
		u8 pm_state;
		u8 bssid[ETH_ALEN];
		u8 dtim_period;
		u8 wlan_idx_lo;
		__le16 bcn_interval;
		__le32 aid;
		__le32 rx_filter;
		u8 band_idx;
		u8 wlan_idx_hi;
		u8 rsv[2];
		__le32 feature;
		u8 omac_idx;
		u8 wmm_idx;
		u8 bcn_loss_cnt;
		u8 bcn_sp_duration;
	} __packed req = {
		.pm_number = 5,
		.pm_state = (enter) ? ENTER_PM_STATE : EXIT_PM_STATE,
		.band_idx = band,
	};

	return mt76_mcu_send_msg(&dev->mt76, MCU_EXT_CMD(PM_STATE_CTRL), &req,
				 sizeof(req), true);
}

int mt7915_mcu_rdd_cmd(struct mt7915_dev *dev,
		       enum mt7915_rdd_cmd cmd, u8 index,
		       u8 rx_sel, u8 val)
{
	struct {
		u8 ctrl;
		u8 rdd_idx;
		u8 rdd_rx_sel;
		u8 val;
		u8 rsv[4];
	} __packed req = {
		.ctrl = cmd,
		.rdd_idx = index,
		.rdd_rx_sel = rx_sel,
		.val = val,
	};

	return mt76_mcu_send_msg(&dev->mt76, MCU_EXT_CMD(SET_RDD_CTRL), &req,
				 sizeof(req), true);
}

int mt7915_mcu_set_fcc5_lpn(struct mt7915_dev *dev, int val)
{
	struct {
		__le32 tag;
		__le16 min_lpn;
		u8 rsv[2];
	} __packed req = {
		.tag = cpu_to_le32(0x1),
		.min_lpn = cpu_to_le16(val),
	};

	return mt76_mcu_send_msg(&dev->mt76, MCU_EXT_CMD(SET_RDD_TH), &req,
				 sizeof(req), true);
}

int mt7915_mcu_set_pulse_th(struct mt7915_dev *dev,
			    const struct mt7915_dfs_pulse *pulse)
{
	struct {
		__le32 tag;

		__le32 max_width;		/* us */
		__le32 max_pwr;			/* dbm */
		__le32 min_pwr;			/* dbm */
		__le32 min_stgr_pri;		/* us */
		__le32 max_stgr_pri;		/* us */
		__le32 min_cr_pri;		/* us */
		__le32 max_cr_pri;		/* us */
	} __packed req = {
		.tag = cpu_to_le32(0x3),

#define __req_field(field) .field = cpu_to_le32(pulse->field)
		__req_field(max_width),
		__req_field(max_pwr),
		__req_field(min_pwr),
		__req_field(min_stgr_pri),
		__req_field(max_stgr_pri),
		__req_field(min_cr_pri),
		__req_field(max_cr_pri),
#undef __req_field
	};

<<<<<<< HEAD
	return __mt76_mcu_send_msg(&dev->mt76, MCU_EXT_CMD_SET_RDD_TH,
				   &req, sizeof(req), true);
=======
	return mt76_mcu_send_msg(&dev->mt76, MCU_EXT_CMD(SET_RDD_TH), &req,
				 sizeof(req), true);
>>>>>>> 3b17187f
}

int mt7915_mcu_set_radar_th(struct mt7915_dev *dev, int index,
			    const struct mt7915_dfs_pattern *pattern)
{
	struct {
		__le32 tag;
		__le16 radar_type;

		u8 enb;
		u8 stgr;
		u8 min_crpn;
		u8 max_crpn;
		u8 min_crpr;
		u8 min_pw;
<<<<<<< HEAD
		u32 min_pri;
		u32 max_pri;
=======
		__le32 min_pri;
		__le32 max_pri;
>>>>>>> 3b17187f
		u8 max_pw;
		u8 min_crbn;
		u8 max_crbn;
		u8 min_stgpn;
		u8 max_stgpn;
		u8 min_stgpr;
		u8 rsv[2];
<<<<<<< HEAD
		u32 min_stgpr_diff;
=======
		__le32 min_stgpr_diff;
>>>>>>> 3b17187f
	} __packed req = {
		.tag = cpu_to_le32(0x2),
		.radar_type = cpu_to_le16(index),

#define __req_field_u8(field) .field = pattern->field
#define __req_field_u32(field) .field = cpu_to_le32(pattern->field)
		__req_field_u8(enb),
		__req_field_u8(stgr),
		__req_field_u8(min_crpn),
		__req_field_u8(max_crpn),
		__req_field_u8(min_crpr),
		__req_field_u8(min_pw),
		__req_field_u32(min_pri),
		__req_field_u32(max_pri),
		__req_field_u8(max_pw),
		__req_field_u8(min_crbn),
		__req_field_u8(max_crbn),
		__req_field_u8(min_stgpn),
		__req_field_u8(max_stgpn),
		__req_field_u8(min_stgpr),
		__req_field_u32(min_stgpr_diff),
#undef __req_field_u8
#undef __req_field_u32
	};

<<<<<<< HEAD
	return __mt76_mcu_send_msg(&dev->mt76, MCU_EXT_CMD_SET_RDD_TH,
				   &req, sizeof(req), true);
=======
	return mt76_mcu_send_msg(&dev->mt76, MCU_EXT_CMD(SET_RDD_TH), &req,
				 sizeof(req), true);
>>>>>>> 3b17187f
}

int mt7915_mcu_set_chan_info(struct mt7915_phy *phy, int cmd)
{
	struct mt7915_dev *dev = phy->dev;
	struct cfg80211_chan_def *chandef = &phy->mt76->chandef;
	int freq1 = chandef->center_freq1;
	bool ext_phy = phy != &dev->phy;
	struct {
		u8 control_ch;
		u8 center_ch;
		u8 bw;
		u8 tx_streams_num;
		u8 rx_streams;	/* mask or num */
		u8 switch_reason;
		u8 band_idx;
		u8 center_ch2;	/* for 80+80 only */
		__le16 cac_case;
		u8 channel_band;
		u8 rsv0;
		__le32 outband_freq;
		u8 txpower_drop;
		u8 ap_bw;
		u8 ap_center_ch;
		u8 rsv1[57];
	} __packed req = {
		.control_ch = chandef->chan->hw_value,
		.center_ch = ieee80211_frequency_to_channel(freq1),
		.bw = mt7915_mcu_chan_bw(chandef),
		.tx_streams_num = hweight8(phy->mt76->antenna_mask),
		.rx_streams = phy->mt76->antenna_mask,
		.band_idx = ext_phy,
		.channel_band = chandef->chan->band,
	};

#ifdef CONFIG_NL80211_TESTMODE
	if (phy->mt76->test.tx_antenna_mask &&
	    (phy->mt76->test.state == MT76_TM_STATE_TX_FRAMES ||
	     phy->mt76->test.state == MT76_TM_STATE_RX_FRAMES ||
	     phy->mt76->test.state == MT76_TM_STATE_TX_CONT)) {
		req.tx_streams_num = fls(phy->mt76->test.tx_antenna_mask);
		req.rx_streams = phy->mt76->test.tx_antenna_mask;

		if (ext_phy) {
			req.tx_streams_num = 2;
			req.rx_streams >>= 2;
		}
	}
#endif

	if (phy->mt76->hw->conf.flags & IEEE80211_CONF_OFFCHANNEL)
		req.switch_reason = CH_SWITCH_SCAN_BYPASS_DPD;
	else if ((chandef->chan->flags & IEEE80211_CHAN_RADAR) &&
		 chandef->chan->dfs_state != NL80211_DFS_AVAILABLE)
		req.switch_reason = CH_SWITCH_DFS;
	else
		req.switch_reason = CH_SWITCH_NORMAL;

	if (cmd == MCU_EXT_CMD(CHANNEL_SWITCH))
		req.rx_streams = hweight8(req.rx_streams);

	if (chandef->width == NL80211_CHAN_WIDTH_80P80) {
		int freq2 = chandef->center_freq2;

		req.center_ch2 = ieee80211_frequency_to_channel(freq2);
	}

	return mt76_mcu_send_msg(&dev->mt76, cmd, &req, sizeof(req), true);
}

static int mt7915_mcu_set_eeprom_flash(struct mt7915_dev *dev)
{
#define MAX_PAGE_IDX_MASK	GENMASK(7, 5)
#define PAGE_IDX_MASK		GENMASK(4, 2)
#define PER_PAGE_SIZE		0x400
	struct mt7915_mcu_eeprom req = { .buffer_mode = EE_MODE_BUFFER };
	u8 total = DIV_ROUND_UP(MT7915_EEPROM_SIZE, PER_PAGE_SIZE);
	u8 *eep = (u8 *)dev->mt76.eeprom.data;
	int eep_len;
	int i;

	for (i = 0; i < total; i++, eep += eep_len) {
		struct sk_buff *skb;
		int ret;

		if (i == total - 1 && !!(MT7915_EEPROM_SIZE % PER_PAGE_SIZE))
			eep_len = MT7915_EEPROM_SIZE % PER_PAGE_SIZE;
		else
			eep_len = PER_PAGE_SIZE;

		skb = mt76_mcu_msg_alloc(&dev->mt76, NULL,
					 sizeof(req) + eep_len);
		if (!skb)
			return -ENOMEM;

		req.format = FIELD_PREP(MAX_PAGE_IDX_MASK, total - 1) |
			     FIELD_PREP(PAGE_IDX_MASK, i) | EE_FORMAT_WHOLE;
		req.len = cpu_to_le16(eep_len);

		skb_put_data(skb, &req, sizeof(req));
		skb_put_data(skb, eep, eep_len);

		ret = mt76_mcu_skb_send_msg(&dev->mt76, skb,
					    MCU_EXT_CMD(EFUSE_BUFFER_MODE), true);
		if (ret)
			return ret;
	}

	return 0;
}

int mt7915_mcu_set_eeprom(struct mt7915_dev *dev)
{
	struct mt7915_mcu_eeprom req = {
		.buffer_mode = EE_MODE_EFUSE,
		.format = EE_FORMAT_WHOLE,
	};

	if (dev->flash_mode)
		return mt7915_mcu_set_eeprom_flash(dev);

	return mt76_mcu_send_msg(&dev->mt76, MCU_EXT_CMD(EFUSE_BUFFER_MODE),
				 &req, sizeof(req), true);
}

int mt7915_mcu_get_eeprom(struct mt7915_dev *dev, u32 offset)
{
	struct mt7915_mcu_eeprom_info req = {
		.addr = cpu_to_le32(round_down(offset,
				    MT7915_EEPROM_BLOCK_SIZE)),
	};
	struct mt7915_mcu_eeprom_info *res;
	struct sk_buff *skb;
	int ret;
	u8 *buf;

	ret = mt76_mcu_send_and_get_msg(&dev->mt76, MCU_EXT_QUERY(EFUSE_ACCESS), &req,
				sizeof(req), true, &skb);
	if (ret)
		return ret;

	res = (struct mt7915_mcu_eeprom_info *)skb->data;
	buf = dev->mt76.eeprom.data + le32_to_cpu(res->addr);
	memcpy(buf, res->data, MT7915_EEPROM_BLOCK_SIZE);
	dev_kfree_skb(skb);

	return 0;
}

static int mt7915_mcu_set_pre_cal(struct mt7915_dev *dev, u8 idx,
				  u8 *data, u32 len, int cmd)
{
	struct {
		u8 dir;
		u8 valid;
		__le16 bitmap;
		s8 precal;
		u8 action;
		u8 band;
		u8 idx;
		u8 rsv[4];
		__le32 len;
	} req = {};
	struct sk_buff *skb;

	skb = mt76_mcu_msg_alloc(&dev->mt76, NULL, sizeof(req) + len);
	if (!skb)
		return -ENOMEM;

	req.idx = idx;
	req.len = cpu_to_le32(len);
	skb_put_data(skb, &req, sizeof(req));
	skb_put_data(skb, data, len);

	return mt76_mcu_skb_send_msg(&dev->mt76, skb, cmd, false);
}

int mt7915_mcu_apply_group_cal(struct mt7915_dev *dev)
{
	u8 idx = 0, *cal = dev->cal, *eep = dev->mt76.eeprom.data;
	u32 total = MT_EE_CAL_GROUP_SIZE;

	if (!(eep[MT_EE_DO_PRE_CAL] & MT_EE_WIFI_CAL_GROUP))
		return 0;

	/*
	 * Items: Rx DCOC, RSSI DCOC, Tx TSSI DCOC, Tx LPFG
	 * Tx FDIQ, Tx DCIQ, Rx FDIQ, Rx FIIQ, ADCDCOC
	 */
	while (total > 0) {
		int ret, len;

		len = min_t(u32, total, MT_EE_CAL_UNIT);

		ret = mt7915_mcu_set_pre_cal(dev, idx, cal, len,
					     MCU_EXT_CMD(GROUP_PRE_CAL_INFO));
		if (ret)
			return ret;

		total -= len;
		cal += len;
		idx++;
	}

	return 0;
}

static int mt7915_find_freq_idx(const u16 *freqs, int n_freqs, u16 cur)
{
	int i;

	for (i = 0; i < n_freqs; i++)
		if (cur == freqs[i])
			return i;

	return -1;
}

static int mt7915_dpd_freq_idx(u16 freq, u8 bw)
{
	static const u16 freq_list[] = {
		5180, 5200, 5220, 5240,
		5260, 5280, 5300, 5320,
		5500, 5520, 5540, 5560,
		5580, 5600, 5620, 5640,
		5660, 5680, 5700, 5745,
		5765, 5785, 5805, 5825
	};
	int offset_2g = ARRAY_SIZE(freq_list);
	int idx;

	if (freq < 4000) {
		if (freq < 2432)
			return offset_2g;
		if (freq < 2457)
			return offset_2g + 1;

		return offset_2g + 2;
	}

	if (bw == NL80211_CHAN_WIDTH_80P80 || bw == NL80211_CHAN_WIDTH_160)
		return -1;

	if (bw != NL80211_CHAN_WIDTH_20) {
		idx = mt7915_find_freq_idx(freq_list, ARRAY_SIZE(freq_list),
					   freq + 10);
		if (idx >= 0)
			return idx;

		idx = mt7915_find_freq_idx(freq_list, ARRAY_SIZE(freq_list),
					   freq - 10);
		if (idx >= 0)
			return idx;
	}

	return mt7915_find_freq_idx(freq_list, ARRAY_SIZE(freq_list), freq);
}

int mt7915_mcu_apply_tx_dpd(struct mt7915_phy *phy)
{
	struct mt7915_dev *dev = phy->dev;
	struct cfg80211_chan_def *chandef = &phy->mt76->chandef;
	u16 total = 2, center_freq = chandef->center_freq1;
	u8 *cal = dev->cal, *eep = dev->mt76.eeprom.data;
	int idx;

	if (!(eep[MT_EE_DO_PRE_CAL] & MT_EE_WIFI_CAL_DPD))
		return 0;

	idx = mt7915_dpd_freq_idx(center_freq, chandef->width);
	if (idx < 0)
		return -EINVAL;

	/* Items: Tx DPD, Tx Flatness */
	idx = idx * 2;
	cal += MT_EE_CAL_GROUP_SIZE;

	while (total--) {
		int ret;

		cal += (idx * MT_EE_CAL_UNIT);
		ret = mt7915_mcu_set_pre_cal(dev, idx, cal, MT_EE_CAL_UNIT,
					     MCU_EXT_CMD(DPD_PRE_CAL_INFO));
		if (ret)
			return ret;

		idx++;
	}

	return 0;
}

int mt7915_mcu_get_chan_mib_info(struct mt7915_phy *phy, bool chan_switch)
{
	/* strict order */
	static const enum mt7915_chan_mib_offs offs[] = {
		MIB_BUSY_TIME, MIB_TX_TIME, MIB_RX_TIME, MIB_OBSS_AIRTIME
	};
	struct mt76_channel_state *state = phy->mt76->chan_state;
	struct mt76_channel_state *state_ts = &phy->state_ts;
	struct mt7915_dev *dev = phy->dev;
	struct mt7915_mcu_mib *res, req[4];
	struct sk_buff *skb;
	int i, ret;

	for (i = 0; i < 4; i++) {
		req[i].band = cpu_to_le32(phy != &dev->phy);
		req[i].offs = cpu_to_le32(offs[i]);
	}

	ret = mt76_mcu_send_and_get_msg(&dev->mt76, MCU_EXT_CMD(GET_MIB_INFO),
					req, sizeof(req), true, &skb);
	if (ret)
		return ret;

	res = (struct mt7915_mcu_mib *)(skb->data + 20);

	if (chan_switch)
		goto out;

#define __res_u64(s) le64_to_cpu(res[s].data)
	state->cc_busy += __res_u64(0) - state_ts->cc_busy;
	state->cc_tx += __res_u64(1) - state_ts->cc_tx;
	state->cc_bss_rx += __res_u64(2) - state_ts->cc_bss_rx;
	state->cc_rx += __res_u64(2) + __res_u64(3) - state_ts->cc_rx;

out:
	state_ts->cc_busy = __res_u64(0);
	state_ts->cc_tx = __res_u64(1);
	state_ts->cc_bss_rx = __res_u64(2);
	state_ts->cc_rx = __res_u64(2) + __res_u64(3);
#undef __res_u64

	dev_kfree_skb(skb);

	return 0;
}

int mt7915_mcu_get_temperature(struct mt7915_phy *phy)
{
	struct mt7915_dev *dev = phy->dev;
	struct {
		u8 ctrl_id;
		u8 action;
		u8 dbdc_idx;
		u8 rsv[5];
	} req = {
		.ctrl_id = THERMAL_SENSOR_TEMP_QUERY,
		.dbdc_idx = phy != &dev->phy,
	};

	return mt76_mcu_send_msg(&dev->mt76, MCU_EXT_CMD(THERMAL_CTRL), &req,
				 sizeof(req), true);
}

int mt7915_mcu_set_thermal_throttling(struct mt7915_phy *phy, u8 state)
{
	struct mt7915_dev *dev = phy->dev;
	struct {
		struct mt7915_mcu_thermal_ctrl ctrl;

		__le32 trigger_temp;
		__le32 restore_temp;
		__le16 sustain_time;
		u8 rsv[2];
	} __packed req = {
		.ctrl = {
			.band_idx = phy != &dev->phy,
		},
	};
	int level;

#define TRIGGER_TEMPERATURE	122
#define RESTORE_TEMPERATURE	116
#define SUSTAIN_PERIOD		10

	if (!state) {
		req.ctrl.ctrl_id = THERMAL_PROTECT_DISABLE;
		goto out;
	}

	/* set duty cycle and level */
	for (level = 0; level < 4; level++) {
		int ret;

		req.ctrl.ctrl_id = THERMAL_PROTECT_DUTY_CONFIG;
		req.ctrl.duty.duty_level = level;
		req.ctrl.duty.duty_cycle = state;
		state = state * 4 / 5;

		ret = mt76_mcu_send_msg(&dev->mt76, MCU_EXT_CMD(THERMAL_PROT),
					&req, sizeof(req.ctrl), false);
		if (ret)
			return ret;
	}

	/* currently use fixed values for throttling, and would be better
	 * to implement thermal zone for dynamic trip in the long run.
	 */

	/* set high-temperature trigger threshold */
	req.ctrl.ctrl_id = THERMAL_PROTECT_ENABLE;
	req.trigger_temp = cpu_to_le32(TRIGGER_TEMPERATURE);
	req.restore_temp = cpu_to_le32(RESTORE_TEMPERATURE);
	req.sustain_time = cpu_to_le16(SUSTAIN_PERIOD);

out:
	req.ctrl.type.protect_type = 1;
	req.ctrl.type.trigger_type = 1;

	return mt76_mcu_send_msg(&dev->mt76, MCU_EXT_CMD(THERMAL_PROT),
				 &req, sizeof(req), false);
}

int mt7915_mcu_get_tx_rate(struct mt7915_dev *dev, u32 cmd, u16 wlan_idx)
{
	struct {
		__le32 cmd;
		__le16 wlan_idx;
		__le16 ru_idx;
		__le16 direction;
		__le16 dump_group;
	} req = {
		.cmd = cpu_to_le32(cmd),
		.wlan_idx = cpu_to_le16(wlan_idx),
		.dump_group = cpu_to_le16(1),
	};

	return mt76_mcu_send_msg(&dev->mt76, MCU_EXT_CMD(RATE_CTRL), &req,
				 sizeof(req), false);
}

int mt7915_mcu_set_txpower_sku(struct mt7915_phy *phy)
{
	struct mt7915_dev *dev = phy->dev;
	struct mt76_phy *mphy = phy->mt76;
	struct ieee80211_hw *hw = mphy->hw;
	struct mt7915_sku_val {
		u8 format_id;
		u8 limit_type;
		u8 dbdc_idx;
		s8 val[MT7915_SKU_RATE_NUM];
	} __packed req = {
		.format_id = 4,
		.dbdc_idx = phy != &dev->phy,
	};
	struct mt76_power_limits limits_array;
	s8 *la = (s8 *)&limits_array;
	int i, idx, n_chains = hweight8(mphy->antenna_mask);
	int tx_power;

	tx_power = hw->conf.power_level * 2 -
		   mt76_tx_power_nss_delta(n_chains);

	tx_power = mt76_get_rate_power_limits(mphy, mphy->chandef.chan,
					      &limits_array, tx_power);
	mphy->txpower_cur = tx_power;

	for (i = 0, idx = 0; i < ARRAY_SIZE(mt7915_sku_group_len); i++) {
		u8 mcs_num, len = mt7915_sku_group_len[i];
		int j;

		if (i >= SKU_HT_BW20 && i <= SKU_VHT_BW160) {
			mcs_num = 10;

			if (i == SKU_HT_BW20 || i == SKU_VHT_BW20)
				la = (s8 *)&limits_array + 12;
		} else {
			mcs_num = len;
		}

		for (j = 0; j < min_t(u8, mcs_num, len); j++)
			req.val[idx + j] = la[j];

		la += mcs_num;
		idx += len;
	}

	return mt76_mcu_send_msg(&dev->mt76,
				 MCU_EXT_CMD(TX_POWER_FEATURE_CTRL), &req,
				 sizeof(req), true);
}

int mt7915_mcu_get_txpower_sku(struct mt7915_phy *phy, s8 *txpower, int len)
{
#define RATE_POWER_INFO	2
	struct mt7915_dev *dev = phy->dev;
	struct {
		u8 format_id;
		u8 category;
		u8 band;
		u8 _rsv;
	} __packed req = {
		.format_id = 7,
		.category = RATE_POWER_INFO,
		.band = phy != &dev->phy,
	};
	s8 res[MT7915_SKU_RATE_NUM][2];
	struct sk_buff *skb;
	int ret, i;

	ret = mt76_mcu_send_and_get_msg(&dev->mt76,
					MCU_EXT_CMD(TX_POWER_FEATURE_CTRL),
					&req, sizeof(req), true, &skb);
	if (ret)
		return ret;

	memcpy(res, skb->data + 4, sizeof(res));
	for (i = 0; i < len; i++)
		txpower[i] = res[i][req.band];

	dev_kfree_skb(skb);

	return 0;
}

int mt7915_mcu_set_test_param(struct mt7915_dev *dev, u8 param, bool test_mode,
			      u8 en)
{
	struct {
		u8 test_mode_en;
		u8 param_idx;
		u8 _rsv[2];

		u8 enable;
		u8 _rsv2[3];

		u8 pad[8];
	} __packed req = {
		.test_mode_en = test_mode,
		.param_idx = param,
		.enable = en,
	};

	return mt76_mcu_send_msg(&dev->mt76, MCU_EXT_CMD(ATE_CTRL), &req,
				 sizeof(req), false);
}

int mt7915_mcu_set_sku_en(struct mt7915_phy *phy, bool enable)
{
	struct mt7915_dev *dev = phy->dev;
	struct mt7915_sku {
		u8 format_id;
		u8 sku_enable;
		u8 dbdc_idx;
		u8 rsv;
	} __packed req = {
		.format_id = 0,
		.dbdc_idx = phy != &dev->phy,
		.sku_enable = enable,
	};

	return mt76_mcu_send_msg(&dev->mt76,
				 MCU_EXT_CMD(TX_POWER_FEATURE_CTRL), &req,
				 sizeof(req), true);
}

int mt7915_mcu_set_ser(struct mt7915_dev *dev, u8 action, u8 set, u8 band)
{
	struct {
		u8 action;
		u8 set;
		u8 band;
		u8 rsv;
	} req = {
		.action = action,
		.set = set,
		.band = band,
	};

	return mt76_mcu_send_msg(&dev->mt76, MCU_EXT_CMD(SET_SER_TRIGGER),
				 &req, sizeof(req), false);
}

int mt7915_mcu_set_txbf(struct mt7915_dev *dev, u8 action)
{
	struct {
		u8 action;
		union {
			struct {
				u8 snd_mode;
				u8 sta_num;
				u8 rsv;
				u8 wlan_idx[4];
				__le32 snd_period;	/* ms */
			} __packed snd;
			struct {
				bool ebf;
				bool ibf;
				u8 rsv;
			} __packed type;
			struct {
				u8 bf_num;
				u8 bf_bitmap;
				u8 bf_sel[8];
				u8 rsv[5];
			} __packed mod;
		};
	} __packed req = {
		.action = action,
	};

#define MT_BF_PROCESSING	4
	switch (action) {
	case MT_BF_SOUNDING_ON:
		req.snd.snd_mode = MT_BF_PROCESSING;
		break;
	case MT_BF_TYPE_UPDATE:
		req.type.ebf = true;
		req.type.ibf = dev->ibf;
		break;
	case MT_BF_MODULE_UPDATE:
		req.mod.bf_num = 2;
		req.mod.bf_bitmap = GENMASK(1, 0);
		break;
	default:
		return -EINVAL;
	}

	return mt76_mcu_send_msg(&dev->mt76, MCU_EXT_CMD(TXBF_ACTION), &req,
				 sizeof(req), true);
}

int mt7915_mcu_add_obss_spr(struct mt7915_dev *dev, struct ieee80211_vif *vif,
			    bool enable)
{
#define MT_SPR_ENABLE		1
	struct mt7915_vif *mvif = (struct mt7915_vif *)vif->drv_priv;
	struct {
		u8 action;
		u8 arg_num;
		u8 band_idx;
		u8 status;
		u8 drop_tx_idx;
		u8 sta_idx;	/* 256 sta */
		u8 rsv[2];
		__le32 val;
	} __packed req = {
		.action = MT_SPR_ENABLE,
		.arg_num = 1,
		.band_idx = mvif->band_idx,
		.val = cpu_to_le32(enable),
	};

	return mt76_mcu_send_msg(&dev->mt76, MCU_EXT_CMD(SET_SPR), &req,
				 sizeof(req), true);
}

int mt7915_mcu_get_rx_rate(struct mt7915_phy *phy, struct ieee80211_vif *vif,
			   struct ieee80211_sta *sta, struct rate_info *rate)
{
	struct mt7915_vif *mvif = (struct mt7915_vif *)vif->drv_priv;
	struct mt7915_sta *msta = (struct mt7915_sta *)sta->drv_priv;
	struct mt7915_dev *dev = phy->dev;
	struct mt76_phy *mphy = phy->mt76;
	struct {
		u8 category;
		u8 band;
		__le16 wcid;
	} __packed req = {
		.category = MCU_PHY_STATE_CONTENTION_RX_RATE,
		.band = mvif->band_idx,
		.wcid = cpu_to_le16(msta->wcid.idx),
	};
	struct ieee80211_supported_band *sband;
	struct mt7915_mcu_phy_rx_info *res;
	struct sk_buff *skb;
	int ret;
	bool cck = false;

	ret = mt76_mcu_send_and_get_msg(&dev->mt76, MCU_EXT_CMD(PHY_STAT_INFO),
					&req, sizeof(req), true, &skb);
	if (ret)
		return ret;

	res = (struct mt7915_mcu_phy_rx_info *)skb->data;

	rate->mcs = res->rate;
	rate->nss = res->nsts + 1;

	switch (res->mode) {
	case MT_PHY_TYPE_CCK:
		cck = true;
		fallthrough;
	case MT_PHY_TYPE_OFDM:
		if (mphy->chandef.chan->band == NL80211_BAND_5GHZ)
			sband = &mphy->sband_5g.sband;
		else
			sband = &mphy->sband_2g.sband;

		rate->mcs = mt76_get_rate(&dev->mt76, sband, rate->mcs, cck);
		rate->legacy = sband->bitrates[rate->mcs].bitrate;
		break;
	case MT_PHY_TYPE_HT:
	case MT_PHY_TYPE_HT_GF:
		if (rate->mcs > 31) {
			ret = -EINVAL;
			goto out;
		}

		rate->flags = RATE_INFO_FLAGS_MCS;
		if (res->gi)
			rate->flags |= RATE_INFO_FLAGS_SHORT_GI;
		break;
	case MT_PHY_TYPE_VHT:
		if (rate->mcs > 9) {
			ret = -EINVAL;
			goto out;
		}

		rate->flags = RATE_INFO_FLAGS_VHT_MCS;
		if (res->gi)
			rate->flags |= RATE_INFO_FLAGS_SHORT_GI;
		break;
	case MT_PHY_TYPE_HE_SU:
	case MT_PHY_TYPE_HE_EXT_SU:
	case MT_PHY_TYPE_HE_TB:
	case MT_PHY_TYPE_HE_MU:
		if (res->gi > NL80211_RATE_INFO_HE_GI_3_2 || rate->mcs > 11) {
			ret = -EINVAL;
			goto out;
		}
		rate->he_gi = res->gi;
		rate->flags = RATE_INFO_FLAGS_HE_MCS;
		break;
	default:
		ret = -EINVAL;
		goto out;
	}

	switch (res->bw) {
	case IEEE80211_STA_RX_BW_160:
		rate->bw = RATE_INFO_BW_160;
		break;
	case IEEE80211_STA_RX_BW_80:
		rate->bw = RATE_INFO_BW_80;
		break;
	case IEEE80211_STA_RX_BW_40:
		rate->bw = RATE_INFO_BW_40;
		break;
	default:
		rate->bw = RATE_INFO_BW_20;
		break;
	}

out:
	dev_kfree_skb(skb);

	return ret;
}<|MERGE_RESOLUTION|>--- conflicted
+++ resolved
@@ -3265,13 +3265,8 @@
 #undef __req_field
 	};
 
-<<<<<<< HEAD
-	return __mt76_mcu_send_msg(&dev->mt76, MCU_EXT_CMD_SET_RDD_TH,
-				   &req, sizeof(req), true);
-=======
 	return mt76_mcu_send_msg(&dev->mt76, MCU_EXT_CMD(SET_RDD_TH), &req,
 				 sizeof(req), true);
->>>>>>> 3b17187f
 }
 
 int mt7915_mcu_set_radar_th(struct mt7915_dev *dev, int index,
@@ -3287,13 +3282,8 @@
 		u8 max_crpn;
 		u8 min_crpr;
 		u8 min_pw;
-<<<<<<< HEAD
-		u32 min_pri;
-		u32 max_pri;
-=======
 		__le32 min_pri;
 		__le32 max_pri;
->>>>>>> 3b17187f
 		u8 max_pw;
 		u8 min_crbn;
 		u8 max_crbn;
@@ -3301,11 +3291,7 @@
 		u8 max_stgpn;
 		u8 min_stgpr;
 		u8 rsv[2];
-<<<<<<< HEAD
-		u32 min_stgpr_diff;
-=======
 		__le32 min_stgpr_diff;
->>>>>>> 3b17187f
 	} __packed req = {
 		.tag = cpu_to_le32(0x2),
 		.radar_type = cpu_to_le16(index),
@@ -3331,13 +3317,8 @@
 #undef __req_field_u32
 	};
 
-<<<<<<< HEAD
-	return __mt76_mcu_send_msg(&dev->mt76, MCU_EXT_CMD_SET_RDD_TH,
-				   &req, sizeof(req), true);
-=======
 	return mt76_mcu_send_msg(&dev->mt76, MCU_EXT_CMD(SET_RDD_TH), &req,
 				 sizeof(req), true);
->>>>>>> 3b17187f
 }
 
 int mt7915_mcu_set_chan_info(struct mt7915_phy *phy, int cmd)
