--- conflicted
+++ resolved
@@ -551,11 +551,7 @@
 {
 	struct dentry *dir;
 
-<<<<<<< HEAD
-	dir = mt76_register_debugfs_fops(&dev->mt76, &fops_regval);
-=======
 	dir = mt76_register_debugfs_fops(&dev->mphy, &fops_regval);
->>>>>>> d60c95ef
 	if (!dir)
 		return -ENOMEM;
 
