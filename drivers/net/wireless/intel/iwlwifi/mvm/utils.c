/******************************************************************************
 *
 * This file is provided under a dual BSD/GPLv2 license.  When using or
 * redistributing this file, you may do so under either license.
 *
 * GPL LICENSE SUMMARY
 *
 * Copyright(c) 2012 - 2014 Intel Corporation. All rights reserved.
 * Copyright(c) 2013 - 2014 Intel Mobile Communications GmbH
 * Copyright (C) 2015 - 2017 Intel Deutschland GmbH
 * Copyright(c) 2018 Intel Corporation
 *
 * This program is free software; you can redistribute it and/or modify
 * it under the terms of version 2 of the GNU General Public License as
 * published by the Free Software Foundation.
 *
 * This program is distributed in the hope that it will be useful, but
 * WITHOUT ANY WARRANTY; without even the implied warranty of
 * MERCHANTABILITY or FITNESS FOR A PARTICULAR PURPOSE.  See the GNU
 * General Public License for more details.
 *
 * The full GNU General Public License is included in this distribution
 * in the file called COPYING.
 *
 * Contact Information:
 *  Intel Linux Wireless <linuxwifi@intel.com>
 * Intel Corporation, 5200 N.E. Elam Young Parkway, Hillsboro, OR 97124-6497
 *
 * BSD LICENSE
 *
 * Copyright(c) 2012 - 2014 Intel Corporation. All rights reserved.
 * Copyright(c) 2013 - 2014 Intel Mobile Communications GmbH
 * Copyright (C) 2015 - 2017 Intel Deutschland GmbH
 * Copyright(c) 2018 Intel Corporation
 * All rights reserved.
 *
 * Redistribution and use in source and binary forms, with or without
 * modification, are permitted provided that the following conditions
 * are met:
 *
 *  * Redistributions of source code must retain the above copyright
 *    notice, this list of conditions and the following disclaimer.
 *  * Redistributions in binary form must reproduce the above copyright
 *    notice, this list of conditions and the following disclaimer in
 *    the documentation and/or other materials provided with the
 *    distribution.
 *  * Neither the name Intel Corporation nor the names of its
 *    contributors may be used to endorse or promote products derived
 *    from this software without specific prior written permission.
 *
 * THIS SOFTWARE IS PROVIDED BY THE COPYRIGHT HOLDERS AND CONTRIBUTORS
 * "AS IS" AND ANY EXPRESS OR IMPLIED WARRANTIES, INCLUDING, BUT NOT
 * LIMITED TO, THE IMPLIED WARRANTIES OF MERCHANTABILITY AND FITNESS FOR
 * A PARTICULAR PURPOSE ARE DISCLAIMED. IN NO EVENT SHALL THE COPYRIGHT
 * OWNER OR CONTRIBUTORS BE LIABLE FOR ANY DIRECT, INDIRECT, INCIDENTAL,
 * SPECIAL, EXEMPLARY, OR CONSEQUENTIAL DAMAGES (INCLUDING, BUT NOT
 * LIMITED TO, PROCUREMENT OF SUBSTITUTE GOODS OR SERVICES; LOSS OF USE,
 * DATA, OR PROFITS; OR BUSINESS INTERRUPTION) HOWEVER CAUSED AND ON ANY
 * THEORY OF LIABILITY, WHETHER IN CONTRACT, STRICT LIABILITY, OR TORT
 * (INCLUDING NEGLIGENCE OR OTHERWISE) ARISING IN ANY WAY OUT OF THE USE
 * OF THIS SOFTWARE, EVEN IF ADVISED OF THE POSSIBILITY OF SUCH DAMAGE.
 *
 *****************************************************************************/
#include <net/mac80211.h>

#include "iwl-debug.h"
#include "iwl-io.h"
#include "iwl-prph.h"
#include "iwl-csr.h"
#include "mvm.h"
#include "fw/api/rs.h"

/*
 * Will return 0 even if the cmd failed when RFKILL is asserted unless
 * CMD_WANT_SKB is set in cmd->flags.
 */
int iwl_mvm_send_cmd(struct iwl_mvm *mvm, struct iwl_host_cmd *cmd)
{
	int ret;

#if defined(CONFIG_IWLWIFI_DEBUGFS) && defined(CONFIG_PM_SLEEP)
	if (WARN_ON(mvm->d3_test_active))
		return -EIO;
#endif

	/*
	 * Synchronous commands from this op-mode must hold
	 * the mutex, this ensures we don't try to send two
	 * (or more) synchronous commands at a time.
	 */
	if (!(cmd->flags & CMD_ASYNC))
		lockdep_assert_held(&mvm->mutex);

	ret = iwl_trans_send_cmd(mvm->trans, cmd);

	/*
	 * If the caller wants the SKB, then don't hide any problems, the
	 * caller might access the response buffer which will be NULL if
	 * the command failed.
	 */
	if (cmd->flags & CMD_WANT_SKB)
		return ret;

	/* Silently ignore failures if RFKILL is asserted */
	if (!ret || ret == -ERFKILL)
		return 0;
	return ret;
}

int iwl_mvm_send_cmd_pdu(struct iwl_mvm *mvm, u32 id,
			 u32 flags, u16 len, const void *data)
{
	struct iwl_host_cmd cmd = {
		.id = id,
		.len = { len, },
		.data = { data, },
		.flags = flags,
	};

	return iwl_mvm_send_cmd(mvm, &cmd);
}

/*
 * We assume that the caller set the status to the success value
 */
int iwl_mvm_send_cmd_status(struct iwl_mvm *mvm, struct iwl_host_cmd *cmd,
			    u32 *status)
{
	struct iwl_rx_packet *pkt;
	struct iwl_cmd_response *resp;
	int ret, resp_len;

	lockdep_assert_held(&mvm->mutex);

#if defined(CONFIG_IWLWIFI_DEBUGFS) && defined(CONFIG_PM_SLEEP)
	if (WARN_ON(mvm->d3_test_active))
		return -EIO;
#endif

	/*
	 * Only synchronous commands can wait for status,
	 * we use WANT_SKB so the caller can't.
	 */
	if (WARN_ONCE(cmd->flags & (CMD_ASYNC | CMD_WANT_SKB),
		      "cmd flags %x", cmd->flags))
		return -EINVAL;

	cmd->flags |= CMD_WANT_SKB;

	ret = iwl_trans_send_cmd(mvm->trans, cmd);
	if (ret == -ERFKILL) {
		/*
		 * The command failed because of RFKILL, don't update
		 * the status, leave it as success and return 0.
		 */
		return 0;
	} else if (ret) {
		return ret;
	}

	pkt = cmd->resp_pkt;

	resp_len = iwl_rx_packet_payload_len(pkt);
	if (WARN_ON_ONCE(resp_len != sizeof(*resp))) {
		ret = -EIO;
		goto out_free_resp;
	}

	resp = (void *)pkt->data;
	*status = le32_to_cpu(resp->status);
 out_free_resp:
	iwl_free_resp(cmd);
	return ret;
}

/*
 * We assume that the caller set the status to the sucess value
 */
int iwl_mvm_send_cmd_pdu_status(struct iwl_mvm *mvm, u32 id, u16 len,
				const void *data, u32 *status)
{
	struct iwl_host_cmd cmd = {
		.id = id,
		.len = { len, },
		.data = { data, },
	};

	return iwl_mvm_send_cmd_status(mvm, &cmd, status);
}

#define IWL_DECLARE_RATE_INFO(r) \
	[IWL_RATE_##r##M_INDEX] = IWL_RATE_##r##M_PLCP

/*
 * Translate from fw_rate_index (IWL_RATE_XXM_INDEX) to PLCP
 */
static const u8 fw_rate_idx_to_plcp[IWL_RATE_COUNT] = {
	IWL_DECLARE_RATE_INFO(1),
	IWL_DECLARE_RATE_INFO(2),
	IWL_DECLARE_RATE_INFO(5),
	IWL_DECLARE_RATE_INFO(11),
	IWL_DECLARE_RATE_INFO(6),
	IWL_DECLARE_RATE_INFO(9),
	IWL_DECLARE_RATE_INFO(12),
	IWL_DECLARE_RATE_INFO(18),
	IWL_DECLARE_RATE_INFO(24),
	IWL_DECLARE_RATE_INFO(36),
	IWL_DECLARE_RATE_INFO(48),
	IWL_DECLARE_RATE_INFO(54),
};

int iwl_mvm_legacy_rate_to_mac80211_idx(u32 rate_n_flags,
					enum nl80211_band band)
{
	int rate = rate_n_flags & RATE_LEGACY_RATE_MSK;
	int idx;
	int band_offset = 0;

	/* Legacy rate format, search for match in table */
	if (band == NL80211_BAND_5GHZ)
		band_offset = IWL_FIRST_OFDM_RATE;
	for (idx = band_offset; idx < IWL_RATE_COUNT_LEGACY; idx++)
		if (fw_rate_idx_to_plcp[idx] == rate)
			return idx - band_offset;

	return -1;
}

u8 iwl_mvm_mac80211_idx_to_hwrate(int rate_idx)
{
	/* Get PLCP rate for tx_cmd->rate_n_flags */
	return fw_rate_idx_to_plcp[rate_idx];
}

u8 iwl_mvm_mac80211_ac_to_ucode_ac(enum ieee80211_ac_numbers ac)
{
	static const u8 mac80211_ac_to_ucode_ac[] = {
		AC_VO,
		AC_VI,
		AC_BE,
		AC_BK
	};

	return mac80211_ac_to_ucode_ac[ac];
}

void iwl_mvm_rx_fw_error(struct iwl_mvm *mvm, struct iwl_rx_cmd_buffer *rxb)
{
	struct iwl_rx_packet *pkt = rxb_addr(rxb);
	struct iwl_error_resp *err_resp = (void *)pkt->data;

	IWL_ERR(mvm, "FW Error notification: type 0x%08X cmd_id 0x%02X\n",
		le32_to_cpu(err_resp->error_type), err_resp->cmd_id);
	IWL_ERR(mvm, "FW Error notification: seq 0x%04X service 0x%08X\n",
		le16_to_cpu(err_resp->bad_cmd_seq_num),
		le32_to_cpu(err_resp->error_service));
	IWL_ERR(mvm, "FW Error notification: timestamp 0x%016llX\n",
		le64_to_cpu(err_resp->timestamp));
}

/*
 * Returns the first antenna as ANT_[ABC], as defined in iwl-config.h.
 * The parameter should also be a combination of ANT_[ABC].
 */
u8 first_antenna(u8 mask)
{
	BUILD_BUG_ON(ANT_A != BIT(0)); /* using ffs is wrong if not */
	if (WARN_ON_ONCE(!mask)) /* ffs will return 0 if mask is zeroed */
		return BIT(0);
	return BIT(ffs(mask) - 1);
}

/*
 * Toggles between TX antennas to send the probe request on.
 * Receives the bitmask of valid TX antennas and the *index* used
 * for the last TX, and returns the next valid *index* to use.
 * In order to set it in the tx_cmd, must do BIT(idx).
 */
u8 iwl_mvm_next_antenna(struct iwl_mvm *mvm, u8 valid, u8 last_idx)
{
	u8 ind = last_idx;
	int i;

	for (i = 0; i < MAX_ANT_NUM; i++) {
		ind = (ind + 1) % MAX_ANT_NUM;
		if (valid & BIT(ind))
			return ind;
	}

	WARN_ONCE(1, "Failed to toggle between antennas 0x%x", valid);
	return last_idx;
}

#define FW_SYSASSERT_CPU_MASK 0xf0000000
static const struct {
	const char *name;
	u8 num;
} advanced_lookup[] = {
	{ "NMI_INTERRUPT_WDG", 0x34 },
	{ "SYSASSERT", 0x35 },
	{ "UCODE_VERSION_MISMATCH", 0x37 },
	{ "BAD_COMMAND", 0x38 },
	{ "BAD_COMMAND", 0x39 },
	{ "NMI_INTERRUPT_DATA_ACTION_PT", 0x3C },
	{ "FATAL_ERROR", 0x3D },
	{ "NMI_TRM_HW_ERR", 0x46 },
	{ "NMI_INTERRUPT_TRM", 0x4C },
	{ "NMI_INTERRUPT_BREAK_POINT", 0x54 },
	{ "NMI_INTERRUPT_WDG_RXF_FULL", 0x5C },
	{ "NMI_INTERRUPT_WDG_NO_RBD_RXF_FULL", 0x64 },
	{ "NMI_INTERRUPT_HOST", 0x66 },
	{ "NMI_INTERRUPT_LMAC_FATAL", 0x70 },
	{ "NMI_INTERRUPT_UMAC_FATAL", 0x71 },
	{ "NMI_INTERRUPT_OTHER_LMAC_FATAL", 0x73 },
	{ "NMI_INTERRUPT_ACTION_PT", 0x7C },
	{ "NMI_INTERRUPT_UNKNOWN", 0x84 },
	{ "NMI_INTERRUPT_INST_ACTION_PT", 0x86 },
	{ "ADVANCED_SYSASSERT", 0 },
};

static const char *desc_lookup(u32 num)
{
	int i;

	for (i = 0; i < ARRAY_SIZE(advanced_lookup) - 1; i++)
		if (advanced_lookup[i].num == (num & ~FW_SYSASSERT_CPU_MASK))
			return advanced_lookup[i].name;

	/* No entry matches 'num', so it is the last: ADVANCED_SYSASSERT */
	return advanced_lookup[i].name;
}

/*
 * Note: This structure is read from the device with IO accesses,
 * and the reading already does the endian conversion. As it is
 * read with u32-sized accesses, any members with a different size
 * need to be ordered correctly though!
 */
struct iwl_error_event_table_v1 {
	u32 valid;		/* (nonzero) valid, (0) log is empty */
	u32 error_id;		/* type of error */
	u32 pc;			/* program counter */
	u32 blink1;		/* branch link */
	u32 blink2;		/* branch link */
	u32 ilink1;		/* interrupt link */
	u32 ilink2;		/* interrupt link */
	u32 data1;		/* error-specific data */
	u32 data2;		/* error-specific data */
	u32 data3;		/* error-specific data */
	u32 bcon_time;		/* beacon timer */
	u32 tsf_low;		/* network timestamp function timer */
	u32 tsf_hi;		/* network timestamp function timer */
	u32 gp1;		/* GP1 timer register */
	u32 gp2;		/* GP2 timer register */
	u32 gp3;		/* GP3 timer register */
	u32 ucode_ver;		/* uCode version */
	u32 hw_ver;		/* HW Silicon version */
	u32 brd_ver;		/* HW board version */
	u32 log_pc;		/* log program counter */
	u32 frame_ptr;		/* frame pointer */
	u32 stack_ptr;		/* stack pointer */
	u32 hcmd;		/* last host command header */
	u32 isr0;		/* isr status register LMPM_NIC_ISR0:
				 * rxtx_flag */
	u32 isr1;		/* isr status register LMPM_NIC_ISR1:
				 * host_flag */
	u32 isr2;		/* isr status register LMPM_NIC_ISR2:
				 * enc_flag */
	u32 isr3;		/* isr status register LMPM_NIC_ISR3:
				 * time_flag */
	u32 isr4;		/* isr status register LMPM_NIC_ISR4:
				 * wico interrupt */
	u32 isr_pref;		/* isr status register LMPM_NIC_PREF_STAT */
	u32 wait_event;		/* wait event() caller address */
	u32 l2p_control;	/* L2pControlField */
	u32 l2p_duration;	/* L2pDurationField */
	u32 l2p_mhvalid;	/* L2pMhValidBits */
	u32 l2p_addr_match;	/* L2pAddrMatchStat */
	u32 lmpm_pmg_sel;	/* indicate which clocks are turned on
				 * (LMPM_PMG_SEL) */
	u32 u_timestamp;	/* indicate when the date and time of the
				 * compilation */
	u32 flow_handler;	/* FH read/write pointers, RX credit */
} __packed /* LOG_ERROR_TABLE_API_S_VER_1 */;

struct iwl_error_event_table {
	u32 valid;		/* (nonzero) valid, (0) log is empty */
	u32 error_id;		/* type of error */
	u32 trm_hw_status0;	/* TRM HW status */
	u32 trm_hw_status1;	/* TRM HW status */
	u32 blink2;		/* branch link */
	u32 ilink1;		/* interrupt link */
	u32 ilink2;		/* interrupt link */
	u32 data1;		/* error-specific data */
	u32 data2;		/* error-specific data */
	u32 data3;		/* error-specific data */
	u32 bcon_time;		/* beacon timer */
	u32 tsf_low;		/* network timestamp function timer */
	u32 tsf_hi;		/* network timestamp function timer */
	u32 gp1;		/* GP1 timer register */
	u32 gp2;		/* GP2 timer register */
	u32 fw_rev_type;	/* firmware revision type */
	u32 major;		/* uCode version major */
	u32 minor;		/* uCode version minor */
	u32 hw_ver;		/* HW Silicon version */
	u32 brd_ver;		/* HW board version */
	u32 log_pc;		/* log program counter */
	u32 frame_ptr;		/* frame pointer */
	u32 stack_ptr;		/* stack pointer */
	u32 hcmd;		/* last host command header */
	u32 isr0;		/* isr status register LMPM_NIC_ISR0:
				 * rxtx_flag */
	u32 isr1;		/* isr status register LMPM_NIC_ISR1:
				 * host_flag */
	u32 isr2;		/* isr status register LMPM_NIC_ISR2:
				 * enc_flag */
	u32 isr3;		/* isr status register LMPM_NIC_ISR3:
				 * time_flag */
	u32 isr4;		/* isr status register LMPM_NIC_ISR4:
				 * wico interrupt */
	u32 last_cmd_id;	/* last HCMD id handled by the firmware */
	u32 wait_event;		/* wait event() caller address */
	u32 l2p_control;	/* L2pControlField */
	u32 l2p_duration;	/* L2pDurationField */
	u32 l2p_mhvalid;	/* L2pMhValidBits */
	u32 l2p_addr_match;	/* L2pAddrMatchStat */
	u32 lmpm_pmg_sel;	/* indicate which clocks are turned on
				 * (LMPM_PMG_SEL) */
	u32 u_timestamp;	/* indicate when the date and time of the
				 * compilation */
	u32 flow_handler;	/* FH read/write pointers, RX credit */
} __packed /* LOG_ERROR_TABLE_API_S_VER_3 */;

/*
 * UMAC error struct - relevant starting from family 8000 chip.
 * Note: This structure is read from the device with IO accesses,
 * and the reading already does the endian conversion. As it is
 * read with u32-sized accesses, any members with a different size
 * need to be ordered correctly though!
 */
struct iwl_umac_error_event_table {
	u32 valid;		/* (nonzero) valid, (0) log is empty */
	u32 error_id;		/* type of error */
	u32 blink1;		/* branch link */
	u32 blink2;		/* branch link */
	u32 ilink1;		/* interrupt link */
	u32 ilink2;		/* interrupt link */
	u32 data1;		/* error-specific data */
	u32 data2;		/* error-specific data */
	u32 data3;		/* error-specific data */
	u32 umac_major;
	u32 umac_minor;
	u32 frame_pointer;	/* core register 27*/
	u32 stack_pointer;	/* core register 28 */
	u32 cmd_header;		/* latest host cmd sent to UMAC */
	u32 nic_isr_pref;	/* ISR status register */
} __packed;

#define ERROR_START_OFFSET  (1 * sizeof(u32))
#define ERROR_ELEM_SIZE     (7 * sizeof(u32))

static void iwl_mvm_dump_umac_error_log(struct iwl_mvm *mvm)
{
	struct iwl_trans *trans = mvm->trans;
	struct iwl_umac_error_event_table table;
	u32 base = mvm->trans->dbg.umac_error_event_table;

	if (!mvm->support_umac_log &&
	    !(mvm->trans->dbg.error_event_table_tlv_status &
	      IWL_ERROR_EVENT_TABLE_UMAC))
		return;

	iwl_trans_read_mem_bytes(trans, base, &table, sizeof(table));

	if (table.valid)
		mvm->fwrt.dump.umac_err_id = table.error_id;

	if (ERROR_START_OFFSET <= table.valid * ERROR_ELEM_SIZE) {
		IWL_ERR(trans, "Start IWL Error Log Dump:\n");
		IWL_ERR(trans, "Status: 0x%08lX, count: %d\n",
			mvm->status, table.valid);
	}

	IWL_ERR(mvm, "0x%08X | %s\n", table.error_id,
		desc_lookup(table.error_id));
	IWL_ERR(mvm, "0x%08X | umac branchlink1\n", table.blink1);
	IWL_ERR(mvm, "0x%08X | umac branchlink2\n", table.blink2);
	IWL_ERR(mvm, "0x%08X | umac interruptlink1\n", table.ilink1);
	IWL_ERR(mvm, "0x%08X | umac interruptlink2\n", table.ilink2);
	IWL_ERR(mvm, "0x%08X | umac data1\n", table.data1);
	IWL_ERR(mvm, "0x%08X | umac data2\n", table.data2);
	IWL_ERR(mvm, "0x%08X | umac data3\n", table.data3);
	IWL_ERR(mvm, "0x%08X | umac major\n", table.umac_major);
	IWL_ERR(mvm, "0x%08X | umac minor\n", table.umac_minor);
	IWL_ERR(mvm, "0x%08X | frame pointer\n", table.frame_pointer);
	IWL_ERR(mvm, "0x%08X | stack pointer\n", table.stack_pointer);
	IWL_ERR(mvm, "0x%08X | last host cmd\n", table.cmd_header);
	IWL_ERR(mvm, "0x%08X | isr status reg\n", table.nic_isr_pref);
}

static void iwl_mvm_dump_lmac_error_log(struct iwl_mvm *mvm, u8 lmac_num)
{
	struct iwl_trans *trans = mvm->trans;
	struct iwl_error_event_table table;
	u32 val, base = mvm->trans->dbg.lmac_error_event_table[lmac_num];

	if (mvm->fwrt.cur_fw_img == IWL_UCODE_INIT) {
		if (!base)
			base = mvm->fw->init_errlog_ptr;
	} else {
		if (!base)
			base = mvm->fw->inst_errlog_ptr;
	}

	if (base < 0x400000) {
		IWL_ERR(mvm,
			"Not valid error log pointer 0x%08X for %s uCode\n",
			base,
			(mvm->fwrt.cur_fw_img == IWL_UCODE_INIT)
			? "Init" : "RT");
		return;
	}

	/* check if there is a HW error */
	val = iwl_trans_read_mem32(trans, base);
	if (((val & ~0xf) == 0xa5a5a5a0) || ((val & ~0xf) == 0x5a5a5a50)) {
		int err;

		IWL_ERR(trans, "HW error, resetting before reading\n");

		/* reset the device */
		iwl_trans_sw_reset(trans);

		err = iwl_finish_nic_init(trans, trans->trans_cfg);
		if (err)
			return;
	}

	iwl_trans_read_mem_bytes(trans, base, &table, sizeof(table));

	if (table.valid)
		mvm->fwrt.dump.lmac_err_id[lmac_num] = table.error_id;

	if (ERROR_START_OFFSET <= table.valid * ERROR_ELEM_SIZE) {
		IWL_ERR(trans, "Start IWL Error Log Dump:\n");
		IWL_ERR(trans, "Status: 0x%08lX, count: %d\n",
			mvm->status, table.valid);
	}

	/* Do not change this output - scripts rely on it */

	IWL_ERR(mvm, "Loaded firmware version: %s\n", mvm->fw->fw_version);

	IWL_ERR(mvm, "0x%08X | %-28s\n", table.error_id,
		desc_lookup(table.error_id));
	IWL_ERR(mvm, "0x%08X | trm_hw_status0\n", table.trm_hw_status0);
	IWL_ERR(mvm, "0x%08X | trm_hw_status1\n", table.trm_hw_status1);
	IWL_ERR(mvm, "0x%08X | branchlink2\n", table.blink2);
	IWL_ERR(mvm, "0x%08X | interruptlink1\n", table.ilink1);
	IWL_ERR(mvm, "0x%08X | interruptlink2\n", table.ilink2);
	IWL_ERR(mvm, "0x%08X | data1\n", table.data1);
	IWL_ERR(mvm, "0x%08X | data2\n", table.data2);
	IWL_ERR(mvm, "0x%08X | data3\n", table.data3);
	IWL_ERR(mvm, "0x%08X | beacon time\n", table.bcon_time);
	IWL_ERR(mvm, "0x%08X | tsf low\n", table.tsf_low);
	IWL_ERR(mvm, "0x%08X | tsf hi\n", table.tsf_hi);
	IWL_ERR(mvm, "0x%08X | time gp1\n", table.gp1);
	IWL_ERR(mvm, "0x%08X | time gp2\n", table.gp2);
	IWL_ERR(mvm, "0x%08X | uCode revision type\n", table.fw_rev_type);
	IWL_ERR(mvm, "0x%08X | uCode version major\n", table.major);
	IWL_ERR(mvm, "0x%08X | uCode version minor\n", table.minor);
	IWL_ERR(mvm, "0x%08X | hw version\n", table.hw_ver);
	IWL_ERR(mvm, "0x%08X | board version\n", table.brd_ver);
	IWL_ERR(mvm, "0x%08X | hcmd\n", table.hcmd);
	IWL_ERR(mvm, "0x%08X | isr0\n", table.isr0);
	IWL_ERR(mvm, "0x%08X | isr1\n", table.isr1);
	IWL_ERR(mvm, "0x%08X | isr2\n", table.isr2);
	IWL_ERR(mvm, "0x%08X | isr3\n", table.isr3);
	IWL_ERR(mvm, "0x%08X | isr4\n", table.isr4);
	IWL_ERR(mvm, "0x%08X | last cmd Id\n", table.last_cmd_id);
	IWL_ERR(mvm, "0x%08X | wait_event\n", table.wait_event);
	IWL_ERR(mvm, "0x%08X | l2p_control\n", table.l2p_control);
	IWL_ERR(mvm, "0x%08X | l2p_duration\n", table.l2p_duration);
	IWL_ERR(mvm, "0x%08X | l2p_mhvalid\n", table.l2p_mhvalid);
	IWL_ERR(mvm, "0x%08X | l2p_addr_match\n", table.l2p_addr_match);
	IWL_ERR(mvm, "0x%08X | lmpm_pmg_sel\n", table.lmpm_pmg_sel);
	IWL_ERR(mvm, "0x%08X | timestamp\n", table.u_timestamp);
	IWL_ERR(mvm, "0x%08X | flow_handler\n", table.flow_handler);
}

void iwl_mvm_dump_nic_error_log(struct iwl_mvm *mvm)
{
	if (!test_bit(STATUS_DEVICE_ENABLED, &mvm->trans->status)) {
		IWL_ERR(mvm,
			"DEVICE_ENABLED bit is not set. Aborting dump.\n");
		return;
	}

	iwl_mvm_dump_lmac_error_log(mvm, 0);

	if (mvm->trans->dbg.lmac_error_event_table[1])
		iwl_mvm_dump_lmac_error_log(mvm, 1);

	iwl_mvm_dump_umac_error_log(mvm);

	iwl_fw_error_print_fseq_regs(&mvm->fwrt);
}

int iwl_mvm_reconfig_scd(struct iwl_mvm *mvm, int queue, int fifo, int sta_id,
			 int tid, int frame_limit, u16 ssn)
{
	struct iwl_scd_txq_cfg_cmd cmd = {
		.scd_queue = queue,
		.action = SCD_CFG_ENABLE_QUEUE,
		.window = frame_limit,
		.sta_id = sta_id,
		.ssn = cpu_to_le16(ssn),
		.tx_fifo = fifo,
		.aggregate = (queue >= IWL_MVM_DQA_MIN_DATA_QUEUE ||
			      queue == IWL_MVM_DQA_BSS_CLIENT_QUEUE),
		.tid = tid,
	};
	int ret;

	if (WARN_ON(iwl_mvm_has_new_tx_api(mvm)))
		return -EINVAL;

	if (WARN(mvm->queue_info[queue].tid_bitmap == 0,
		 "Trying to reconfig unallocated queue %d\n", queue))
		return -ENXIO;

	IWL_DEBUG_TX_QUEUES(mvm, "Reconfig SCD for TXQ #%d\n", queue);

	ret = iwl_mvm_send_cmd_pdu(mvm, SCD_QUEUE_CFG, 0, sizeof(cmd), &cmd);
	WARN_ONCE(ret, "Failed to re-configure queue %d on FIFO %d, ret=%d\n",
		  queue, fifo, ret);

	return ret;
}

/**
 * iwl_mvm_send_lq_cmd() - Send link quality command
 * @sync: This command can be sent synchronously.
 *
 * The link quality command is sent as the last step of station creation.
 * This is the special case in which init is set and we call a callback in
 * this case to clear the state indicating that station creation is in
 * progress.
 */
<<<<<<< HEAD
int iwl_mvm_send_lq_cmd(struct iwl_mvm *mvm, struct iwl_lq_cmd *lq, bool sync)
=======
int iwl_mvm_send_lq_cmd(struct iwl_mvm *mvm, struct iwl_lq_cmd *lq)
>>>>>>> f7688b48
{
	struct iwl_host_cmd cmd = {
		.id = LQ_CMD,
		.len = { sizeof(struct iwl_lq_cmd), },
<<<<<<< HEAD
		.flags = sync ? 0 : CMD_ASYNC,
=======
		.flags = CMD_ASYNC,
>>>>>>> f7688b48
		.data = { lq, },
	};

	if (WARN_ON(lq->sta_id == IWL_MVM_INVALID_STA ||
		    iwl_mvm_has_tlc_offload(mvm)))
		return -EINVAL;

	return iwl_mvm_send_cmd(mvm, &cmd);
}

/**
 * iwl_mvm_update_smps - Get a request to change the SMPS mode
 * @req_type: The part of the driver who call for a change.
 * @smps_requests: The request to change the SMPS mode.
 *
 * Get a requst to change the SMPS mode,
 * and change it according to all other requests in the driver.
 */
void iwl_mvm_update_smps(struct iwl_mvm *mvm, struct ieee80211_vif *vif,
			 enum iwl_mvm_smps_type_request req_type,
			 enum ieee80211_smps_mode smps_request)
{
	struct iwl_mvm_vif *mvmvif;
	enum ieee80211_smps_mode smps_mode;
	int i;

	lockdep_assert_held(&mvm->mutex);

	/* SMPS is irrelevant for NICs that don't have at least 2 RX antenna */
	if (num_of_ant(iwl_mvm_get_valid_rx_ant(mvm)) == 1)
		return;

	if (vif->type == NL80211_IFTYPE_AP)
		smps_mode = IEEE80211_SMPS_OFF;
	else
		smps_mode = IEEE80211_SMPS_AUTOMATIC;

	mvmvif = iwl_mvm_vif_from_mac80211(vif);
	mvmvif->smps_requests[req_type] = smps_request;
	for (i = 0; i < NUM_IWL_MVM_SMPS_REQ; i++) {
		if (mvmvif->smps_requests[i] == IEEE80211_SMPS_STATIC) {
			smps_mode = IEEE80211_SMPS_STATIC;
			break;
		}
		if (mvmvif->smps_requests[i] == IEEE80211_SMPS_DYNAMIC)
			smps_mode = IEEE80211_SMPS_DYNAMIC;
	}

	ieee80211_request_smps(vif, smps_mode);
}

int iwl_mvm_request_statistics(struct iwl_mvm *mvm, bool clear)
{
	struct iwl_statistics_cmd scmd = {
		.flags = clear ? cpu_to_le32(IWL_STATISTICS_FLG_CLEAR) : 0,
	};
	struct iwl_host_cmd cmd = {
		.id = STATISTICS_CMD,
		.len[0] = sizeof(scmd),
		.data[0] = &scmd,
		.flags = CMD_WANT_SKB,
	};
	int ret;

	ret = iwl_mvm_send_cmd(mvm, &cmd);
	if (ret)
		return ret;

	iwl_mvm_handle_rx_statistics(mvm, cmd.resp_pkt);
	iwl_free_resp(&cmd);

	if (clear)
		iwl_mvm_accu_radio_stats(mvm);

	return 0;
}

void iwl_mvm_accu_radio_stats(struct iwl_mvm *mvm)
{
	mvm->accu_radio_stats.rx_time += mvm->radio_stats.rx_time;
	mvm->accu_radio_stats.tx_time += mvm->radio_stats.tx_time;
	mvm->accu_radio_stats.on_time_rf += mvm->radio_stats.on_time_rf;
	mvm->accu_radio_stats.on_time_scan += mvm->radio_stats.on_time_scan;
}

static void iwl_mvm_diversity_iter(void *_data, u8 *mac,
				   struct ieee80211_vif *vif)
{
	struct iwl_mvm_vif *mvmvif = iwl_mvm_vif_from_mac80211(vif);
	bool *result = _data;
	int i;

	for (i = 0; i < NUM_IWL_MVM_SMPS_REQ; i++) {
		if (mvmvif->smps_requests[i] == IEEE80211_SMPS_STATIC ||
		    mvmvif->smps_requests[i] == IEEE80211_SMPS_DYNAMIC)
			*result = false;
	}
}

bool iwl_mvm_rx_diversity_allowed(struct iwl_mvm *mvm)
{
	bool result = true;

	lockdep_assert_held(&mvm->mutex);

	if (num_of_ant(iwl_mvm_get_valid_rx_ant(mvm)) == 1)
		return false;

	if (mvm->cfg->rx_with_siso_diversity)
		return false;

	ieee80211_iterate_active_interfaces_atomic(
			mvm->hw, IEEE80211_IFACE_ITER_NORMAL,
			iwl_mvm_diversity_iter, &result);

	return result;
}

void iwl_mvm_send_low_latency_cmd(struct iwl_mvm *mvm,
				  bool low_latency, u16 mac_id)
{
	struct iwl_mac_low_latency_cmd cmd = {
		.mac_id = cpu_to_le32(mac_id)
	};

	if (!fw_has_capa(&mvm->fw->ucode_capa,
			 IWL_UCODE_TLV_CAPA_DYNAMIC_QUOTA))
		return;

	if (low_latency) {
		/* currently we don't care about the direction */
		cmd.low_latency_rx = 1;
		cmd.low_latency_tx = 1;
	}

	if (iwl_mvm_send_cmd_pdu(mvm, iwl_cmd_id(LOW_LATENCY_CMD,
						 MAC_CONF_GROUP, 0),
				 0, sizeof(cmd), &cmd))
		IWL_ERR(mvm, "Failed to send low latency command\n");
}

int iwl_mvm_update_low_latency(struct iwl_mvm *mvm, struct ieee80211_vif *vif,
			       bool low_latency,
			       enum iwl_mvm_low_latency_cause cause)
{
	struct iwl_mvm_vif *mvmvif = iwl_mvm_vif_from_mac80211(vif);
	int res;
	bool prev;

	lockdep_assert_held(&mvm->mutex);

	prev = iwl_mvm_vif_low_latency(mvmvif);
	iwl_mvm_vif_set_low_latency(mvmvif, low_latency, cause);

	low_latency = iwl_mvm_vif_low_latency(mvmvif);

	if (low_latency == prev)
		return 0;

	iwl_mvm_send_low_latency_cmd(mvm, low_latency, mvmvif->id);

	res = iwl_mvm_update_quotas(mvm, false, NULL);
	if (res)
		return res;

	iwl_mvm_bt_coex_vif_change(mvm);

	return iwl_mvm_power_update_mac(mvm);
}

struct iwl_mvm_low_latency_iter {
	bool result;
	bool result_per_band[NUM_NL80211_BANDS];
};

static void iwl_mvm_ll_iter(void *_data, u8 *mac, struct ieee80211_vif *vif)
{
	struct iwl_mvm_low_latency_iter *result = _data;
	struct iwl_mvm_vif *mvmvif = iwl_mvm_vif_from_mac80211(vif);
	enum nl80211_band band;

	if (iwl_mvm_vif_low_latency(mvmvif)) {
		result->result = true;

		if (!mvmvif->phy_ctxt)
			return;

		band = mvmvif->phy_ctxt->channel->band;
		result->result_per_band[band] = true;
	}
}

bool iwl_mvm_low_latency(struct iwl_mvm *mvm)
{
	struct iwl_mvm_low_latency_iter data = {};

	ieee80211_iterate_active_interfaces_atomic(
			mvm->hw, IEEE80211_IFACE_ITER_NORMAL,
			iwl_mvm_ll_iter, &data);

	return data.result;
}

bool iwl_mvm_low_latency_band(struct iwl_mvm *mvm, enum nl80211_band band)
{
	struct iwl_mvm_low_latency_iter data = {};

	ieee80211_iterate_active_interfaces_atomic(
			mvm->hw, IEEE80211_IFACE_ITER_NORMAL,
			iwl_mvm_ll_iter, &data);

	return data.result_per_band[band];
}

struct iwl_bss_iter_data {
	struct ieee80211_vif *vif;
	bool error;
};

static void iwl_mvm_bss_iface_iterator(void *_data, u8 *mac,
				       struct ieee80211_vif *vif)
{
	struct iwl_bss_iter_data *data = _data;

	if (vif->type != NL80211_IFTYPE_STATION || vif->p2p)
		return;

	if (data->vif) {
		data->error = true;
		return;
	}

	data->vif = vif;
}

struct ieee80211_vif *iwl_mvm_get_bss_vif(struct iwl_mvm *mvm)
{
	struct iwl_bss_iter_data bss_iter_data = {};

	ieee80211_iterate_active_interfaces_atomic(
		mvm->hw, IEEE80211_IFACE_ITER_NORMAL,
		iwl_mvm_bss_iface_iterator, &bss_iter_data);

	if (bss_iter_data.error) {
		IWL_ERR(mvm, "More than one managed interface active!\n");
		return ERR_PTR(-EINVAL);
	}

	return bss_iter_data.vif;
}

struct iwl_sta_iter_data {
	bool assoc;
};

static void iwl_mvm_sta_iface_iterator(void *_data, u8 *mac,
				       struct ieee80211_vif *vif)
{
	struct iwl_sta_iter_data *data = _data;

	if (vif->type != NL80211_IFTYPE_STATION)
		return;

	if (vif->bss_conf.assoc)
		data->assoc = true;
}

bool iwl_mvm_is_vif_assoc(struct iwl_mvm *mvm)
{
	struct iwl_sta_iter_data data = {
		.assoc = false,
	};

	ieee80211_iterate_active_interfaces_atomic(mvm->hw,
						   IEEE80211_IFACE_ITER_NORMAL,
						   iwl_mvm_sta_iface_iterator,
						   &data);
	return data.assoc;
}

unsigned int iwl_mvm_get_wd_timeout(struct iwl_mvm *mvm,
				    struct ieee80211_vif *vif,
				    bool tdls, bool cmd_q)
{
	struct iwl_fw_dbg_trigger_tlv *trigger;
	struct iwl_fw_dbg_trigger_txq_timer *txq_timer;
	unsigned int default_timeout = cmd_q ?
		IWL_DEF_WD_TIMEOUT :
		mvm->trans->trans_cfg->base_params->wd_timeout;

	if (!iwl_fw_dbg_trigger_enabled(mvm->fw, FW_DBG_TRIGGER_TXQ_TIMERS)) {
		/*
		 * We can't know when the station is asleep or awake, so we
		 * must disable the queue hang detection.
		 */
		if (fw_has_capa(&mvm->fw->ucode_capa,
				IWL_UCODE_TLV_CAPA_STA_PM_NOTIF) &&
		    vif && vif->type == NL80211_IFTYPE_AP)
			return IWL_WATCHDOG_DISABLED;
		return iwlmvm_mod_params.tfd_q_hang_detect ?
			default_timeout : IWL_WATCHDOG_DISABLED;
	}

	trigger = iwl_fw_dbg_get_trigger(mvm->fw, FW_DBG_TRIGGER_TXQ_TIMERS);
	txq_timer = (void *)trigger->data;

	if (tdls)
		return le32_to_cpu(txq_timer->tdls);

	if (cmd_q)
		return le32_to_cpu(txq_timer->command_queue);

	if (WARN_ON(!vif))
		return default_timeout;

	switch (ieee80211_vif_type_p2p(vif)) {
	case NL80211_IFTYPE_ADHOC:
		return le32_to_cpu(txq_timer->ibss);
	case NL80211_IFTYPE_STATION:
		return le32_to_cpu(txq_timer->bss);
	case NL80211_IFTYPE_AP:
		return le32_to_cpu(txq_timer->softap);
	case NL80211_IFTYPE_P2P_CLIENT:
		return le32_to_cpu(txq_timer->p2p_client);
	case NL80211_IFTYPE_P2P_GO:
		return le32_to_cpu(txq_timer->p2p_go);
	case NL80211_IFTYPE_P2P_DEVICE:
		return le32_to_cpu(txq_timer->p2p_device);
	case NL80211_IFTYPE_MONITOR:
		return default_timeout;
	default:
		WARN_ON(1);
		return mvm->trans->trans_cfg->base_params->wd_timeout;
	}
}

void iwl_mvm_connection_loss(struct iwl_mvm *mvm, struct ieee80211_vif *vif,
			     const char *errmsg)
{
	struct iwl_fw_dbg_trigger_tlv *trig;
	struct iwl_fw_dbg_trigger_mlme *trig_mlme;

	trig = iwl_fw_dbg_trigger_on(&mvm->fwrt, ieee80211_vif_to_wdev(vif),
				     FW_DBG_TRIGGER_MLME);
	if (!trig)
		goto out;

	trig_mlme = (void *)trig->data;

	if (trig_mlme->stop_connection_loss &&
	    --trig_mlme->stop_connection_loss)
		goto out;

	iwl_fw_dbg_collect_trig(&mvm->fwrt, trig, "%s", errmsg);

out:
	ieee80211_connection_loss(vif);
}

void iwl_mvm_event_frame_timeout_callback(struct iwl_mvm *mvm,
					  struct ieee80211_vif *vif,
					  const struct ieee80211_sta *sta,
					  u16 tid)
{
	struct iwl_fw_dbg_trigger_tlv *trig;
	struct iwl_fw_dbg_trigger_ba *ba_trig;

	trig = iwl_fw_dbg_trigger_on(&mvm->fwrt, ieee80211_vif_to_wdev(vif),
				     FW_DBG_TRIGGER_BA);
	if (!trig)
		return;

	ba_trig = (void *)trig->data;

	if (!(le16_to_cpu(ba_trig->frame_timeout) & BIT(tid)))
		return;

	iwl_fw_dbg_collect_trig(&mvm->fwrt, trig,
				"Frame from %pM timed out, tid %d",
				sta->addr, tid);
}

u8 iwl_mvm_tcm_load_percentage(u32 airtime, u32 elapsed)
{
	if (!elapsed)
		return 0;

	return (100 * airtime / elapsed) / USEC_PER_MSEC;
}

static enum iwl_mvm_traffic_load
iwl_mvm_tcm_load(struct iwl_mvm *mvm, u32 airtime, unsigned long elapsed)
{
	u8 load = iwl_mvm_tcm_load_percentage(airtime, elapsed);

	if (load > IWL_MVM_TCM_LOAD_HIGH_THRESH)
		return IWL_MVM_TRAFFIC_HIGH;
	if (load > IWL_MVM_TCM_LOAD_MEDIUM_THRESH)
		return IWL_MVM_TRAFFIC_MEDIUM;

	return IWL_MVM_TRAFFIC_LOW;
}

struct iwl_mvm_tcm_iter_data {
	struct iwl_mvm *mvm;
	bool any_sent;
};

static void iwl_mvm_tcm_iter(void *_data, u8 *mac, struct ieee80211_vif *vif)
{
	struct iwl_mvm_tcm_iter_data *data = _data;
	struct iwl_mvm *mvm = data->mvm;
	struct iwl_mvm_vif *mvmvif = iwl_mvm_vif_from_mac80211(vif);
	bool low_latency, prev = mvmvif->low_latency & LOW_LATENCY_TRAFFIC;

	if (mvmvif->id >= NUM_MAC_INDEX_DRIVER)
		return;

	low_latency = mvm->tcm.result.low_latency[mvmvif->id];

	if (!mvm->tcm.result.change[mvmvif->id] &&
	    prev == low_latency) {
		iwl_mvm_update_quotas(mvm, false, NULL);
		return;
	}

	if (prev != low_latency) {
		/* this sends traffic load and updates quota as well */
		iwl_mvm_update_low_latency(mvm, vif, low_latency,
					   LOW_LATENCY_TRAFFIC);
	} else {
		iwl_mvm_update_quotas(mvm, false, NULL);
	}

	data->any_sent = true;
}

static void iwl_mvm_tcm_results(struct iwl_mvm *mvm)
{
	struct iwl_mvm_tcm_iter_data data = {
		.mvm = mvm,
		.any_sent = false,
	};

	mutex_lock(&mvm->mutex);

	ieee80211_iterate_active_interfaces(
		mvm->hw, IEEE80211_IFACE_ITER_NORMAL,
		iwl_mvm_tcm_iter, &data);

	if (fw_has_capa(&mvm->fw->ucode_capa, IWL_UCODE_TLV_CAPA_UMAC_SCAN))
		iwl_mvm_config_scan(mvm);

	mutex_unlock(&mvm->mutex);
}

static void iwl_mvm_tcm_uapsd_nonagg_detected_wk(struct work_struct *wk)
{
	struct iwl_mvm *mvm;
	struct iwl_mvm_vif *mvmvif;
	struct ieee80211_vif *vif;

	mvmvif = container_of(wk, struct iwl_mvm_vif,
			      uapsd_nonagg_detected_wk.work);
	vif = container_of((void *)mvmvif, struct ieee80211_vif, drv_priv);
	mvm = mvmvif->mvm;

	if (mvm->tcm.data[mvmvif->id].opened_rx_ba_sessions)
		return;

	/* remember that this AP is broken */
	memcpy(mvm->uapsd_noagg_bssids[mvm->uapsd_noagg_bssid_write_idx].addr,
	       vif->bss_conf.bssid, ETH_ALEN);
	mvm->uapsd_noagg_bssid_write_idx++;
	if (mvm->uapsd_noagg_bssid_write_idx >= IWL_MVM_UAPSD_NOAGG_LIST_LEN)
		mvm->uapsd_noagg_bssid_write_idx = 0;

	iwl_mvm_connection_loss(mvm, vif,
				"AP isn't using AMPDU with uAPSD enabled");
}

static void iwl_mvm_uapsd_agg_disconnect(struct iwl_mvm *mvm,
					 struct ieee80211_vif *vif)
{
	struct iwl_mvm_vif *mvmvif = iwl_mvm_vif_from_mac80211(vif);

	if (vif->type != NL80211_IFTYPE_STATION)
		return;

	if (!vif->bss_conf.assoc)
		return;

	if (!mvmvif->queue_params[IEEE80211_AC_VO].uapsd &&
	    !mvmvif->queue_params[IEEE80211_AC_VI].uapsd &&
	    !mvmvif->queue_params[IEEE80211_AC_BE].uapsd &&
	    !mvmvif->queue_params[IEEE80211_AC_BK].uapsd)
		return;

	if (mvm->tcm.data[mvmvif->id].uapsd_nonagg_detect.detected)
		return;

	mvm->tcm.data[mvmvif->id].uapsd_nonagg_detect.detected = true;
	IWL_INFO(mvm,
		 "detected AP should do aggregation but isn't, likely due to U-APSD\n");
	schedule_delayed_work(&mvmvif->uapsd_nonagg_detected_wk, 15 * HZ);
}

static void iwl_mvm_check_uapsd_agg_expected_tpt(struct iwl_mvm *mvm,
						 unsigned int elapsed,
						 int mac)
{
	u64 bytes = mvm->tcm.data[mac].uapsd_nonagg_detect.rx_bytes;
	u64 tpt;
	unsigned long rate;
	struct ieee80211_vif *vif;

	rate = ewma_rate_read(&mvm->tcm.data[mac].uapsd_nonagg_detect.rate);

	if (!rate || mvm->tcm.data[mac].opened_rx_ba_sessions ||
	    mvm->tcm.data[mac].uapsd_nonagg_detect.detected)
		return;

	if (iwl_mvm_has_new_rx_api(mvm)) {
		tpt = 8 * bytes; /* kbps */
		do_div(tpt, elapsed);
		rate *= 1000; /* kbps */
		if (tpt < 22 * rate / 100)
			return;
	} else {
		/*
		 * the rate here is actually the threshold, in 100Kbps units,
		 * so do the needed conversion from bytes to 100Kbps:
		 * 100kb = bits / (100 * 1000),
		 * 100kbps = 100kb / (msecs / 1000) ==
		 *           (bits / (100 * 1000)) / (msecs / 1000) ==
		 *           bits / (100 * msecs)
		 */
		tpt = (8 * bytes);
		do_div(tpt, elapsed * 100);
		if (tpt < rate)
			return;
	}

	rcu_read_lock();
	vif = rcu_dereference(mvm->vif_id_to_mac[mac]);
	if (vif)
		iwl_mvm_uapsd_agg_disconnect(mvm, vif);
	rcu_read_unlock();
}

static void iwl_mvm_tcm_iterator(void *_data, u8 *mac,
				 struct ieee80211_vif *vif)
{
	struct iwl_mvm_vif *mvmvif = iwl_mvm_vif_from_mac80211(vif);
	u32 *band = _data;

	if (!mvmvif->phy_ctxt)
		return;

	band[mvmvif->id] = mvmvif->phy_ctxt->channel->band;
}

static unsigned long iwl_mvm_calc_tcm_stats(struct iwl_mvm *mvm,
					    unsigned long ts,
					    bool handle_uapsd)
{
	unsigned int elapsed = jiffies_to_msecs(ts - mvm->tcm.ts);
	unsigned int uapsd_elapsed =
		jiffies_to_msecs(ts - mvm->tcm.uapsd_nonagg_ts);
	u32 total_airtime = 0;
	u32 band_airtime[NUM_NL80211_BANDS] = {0};
	u32 band[NUM_MAC_INDEX_DRIVER] = {0};
	int ac, mac, i;
	bool low_latency = false;
	enum iwl_mvm_traffic_load load, band_load;
	bool handle_ll = time_after(ts, mvm->tcm.ll_ts + MVM_LL_PERIOD);

	if (handle_ll)
		mvm->tcm.ll_ts = ts;
	if (handle_uapsd)
		mvm->tcm.uapsd_nonagg_ts = ts;

	mvm->tcm.result.elapsed = elapsed;

	ieee80211_iterate_active_interfaces_atomic(mvm->hw,
						   IEEE80211_IFACE_ITER_NORMAL,
						   iwl_mvm_tcm_iterator,
						   &band);

	for (mac = 0; mac < NUM_MAC_INDEX_DRIVER; mac++) {
		struct iwl_mvm_tcm_mac *mdata = &mvm->tcm.data[mac];
		u32 vo_vi_pkts = 0;
		u32 airtime = mdata->rx.airtime + mdata->tx.airtime;

		total_airtime += airtime;
		band_airtime[band[mac]] += airtime;

		load = iwl_mvm_tcm_load(mvm, airtime, elapsed);
		mvm->tcm.result.change[mac] = load != mvm->tcm.result.load[mac];
		mvm->tcm.result.load[mac] = load;
		mvm->tcm.result.airtime[mac] = airtime;

		for (ac = IEEE80211_AC_VO; ac <= IEEE80211_AC_VI; ac++)
			vo_vi_pkts += mdata->rx.pkts[ac] +
				      mdata->tx.pkts[ac];

		/* enable immediately with enough packets but defer disabling */
		if (vo_vi_pkts > IWL_MVM_TCM_LOWLAT_ENABLE_THRESH)
			mvm->tcm.result.low_latency[mac] = true;
		else if (handle_ll)
			mvm->tcm.result.low_latency[mac] = false;

		if (handle_ll) {
			/* clear old data */
			memset(&mdata->rx.pkts, 0, sizeof(mdata->rx.pkts));
			memset(&mdata->tx.pkts, 0, sizeof(mdata->tx.pkts));
		}
		low_latency |= mvm->tcm.result.low_latency[mac];

		if (!mvm->tcm.result.low_latency[mac] && handle_uapsd)
			iwl_mvm_check_uapsd_agg_expected_tpt(mvm, uapsd_elapsed,
							     mac);
		/* clear old data */
		if (handle_uapsd)
			mdata->uapsd_nonagg_detect.rx_bytes = 0;
		memset(&mdata->rx.airtime, 0, sizeof(mdata->rx.airtime));
		memset(&mdata->tx.airtime, 0, sizeof(mdata->tx.airtime));
	}

	load = iwl_mvm_tcm_load(mvm, total_airtime, elapsed);
	mvm->tcm.result.global_change = load != mvm->tcm.result.global_load;
	mvm->tcm.result.global_load = load;

	for (i = 0; i < NUM_NL80211_BANDS; i++) {
		band_load = iwl_mvm_tcm_load(mvm, band_airtime[i], elapsed);
		mvm->tcm.result.band_load[i] = band_load;
	}

	/*
	 * If the current load isn't low we need to force re-evaluation
	 * in the TCM period, so that we can return to low load if there
	 * was no traffic at all (and thus iwl_mvm_recalc_tcm didn't get
	 * triggered by traffic).
	 */
	if (load != IWL_MVM_TRAFFIC_LOW)
		return MVM_TCM_PERIOD;
	/*
	 * If low-latency is active we need to force re-evaluation after
	 * (the longer) MVM_LL_PERIOD, so that we can disable low-latency
	 * when there's no traffic at all.
	 */
	if (low_latency)
		return MVM_LL_PERIOD;
	/*
	 * Otherwise, we don't need to run the work struct because we're
	 * in the default "idle" state - traffic indication is low (which
	 * also covers the "no traffic" case) and low-latency is disabled
	 * so there's no state that may need to be disabled when there's
	 * no traffic at all.
	 *
	 * Note that this has no impact on the regular scheduling of the
	 * updates triggered by traffic - those happen whenever one of the
	 * two timeouts expire (if there's traffic at all.)
	 */
	return 0;
}

void iwl_mvm_recalc_tcm(struct iwl_mvm *mvm)
{
	unsigned long ts = jiffies;
	bool handle_uapsd =
		time_after(ts, mvm->tcm.uapsd_nonagg_ts +
			       msecs_to_jiffies(IWL_MVM_UAPSD_NONAGG_PERIOD));

	spin_lock(&mvm->tcm.lock);
	if (mvm->tcm.paused || !time_after(ts, mvm->tcm.ts + MVM_TCM_PERIOD)) {
		spin_unlock(&mvm->tcm.lock);
		return;
	}
	spin_unlock(&mvm->tcm.lock);

	if (handle_uapsd && iwl_mvm_has_new_rx_api(mvm)) {
		mutex_lock(&mvm->mutex);
		if (iwl_mvm_request_statistics(mvm, true))
			handle_uapsd = false;
		mutex_unlock(&mvm->mutex);
	}

	spin_lock(&mvm->tcm.lock);
	/* re-check if somebody else won the recheck race */
	if (!mvm->tcm.paused && time_after(ts, mvm->tcm.ts + MVM_TCM_PERIOD)) {
		/* calculate statistics */
		unsigned long work_delay = iwl_mvm_calc_tcm_stats(mvm, ts,
								  handle_uapsd);

		/* the memset needs to be visible before the timestamp */
		smp_mb();
		mvm->tcm.ts = ts;
		if (work_delay)
			schedule_delayed_work(&mvm->tcm.work, work_delay);
	}
	spin_unlock(&mvm->tcm.lock);

	iwl_mvm_tcm_results(mvm);
}

void iwl_mvm_tcm_work(struct work_struct *work)
{
	struct delayed_work *delayed_work = to_delayed_work(work);
	struct iwl_mvm *mvm = container_of(delayed_work, struct iwl_mvm,
					   tcm.work);

	iwl_mvm_recalc_tcm(mvm);
}

void iwl_mvm_pause_tcm(struct iwl_mvm *mvm, bool with_cancel)
{
	spin_lock_bh(&mvm->tcm.lock);
	mvm->tcm.paused = true;
	spin_unlock_bh(&mvm->tcm.lock);
	if (with_cancel)
		cancel_delayed_work_sync(&mvm->tcm.work);
}

void iwl_mvm_resume_tcm(struct iwl_mvm *mvm)
{
	int mac;
	bool low_latency = false;

	spin_lock_bh(&mvm->tcm.lock);
	mvm->tcm.ts = jiffies;
	mvm->tcm.ll_ts = jiffies;
	for (mac = 0; mac < NUM_MAC_INDEX_DRIVER; mac++) {
		struct iwl_mvm_tcm_mac *mdata = &mvm->tcm.data[mac];

		memset(&mdata->rx.pkts, 0, sizeof(mdata->rx.pkts));
		memset(&mdata->tx.pkts, 0, sizeof(mdata->tx.pkts));
		memset(&mdata->rx.airtime, 0, sizeof(mdata->rx.airtime));
		memset(&mdata->tx.airtime, 0, sizeof(mdata->tx.airtime));

		if (mvm->tcm.result.low_latency[mac])
			low_latency = true;
	}
	/* The TCM data needs to be reset before "paused" flag changes */
	smp_mb();
	mvm->tcm.paused = false;

	/*
	 * if the current load is not low or low latency is active, force
	 * re-evaluation to cover the case of no traffic.
	 */
	if (mvm->tcm.result.global_load > IWL_MVM_TRAFFIC_LOW)
		schedule_delayed_work(&mvm->tcm.work, MVM_TCM_PERIOD);
	else if (low_latency)
		schedule_delayed_work(&mvm->tcm.work, MVM_LL_PERIOD);

	spin_unlock_bh(&mvm->tcm.lock);
}

void iwl_mvm_tcm_add_vif(struct iwl_mvm *mvm, struct ieee80211_vif *vif)
{
	struct iwl_mvm_vif *mvmvif = iwl_mvm_vif_from_mac80211(vif);

	INIT_DELAYED_WORK(&mvmvif->uapsd_nonagg_detected_wk,
			  iwl_mvm_tcm_uapsd_nonagg_detected_wk);
}

void iwl_mvm_tcm_rm_vif(struct iwl_mvm *mvm, struct ieee80211_vif *vif)
{
	struct iwl_mvm_vif *mvmvif = iwl_mvm_vif_from_mac80211(vif);

	cancel_delayed_work_sync(&mvmvif->uapsd_nonagg_detected_wk);
}

u32 iwl_mvm_get_systime(struct iwl_mvm *mvm)
{
	u32 reg_addr = DEVICE_SYSTEM_TIME_REG;

	if (mvm->trans->trans_cfg->device_family >= IWL_DEVICE_FAMILY_22000 &&
	    mvm->trans->cfg->gp2_reg_addr)
		reg_addr = mvm->trans->cfg->gp2_reg_addr;

	return iwl_read_prph(mvm->trans, reg_addr);
}

void iwl_mvm_get_sync_time(struct iwl_mvm *mvm, u32 *gp2, u64 *boottime)
{
	bool ps_disabled;

	lockdep_assert_held(&mvm->mutex);

	/* Disable power save when reading GP2 */
	ps_disabled = mvm->ps_disabled;
	if (!ps_disabled) {
		mvm->ps_disabled = true;
		iwl_mvm_power_update_device(mvm);
	}

	*gp2 = iwl_mvm_get_systime(mvm);
	*boottime = ktime_get_boottime_ns();

	if (!ps_disabled) {
		mvm->ps_disabled = ps_disabled;
		iwl_mvm_power_update_device(mvm);
	}
}<|MERGE_RESOLUTION|>--- conflicted
+++ resolved
@@ -647,20 +647,12 @@
  * this case to clear the state indicating that station creation is in
  * progress.
  */
-<<<<<<< HEAD
-int iwl_mvm_send_lq_cmd(struct iwl_mvm *mvm, struct iwl_lq_cmd *lq, bool sync)
-=======
 int iwl_mvm_send_lq_cmd(struct iwl_mvm *mvm, struct iwl_lq_cmd *lq)
->>>>>>> f7688b48
 {
 	struct iwl_host_cmd cmd = {
 		.id = LQ_CMD,
 		.len = { sizeof(struct iwl_lq_cmd), },
-<<<<<<< HEAD
-		.flags = sync ? 0 : CMD_ASYNC,
-=======
 		.flags = CMD_ASYNC,
->>>>>>> f7688b48
 		.data = { lq, },
 	};
 
