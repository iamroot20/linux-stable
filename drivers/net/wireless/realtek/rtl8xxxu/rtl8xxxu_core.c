// SPDX-License-Identifier: GPL-2.0-only
/*
 * RTL8XXXU mac80211 USB driver
 *
 * Copyright (c) 2014 - 2017 Jes Sorensen <Jes.Sorensen@gmail.com>
 *
 * Portions, notably calibration code:
 * Copyright(c) 2007 - 2011 Realtek Corporation. All rights reserved.
 *
 * This driver was written as a replacement for the vendor provided
 * rtl8723au driver. As the Realtek 8xxx chips are very similar in
 * their programming interface, I have started adding support for
 * additional 8xxx chips like the 8192cu, 8188cus, etc.
 */

#include <linux/init.h>
#include <linux/kernel.h>
#include <linux/sched.h>
#include <linux/errno.h>
#include <linux/slab.h>
#include <linux/module.h>
#include <linux/spinlock.h>
#include <linux/list.h>
#include <linux/usb.h>
#include <linux/netdevice.h>
#include <linux/etherdevice.h>
#include <linux/ethtool.h>
#include <linux/wireless.h>
#include <linux/firmware.h>
#include <linux/moduleparam.h>
#include <net/mac80211.h>
#include "rtl8xxxu.h"
#include "rtl8xxxu_regs.h"

#define DRIVER_NAME "rtl8xxxu"

int rtl8xxxu_debug = RTL8XXXU_DEBUG_EFUSE;
static bool rtl8xxxu_ht40_2g;
static bool rtl8xxxu_dma_aggregation;
static int rtl8xxxu_dma_agg_timeout = -1;
static int rtl8xxxu_dma_agg_pages = -1;

MODULE_AUTHOR("Jes Sorensen <Jes.Sorensen@gmail.com>");
MODULE_DESCRIPTION("RTL8XXXu USB mac80211 Wireless LAN Driver");
MODULE_LICENSE("GPL");
MODULE_FIRMWARE("rtlwifi/rtl8723aufw_A.bin");
MODULE_FIRMWARE("rtlwifi/rtl8723aufw_B.bin");
MODULE_FIRMWARE("rtlwifi/rtl8723aufw_B_NoBT.bin");
MODULE_FIRMWARE("rtlwifi/rtl8192cufw_A.bin");
MODULE_FIRMWARE("rtlwifi/rtl8192cufw_B.bin");
MODULE_FIRMWARE("rtlwifi/rtl8192cufw_TMSC.bin");
MODULE_FIRMWARE("rtlwifi/rtl8192eu_nic.bin");
MODULE_FIRMWARE("rtlwifi/rtl8723bu_nic.bin");
MODULE_FIRMWARE("rtlwifi/rtl8723bu_bt.bin");

module_param_named(debug, rtl8xxxu_debug, int, 0600);
MODULE_PARM_DESC(debug, "Set debug mask");
module_param_named(ht40_2g, rtl8xxxu_ht40_2g, bool, 0600);
MODULE_PARM_DESC(ht40_2g, "Enable HT40 support on the 2.4GHz band");
module_param_named(dma_aggregation, rtl8xxxu_dma_aggregation, bool, 0600);
MODULE_PARM_DESC(dma_aggregation, "Enable DMA packet aggregation");
module_param_named(dma_agg_timeout, rtl8xxxu_dma_agg_timeout, int, 0600);
MODULE_PARM_DESC(dma_agg_timeout, "Set DMA aggregation timeout (range 1-127)");
module_param_named(dma_agg_pages, rtl8xxxu_dma_agg_pages, int, 0600);
MODULE_PARM_DESC(dma_agg_pages, "Set DMA aggregation pages (range 1-127, 0 to disable)");

#define USB_VENDOR_ID_REALTEK		0x0bda
#define RTL8XXXU_RX_URBS		32
#define RTL8XXXU_RX_URB_PENDING_WATER	8
#define RTL8XXXU_TX_URBS		64
#define RTL8XXXU_TX_URB_LOW_WATER	25
#define RTL8XXXU_TX_URB_HIGH_WATER	32

static int rtl8xxxu_submit_rx_urb(struct rtl8xxxu_priv *priv,
				  struct rtl8xxxu_rx_urb *rx_urb);

static struct ieee80211_rate rtl8xxxu_rates[] = {
	{ .bitrate = 10, .hw_value = DESC_RATE_1M, .flags = 0 },
	{ .bitrate = 20, .hw_value = DESC_RATE_2M, .flags = 0 },
	{ .bitrate = 55, .hw_value = DESC_RATE_5_5M, .flags = 0 },
	{ .bitrate = 110, .hw_value = DESC_RATE_11M, .flags = 0 },
	{ .bitrate = 60, .hw_value = DESC_RATE_6M, .flags = 0 },
	{ .bitrate = 90, .hw_value = DESC_RATE_9M, .flags = 0 },
	{ .bitrate = 120, .hw_value = DESC_RATE_12M, .flags = 0 },
	{ .bitrate = 180, .hw_value = DESC_RATE_18M, .flags = 0 },
	{ .bitrate = 240, .hw_value = DESC_RATE_24M, .flags = 0 },
	{ .bitrate = 360, .hw_value = DESC_RATE_36M, .flags = 0 },
	{ .bitrate = 480, .hw_value = DESC_RATE_48M, .flags = 0 },
	{ .bitrate = 540, .hw_value = DESC_RATE_54M, .flags = 0 },
};

static struct ieee80211_channel rtl8xxxu_channels_2g[] = {
	{ .band = NL80211_BAND_2GHZ, .center_freq = 2412,
	  .hw_value = 1, .max_power = 30 },
	{ .band = NL80211_BAND_2GHZ, .center_freq = 2417,
	  .hw_value = 2, .max_power = 30 },
	{ .band = NL80211_BAND_2GHZ, .center_freq = 2422,
	  .hw_value = 3, .max_power = 30 },
	{ .band = NL80211_BAND_2GHZ, .center_freq = 2427,
	  .hw_value = 4, .max_power = 30 },
	{ .band = NL80211_BAND_2GHZ, .center_freq = 2432,
	  .hw_value = 5, .max_power = 30 },
	{ .band = NL80211_BAND_2GHZ, .center_freq = 2437,
	  .hw_value = 6, .max_power = 30 },
	{ .band = NL80211_BAND_2GHZ, .center_freq = 2442,
	  .hw_value = 7, .max_power = 30 },
	{ .band = NL80211_BAND_2GHZ, .center_freq = 2447,
	  .hw_value = 8, .max_power = 30 },
	{ .band = NL80211_BAND_2GHZ, .center_freq = 2452,
	  .hw_value = 9, .max_power = 30 },
	{ .band = NL80211_BAND_2GHZ, .center_freq = 2457,
	  .hw_value = 10, .max_power = 30 },
	{ .band = NL80211_BAND_2GHZ, .center_freq = 2462,
	  .hw_value = 11, .max_power = 30 },
	{ .band = NL80211_BAND_2GHZ, .center_freq = 2467,
	  .hw_value = 12, .max_power = 30 },
	{ .band = NL80211_BAND_2GHZ, .center_freq = 2472,
	  .hw_value = 13, .max_power = 30 },
	{ .band = NL80211_BAND_2GHZ, .center_freq = 2484,
	  .hw_value = 14, .max_power = 30 }
};

static struct ieee80211_supported_band rtl8xxxu_supported_band = {
	.channels = rtl8xxxu_channels_2g,
	.n_channels = ARRAY_SIZE(rtl8xxxu_channels_2g),
	.bitrates = rtl8xxxu_rates,
	.n_bitrates = ARRAY_SIZE(rtl8xxxu_rates),
};

struct rtl8xxxu_reg8val rtl8xxxu_gen1_mac_init_table[] = {
	{0x420, 0x80}, {0x423, 0x00}, {0x430, 0x00}, {0x431, 0x00},
	{0x432, 0x00}, {0x433, 0x01}, {0x434, 0x04}, {0x435, 0x05},
	{0x436, 0x06}, {0x437, 0x07}, {0x438, 0x00}, {0x439, 0x00},
	{0x43a, 0x00}, {0x43b, 0x01}, {0x43c, 0x04}, {0x43d, 0x05},
	{0x43e, 0x06}, {0x43f, 0x07}, {0x440, 0x5d}, {0x441, 0x01},
	{0x442, 0x00}, {0x444, 0x15}, {0x445, 0xf0}, {0x446, 0x0f},
	{0x447, 0x00}, {0x458, 0x41}, {0x459, 0xa8}, {0x45a, 0x72},
	{0x45b, 0xb9}, {0x460, 0x66}, {0x461, 0x66}, {0x462, 0x08},
	{0x463, 0x03}, {0x4c8, 0xff}, {0x4c9, 0x08}, {0x4cc, 0xff},
	{0x4cd, 0xff}, {0x4ce, 0x01}, {0x500, 0x26}, {0x501, 0xa2},
	{0x502, 0x2f}, {0x503, 0x00}, {0x504, 0x28}, {0x505, 0xa3},
	{0x506, 0x5e}, {0x507, 0x00}, {0x508, 0x2b}, {0x509, 0xa4},
	{0x50a, 0x5e}, {0x50b, 0x00}, {0x50c, 0x4f}, {0x50d, 0xa4},
	{0x50e, 0x00}, {0x50f, 0x00}, {0x512, 0x1c}, {0x514, 0x0a},
	{0x515, 0x10}, {0x516, 0x0a}, {0x517, 0x10}, {0x51a, 0x16},
	{0x524, 0x0f}, {0x525, 0x4f}, {0x546, 0x40}, {0x547, 0x00},
	{0x550, 0x10}, {0x551, 0x10}, {0x559, 0x02}, {0x55a, 0x02},
	{0x55d, 0xff}, {0x605, 0x30}, {0x608, 0x0e}, {0x609, 0x2a},
	{0x652, 0x20}, {0x63c, 0x0a}, {0x63d, 0x0a}, {0x63e, 0x0e},
	{0x63f, 0x0e}, {0x66e, 0x05}, {0x700, 0x21}, {0x701, 0x43},
	{0x702, 0x65}, {0x703, 0x87}, {0x708, 0x21}, {0x709, 0x43},
	{0x70a, 0x65}, {0x70b, 0x87}, {0xffff, 0xff},
};

static struct rtl8xxxu_reg32val rtl8723a_phy_1t_init_table[] = {
	{0x800, 0x80040000}, {0x804, 0x00000003},
	{0x808, 0x0000fc00}, {0x80c, 0x0000000a},
	{0x810, 0x10001331}, {0x814, 0x020c3d10},
	{0x818, 0x02200385}, {0x81c, 0x00000000},
	{0x820, 0x01000100}, {0x824, 0x00390004},
	{0x828, 0x00000000}, {0x82c, 0x00000000},
	{0x830, 0x00000000}, {0x834, 0x00000000},
	{0x838, 0x00000000}, {0x83c, 0x00000000},
	{0x840, 0x00010000}, {0x844, 0x00000000},
	{0x848, 0x00000000}, {0x84c, 0x00000000},
	{0x850, 0x00000000}, {0x854, 0x00000000},
	{0x858, 0x569a569a}, {0x85c, 0x001b25a4},
	{0x860, 0x66f60110}, {0x864, 0x061f0130},
	{0x868, 0x00000000}, {0x86c, 0x32323200},
	{0x870, 0x07000760}, {0x874, 0x22004000},
	{0x878, 0x00000808}, {0x87c, 0x00000000},
	{0x880, 0xc0083070}, {0x884, 0x000004d5},
	{0x888, 0x00000000}, {0x88c, 0xccc000c0},
	{0x890, 0x00000800}, {0x894, 0xfffffffe},
	{0x898, 0x40302010}, {0x89c, 0x00706050},
	{0x900, 0x00000000}, {0x904, 0x00000023},
	{0x908, 0x00000000}, {0x90c, 0x81121111},
	{0xa00, 0x00d047c8}, {0xa04, 0x80ff000c},
	{0xa08, 0x8c838300}, {0xa0c, 0x2e68120f},
	{0xa10, 0x9500bb78}, {0xa14, 0x11144028},
	{0xa18, 0x00881117}, {0xa1c, 0x89140f00},
	{0xa20, 0x1a1b0000}, {0xa24, 0x090e1317},
	{0xa28, 0x00000204}, {0xa2c, 0x00d30000},
	{0xa70, 0x101fbf00}, {0xa74, 0x00000007},
	{0xa78, 0x00000900},
	{0xc00, 0x48071d40}, {0xc04, 0x03a05611},
	{0xc08, 0x000000e4}, {0xc0c, 0x6c6c6c6c},
	{0xc10, 0x08800000}, {0xc14, 0x40000100},
	{0xc18, 0x08800000}, {0xc1c, 0x40000100},
	{0xc20, 0x00000000}, {0xc24, 0x00000000},
	{0xc28, 0x00000000}, {0xc2c, 0x00000000},
	{0xc30, 0x69e9ac44}, {0xc34, 0x469652af},
	{0xc38, 0x49795994}, {0xc3c, 0x0a97971c},
	{0xc40, 0x1f7c403f}, {0xc44, 0x000100b7},
	{0xc48, 0xec020107}, {0xc4c, 0x007f037f},
	{0xc50, 0x69543420}, {0xc54, 0x43bc0094},
	{0xc58, 0x69543420}, {0xc5c, 0x433c0094},
	{0xc60, 0x00000000}, {0xc64, 0x7112848b},
	{0xc68, 0x47c00bff}, {0xc6c, 0x00000036},
	{0xc70, 0x2c7f000d}, {0xc74, 0x018610db},
	{0xc78, 0x0000001f}, {0xc7c, 0x00b91612},
	{0xc80, 0x40000100}, {0xc84, 0x20f60000},
	{0xc88, 0x40000100}, {0xc8c, 0x20200000},
	{0xc90, 0x00121820}, {0xc94, 0x00000000},
	{0xc98, 0x00121820}, {0xc9c, 0x00007f7f},
	{0xca0, 0x00000000}, {0xca4, 0x00000080},
	{0xca8, 0x00000000}, {0xcac, 0x00000000},
	{0xcb0, 0x00000000}, {0xcb4, 0x00000000},
	{0xcb8, 0x00000000}, {0xcbc, 0x28000000},
	{0xcc0, 0x00000000}, {0xcc4, 0x00000000},
	{0xcc8, 0x00000000}, {0xccc, 0x00000000},
	{0xcd0, 0x00000000}, {0xcd4, 0x00000000},
	{0xcd8, 0x64b22427}, {0xcdc, 0x00766932},
	{0xce0, 0x00222222}, {0xce4, 0x00000000},
	{0xce8, 0x37644302}, {0xcec, 0x2f97d40c},
	{0xd00, 0x00080740}, {0xd04, 0x00020401},
	{0xd08, 0x0000907f}, {0xd0c, 0x20010201},
	{0xd10, 0xa0633333}, {0xd14, 0x3333bc43},
	{0xd18, 0x7a8f5b6b}, {0xd2c, 0xcc979975},
	{0xd30, 0x00000000}, {0xd34, 0x80608000},
	{0xd38, 0x00000000}, {0xd3c, 0x00027293},
	{0xd40, 0x00000000}, {0xd44, 0x00000000},
	{0xd48, 0x00000000}, {0xd4c, 0x00000000},
	{0xd50, 0x6437140a}, {0xd54, 0x00000000},
	{0xd58, 0x00000000}, {0xd5c, 0x30032064},
	{0xd60, 0x4653de68}, {0xd64, 0x04518a3c},
	{0xd68, 0x00002101}, {0xd6c, 0x2a201c16},
	{0xd70, 0x1812362e}, {0xd74, 0x322c2220},
	{0xd78, 0x000e3c24}, {0xe00, 0x2a2a2a2a},
	{0xe04, 0x2a2a2a2a}, {0xe08, 0x03902a2a},
	{0xe10, 0x2a2a2a2a}, {0xe14, 0x2a2a2a2a},
	{0xe18, 0x2a2a2a2a}, {0xe1c, 0x2a2a2a2a},
	{0xe28, 0x00000000}, {0xe30, 0x1000dc1f},
	{0xe34, 0x10008c1f}, {0xe38, 0x02140102},
	{0xe3c, 0x681604c2}, {0xe40, 0x01007c00},
	{0xe44, 0x01004800}, {0xe48, 0xfb000000},
	{0xe4c, 0x000028d1}, {0xe50, 0x1000dc1f},
	{0xe54, 0x10008c1f}, {0xe58, 0x02140102},
	{0xe5c, 0x28160d05}, {0xe60, 0x00000008},
	{0xe68, 0x001b25a4}, {0xe6c, 0x631b25a0},
	{0xe70, 0x631b25a0}, {0xe74, 0x081b25a0},
	{0xe78, 0x081b25a0}, {0xe7c, 0x081b25a0},
	{0xe80, 0x081b25a0}, {0xe84, 0x631b25a0},
	{0xe88, 0x081b25a0}, {0xe8c, 0x631b25a0},
	{0xed0, 0x631b25a0}, {0xed4, 0x631b25a0},
	{0xed8, 0x631b25a0}, {0xedc, 0x001b25a0},
	{0xee0, 0x001b25a0}, {0xeec, 0x6b1b25a0},
	{0xf14, 0x00000003}, {0xf4c, 0x00000000},
	{0xf00, 0x00000300},
	{0xffff, 0xffffffff},
};

static struct rtl8xxxu_reg32val rtl8192cu_phy_2t_init_table[] = {
	{0x024, 0x0011800f}, {0x028, 0x00ffdb83},
	{0x800, 0x80040002}, {0x804, 0x00000003},
	{0x808, 0x0000fc00}, {0x80c, 0x0000000a},
	{0x810, 0x10000330}, {0x814, 0x020c3d10},
	{0x818, 0x02200385}, {0x81c, 0x00000000},
	{0x820, 0x01000100}, {0x824, 0x00390004},
	{0x828, 0x01000100}, {0x82c, 0x00390004},
	{0x830, 0x27272727}, {0x834, 0x27272727},
	{0x838, 0x27272727}, {0x83c, 0x27272727},
	{0x840, 0x00010000}, {0x844, 0x00010000},
	{0x848, 0x27272727}, {0x84c, 0x27272727},
	{0x850, 0x00000000}, {0x854, 0x00000000},
	{0x858, 0x569a569a}, {0x85c, 0x0c1b25a4},
	{0x860, 0x66e60230}, {0x864, 0x061f0130},
	{0x868, 0x27272727}, {0x86c, 0x2b2b2b27},
	{0x870, 0x07000700}, {0x874, 0x22184000},
	{0x878, 0x08080808}, {0x87c, 0x00000000},
	{0x880, 0xc0083070}, {0x884, 0x000004d5},
	{0x888, 0x00000000}, {0x88c, 0xcc0000c0},
	{0x890, 0x00000800}, {0x894, 0xfffffffe},
	{0x898, 0x40302010}, {0x89c, 0x00706050},
	{0x900, 0x00000000}, {0x904, 0x00000023},
	{0x908, 0x00000000}, {0x90c, 0x81121313},
	{0xa00, 0x00d047c8}, {0xa04, 0x80ff000c},
	{0xa08, 0x8c838300}, {0xa0c, 0x2e68120f},
	{0xa10, 0x9500bb78}, {0xa14, 0x11144028},
	{0xa18, 0x00881117}, {0xa1c, 0x89140f00},
	{0xa20, 0x1a1b0000}, {0xa24, 0x090e1317},
	{0xa28, 0x00000204}, {0xa2c, 0x00d30000},
	{0xa70, 0x101fbf00}, {0xa74, 0x00000007},
	{0xc00, 0x48071d40}, {0xc04, 0x03a05633},
	{0xc08, 0x000000e4}, {0xc0c, 0x6c6c6c6c},
	{0xc10, 0x08800000}, {0xc14, 0x40000100},
	{0xc18, 0x08800000}, {0xc1c, 0x40000100},
	{0xc20, 0x00000000}, {0xc24, 0x00000000},
	{0xc28, 0x00000000}, {0xc2c, 0x00000000},
	{0xc30, 0x69e9ac44}, {0xc34, 0x469652cf},
	{0xc38, 0x49795994}, {0xc3c, 0x0a97971c},
	{0xc40, 0x1f7c403f}, {0xc44, 0x000100b7},
	{0xc48, 0xec020107}, {0xc4c, 0x007f037f},
	{0xc50, 0x69543420}, {0xc54, 0x43bc0094},
	{0xc58, 0x69543420}, {0xc5c, 0x433c0094},
	{0xc60, 0x00000000}, {0xc64, 0x5116848b},
	{0xc68, 0x47c00bff}, {0xc6c, 0x00000036},
	{0xc70, 0x2c7f000d}, {0xc74, 0x2186115b},
	{0xc78, 0x0000001f}, {0xc7c, 0x00b99612},
	{0xc80, 0x40000100}, {0xc84, 0x20f60000},
	{0xc88, 0x40000100}, {0xc8c, 0xa0e40000},
	{0xc90, 0x00121820}, {0xc94, 0x00000000},
	{0xc98, 0x00121820}, {0xc9c, 0x00007f7f},
	{0xca0, 0x00000000}, {0xca4, 0x00000080},
	{0xca8, 0x00000000}, {0xcac, 0x00000000},
	{0xcb0, 0x00000000}, {0xcb4, 0x00000000},
	{0xcb8, 0x00000000}, {0xcbc, 0x28000000},
	{0xcc0, 0x00000000}, {0xcc4, 0x00000000},
	{0xcc8, 0x00000000}, {0xccc, 0x00000000},
	{0xcd0, 0x00000000}, {0xcd4, 0x00000000},
	{0xcd8, 0x64b22427}, {0xcdc, 0x00766932},
	{0xce0, 0x00222222}, {0xce4, 0x00000000},
	{0xce8, 0x37644302}, {0xcec, 0x2f97d40c},
	{0xd00, 0x00080740}, {0xd04, 0x00020403},
	{0xd08, 0x0000907f}, {0xd0c, 0x20010201},
	{0xd10, 0xa0633333}, {0xd14, 0x3333bc43},
	{0xd18, 0x7a8f5b6b}, {0xd2c, 0xcc979975},
	{0xd30, 0x00000000}, {0xd34, 0x80608000},
	{0xd38, 0x00000000}, {0xd3c, 0x00027293},
	{0xd40, 0x00000000}, {0xd44, 0x00000000},
	{0xd48, 0x00000000}, {0xd4c, 0x00000000},
	{0xd50, 0x6437140a}, {0xd54, 0x00000000},
	{0xd58, 0x00000000}, {0xd5c, 0x30032064},
	{0xd60, 0x4653de68}, {0xd64, 0x04518a3c},
	{0xd68, 0x00002101}, {0xd6c, 0x2a201c16},
	{0xd70, 0x1812362e}, {0xd74, 0x322c2220},
	{0xd78, 0x000e3c24}, {0xe00, 0x2a2a2a2a},
	{0xe04, 0x2a2a2a2a}, {0xe08, 0x03902a2a},
	{0xe10, 0x2a2a2a2a}, {0xe14, 0x2a2a2a2a},
	{0xe18, 0x2a2a2a2a}, {0xe1c, 0x2a2a2a2a},
	{0xe28, 0x00000000}, {0xe30, 0x1000dc1f},
	{0xe34, 0x10008c1f}, {0xe38, 0x02140102},
	{0xe3c, 0x681604c2}, {0xe40, 0x01007c00},
	{0xe44, 0x01004800}, {0xe48, 0xfb000000},
	{0xe4c, 0x000028d1}, {0xe50, 0x1000dc1f},
	{0xe54, 0x10008c1f}, {0xe58, 0x02140102},
	{0xe5c, 0x28160d05}, {0xe60, 0x00000010},
	{0xe68, 0x001b25a4}, {0xe6c, 0x63db25a4},
	{0xe70, 0x63db25a4}, {0xe74, 0x0c1b25a4},
	{0xe78, 0x0c1b25a4}, {0xe7c, 0x0c1b25a4},
	{0xe80, 0x0c1b25a4}, {0xe84, 0x63db25a4},
	{0xe88, 0x0c1b25a4}, {0xe8c, 0x63db25a4},
	{0xed0, 0x63db25a4}, {0xed4, 0x63db25a4},
	{0xed8, 0x63db25a4}, {0xedc, 0x001b25a4},
	{0xee0, 0x001b25a4}, {0xeec, 0x6fdb25a4},
	{0xf14, 0x00000003}, {0xf4c, 0x00000000},
	{0xf00, 0x00000300},
	{0xffff, 0xffffffff},
};

static struct rtl8xxxu_reg32val rtl8188ru_phy_1t_highpa_table[] = {
	{0x024, 0x0011800f}, {0x028, 0x00ffdb83},
	{0x040, 0x000c0004}, {0x800, 0x80040000},
	{0x804, 0x00000001}, {0x808, 0x0000fc00},
	{0x80c, 0x0000000a}, {0x810, 0x10005388},
	{0x814, 0x020c3d10}, {0x818, 0x02200385},
	{0x81c, 0x00000000}, {0x820, 0x01000100},
	{0x824, 0x00390204}, {0x828, 0x00000000},
	{0x82c, 0x00000000}, {0x830, 0x00000000},
	{0x834, 0x00000000}, {0x838, 0x00000000},
	{0x83c, 0x00000000}, {0x840, 0x00010000},
	{0x844, 0x00000000}, {0x848, 0x00000000},
	{0x84c, 0x00000000}, {0x850, 0x00000000},
	{0x854, 0x00000000}, {0x858, 0x569a569a},
	{0x85c, 0x001b25a4}, {0x860, 0x66e60230},
	{0x864, 0x061f0130}, {0x868, 0x00000000},
	{0x86c, 0x20202000}, {0x870, 0x03000300},
	{0x874, 0x22004000}, {0x878, 0x00000808},
	{0x87c, 0x00ffc3f1}, {0x880, 0xc0083070},
	{0x884, 0x000004d5}, {0x888, 0x00000000},
	{0x88c, 0xccc000c0}, {0x890, 0x00000800},
	{0x894, 0xfffffffe}, {0x898, 0x40302010},
	{0x89c, 0x00706050}, {0x900, 0x00000000},
	{0x904, 0x00000023}, {0x908, 0x00000000},
	{0x90c, 0x81121111}, {0xa00, 0x00d047c8},
	{0xa04, 0x80ff000c}, {0xa08, 0x8c838300},
	{0xa0c, 0x2e68120f}, {0xa10, 0x9500bb78},
	{0xa14, 0x11144028}, {0xa18, 0x00881117},
	{0xa1c, 0x89140f00}, {0xa20, 0x15160000},
	{0xa24, 0x070b0f12}, {0xa28, 0x00000104},
	{0xa2c, 0x00d30000}, {0xa70, 0x101fbf00},
	{0xa74, 0x00000007}, {0xc00, 0x48071d40},
	{0xc04, 0x03a05611}, {0xc08, 0x000000e4},
	{0xc0c, 0x6c6c6c6c}, {0xc10, 0x08800000},
	{0xc14, 0x40000100}, {0xc18, 0x08800000},
	{0xc1c, 0x40000100}, {0xc20, 0x00000000},
	{0xc24, 0x00000000}, {0xc28, 0x00000000},
	{0xc2c, 0x00000000}, {0xc30, 0x69e9ac44},
	{0xc34, 0x469652cf}, {0xc38, 0x49795994},
	{0xc3c, 0x0a97971c}, {0xc40, 0x1f7c403f},
	{0xc44, 0x000100b7}, {0xc48, 0xec020107},
	{0xc4c, 0x007f037f}, {0xc50, 0x6954342e},
	{0xc54, 0x43bc0094}, {0xc58, 0x6954342f},
	{0xc5c, 0x433c0094}, {0xc60, 0x00000000},
	{0xc64, 0x5116848b}, {0xc68, 0x47c00bff},
	{0xc6c, 0x00000036}, {0xc70, 0x2c46000d},
	{0xc74, 0x018610db}, {0xc78, 0x0000001f},
	{0xc7c, 0x00b91612}, {0xc80, 0x24000090},
	{0xc84, 0x20f60000}, {0xc88, 0x24000090},
	{0xc8c, 0x20200000}, {0xc90, 0x00121820},
	{0xc94, 0x00000000}, {0xc98, 0x00121820},
	{0xc9c, 0x00007f7f}, {0xca0, 0x00000000},
	{0xca4, 0x00000080}, {0xca8, 0x00000000},
	{0xcac, 0x00000000}, {0xcb0, 0x00000000},
	{0xcb4, 0x00000000}, {0xcb8, 0x00000000},
	{0xcbc, 0x28000000}, {0xcc0, 0x00000000},
	{0xcc4, 0x00000000}, {0xcc8, 0x00000000},
	{0xccc, 0x00000000}, {0xcd0, 0x00000000},
	{0xcd4, 0x00000000}, {0xcd8, 0x64b22427},
	{0xcdc, 0x00766932}, {0xce0, 0x00222222},
	{0xce4, 0x00000000}, {0xce8, 0x37644302},
	{0xcec, 0x2f97d40c}, {0xd00, 0x00080740},
	{0xd04, 0x00020401}, {0xd08, 0x0000907f},
	{0xd0c, 0x20010201}, {0xd10, 0xa0633333},
	{0xd14, 0x3333bc43}, {0xd18, 0x7a8f5b6b},
	{0xd2c, 0xcc979975}, {0xd30, 0x00000000},
	{0xd34, 0x80608000}, {0xd38, 0x00000000},
	{0xd3c, 0x00027293}, {0xd40, 0x00000000},
	{0xd44, 0x00000000}, {0xd48, 0x00000000},
	{0xd4c, 0x00000000}, {0xd50, 0x6437140a},
	{0xd54, 0x00000000}, {0xd58, 0x00000000},
	{0xd5c, 0x30032064}, {0xd60, 0x4653de68},
	{0xd64, 0x04518a3c}, {0xd68, 0x00002101},
	{0xd6c, 0x2a201c16}, {0xd70, 0x1812362e},
	{0xd74, 0x322c2220}, {0xd78, 0x000e3c24},
	{0xe00, 0x24242424}, {0xe04, 0x24242424},
	{0xe08, 0x03902024}, {0xe10, 0x24242424},
	{0xe14, 0x24242424}, {0xe18, 0x24242424},
	{0xe1c, 0x24242424}, {0xe28, 0x00000000},
	{0xe30, 0x1000dc1f}, {0xe34, 0x10008c1f},
	{0xe38, 0x02140102}, {0xe3c, 0x681604c2},
	{0xe40, 0x01007c00}, {0xe44, 0x01004800},
	{0xe48, 0xfb000000}, {0xe4c, 0x000028d1},
	{0xe50, 0x1000dc1f}, {0xe54, 0x10008c1f},
	{0xe58, 0x02140102}, {0xe5c, 0x28160d05},
	{0xe60, 0x00000008}, {0xe68, 0x001b25a4},
	{0xe6c, 0x631b25a0}, {0xe70, 0x631b25a0},
	{0xe74, 0x081b25a0}, {0xe78, 0x081b25a0},
	{0xe7c, 0x081b25a0}, {0xe80, 0x081b25a0},
	{0xe84, 0x631b25a0}, {0xe88, 0x081b25a0},
	{0xe8c, 0x631b25a0}, {0xed0, 0x631b25a0},
	{0xed4, 0x631b25a0}, {0xed8, 0x631b25a0},
	{0xedc, 0x001b25a0}, {0xee0, 0x001b25a0},
	{0xeec, 0x6b1b25a0}, {0xee8, 0x31555448},
	{0xf14, 0x00000003}, {0xf4c, 0x00000000},
	{0xf00, 0x00000300},
	{0xffff, 0xffffffff},
};

static struct rtl8xxxu_reg32val rtl8xxx_agc_standard_table[] = {
	{0xc78, 0x7b000001}, {0xc78, 0x7b010001},
	{0xc78, 0x7b020001}, {0xc78, 0x7b030001},
	{0xc78, 0x7b040001}, {0xc78, 0x7b050001},
	{0xc78, 0x7a060001}, {0xc78, 0x79070001},
	{0xc78, 0x78080001}, {0xc78, 0x77090001},
	{0xc78, 0x760a0001}, {0xc78, 0x750b0001},
	{0xc78, 0x740c0001}, {0xc78, 0x730d0001},
	{0xc78, 0x720e0001}, {0xc78, 0x710f0001},
	{0xc78, 0x70100001}, {0xc78, 0x6f110001},
	{0xc78, 0x6e120001}, {0xc78, 0x6d130001},
	{0xc78, 0x6c140001}, {0xc78, 0x6b150001},
	{0xc78, 0x6a160001}, {0xc78, 0x69170001},
	{0xc78, 0x68180001}, {0xc78, 0x67190001},
	{0xc78, 0x661a0001}, {0xc78, 0x651b0001},
	{0xc78, 0x641c0001}, {0xc78, 0x631d0001},
	{0xc78, 0x621e0001}, {0xc78, 0x611f0001},
	{0xc78, 0x60200001}, {0xc78, 0x49210001},
	{0xc78, 0x48220001}, {0xc78, 0x47230001},
	{0xc78, 0x46240001}, {0xc78, 0x45250001},
	{0xc78, 0x44260001}, {0xc78, 0x43270001},
	{0xc78, 0x42280001}, {0xc78, 0x41290001},
	{0xc78, 0x402a0001}, {0xc78, 0x262b0001},
	{0xc78, 0x252c0001}, {0xc78, 0x242d0001},
	{0xc78, 0x232e0001}, {0xc78, 0x222f0001},
	{0xc78, 0x21300001}, {0xc78, 0x20310001},
	{0xc78, 0x06320001}, {0xc78, 0x05330001},
	{0xc78, 0x04340001}, {0xc78, 0x03350001},
	{0xc78, 0x02360001}, {0xc78, 0x01370001},
	{0xc78, 0x00380001}, {0xc78, 0x00390001},
	{0xc78, 0x003a0001}, {0xc78, 0x003b0001},
	{0xc78, 0x003c0001}, {0xc78, 0x003d0001},
	{0xc78, 0x003e0001}, {0xc78, 0x003f0001},
	{0xc78, 0x7b400001}, {0xc78, 0x7b410001},
	{0xc78, 0x7b420001}, {0xc78, 0x7b430001},
	{0xc78, 0x7b440001}, {0xc78, 0x7b450001},
	{0xc78, 0x7a460001}, {0xc78, 0x79470001},
	{0xc78, 0x78480001}, {0xc78, 0x77490001},
	{0xc78, 0x764a0001}, {0xc78, 0x754b0001},
	{0xc78, 0x744c0001}, {0xc78, 0x734d0001},
	{0xc78, 0x724e0001}, {0xc78, 0x714f0001},
	{0xc78, 0x70500001}, {0xc78, 0x6f510001},
	{0xc78, 0x6e520001}, {0xc78, 0x6d530001},
	{0xc78, 0x6c540001}, {0xc78, 0x6b550001},
	{0xc78, 0x6a560001}, {0xc78, 0x69570001},
	{0xc78, 0x68580001}, {0xc78, 0x67590001},
	{0xc78, 0x665a0001}, {0xc78, 0x655b0001},
	{0xc78, 0x645c0001}, {0xc78, 0x635d0001},
	{0xc78, 0x625e0001}, {0xc78, 0x615f0001},
	{0xc78, 0x60600001}, {0xc78, 0x49610001},
	{0xc78, 0x48620001}, {0xc78, 0x47630001},
	{0xc78, 0x46640001}, {0xc78, 0x45650001},
	{0xc78, 0x44660001}, {0xc78, 0x43670001},
	{0xc78, 0x42680001}, {0xc78, 0x41690001},
	{0xc78, 0x406a0001}, {0xc78, 0x266b0001},
	{0xc78, 0x256c0001}, {0xc78, 0x246d0001},
	{0xc78, 0x236e0001}, {0xc78, 0x226f0001},
	{0xc78, 0x21700001}, {0xc78, 0x20710001},
	{0xc78, 0x06720001}, {0xc78, 0x05730001},
	{0xc78, 0x04740001}, {0xc78, 0x03750001},
	{0xc78, 0x02760001}, {0xc78, 0x01770001},
	{0xc78, 0x00780001}, {0xc78, 0x00790001},
	{0xc78, 0x007a0001}, {0xc78, 0x007b0001},
	{0xc78, 0x007c0001}, {0xc78, 0x007d0001},
	{0xc78, 0x007e0001}, {0xc78, 0x007f0001},
	{0xc78, 0x3800001e}, {0xc78, 0x3801001e},
	{0xc78, 0x3802001e}, {0xc78, 0x3803001e},
	{0xc78, 0x3804001e}, {0xc78, 0x3805001e},
	{0xc78, 0x3806001e}, {0xc78, 0x3807001e},
	{0xc78, 0x3808001e}, {0xc78, 0x3c09001e},
	{0xc78, 0x3e0a001e}, {0xc78, 0x400b001e},
	{0xc78, 0x440c001e}, {0xc78, 0x480d001e},
	{0xc78, 0x4c0e001e}, {0xc78, 0x500f001e},
	{0xc78, 0x5210001e}, {0xc78, 0x5611001e},
	{0xc78, 0x5a12001e}, {0xc78, 0x5e13001e},
	{0xc78, 0x6014001e}, {0xc78, 0x6015001e},
	{0xc78, 0x6016001e}, {0xc78, 0x6217001e},
	{0xc78, 0x6218001e}, {0xc78, 0x6219001e},
	{0xc78, 0x621a001e}, {0xc78, 0x621b001e},
	{0xc78, 0x621c001e}, {0xc78, 0x621d001e},
	{0xc78, 0x621e001e}, {0xc78, 0x621f001e},
	{0xffff, 0xffffffff}
};

static struct rtl8xxxu_reg32val rtl8xxx_agc_highpa_table[] = {
	{0xc78, 0x7b000001}, {0xc78, 0x7b010001},
	{0xc78, 0x7b020001}, {0xc78, 0x7b030001},
	{0xc78, 0x7b040001}, {0xc78, 0x7b050001},
	{0xc78, 0x7b060001}, {0xc78, 0x7b070001},
	{0xc78, 0x7b080001}, {0xc78, 0x7a090001},
	{0xc78, 0x790a0001}, {0xc78, 0x780b0001},
	{0xc78, 0x770c0001}, {0xc78, 0x760d0001},
	{0xc78, 0x750e0001}, {0xc78, 0x740f0001},
	{0xc78, 0x73100001}, {0xc78, 0x72110001},
	{0xc78, 0x71120001}, {0xc78, 0x70130001},
	{0xc78, 0x6f140001}, {0xc78, 0x6e150001},
	{0xc78, 0x6d160001}, {0xc78, 0x6c170001},
	{0xc78, 0x6b180001}, {0xc78, 0x6a190001},
	{0xc78, 0x691a0001}, {0xc78, 0x681b0001},
	{0xc78, 0x671c0001}, {0xc78, 0x661d0001},
	{0xc78, 0x651e0001}, {0xc78, 0x641f0001},
	{0xc78, 0x63200001}, {0xc78, 0x62210001},
	{0xc78, 0x61220001}, {0xc78, 0x60230001},
	{0xc78, 0x46240001}, {0xc78, 0x45250001},
	{0xc78, 0x44260001}, {0xc78, 0x43270001},
	{0xc78, 0x42280001}, {0xc78, 0x41290001},
	{0xc78, 0x402a0001}, {0xc78, 0x262b0001},
	{0xc78, 0x252c0001}, {0xc78, 0x242d0001},
	{0xc78, 0x232e0001}, {0xc78, 0x222f0001},
	{0xc78, 0x21300001}, {0xc78, 0x20310001},
	{0xc78, 0x06320001}, {0xc78, 0x05330001},
	{0xc78, 0x04340001}, {0xc78, 0x03350001},
	{0xc78, 0x02360001}, {0xc78, 0x01370001},
	{0xc78, 0x00380001}, {0xc78, 0x00390001},
	{0xc78, 0x003a0001}, {0xc78, 0x003b0001},
	{0xc78, 0x003c0001}, {0xc78, 0x003d0001},
	{0xc78, 0x003e0001}, {0xc78, 0x003f0001},
	{0xc78, 0x7b400001}, {0xc78, 0x7b410001},
	{0xc78, 0x7b420001}, {0xc78, 0x7b430001},
	{0xc78, 0x7b440001}, {0xc78, 0x7b450001},
	{0xc78, 0x7b460001}, {0xc78, 0x7b470001},
	{0xc78, 0x7b480001}, {0xc78, 0x7a490001},
	{0xc78, 0x794a0001}, {0xc78, 0x784b0001},
	{0xc78, 0x774c0001}, {0xc78, 0x764d0001},
	{0xc78, 0x754e0001}, {0xc78, 0x744f0001},
	{0xc78, 0x73500001}, {0xc78, 0x72510001},
	{0xc78, 0x71520001}, {0xc78, 0x70530001},
	{0xc78, 0x6f540001}, {0xc78, 0x6e550001},
	{0xc78, 0x6d560001}, {0xc78, 0x6c570001},
	{0xc78, 0x6b580001}, {0xc78, 0x6a590001},
	{0xc78, 0x695a0001}, {0xc78, 0x685b0001},
	{0xc78, 0x675c0001}, {0xc78, 0x665d0001},
	{0xc78, 0x655e0001}, {0xc78, 0x645f0001},
	{0xc78, 0x63600001}, {0xc78, 0x62610001},
	{0xc78, 0x61620001}, {0xc78, 0x60630001},
	{0xc78, 0x46640001}, {0xc78, 0x45650001},
	{0xc78, 0x44660001}, {0xc78, 0x43670001},
	{0xc78, 0x42680001}, {0xc78, 0x41690001},
	{0xc78, 0x406a0001}, {0xc78, 0x266b0001},
	{0xc78, 0x256c0001}, {0xc78, 0x246d0001},
	{0xc78, 0x236e0001}, {0xc78, 0x226f0001},
	{0xc78, 0x21700001}, {0xc78, 0x20710001},
	{0xc78, 0x06720001}, {0xc78, 0x05730001},
	{0xc78, 0x04740001}, {0xc78, 0x03750001},
	{0xc78, 0x02760001}, {0xc78, 0x01770001},
	{0xc78, 0x00780001}, {0xc78, 0x00790001},
	{0xc78, 0x007a0001}, {0xc78, 0x007b0001},
	{0xc78, 0x007c0001}, {0xc78, 0x007d0001},
	{0xc78, 0x007e0001}, {0xc78, 0x007f0001},
	{0xc78, 0x3800001e}, {0xc78, 0x3801001e},
	{0xc78, 0x3802001e}, {0xc78, 0x3803001e},
	{0xc78, 0x3804001e}, {0xc78, 0x3805001e},
	{0xc78, 0x3806001e}, {0xc78, 0x3807001e},
	{0xc78, 0x3808001e}, {0xc78, 0x3c09001e},
	{0xc78, 0x3e0a001e}, {0xc78, 0x400b001e},
	{0xc78, 0x440c001e}, {0xc78, 0x480d001e},
	{0xc78, 0x4c0e001e}, {0xc78, 0x500f001e},
	{0xc78, 0x5210001e}, {0xc78, 0x5611001e},
	{0xc78, 0x5a12001e}, {0xc78, 0x5e13001e},
	{0xc78, 0x6014001e}, {0xc78, 0x6015001e},
	{0xc78, 0x6016001e}, {0xc78, 0x6217001e},
	{0xc78, 0x6218001e}, {0xc78, 0x6219001e},
	{0xc78, 0x621a001e}, {0xc78, 0x621b001e},
	{0xc78, 0x621c001e}, {0xc78, 0x621d001e},
	{0xc78, 0x621e001e}, {0xc78, 0x621f001e},
	{0xffff, 0xffffffff}
};

static struct rtl8xxxu_rfregs rtl8xxxu_rfregs[] = {
	{	/* RF_A */
		.hssiparm1 = REG_FPGA0_XA_HSSI_PARM1,
		.hssiparm2 = REG_FPGA0_XA_HSSI_PARM2,
		.lssiparm = REG_FPGA0_XA_LSSI_PARM,
		.hspiread = REG_HSPI_XA_READBACK,
		.lssiread = REG_FPGA0_XA_LSSI_READBACK,
		.rf_sw_ctrl = REG_FPGA0_XA_RF_SW_CTRL,
	},
	{	/* RF_B */
		.hssiparm1 = REG_FPGA0_XB_HSSI_PARM1,
		.hssiparm2 = REG_FPGA0_XB_HSSI_PARM2,
		.lssiparm = REG_FPGA0_XB_LSSI_PARM,
		.hspiread = REG_HSPI_XB_READBACK,
		.lssiread = REG_FPGA0_XB_LSSI_READBACK,
		.rf_sw_ctrl = REG_FPGA0_XB_RF_SW_CTRL,
	},
};

const u32 rtl8xxxu_iqk_phy_iq_bb_reg[RTL8XXXU_BB_REGS] = {
	REG_OFDM0_XA_RX_IQ_IMBALANCE,
	REG_OFDM0_XB_RX_IQ_IMBALANCE,
	REG_OFDM0_ENERGY_CCA_THRES,
	REG_OFDM0_AGCR_SSI_TABLE,
	REG_OFDM0_XA_TX_IQ_IMBALANCE,
	REG_OFDM0_XB_TX_IQ_IMBALANCE,
	REG_OFDM0_XC_TX_AFE,
	REG_OFDM0_XD_TX_AFE,
	REG_OFDM0_RX_IQ_EXT_ANTA
};

u8 rtl8xxxu_read8(struct rtl8xxxu_priv *priv, u16 addr)
{
	struct usb_device *udev = priv->udev;
	int len;
	u8 data;

	mutex_lock(&priv->usb_buf_mutex);
	len = usb_control_msg(udev, usb_rcvctrlpipe(udev, 0),
			      REALTEK_USB_CMD_REQ, REALTEK_USB_READ,
			      addr, 0, &priv->usb_buf.val8, sizeof(u8),
			      RTW_USB_CONTROL_MSG_TIMEOUT);
	data = priv->usb_buf.val8;
	mutex_unlock(&priv->usb_buf_mutex);

	if (rtl8xxxu_debug & RTL8XXXU_DEBUG_REG_READ)
		dev_info(&udev->dev, "%s(%04x)   = 0x%02x, len %i\n",
			 __func__, addr, data, len);
	return data;
}

u16 rtl8xxxu_read16(struct rtl8xxxu_priv *priv, u16 addr)
{
	struct usb_device *udev = priv->udev;
	int len;
	u16 data;

	mutex_lock(&priv->usb_buf_mutex);
	len = usb_control_msg(udev, usb_rcvctrlpipe(udev, 0),
			      REALTEK_USB_CMD_REQ, REALTEK_USB_READ,
			      addr, 0, &priv->usb_buf.val16, sizeof(u16),
			      RTW_USB_CONTROL_MSG_TIMEOUT);
	data = le16_to_cpu(priv->usb_buf.val16);
	mutex_unlock(&priv->usb_buf_mutex);

	if (rtl8xxxu_debug & RTL8XXXU_DEBUG_REG_READ)
		dev_info(&udev->dev, "%s(%04x)  = 0x%04x, len %i\n",
			 __func__, addr, data, len);
	return data;
}

u32 rtl8xxxu_read32(struct rtl8xxxu_priv *priv, u16 addr)
{
	struct usb_device *udev = priv->udev;
	int len;
	u32 data;

	mutex_lock(&priv->usb_buf_mutex);
	len = usb_control_msg(udev, usb_rcvctrlpipe(udev, 0),
			      REALTEK_USB_CMD_REQ, REALTEK_USB_READ,
			      addr, 0, &priv->usb_buf.val32, sizeof(u32),
			      RTW_USB_CONTROL_MSG_TIMEOUT);
	data = le32_to_cpu(priv->usb_buf.val32);
	mutex_unlock(&priv->usb_buf_mutex);

	if (rtl8xxxu_debug & RTL8XXXU_DEBUG_REG_READ)
		dev_info(&udev->dev, "%s(%04x)  = 0x%08x, len %i\n",
			 __func__, addr, data, len);
	return data;
}

int rtl8xxxu_write8(struct rtl8xxxu_priv *priv, u16 addr, u8 val)
{
	struct usb_device *udev = priv->udev;
	int ret;

	mutex_lock(&priv->usb_buf_mutex);
	priv->usb_buf.val8 = val;
	ret = usb_control_msg(udev, usb_sndctrlpipe(udev, 0),
			      REALTEK_USB_CMD_REQ, REALTEK_USB_WRITE,
			      addr, 0, &priv->usb_buf.val8, sizeof(u8),
			      RTW_USB_CONTROL_MSG_TIMEOUT);

	mutex_unlock(&priv->usb_buf_mutex);

	if (rtl8xxxu_debug & RTL8XXXU_DEBUG_REG_WRITE)
		dev_info(&udev->dev, "%s(%04x) = 0x%02x\n",
			 __func__, addr, val);
	return ret;
}

int rtl8xxxu_write16(struct rtl8xxxu_priv *priv, u16 addr, u16 val)
{
	struct usb_device *udev = priv->udev;
	int ret;

	mutex_lock(&priv->usb_buf_mutex);
	priv->usb_buf.val16 = cpu_to_le16(val);
	ret = usb_control_msg(udev, usb_sndctrlpipe(udev, 0),
			      REALTEK_USB_CMD_REQ, REALTEK_USB_WRITE,
			      addr, 0, &priv->usb_buf.val16, sizeof(u16),
			      RTW_USB_CONTROL_MSG_TIMEOUT);
	mutex_unlock(&priv->usb_buf_mutex);

	if (rtl8xxxu_debug & RTL8XXXU_DEBUG_REG_WRITE)
		dev_info(&udev->dev, "%s(%04x) = 0x%04x\n",
			 __func__, addr, val);
	return ret;
}

int rtl8xxxu_write32(struct rtl8xxxu_priv *priv, u16 addr, u32 val)
{
	struct usb_device *udev = priv->udev;
	int ret;

	mutex_lock(&priv->usb_buf_mutex);
	priv->usb_buf.val32 = cpu_to_le32(val);
	ret = usb_control_msg(udev, usb_sndctrlpipe(udev, 0),
			      REALTEK_USB_CMD_REQ, REALTEK_USB_WRITE,
			      addr, 0, &priv->usb_buf.val32, sizeof(u32),
			      RTW_USB_CONTROL_MSG_TIMEOUT);
	mutex_unlock(&priv->usb_buf_mutex);

	if (rtl8xxxu_debug & RTL8XXXU_DEBUG_REG_WRITE)
		dev_info(&udev->dev, "%s(%04x) = 0x%08x\n",
			 __func__, addr, val);
	return ret;
}

static int
rtl8xxxu_writeN(struct rtl8xxxu_priv *priv, u16 addr, u8 *buf, u16 len)
{
	struct usb_device *udev = priv->udev;
	int blocksize = priv->fops->writeN_block_size;
	int ret, i, count, remainder;

	count = len / blocksize;
	remainder = len % blocksize;

	for (i = 0; i < count; i++) {
		ret = usb_control_msg(udev, usb_sndctrlpipe(udev, 0),
				      REALTEK_USB_CMD_REQ, REALTEK_USB_WRITE,
				      addr, 0, buf, blocksize,
				      RTW_USB_CONTROL_MSG_TIMEOUT);
		if (ret != blocksize)
			goto write_error;

		addr += blocksize;
		buf += blocksize;
	}

	if (remainder) {
		ret = usb_control_msg(udev, usb_sndctrlpipe(udev, 0),
				      REALTEK_USB_CMD_REQ, REALTEK_USB_WRITE,
				      addr, 0, buf, remainder,
				      RTW_USB_CONTROL_MSG_TIMEOUT);
		if (ret != remainder)
			goto write_error;
	}

	return len;

write_error:
	dev_info(&udev->dev,
		 "%s: Failed to write block at addr: %04x size: %04x\n",
		 __func__, addr, blocksize);
	return -EAGAIN;
}

u32 rtl8xxxu_read_rfreg(struct rtl8xxxu_priv *priv,
			enum rtl8xxxu_rfpath path, u8 reg)
{
	u32 hssia, val32, retval;

	hssia = rtl8xxxu_read32(priv, REG_FPGA0_XA_HSSI_PARM2);
	if (path != RF_A)
		val32 = rtl8xxxu_read32(priv, rtl8xxxu_rfregs[path].hssiparm2);
	else
		val32 = hssia;

	val32 &= ~FPGA0_HSSI_PARM2_ADDR_MASK;
	val32 |= (reg << FPGA0_HSSI_PARM2_ADDR_SHIFT);
	val32 |= FPGA0_HSSI_PARM2_EDGE_READ;
	hssia &= ~FPGA0_HSSI_PARM2_EDGE_READ;
	rtl8xxxu_write32(priv, REG_FPGA0_XA_HSSI_PARM2, hssia);

	udelay(10);

	rtl8xxxu_write32(priv, rtl8xxxu_rfregs[path].hssiparm2, val32);
	udelay(100);

	hssia |= FPGA0_HSSI_PARM2_EDGE_READ;
	rtl8xxxu_write32(priv, REG_FPGA0_XA_HSSI_PARM2, hssia);
	udelay(10);

	val32 = rtl8xxxu_read32(priv, rtl8xxxu_rfregs[path].hssiparm1);
	if (val32 & FPGA0_HSSI_PARM1_PI)
		retval = rtl8xxxu_read32(priv, rtl8xxxu_rfregs[path].hspiread);
	else
		retval = rtl8xxxu_read32(priv, rtl8xxxu_rfregs[path].lssiread);

	retval &= 0xfffff;

	if (rtl8xxxu_debug & RTL8XXXU_DEBUG_RFREG_READ)
		dev_info(&priv->udev->dev, "%s(%02x) = 0x%06x\n",
			 __func__, reg, retval);
	return retval;
}

/*
 * The RTL8723BU driver indicates that registers 0xb2 and 0xb6 can
 * have write issues in high temperature conditions. We may have to
 * retry writing them.
 */
int rtl8xxxu_write_rfreg(struct rtl8xxxu_priv *priv,
			 enum rtl8xxxu_rfpath path, u8 reg, u32 data)
{
	int ret, retval;
	u32 dataaddr, val32;

	if (rtl8xxxu_debug & RTL8XXXU_DEBUG_RFREG_WRITE)
		dev_info(&priv->udev->dev, "%s(%02x) = 0x%06x\n",
			 __func__, reg, data);

	data &= FPGA0_LSSI_PARM_DATA_MASK;
	dataaddr = (reg << FPGA0_LSSI_PARM_ADDR_SHIFT) | data;

	if (priv->rtl_chip == RTL8192E) {
		val32 = rtl8xxxu_read32(priv, REG_FPGA0_POWER_SAVE);
		val32 &= ~0x20000;
		rtl8xxxu_write32(priv, REG_FPGA0_POWER_SAVE, val32);
	}

	/* Use XB for path B */
	ret = rtl8xxxu_write32(priv, rtl8xxxu_rfregs[path].lssiparm, dataaddr);
	if (ret != sizeof(dataaddr))
		retval = -EIO;
	else
		retval = 0;

	udelay(1);

	if (priv->rtl_chip == RTL8192E) {
		val32 = rtl8xxxu_read32(priv, REG_FPGA0_POWER_SAVE);
		val32 |= 0x20000;
		rtl8xxxu_write32(priv, REG_FPGA0_POWER_SAVE, val32);
	}

	return retval;
}

static int
rtl8xxxu_gen1_h2c_cmd(struct rtl8xxxu_priv *priv, struct h2c_cmd *h2c, int len)
{
	struct device *dev = &priv->udev->dev;
	int mbox_nr, retry, retval = 0;
	int mbox_reg, mbox_ext_reg;
	u8 val8;

	mutex_lock(&priv->h2c_mutex);

	mbox_nr = priv->next_mbox;
	mbox_reg = REG_HMBOX_0 + (mbox_nr * 4);
	mbox_ext_reg = REG_HMBOX_EXT_0 + (mbox_nr * 2);

	/*
	 * MBOX ready?
	 */
	retry = 100;
	do {
		val8 = rtl8xxxu_read8(priv, REG_HMTFR);
		if (!(val8 & BIT(mbox_nr)))
			break;
	} while (retry--);

	if (!retry) {
		dev_info(dev, "%s: Mailbox busy\n", __func__);
		retval = -EBUSY;
		goto error;
	}

	/*
	 * Need to swap as it's being swapped again by rtl8xxxu_write16/32()
	 */
	if (len > sizeof(u32)) {
		rtl8xxxu_write16(priv, mbox_ext_reg, le16_to_cpu(h2c->raw.ext));
		if (rtl8xxxu_debug & RTL8XXXU_DEBUG_H2C)
			dev_info(dev, "H2C_EXT %04x\n",
				 le16_to_cpu(h2c->raw.ext));
	}
	rtl8xxxu_write32(priv, mbox_reg, le32_to_cpu(h2c->raw.data));
	if (rtl8xxxu_debug & RTL8XXXU_DEBUG_H2C)
		dev_info(dev, "H2C %08x\n", le32_to_cpu(h2c->raw.data));

	priv->next_mbox = (mbox_nr + 1) % H2C_MAX_MBOX;

error:
	mutex_unlock(&priv->h2c_mutex);
	return retval;
}

int
rtl8xxxu_gen2_h2c_cmd(struct rtl8xxxu_priv *priv, struct h2c_cmd *h2c, int len)
{
	struct device *dev = &priv->udev->dev;
	int mbox_nr, retry, retval = 0;
	int mbox_reg, mbox_ext_reg;
	u8 val8;

	mutex_lock(&priv->h2c_mutex);

	mbox_nr = priv->next_mbox;
	mbox_reg = REG_HMBOX_0 + (mbox_nr * 4);
	mbox_ext_reg = REG_HMBOX_EXT0_8723B + (mbox_nr * 4);

	/*
	 * MBOX ready?
	 */
	retry = 100;
	do {
		val8 = rtl8xxxu_read8(priv, REG_HMTFR);
		if (!(val8 & BIT(mbox_nr)))
			break;
	} while (retry--);

	if (!retry) {
		dev_info(dev, "%s: Mailbox busy\n", __func__);
		retval = -EBUSY;
		goto error;
	}

	/*
	 * Need to swap as it's being swapped again by rtl8xxxu_write16/32()
	 */
	if (len > sizeof(u32)) {
		rtl8xxxu_write32(priv, mbox_ext_reg,
				 le32_to_cpu(h2c->raw_wide.ext));
		if (rtl8xxxu_debug & RTL8XXXU_DEBUG_H2C)
			dev_info(dev, "H2C_EXT %08x\n",
				 le32_to_cpu(h2c->raw_wide.ext));
	}
	rtl8xxxu_write32(priv, mbox_reg, le32_to_cpu(h2c->raw.data));
	if (rtl8xxxu_debug & RTL8XXXU_DEBUG_H2C)
		dev_info(dev, "H2C %08x\n", le32_to_cpu(h2c->raw.data));

	priv->next_mbox = (mbox_nr + 1) % H2C_MAX_MBOX;

error:
	mutex_unlock(&priv->h2c_mutex);
	return retval;
}

void rtl8xxxu_gen1_enable_rf(struct rtl8xxxu_priv *priv)
{
	u8 val8;
	u32 val32;

	val8 = rtl8xxxu_read8(priv, REG_SPS0_CTRL);
	val8 |= BIT(0) | BIT(3);
	rtl8xxxu_write8(priv, REG_SPS0_CTRL, val8);

	val32 = rtl8xxxu_read32(priv, REG_FPGA0_XAB_RF_PARM);
	val32 &= ~(BIT(4) | BIT(5));
	val32 |= BIT(3);
	if (priv->rf_paths == 2) {
		val32 &= ~(BIT(20) | BIT(21));
		val32 |= BIT(19);
	}
	rtl8xxxu_write32(priv, REG_FPGA0_XAB_RF_PARM, val32);

	val32 = rtl8xxxu_read32(priv, REG_OFDM0_TRX_PATH_ENABLE);
	val32 &= ~OFDM_RF_PATH_TX_MASK;
	if (priv->tx_paths == 2)
		val32 |= OFDM_RF_PATH_TX_A | OFDM_RF_PATH_TX_B;
	else if (priv->rtl_chip == RTL8192C || priv->rtl_chip == RTL8191C)
		val32 |= OFDM_RF_PATH_TX_B;
	else
		val32 |= OFDM_RF_PATH_TX_A;
	rtl8xxxu_write32(priv, REG_OFDM0_TRX_PATH_ENABLE, val32);

	val32 = rtl8xxxu_read32(priv, REG_FPGA0_RF_MODE);
	val32 &= ~FPGA_RF_MODE_JAPAN;
	rtl8xxxu_write32(priv, REG_FPGA0_RF_MODE, val32);

	if (priv->rf_paths == 2)
		rtl8xxxu_write32(priv, REG_RX_WAIT_CCA, 0x63db25a0);
	else
		rtl8xxxu_write32(priv, REG_RX_WAIT_CCA, 0x631b25a0);

	rtl8xxxu_write_rfreg(priv, RF_A, RF6052_REG_AC, 0x32d95);
	if (priv->rf_paths == 2)
		rtl8xxxu_write_rfreg(priv, RF_B, RF6052_REG_AC, 0x32d95);

	rtl8xxxu_write8(priv, REG_TXPAUSE, 0x00);
}

void rtl8xxxu_gen1_disable_rf(struct rtl8xxxu_priv *priv)
{
	u8 sps0;
	u32 val32;

	sps0 = rtl8xxxu_read8(priv, REG_SPS0_CTRL);

	/* RF RX code for preamble power saving */
	val32 = rtl8xxxu_read32(priv, REG_FPGA0_XAB_RF_PARM);
	val32 &= ~(BIT(3) | BIT(4) | BIT(5));
	if (priv->rf_paths == 2)
		val32 &= ~(BIT(19) | BIT(20) | BIT(21));
	rtl8xxxu_write32(priv, REG_FPGA0_XAB_RF_PARM, val32);

	/* Disable TX for four paths */
	val32 = rtl8xxxu_read32(priv, REG_OFDM0_TRX_PATH_ENABLE);
	val32 &= ~OFDM_RF_PATH_TX_MASK;
	rtl8xxxu_write32(priv, REG_OFDM0_TRX_PATH_ENABLE, val32);

	/* Enable power saving */
	val32 = rtl8xxxu_read32(priv, REG_FPGA0_RF_MODE);
	val32 |= FPGA_RF_MODE_JAPAN;
	rtl8xxxu_write32(priv, REG_FPGA0_RF_MODE, val32);

	/* AFE control register to power down bits [30:22] */
	if (priv->rf_paths == 2)
		rtl8xxxu_write32(priv, REG_RX_WAIT_CCA, 0x00db25a0);
	else
		rtl8xxxu_write32(priv, REG_RX_WAIT_CCA, 0x001b25a0);

	/* Power down RF module */
	rtl8xxxu_write_rfreg(priv, RF_A, RF6052_REG_AC, 0);
	if (priv->rf_paths == 2)
		rtl8xxxu_write_rfreg(priv, RF_B, RF6052_REG_AC, 0);

	sps0 &= ~(BIT(0) | BIT(3));
	rtl8xxxu_write8(priv, REG_SPS0_CTRL, sps0);
}

static void rtl8xxxu_stop_tx_beacon(struct rtl8xxxu_priv *priv)
{
	u8 val8;

	val8 = rtl8xxxu_read8(priv, REG_FWHW_TXQ_CTRL + 2);
	val8 &= ~BIT(6);
	rtl8xxxu_write8(priv, REG_FWHW_TXQ_CTRL + 2, val8);

	rtl8xxxu_write8(priv, REG_TBTT_PROHIBIT + 1, 0x64);
	val8 = rtl8xxxu_read8(priv, REG_TBTT_PROHIBIT + 2);
	val8 &= ~BIT(0);
	rtl8xxxu_write8(priv, REG_TBTT_PROHIBIT + 2, val8);
}


/*
 * The rtl8723a has 3 channel groups for it's efuse settings. It only
 * supports the 2.4GHz band, so channels 1 - 14:
 *  group 0: channels 1 - 3
 *  group 1: channels 4 - 9
 *  group 2: channels 10 - 14
 *
 * Note: We index from 0 in the code
 */
static int rtl8xxxu_gen1_channel_to_group(int channel)
{
	int group;

	if (channel < 4)
		group = 0;
	else if (channel < 10)
		group = 1;
	else
		group = 2;

	return group;
}

/*
 * Valid for rtl8723bu and rtl8192eu
 */
int rtl8xxxu_gen2_channel_to_group(int channel)
{
	int group;

	if (channel < 3)
		group = 0;
	else if (channel < 6)
		group = 1;
	else if (channel < 9)
		group = 2;
	else if (channel < 12)
		group = 3;
	else
		group = 4;

	return group;
}

void rtl8xxxu_gen1_config_channel(struct ieee80211_hw *hw)
{
	struct rtl8xxxu_priv *priv = hw->priv;
	u32 val32, rsr;
	u8 val8, opmode;
	bool ht = true;
	int sec_ch_above, channel;
	int i;

	opmode = rtl8xxxu_read8(priv, REG_BW_OPMODE);
	rsr = rtl8xxxu_read32(priv, REG_RESPONSE_RATE_SET);
	channel = hw->conf.chandef.chan->hw_value;

	switch (hw->conf.chandef.width) {
	case NL80211_CHAN_WIDTH_20_NOHT:
		ht = false;
		fallthrough;
	case NL80211_CHAN_WIDTH_20:
		opmode |= BW_OPMODE_20MHZ;
		rtl8xxxu_write8(priv, REG_BW_OPMODE, opmode);

		val32 = rtl8xxxu_read32(priv, REG_FPGA0_RF_MODE);
		val32 &= ~FPGA_RF_MODE;
		rtl8xxxu_write32(priv, REG_FPGA0_RF_MODE, val32);

		val32 = rtl8xxxu_read32(priv, REG_FPGA1_RF_MODE);
		val32 &= ~FPGA_RF_MODE;
		rtl8xxxu_write32(priv, REG_FPGA1_RF_MODE, val32);

		val32 = rtl8xxxu_read32(priv, REG_FPGA0_ANALOG2);
		val32 |= FPGA0_ANALOG2_20MHZ;
		rtl8xxxu_write32(priv, REG_FPGA0_ANALOG2, val32);
		break;
	case NL80211_CHAN_WIDTH_40:
		if (hw->conf.chandef.center_freq1 >
		    hw->conf.chandef.chan->center_freq) {
			sec_ch_above = 1;
			channel += 2;
		} else {
			sec_ch_above = 0;
			channel -= 2;
		}

		opmode &= ~BW_OPMODE_20MHZ;
		rtl8xxxu_write8(priv, REG_BW_OPMODE, opmode);
		rsr &= ~RSR_RSC_BANDWIDTH_40M;
		if (sec_ch_above)
			rsr |= RSR_RSC_UPPER_SUB_CHANNEL;
		else
			rsr |= RSR_RSC_LOWER_SUB_CHANNEL;
		rtl8xxxu_write32(priv, REG_RESPONSE_RATE_SET, rsr);

		val32 = rtl8xxxu_read32(priv, REG_FPGA0_RF_MODE);
		val32 |= FPGA_RF_MODE;
		rtl8xxxu_write32(priv, REG_FPGA0_RF_MODE, val32);

		val32 = rtl8xxxu_read32(priv, REG_FPGA1_RF_MODE);
		val32 |= FPGA_RF_MODE;
		rtl8xxxu_write32(priv, REG_FPGA1_RF_MODE, val32);

		/*
		 * Set Control channel to upper or lower. These settings
		 * are required only for 40MHz
		 */
		val32 = rtl8xxxu_read32(priv, REG_CCK0_SYSTEM);
		val32 &= ~CCK0_SIDEBAND;
		if (!sec_ch_above)
			val32 |= CCK0_SIDEBAND;
		rtl8xxxu_write32(priv, REG_CCK0_SYSTEM, val32);

		val32 = rtl8xxxu_read32(priv, REG_OFDM1_LSTF);
		val32 &= ~OFDM_LSTF_PRIME_CH_MASK; /* 0xc00 */
		if (sec_ch_above)
			val32 |= OFDM_LSTF_PRIME_CH_LOW;
		else
			val32 |= OFDM_LSTF_PRIME_CH_HIGH;
		rtl8xxxu_write32(priv, REG_OFDM1_LSTF, val32);

		val32 = rtl8xxxu_read32(priv, REG_FPGA0_ANALOG2);
		val32 &= ~FPGA0_ANALOG2_20MHZ;
		rtl8xxxu_write32(priv, REG_FPGA0_ANALOG2, val32);

		val32 = rtl8xxxu_read32(priv, REG_FPGA0_POWER_SAVE);
		val32 &= ~(FPGA0_PS_LOWER_CHANNEL | FPGA0_PS_UPPER_CHANNEL);
		if (sec_ch_above)
			val32 |= FPGA0_PS_UPPER_CHANNEL;
		else
			val32 |= FPGA0_PS_LOWER_CHANNEL;
		rtl8xxxu_write32(priv, REG_FPGA0_POWER_SAVE, val32);
		break;

	default:
		break;
	}

	for (i = RF_A; i < priv->rf_paths; i++) {
		val32 = rtl8xxxu_read_rfreg(priv, i, RF6052_REG_MODE_AG);
		val32 &= ~MODE_AG_CHANNEL_MASK;
		val32 |= channel;
		rtl8xxxu_write_rfreg(priv, i, RF6052_REG_MODE_AG, val32);
	}

	if (ht)
		val8 = 0x0e;
	else
		val8 = 0x0a;

	rtl8xxxu_write8(priv, REG_SIFS_CCK + 1, val8);
	rtl8xxxu_write8(priv, REG_SIFS_OFDM + 1, val8);

	rtl8xxxu_write16(priv, REG_R2T_SIFS, 0x0808);
	rtl8xxxu_write16(priv, REG_T2T_SIFS, 0x0a0a);

	for (i = RF_A; i < priv->rf_paths; i++) {
		val32 = rtl8xxxu_read_rfreg(priv, i, RF6052_REG_MODE_AG);
		if (hw->conf.chandef.width == NL80211_CHAN_WIDTH_40)
			val32 &= ~MODE_AG_CHANNEL_20MHZ;
		else
			val32 |= MODE_AG_CHANNEL_20MHZ;
		rtl8xxxu_write_rfreg(priv, i, RF6052_REG_MODE_AG, val32);
	}
}

void rtl8xxxu_gen2_config_channel(struct ieee80211_hw *hw)
{
	struct rtl8xxxu_priv *priv = hw->priv;
	u32 val32;
	u8 val8, subchannel;
	u16 rf_mode_bw;
	bool ht = true;
	int sec_ch_above, channel;
	int i;

	rf_mode_bw = rtl8xxxu_read16(priv, REG_WMAC_TRXPTCL_CTL);
	rf_mode_bw &= ~WMAC_TRXPTCL_CTL_BW_MASK;
	channel = hw->conf.chandef.chan->hw_value;

/* Hack */
	subchannel = 0;

	switch (hw->conf.chandef.width) {
	case NL80211_CHAN_WIDTH_20_NOHT:
		ht = false;
		fallthrough;
	case NL80211_CHAN_WIDTH_20:
		rf_mode_bw |= WMAC_TRXPTCL_CTL_BW_20;
		subchannel = 0;

		val32 = rtl8xxxu_read32(priv, REG_FPGA0_RF_MODE);
		val32 &= ~FPGA_RF_MODE;
		rtl8xxxu_write32(priv, REG_FPGA0_RF_MODE, val32);

		val32 = rtl8xxxu_read32(priv, REG_FPGA1_RF_MODE);
		val32 &= ~FPGA_RF_MODE;
		rtl8xxxu_write32(priv, REG_FPGA1_RF_MODE, val32);

		val32 = rtl8xxxu_read32(priv, REG_OFDM0_TX_PSDO_NOISE_WEIGHT);
		val32 &= ~(BIT(30) | BIT(31));
		rtl8xxxu_write32(priv, REG_OFDM0_TX_PSDO_NOISE_WEIGHT, val32);

		break;
	case NL80211_CHAN_WIDTH_40:
		rf_mode_bw |= WMAC_TRXPTCL_CTL_BW_40;

		if (hw->conf.chandef.center_freq1 >
		    hw->conf.chandef.chan->center_freq) {
			sec_ch_above = 1;
			channel += 2;
		} else {
			sec_ch_above = 0;
			channel -= 2;
		}

		val32 = rtl8xxxu_read32(priv, REG_FPGA0_RF_MODE);
		val32 |= FPGA_RF_MODE;
		rtl8xxxu_write32(priv, REG_FPGA0_RF_MODE, val32);

		val32 = rtl8xxxu_read32(priv, REG_FPGA1_RF_MODE);
		val32 |= FPGA_RF_MODE;
		rtl8xxxu_write32(priv, REG_FPGA1_RF_MODE, val32);

		/*
		 * Set Control channel to upper or lower. These settings
		 * are required only for 40MHz
		 */
		val32 = rtl8xxxu_read32(priv, REG_CCK0_SYSTEM);
		val32 &= ~CCK0_SIDEBAND;
		if (!sec_ch_above)
			val32 |= CCK0_SIDEBAND;
		rtl8xxxu_write32(priv, REG_CCK0_SYSTEM, val32);

		val32 = rtl8xxxu_read32(priv, REG_OFDM1_LSTF);
		val32 &= ~OFDM_LSTF_PRIME_CH_MASK; /* 0xc00 */
		if (sec_ch_above)
			val32 |= OFDM_LSTF_PRIME_CH_LOW;
		else
			val32 |= OFDM_LSTF_PRIME_CH_HIGH;
		rtl8xxxu_write32(priv, REG_OFDM1_LSTF, val32);

		val32 = rtl8xxxu_read32(priv, REG_FPGA0_POWER_SAVE);
		val32 &= ~(FPGA0_PS_LOWER_CHANNEL | FPGA0_PS_UPPER_CHANNEL);
		if (sec_ch_above)
			val32 |= FPGA0_PS_UPPER_CHANNEL;
		else
			val32 |= FPGA0_PS_LOWER_CHANNEL;
		rtl8xxxu_write32(priv, REG_FPGA0_POWER_SAVE, val32);
		break;
	case NL80211_CHAN_WIDTH_80:
		rf_mode_bw |= WMAC_TRXPTCL_CTL_BW_80;
		break;
	default:
		break;
	}

	for (i = RF_A; i < priv->rf_paths; i++) {
		val32 = rtl8xxxu_read_rfreg(priv, i, RF6052_REG_MODE_AG);
		val32 &= ~MODE_AG_CHANNEL_MASK;
		val32 |= channel;
		rtl8xxxu_write_rfreg(priv, i, RF6052_REG_MODE_AG, val32);
	}

	rtl8xxxu_write16(priv, REG_WMAC_TRXPTCL_CTL, rf_mode_bw);
	rtl8xxxu_write8(priv, REG_DATA_SUBCHANNEL, subchannel);

	if (ht)
		val8 = 0x0e;
	else
		val8 = 0x0a;

	rtl8xxxu_write8(priv, REG_SIFS_CCK + 1, val8);
	rtl8xxxu_write8(priv, REG_SIFS_OFDM + 1, val8);

	rtl8xxxu_write16(priv, REG_R2T_SIFS, 0x0808);
	rtl8xxxu_write16(priv, REG_T2T_SIFS, 0x0a0a);

	for (i = RF_A; i < priv->rf_paths; i++) {
		val32 = rtl8xxxu_read_rfreg(priv, i, RF6052_REG_MODE_AG);
		val32 &= ~MODE_AG_BW_MASK;
		switch(hw->conf.chandef.width) {
		case NL80211_CHAN_WIDTH_80:
			val32 |= MODE_AG_BW_80MHZ_8723B;
			break;
		case NL80211_CHAN_WIDTH_40:
			val32 |= MODE_AG_BW_40MHZ_8723B;
			break;
		default:
			val32 |= MODE_AG_BW_20MHZ_8723B;
			break;
		}
		rtl8xxxu_write_rfreg(priv, i, RF6052_REG_MODE_AG, val32);
	}
}

void
rtl8xxxu_gen1_set_tx_power(struct rtl8xxxu_priv *priv, int channel, bool ht40)
{
	struct rtl8xxxu_power_base *power_base = priv->power_base;
	u8 cck[RTL8723A_MAX_RF_PATHS], ofdm[RTL8723A_MAX_RF_PATHS];
	u8 ofdmbase[RTL8723A_MAX_RF_PATHS], mcsbase[RTL8723A_MAX_RF_PATHS];
	u32 val32, ofdm_a, ofdm_b, mcs_a, mcs_b;
	u8 val8;
	int group, i;

	group = rtl8xxxu_gen1_channel_to_group(channel);

	cck[0] = priv->cck_tx_power_index_A[group] - 1;
	cck[1] = priv->cck_tx_power_index_B[group] - 1;

	if (priv->hi_pa) {
		if (cck[0] > 0x20)
			cck[0] = 0x20;
		if (cck[1] > 0x20)
			cck[1] = 0x20;
	}

	ofdm[0] = priv->ht40_1s_tx_power_index_A[group];
	ofdm[1] = priv->ht40_1s_tx_power_index_B[group];
	if (ofdm[0])
		ofdm[0] -= 1;
	if (ofdm[1])
		ofdm[1] -= 1;

	ofdmbase[0] = ofdm[0] +	priv->ofdm_tx_power_index_diff[group].a;
	ofdmbase[1] = ofdm[1] +	priv->ofdm_tx_power_index_diff[group].b;

	mcsbase[0] = ofdm[0];
	mcsbase[1] = ofdm[1];
	if (!ht40) {
		mcsbase[0] += priv->ht20_tx_power_index_diff[group].a;
		mcsbase[1] += priv->ht20_tx_power_index_diff[group].b;
	}

	if (priv->tx_paths > 1) {
		if (ofdm[0] > priv->ht40_2s_tx_power_index_diff[group].a)
			ofdm[0] -=  priv->ht40_2s_tx_power_index_diff[group].a;
		if (ofdm[1] > priv->ht40_2s_tx_power_index_diff[group].b)
			ofdm[1] -=  priv->ht40_2s_tx_power_index_diff[group].b;
	}

	if (rtl8xxxu_debug & RTL8XXXU_DEBUG_CHANNEL)
		dev_info(&priv->udev->dev,
			 "%s: Setting TX power CCK A: %02x, "
			 "CCK B: %02x, OFDM A: %02x, OFDM B: %02x\n",
			 __func__, cck[0], cck[1], ofdm[0], ofdm[1]);

	for (i = 0; i < RTL8723A_MAX_RF_PATHS; i++) {
		if (cck[i] > RF6052_MAX_TX_PWR)
			cck[i] = RF6052_MAX_TX_PWR;
		if (ofdm[i] > RF6052_MAX_TX_PWR)
			ofdm[i] = RF6052_MAX_TX_PWR;
	}

	val32 = rtl8xxxu_read32(priv, REG_TX_AGC_A_CCK1_MCS32);
	val32 &= 0xffff00ff;
	val32 |= (cck[0] << 8);
	rtl8xxxu_write32(priv, REG_TX_AGC_A_CCK1_MCS32, val32);

	val32 = rtl8xxxu_read32(priv, REG_TX_AGC_B_CCK11_A_CCK2_11);
	val32 &= 0xff;
	val32 |= ((cck[0] << 8) | (cck[0] << 16) | (cck[0] << 24));
	rtl8xxxu_write32(priv, REG_TX_AGC_B_CCK11_A_CCK2_11, val32);

	val32 = rtl8xxxu_read32(priv, REG_TX_AGC_B_CCK11_A_CCK2_11);
	val32 &= 0xffffff00;
	val32 |= cck[1];
	rtl8xxxu_write32(priv, REG_TX_AGC_B_CCK11_A_CCK2_11, val32);

	val32 = rtl8xxxu_read32(priv, REG_TX_AGC_B_CCK1_55_MCS32);
	val32 &= 0xff;
	val32 |= ((cck[1] << 8) | (cck[1] << 16) | (cck[1] << 24));
	rtl8xxxu_write32(priv, REG_TX_AGC_B_CCK1_55_MCS32, val32);

	ofdm_a = ofdmbase[0] | ofdmbase[0] << 8 |
		ofdmbase[0] << 16 | ofdmbase[0] << 24;
	ofdm_b = ofdmbase[1] | ofdmbase[1] << 8 |
		ofdmbase[1] << 16 | ofdmbase[1] << 24;

	rtl8xxxu_write32(priv, REG_TX_AGC_A_RATE18_06,
			 ofdm_a + power_base->reg_0e00);
	rtl8xxxu_write32(priv, REG_TX_AGC_B_RATE18_06,
			 ofdm_b + power_base->reg_0830);

	rtl8xxxu_write32(priv, REG_TX_AGC_A_RATE54_24,
			 ofdm_a + power_base->reg_0e04);
	rtl8xxxu_write32(priv, REG_TX_AGC_B_RATE54_24,
			 ofdm_b + power_base->reg_0834);

	mcs_a = mcsbase[0] | mcsbase[0] << 8 |
		mcsbase[0] << 16 | mcsbase[0] << 24;
	mcs_b = mcsbase[1] | mcsbase[1] << 8 |
		mcsbase[1] << 16 | mcsbase[1] << 24;

	rtl8xxxu_write32(priv, REG_TX_AGC_A_MCS03_MCS00,
			 mcs_a + power_base->reg_0e10);
	rtl8xxxu_write32(priv, REG_TX_AGC_B_MCS03_MCS00,
			 mcs_b + power_base->reg_083c);

	rtl8xxxu_write32(priv, REG_TX_AGC_A_MCS07_MCS04,
			 mcs_a + power_base->reg_0e14);
	rtl8xxxu_write32(priv, REG_TX_AGC_B_MCS07_MCS04,
			 mcs_b + power_base->reg_0848);

	rtl8xxxu_write32(priv, REG_TX_AGC_A_MCS11_MCS08,
			 mcs_a + power_base->reg_0e18);
	rtl8xxxu_write32(priv, REG_TX_AGC_B_MCS11_MCS08,
			 mcs_b + power_base->reg_084c);

	rtl8xxxu_write32(priv, REG_TX_AGC_A_MCS15_MCS12,
			 mcs_a + power_base->reg_0e1c);
	for (i = 0; i < 3; i++) {
		if (i != 2)
			val8 = (mcsbase[0] > 8) ? (mcsbase[0] - 8) : 0;
		else
			val8 = (mcsbase[0] > 6) ? (mcsbase[0] - 6) : 0;
		rtl8xxxu_write8(priv, REG_OFDM0_XC_TX_IQ_IMBALANCE + i, val8);
	}
	rtl8xxxu_write32(priv, REG_TX_AGC_B_MCS15_MCS12,
			 mcs_b + power_base->reg_0868);
	for (i = 0; i < 3; i++) {
		if (i != 2)
			val8 = (mcsbase[1] > 8) ? (mcsbase[1] - 8) : 0;
		else
			val8 = (mcsbase[1] > 6) ? (mcsbase[1] - 6) : 0;
		rtl8xxxu_write8(priv, REG_OFDM0_XD_TX_IQ_IMBALANCE + i, val8);
	}
}

static void rtl8xxxu_set_linktype(struct rtl8xxxu_priv *priv,
				  enum nl80211_iftype linktype)
{
	u8 val8;

	val8 = rtl8xxxu_read8(priv, REG_MSR);
	val8 &= ~MSR_LINKTYPE_MASK;

	switch (linktype) {
	case NL80211_IFTYPE_UNSPECIFIED:
		val8 |= MSR_LINKTYPE_NONE;
		break;
	case NL80211_IFTYPE_ADHOC:
		val8 |= MSR_LINKTYPE_ADHOC;
		break;
	case NL80211_IFTYPE_STATION:
		val8 |= MSR_LINKTYPE_STATION;
		break;
	case NL80211_IFTYPE_AP:
		val8 |= MSR_LINKTYPE_AP;
		break;
	default:
		goto out;
	}

	rtl8xxxu_write8(priv, REG_MSR, val8);
out:
	return;
}

static void
rtl8xxxu_set_retry(struct rtl8xxxu_priv *priv, u16 short_retry, u16 long_retry)
{
	u16 val16;

	val16 = ((short_retry << RETRY_LIMIT_SHORT_SHIFT) &
		 RETRY_LIMIT_SHORT_MASK) |
		((long_retry << RETRY_LIMIT_LONG_SHIFT) &
		 RETRY_LIMIT_LONG_MASK);

	rtl8xxxu_write16(priv, REG_RETRY_LIMIT, val16);
}

static void
rtl8xxxu_set_spec_sifs(struct rtl8xxxu_priv *priv, u16 cck, u16 ofdm)
{
	u16 val16;

	val16 = ((cck << SPEC_SIFS_CCK_SHIFT) & SPEC_SIFS_CCK_MASK) |
		((ofdm << SPEC_SIFS_OFDM_SHIFT) & SPEC_SIFS_OFDM_MASK);

	rtl8xxxu_write16(priv, REG_SPEC_SIFS, val16);
}

static void rtl8xxxu_print_chipinfo(struct rtl8xxxu_priv *priv)
{
	struct device *dev = &priv->udev->dev;
	char *cut;

	switch (priv->chip_cut) {
	case 0:
		cut = "A";
		break;
	case 1:
		cut = "B";
		break;
	case 2:
		cut = "C";
		break;
	case 3:
		cut = "D";
		break;
	case 4:
		cut = "E";
		break;
	default:
		cut = "unknown";
	}

	dev_info(dev,
		 "RTL%s rev %s (%s) %iT%iR, TX queues %i, WiFi=%i, BT=%i, GPS=%i, HI PA=%i\n",
		 priv->chip_name, cut, priv->chip_vendor, priv->tx_paths,
		 priv->rx_paths, priv->ep_tx_count, priv->has_wifi,
		 priv->has_bluetooth, priv->has_gps, priv->hi_pa);

	dev_info(dev, "RTL%s MAC: %pM\n", priv->chip_name, priv->mac_addr);
}

static int rtl8xxxu_identify_chip(struct rtl8xxxu_priv *priv)
{
	struct device *dev = &priv->udev->dev;
	struct ieee80211_hw *hw = priv->hw;
	u32 val32, bonding, sys_cfg;
	u16 val16;

	sys_cfg = rtl8xxxu_read32(priv, REG_SYS_CFG);
	priv->chip_cut = (sys_cfg & SYS_CFG_CHIP_VERSION_MASK) >>
		SYS_CFG_CHIP_VERSION_SHIFT;
	if (sys_cfg & SYS_CFG_TRP_VAUX_EN) {
		dev_info(dev, "Unsupported test chip\n");
		return -ENOTSUPP;
	}

	if (sys_cfg & SYS_CFG_BT_FUNC) {
		if (priv->chip_cut >= 3) {
			sprintf(priv->chip_name, "8723BU");
			priv->rtl_chip = RTL8723B;
		} else {
			sprintf(priv->chip_name, "8723AU");
			priv->usb_interrupts = 1;
			priv->rtl_chip = RTL8723A;
		}

		priv->rf_paths = 1;
		priv->rx_paths = 1;
		priv->tx_paths = 1;

		val32 = rtl8xxxu_read32(priv, REG_MULTI_FUNC_CTRL);
		if (val32 & MULTI_WIFI_FUNC_EN)
			priv->has_wifi = 1;
		if (val32 & MULTI_BT_FUNC_EN)
			priv->has_bluetooth = 1;
		if (val32 & MULTI_GPS_FUNC_EN)
			priv->has_gps = 1;
		priv->is_multi_func = 1;
	} else if (sys_cfg & SYS_CFG_TYPE_ID) {
		bonding = rtl8xxxu_read32(priv, REG_HPON_FSM);
		bonding &= HPON_FSM_BONDING_MASK;
		if (priv->fops->tx_desc_size ==
		    sizeof(struct rtl8xxxu_txdesc40)) {
			if (bonding == HPON_FSM_BONDING_1T2R) {
				sprintf(priv->chip_name, "8191EU");
				priv->rf_paths = 2;
				priv->rx_paths = 2;
				priv->tx_paths = 1;
				priv->rtl_chip = RTL8191E;
			} else {
				sprintf(priv->chip_name, "8192EU");
				priv->rf_paths = 2;
				priv->rx_paths = 2;
				priv->tx_paths = 2;
				priv->rtl_chip = RTL8192E;
			}
		} else if (bonding == HPON_FSM_BONDING_1T2R) {
			sprintf(priv->chip_name, "8191CU");
			priv->rf_paths = 2;
			priv->rx_paths = 2;
			priv->tx_paths = 1;
			priv->usb_interrupts = 1;
			priv->rtl_chip = RTL8191C;
		} else {
			sprintf(priv->chip_name, "8192CU");
			priv->rf_paths = 2;
			priv->rx_paths = 2;
			priv->tx_paths = 2;
			priv->usb_interrupts = 0;
			priv->rtl_chip = RTL8192C;
		}
		priv->has_wifi = 1;
	} else {
		sprintf(priv->chip_name, "8188CU");
		priv->rf_paths = 1;
		priv->rx_paths = 1;
		priv->tx_paths = 1;
		priv->rtl_chip = RTL8188C;
		priv->usb_interrupts = 0;
		priv->has_wifi = 1;
	}

	hw->wiphy->available_antennas_tx = BIT(priv->tx_paths) - 1;
	hw->wiphy->available_antennas_rx = BIT(priv->rx_paths) - 1;

	switch (priv->rtl_chip) {
	case RTL8188E:
	case RTL8192E:
	case RTL8723B:
		switch (sys_cfg & SYS_CFG_VENDOR_EXT_MASK) {
		case SYS_CFG_VENDOR_ID_TSMC:
			sprintf(priv->chip_vendor, "TSMC");
			break;
		case SYS_CFG_VENDOR_ID_SMIC:
			sprintf(priv->chip_vendor, "SMIC");
			priv->vendor_smic = 1;
			break;
		case SYS_CFG_VENDOR_ID_UMC:
			sprintf(priv->chip_vendor, "UMC");
			priv->vendor_umc = 1;
			break;
		default:
			sprintf(priv->chip_vendor, "unknown");
		}
		break;
	default:
		if (sys_cfg & SYS_CFG_VENDOR_ID) {
			sprintf(priv->chip_vendor, "UMC");
			priv->vendor_umc = 1;
		} else {
			sprintf(priv->chip_vendor, "TSMC");
		}
	}

	val32 = rtl8xxxu_read32(priv, REG_GPIO_OUTSTS);
	priv->rom_rev = (val32 & GPIO_RF_RL_ID) >> 28;

	val16 = rtl8xxxu_read16(priv, REG_NORMAL_SIE_EP_TX);
	if (val16 & NORMAL_SIE_EP_TX_HIGH_MASK) {
		priv->ep_tx_high_queue = 1;
		priv->ep_tx_count++;
	}

	if (val16 & NORMAL_SIE_EP_TX_NORMAL_MASK) {
		priv->ep_tx_normal_queue = 1;
		priv->ep_tx_count++;
	}

	if (val16 & NORMAL_SIE_EP_TX_LOW_MASK) {
		priv->ep_tx_low_queue = 1;
		priv->ep_tx_count++;
	}

	/*
	 * Fallback for devices that do not provide REG_NORMAL_SIE_EP_TX
	 */
	if (!priv->ep_tx_count) {
		switch (priv->nr_out_eps) {
		case 4:
		case 3:
			priv->ep_tx_low_queue = 1;
			priv->ep_tx_count++;
			fallthrough;
		case 2:
			priv->ep_tx_normal_queue = 1;
			priv->ep_tx_count++;
			fallthrough;
		case 1:
			priv->ep_tx_high_queue = 1;
			priv->ep_tx_count++;
			break;
		default:
			dev_info(dev, "Unsupported USB TX end-points\n");
			return -ENOTSUPP;
		}
	}

	return 0;
}

static int
rtl8xxxu_read_efuse8(struct rtl8xxxu_priv *priv, u16 offset, u8 *data)
{
	int i;
	u8 val8;
	u32 val32;

	/* Write Address */
	rtl8xxxu_write8(priv, REG_EFUSE_CTRL + 1, offset & 0xff);
	val8 = rtl8xxxu_read8(priv, REG_EFUSE_CTRL + 2);
	val8 &= 0xfc;
	val8 |= (offset >> 8) & 0x03;
	rtl8xxxu_write8(priv, REG_EFUSE_CTRL + 2, val8);

	val8 = rtl8xxxu_read8(priv, REG_EFUSE_CTRL + 3);
	rtl8xxxu_write8(priv, REG_EFUSE_CTRL + 3, val8 & 0x7f);

	/* Poll for data read */
	val32 = rtl8xxxu_read32(priv, REG_EFUSE_CTRL);
	for (i = 0; i < RTL8XXXU_MAX_REG_POLL; i++) {
		val32 = rtl8xxxu_read32(priv, REG_EFUSE_CTRL);
		if (val32 & BIT(31))
			break;
	}

	if (i == RTL8XXXU_MAX_REG_POLL)
		return -EIO;

	udelay(50);
	val32 = rtl8xxxu_read32(priv, REG_EFUSE_CTRL);

	*data = val32 & 0xff;
	return 0;
}

static int rtl8xxxu_read_efuse(struct rtl8xxxu_priv *priv)
{
	struct device *dev = &priv->udev->dev;
	int i, ret = 0;
	u8 val8, word_mask, header, extheader;
	u16 val16, efuse_addr, offset;
	u32 val32;

	val16 = rtl8xxxu_read16(priv, REG_9346CR);
	if (val16 & EEPROM_ENABLE)
		priv->has_eeprom = 1;
	if (val16 & EEPROM_BOOT)
		priv->boot_eeprom = 1;

	if (priv->is_multi_func) {
		val32 = rtl8xxxu_read32(priv, REG_EFUSE_TEST);
		val32 = (val32 & ~EFUSE_SELECT_MASK) | EFUSE_WIFI_SELECT;
		rtl8xxxu_write32(priv, REG_EFUSE_TEST, val32);
	}

	dev_dbg(dev, "Booting from %s\n",
		priv->boot_eeprom ? "EEPROM" : "EFUSE");

	rtl8xxxu_write8(priv, REG_EFUSE_ACCESS, EFUSE_ACCESS_ENABLE);

	/*  1.2V Power: From VDDON with Power Cut(0x0000[15]), default valid */
	val16 = rtl8xxxu_read16(priv, REG_SYS_ISO_CTRL);
	if (!(val16 & SYS_ISO_PWC_EV12V)) {
		val16 |= SYS_ISO_PWC_EV12V;
		rtl8xxxu_write16(priv, REG_SYS_ISO_CTRL, val16);
	}
	/*  Reset: 0x0000[28], default valid */
	val16 = rtl8xxxu_read16(priv, REG_SYS_FUNC);
	if (!(val16 & SYS_FUNC_ELDR)) {
		val16 |= SYS_FUNC_ELDR;
		rtl8xxxu_write16(priv, REG_SYS_FUNC, val16);
	}

	/*
	 * Clock: Gated(0x0008[5]) 8M(0x0008[1]) clock from ANA, default valid
	 */
	val16 = rtl8xxxu_read16(priv, REG_SYS_CLKR);
	if (!(val16 & SYS_CLK_LOADER_ENABLE) || !(val16 & SYS_CLK_ANA8M)) {
		val16 |= (SYS_CLK_LOADER_ENABLE | SYS_CLK_ANA8M);
		rtl8xxxu_write16(priv, REG_SYS_CLKR, val16);
	}

	/* Default value is 0xff */
	memset(priv->efuse_wifi.raw, 0xff, EFUSE_MAP_LEN);

	efuse_addr = 0;
	while (efuse_addr < EFUSE_REAL_CONTENT_LEN_8723A) {
		u16 map_addr;

		ret = rtl8xxxu_read_efuse8(priv, efuse_addr++, &header);
		if (ret || header == 0xff)
			goto exit;

		if ((header & 0x1f) == 0x0f) {	/* extended header */
			offset = (header & 0xe0) >> 5;

			ret = rtl8xxxu_read_efuse8(priv, efuse_addr++,
						   &extheader);
			if (ret)
				goto exit;
			/* All words disabled */
			if ((extheader & 0x0f) == 0x0f)
				continue;

			offset |= ((extheader & 0xf0) >> 1);
			word_mask = extheader & 0x0f;
		} else {
			offset = (header >> 4) & 0x0f;
			word_mask = header & 0x0f;
		}

		/* Get word enable value from PG header */

		/* We have 8 bits to indicate validity */
		map_addr = offset * 8;
		for (i = 0; i < EFUSE_MAX_WORD_UNIT; i++) {
			/* Check word enable condition in the section */
			if (word_mask & BIT(i)) {
				map_addr += 2;
				continue;
			}

			ret = rtl8xxxu_read_efuse8(priv, efuse_addr++, &val8);
			if (ret)
				goto exit;
			if (map_addr >= EFUSE_MAP_LEN - 1) {
				dev_warn(dev, "%s: Illegal map_addr (%04x), "
					 "efuse corrupt!\n",
					 __func__, map_addr);
				ret = -EINVAL;
				goto exit;
			}
			priv->efuse_wifi.raw[map_addr++] = val8;

			ret = rtl8xxxu_read_efuse8(priv, efuse_addr++, &val8);
			if (ret)
				goto exit;
			priv->efuse_wifi.raw[map_addr++] = val8;
		}
	}

exit:
	rtl8xxxu_write8(priv, REG_EFUSE_ACCESS, EFUSE_ACCESS_DISABLE);

	return ret;
}

void rtl8xxxu_reset_8051(struct rtl8xxxu_priv *priv)
{
	u8 val8;
	u16 sys_func;

	val8 = rtl8xxxu_read8(priv, REG_RSV_CTRL + 1);
	val8 &= ~BIT(0);
	rtl8xxxu_write8(priv, REG_RSV_CTRL + 1, val8);

	sys_func = rtl8xxxu_read16(priv, REG_SYS_FUNC);
	sys_func &= ~SYS_FUNC_CPU_ENABLE;
	rtl8xxxu_write16(priv, REG_SYS_FUNC, sys_func);

	val8 = rtl8xxxu_read8(priv, REG_RSV_CTRL + 1);
	val8 |= BIT(0);
	rtl8xxxu_write8(priv, REG_RSV_CTRL + 1, val8);

	sys_func |= SYS_FUNC_CPU_ENABLE;
	rtl8xxxu_write16(priv, REG_SYS_FUNC, sys_func);
}

static int rtl8xxxu_start_firmware(struct rtl8xxxu_priv *priv)
{
	struct device *dev = &priv->udev->dev;
	int ret = 0, i;
	u32 val32;

	/* Poll checksum report */
	for (i = 0; i < RTL8XXXU_FIRMWARE_POLL_MAX; i++) {
		val32 = rtl8xxxu_read32(priv, REG_MCU_FW_DL);
		if (val32 & MCU_FW_DL_CSUM_REPORT)
			break;
	}

	if (i == RTL8XXXU_FIRMWARE_POLL_MAX) {
		dev_warn(dev, "Firmware checksum poll timed out\n");
		ret = -EAGAIN;
		goto exit;
	}

	val32 = rtl8xxxu_read32(priv, REG_MCU_FW_DL);
	val32 |= MCU_FW_DL_READY;
	val32 &= ~MCU_WINT_INIT_READY;
	rtl8xxxu_write32(priv, REG_MCU_FW_DL, val32);

	/*
	 * Reset the 8051 in order for the firmware to start running,
	 * otherwise it won't come up on the 8192eu
	 */
	priv->fops->reset_8051(priv);

	/* Wait for firmware to become ready */
	for (i = 0; i < RTL8XXXU_FIRMWARE_POLL_MAX; i++) {
		val32 = rtl8xxxu_read32(priv, REG_MCU_FW_DL);
		if (val32 & MCU_WINT_INIT_READY)
			break;

		udelay(100);
	}

	if (i == RTL8XXXU_FIRMWARE_POLL_MAX) {
		dev_warn(dev, "Firmware failed to start\n");
		ret = -EAGAIN;
		goto exit;
	}

	/*
	 * Init H2C command
	 */
	if (priv->rtl_chip == RTL8723B)
		rtl8xxxu_write8(priv, REG_HMTFR, 0x0f);
exit:
	return ret;
}

static int rtl8xxxu_download_firmware(struct rtl8xxxu_priv *priv)
{
	int pages, remainder, i, ret;
	u8 val8;
	u16 val16;
	u32 val32;
	u8 *fwptr;

	val8 = rtl8xxxu_read8(priv, REG_SYS_FUNC + 1);
	val8 |= 4;
	rtl8xxxu_write8(priv, REG_SYS_FUNC + 1, val8);

	/* 8051 enable */
	val16 = rtl8xxxu_read16(priv, REG_SYS_FUNC);
	val16 |= SYS_FUNC_CPU_ENABLE;
	rtl8xxxu_write16(priv, REG_SYS_FUNC, val16);

	val8 = rtl8xxxu_read8(priv, REG_MCU_FW_DL);
	if (val8 & MCU_FW_RAM_SEL) {
		pr_info("do the RAM reset\n");
		rtl8xxxu_write8(priv, REG_MCU_FW_DL, 0x00);
		priv->fops->reset_8051(priv);
	}

	/* MCU firmware download enable */
	val8 = rtl8xxxu_read8(priv, REG_MCU_FW_DL);
	val8 |= MCU_FW_DL_ENABLE;
	rtl8xxxu_write8(priv, REG_MCU_FW_DL, val8);

	/* 8051 reset */
	val32 = rtl8xxxu_read32(priv, REG_MCU_FW_DL);
	val32 &= ~BIT(19);
	rtl8xxxu_write32(priv, REG_MCU_FW_DL, val32);

	/* Reset firmware download checksum */
	val8 = rtl8xxxu_read8(priv, REG_MCU_FW_DL);
	val8 |= MCU_FW_DL_CSUM_REPORT;
	rtl8xxxu_write8(priv, REG_MCU_FW_DL, val8);

	pages = priv->fw_size / RTL_FW_PAGE_SIZE;
	remainder = priv->fw_size % RTL_FW_PAGE_SIZE;

	fwptr = priv->fw_data->data;

	for (i = 0; i < pages; i++) {
		val8 = rtl8xxxu_read8(priv, REG_MCU_FW_DL + 2) & 0xF8;
		val8 |= i;
		rtl8xxxu_write8(priv, REG_MCU_FW_DL + 2, val8);

		ret = rtl8xxxu_writeN(priv, REG_FW_START_ADDRESS,
				      fwptr, RTL_FW_PAGE_SIZE);
		if (ret != RTL_FW_PAGE_SIZE) {
			ret = -EAGAIN;
			goto fw_abort;
		}

		fwptr += RTL_FW_PAGE_SIZE;
	}

	if (remainder) {
		val8 = rtl8xxxu_read8(priv, REG_MCU_FW_DL + 2) & 0xF8;
		val8 |= i;
		rtl8xxxu_write8(priv, REG_MCU_FW_DL + 2, val8);
		ret = rtl8xxxu_writeN(priv, REG_FW_START_ADDRESS,
				      fwptr, remainder);
		if (ret != remainder) {
			ret = -EAGAIN;
			goto fw_abort;
		}
	}

	ret = 0;
fw_abort:
	/* MCU firmware download disable */
	val16 = rtl8xxxu_read16(priv, REG_MCU_FW_DL);
	val16 &= ~MCU_FW_DL_ENABLE;
	rtl8xxxu_write16(priv, REG_MCU_FW_DL, val16);

	return ret;
}

int rtl8xxxu_load_firmware(struct rtl8xxxu_priv *priv, char *fw_name)
{
	struct device *dev = &priv->udev->dev;
	const struct firmware *fw;
	int ret = 0;
	u16 signature;

	dev_info(dev, "%s: Loading firmware %s\n", DRIVER_NAME, fw_name);
	if (request_firmware(&fw, fw_name, &priv->udev->dev)) {
		dev_warn(dev, "request_firmware(%s) failed\n", fw_name);
		ret = -EAGAIN;
		goto exit;
	}
	if (!fw) {
		dev_warn(dev, "Firmware data not available\n");
		ret = -EINVAL;
		goto exit;
	}

	priv->fw_data = kmemdup(fw->data, fw->size, GFP_KERNEL);
	if (!priv->fw_data) {
		ret = -ENOMEM;
		goto exit;
	}
	priv->fw_size = fw->size - sizeof(struct rtl8xxxu_firmware_header);

	signature = le16_to_cpu(priv->fw_data->signature);
	switch (signature & 0xfff0) {
	case 0x92e0:
	case 0x92c0:
	case 0x88c0:
	case 0x5300:
	case 0x2300:
		break;
	default:
		ret = -EINVAL;
		dev_warn(dev, "%s: Invalid firmware signature: 0x%04x\n",
			 __func__, signature);
	}

	dev_info(dev, "Firmware revision %i.%i (signature 0x%04x)\n",
		 le16_to_cpu(priv->fw_data->major_version),
		 priv->fw_data->minor_version, signature);

exit:
	release_firmware(fw);
	return ret;
}

void rtl8xxxu_firmware_self_reset(struct rtl8xxxu_priv *priv)
{
	u16 val16;
	int i = 100;

	/* Inform 8051 to perform reset */
	rtl8xxxu_write8(priv, REG_HMTFR + 3, 0x20);

	for (i = 100; i > 0; i--) {
		val16 = rtl8xxxu_read16(priv, REG_SYS_FUNC);

		if (!(val16 & SYS_FUNC_CPU_ENABLE)) {
			dev_dbg(&priv->udev->dev,
				"%s: Firmware self reset success!\n", __func__);
			break;
		}
		udelay(50);
	}

	if (!i) {
		/* Force firmware reset */
		val16 = rtl8xxxu_read16(priv, REG_SYS_FUNC);
		val16 &= ~SYS_FUNC_CPU_ENABLE;
		rtl8xxxu_write16(priv, REG_SYS_FUNC, val16);
	}
}

static int
rtl8xxxu_init_mac(struct rtl8xxxu_priv *priv)
{
	struct rtl8xxxu_reg8val *array = priv->fops->mactable;
	int i, ret;
	u16 reg;
	u8 val;

	for (i = 0; ; i++) {
		reg = array[i].reg;
		val = array[i].val;

		if (reg == 0xffff && val == 0xff)
			break;

		ret = rtl8xxxu_write8(priv, reg, val);
		if (ret != 1) {
			dev_warn(&priv->udev->dev,
				 "Failed to initialize MAC "
				 "(reg: %04x, val %02x)\n", reg, val);
			return -EAGAIN;
		}
	}

	if (priv->rtl_chip != RTL8723B && priv->rtl_chip != RTL8192E)
		rtl8xxxu_write8(priv, REG_MAX_AGGR_NUM, 0x0a);

	return 0;
}

int rtl8xxxu_init_phy_regs(struct rtl8xxxu_priv *priv,
			   struct rtl8xxxu_reg32val *array)
{
	int i, ret;
	u16 reg;
	u32 val;

	for (i = 0; ; i++) {
		reg = array[i].reg;
		val = array[i].val;

		if (reg == 0xffff && val == 0xffffffff)
			break;

		ret = rtl8xxxu_write32(priv, reg, val);
		if (ret != sizeof(val)) {
			dev_warn(&priv->udev->dev,
				 "Failed to initialize PHY\n");
			return -EAGAIN;
		}
		udelay(1);
	}

	return 0;
}

void rtl8xxxu_gen1_init_phy_bb(struct rtl8xxxu_priv *priv)
{
	u8 val8, ldoa15, ldov12d, lpldo, ldohci12;
	u16 val16;
	u32 val32;

	val8 = rtl8xxxu_read8(priv, REG_AFE_PLL_CTRL);
	udelay(2);
	val8 |= AFE_PLL_320_ENABLE;
	rtl8xxxu_write8(priv, REG_AFE_PLL_CTRL, val8);
	udelay(2);

	rtl8xxxu_write8(priv, REG_AFE_PLL_CTRL + 1, 0xff);
	udelay(2);

	val16 = rtl8xxxu_read16(priv, REG_SYS_FUNC);
	val16 |= SYS_FUNC_BB_GLB_RSTN | SYS_FUNC_BBRSTB;
	rtl8xxxu_write16(priv, REG_SYS_FUNC, val16);

	val32 = rtl8xxxu_read32(priv, REG_AFE_XTAL_CTRL);
	val32 &= ~AFE_XTAL_RF_GATE;
	if (priv->has_bluetooth)
		val32 &= ~AFE_XTAL_BT_GATE;
	rtl8xxxu_write32(priv, REG_AFE_XTAL_CTRL, val32);

	/* 6. 0x1f[7:0] = 0x07 */
	val8 = RF_ENABLE | RF_RSTB | RF_SDMRSTB;
	rtl8xxxu_write8(priv, REG_RF_CTRL, val8);

	if (priv->hi_pa)
		rtl8xxxu_init_phy_regs(priv, rtl8188ru_phy_1t_highpa_table);
	else if (priv->tx_paths == 2)
		rtl8xxxu_init_phy_regs(priv, rtl8192cu_phy_2t_init_table);
	else
		rtl8xxxu_init_phy_regs(priv, rtl8723a_phy_1t_init_table);

	if (priv->rtl_chip == RTL8188R && priv->hi_pa &&
	    priv->vendor_umc && priv->chip_cut == 1)
		rtl8xxxu_write8(priv, REG_OFDM0_AGC_PARM1 + 2, 0x50);

	if (priv->hi_pa)
		rtl8xxxu_init_phy_regs(priv, rtl8xxx_agc_highpa_table);
	else
		rtl8xxxu_init_phy_regs(priv, rtl8xxx_agc_standard_table);

	ldoa15 = LDOA15_ENABLE | LDOA15_OBUF;
	ldov12d = LDOV12D_ENABLE | BIT(2) | (2 << LDOV12D_VADJ_SHIFT);
	ldohci12 = 0x57;
	lpldo = 1;
	val32 = (lpldo << 24) | (ldohci12 << 16) | (ldov12d << 8) | ldoa15;
	rtl8xxxu_write32(priv, REG_LDOA15_CTRL, val32);
}

/*
 * Most of this is black magic retrieved from the old rtl8723au driver
 */
static int rtl8xxxu_init_phy_bb(struct rtl8xxxu_priv *priv)
{
	u8 val8;
	u32 val32;

	priv->fops->init_phy_bb(priv);

	if (priv->tx_paths == 1 && priv->rx_paths == 2) {
		/*
		 * For 1T2R boards, patch the registers.
		 *
		 * It looks like 8191/2 1T2R boards use path B for TX
		 */
		val32 = rtl8xxxu_read32(priv, REG_FPGA0_TX_INFO);
		val32 &= ~(BIT(0) | BIT(1));
		val32 |= BIT(1);
		rtl8xxxu_write32(priv, REG_FPGA0_TX_INFO, val32);

		val32 = rtl8xxxu_read32(priv, REG_FPGA1_TX_INFO);
		val32 &= ~0x300033;
		val32 |= 0x200022;
		rtl8xxxu_write32(priv, REG_FPGA1_TX_INFO, val32);

		val32 = rtl8xxxu_read32(priv, REG_CCK0_AFE_SETTING);
		val32 &= ~CCK0_AFE_RX_MASK;
		val32 &= 0x00ffffff;
		val32 |= 0x40000000;
		val32 |= CCK0_AFE_RX_ANT_B;
		rtl8xxxu_write32(priv, REG_CCK0_AFE_SETTING, val32);

		val32 = rtl8xxxu_read32(priv, REG_OFDM0_TRX_PATH_ENABLE);
		val32 &= ~(OFDM_RF_PATH_RX_MASK | OFDM_RF_PATH_TX_MASK);
		val32 |= (OFDM_RF_PATH_RX_A | OFDM_RF_PATH_RX_B |
			  OFDM_RF_PATH_TX_B);
		rtl8xxxu_write32(priv, REG_OFDM0_TRX_PATH_ENABLE, val32);

		val32 = rtl8xxxu_read32(priv, REG_OFDM0_AGC_PARM1);
		val32 &= ~(BIT(4) | BIT(5));
		val32 |= BIT(4);
		rtl8xxxu_write32(priv, REG_OFDM0_AGC_PARM1, val32);

		val32 = rtl8xxxu_read32(priv, REG_TX_CCK_RFON);
		val32 &= ~(BIT(27) | BIT(26));
		val32 |= BIT(27);
		rtl8xxxu_write32(priv, REG_TX_CCK_RFON, val32);

		val32 = rtl8xxxu_read32(priv, REG_TX_CCK_BBON);
		val32 &= ~(BIT(27) | BIT(26));
		val32 |= BIT(27);
		rtl8xxxu_write32(priv, REG_TX_CCK_BBON, val32);

		val32 = rtl8xxxu_read32(priv, REG_TX_OFDM_RFON);
		val32 &= ~(BIT(27) | BIT(26));
		val32 |= BIT(27);
		rtl8xxxu_write32(priv, REG_TX_OFDM_RFON, val32);

		val32 = rtl8xxxu_read32(priv, REG_TX_OFDM_BBON);
		val32 &= ~(BIT(27) | BIT(26));
		val32 |= BIT(27);
		rtl8xxxu_write32(priv, REG_TX_OFDM_BBON, val32);

		val32 = rtl8xxxu_read32(priv, REG_TX_TO_TX);
		val32 &= ~(BIT(27) | BIT(26));
		val32 |= BIT(27);
		rtl8xxxu_write32(priv, REG_TX_TO_TX, val32);
	}

	if (priv->has_xtalk) {
		val32 = rtl8xxxu_read32(priv, REG_MAC_PHY_CTRL);

		val8 = priv->xtalk;
		val32 &= 0xff000fff;
		val32 |= ((val8 | (val8 << 6)) << 12);

		rtl8xxxu_write32(priv, REG_MAC_PHY_CTRL, val32);
	}

	if (priv->rtl_chip == RTL8192E)
		rtl8xxxu_write32(priv, REG_AFE_XTAL_CTRL, 0x000f81fb);

	return 0;
}

static int rtl8xxxu_init_rf_regs(struct rtl8xxxu_priv *priv,
				 struct rtl8xxxu_rfregval *array,
				 enum rtl8xxxu_rfpath path)
{
	int i, ret;
	u8 reg;
	u32 val;

	for (i = 0; ; i++) {
		reg = array[i].reg;
		val = array[i].val;

		if (reg == 0xff && val == 0xffffffff)
			break;

		switch (reg) {
		case 0xfe:
			msleep(50);
			continue;
		case 0xfd:
			mdelay(5);
			continue;
		case 0xfc:
			mdelay(1);
			continue;
		case 0xfb:
			udelay(50);
			continue;
		case 0xfa:
			udelay(5);
			continue;
		case 0xf9:
			udelay(1);
			continue;
		}

		ret = rtl8xxxu_write_rfreg(priv, path, reg, val);
		if (ret) {
			dev_warn(&priv->udev->dev,
				 "Failed to initialize RF\n");
			return -EAGAIN;
		}
		udelay(1);
	}

	return 0;
}

int rtl8xxxu_init_phy_rf(struct rtl8xxxu_priv *priv,
			 struct rtl8xxxu_rfregval *table,
			 enum rtl8xxxu_rfpath path)
{
	u32 val32;
	u16 val16, rfsi_rfenv;
	u16 reg_sw_ctrl, reg_int_oe, reg_hssi_parm2;

	switch (path) {
	case RF_A:
		reg_sw_ctrl = REG_FPGA0_XA_RF_SW_CTRL;
		reg_int_oe = REG_FPGA0_XA_RF_INT_OE;
		reg_hssi_parm2 = REG_FPGA0_XA_HSSI_PARM2;
		break;
	case RF_B:
		reg_sw_ctrl = REG_FPGA0_XB_RF_SW_CTRL;
		reg_int_oe = REG_FPGA0_XB_RF_INT_OE;
		reg_hssi_parm2 = REG_FPGA0_XB_HSSI_PARM2;
		break;
	default:
		dev_err(&priv->udev->dev, "%s:Unsupported RF path %c\n",
			__func__, path + 'A');
		return -EINVAL;
	}
	/* For path B, use XB */
	rfsi_rfenv = rtl8xxxu_read16(priv, reg_sw_ctrl);
	rfsi_rfenv &= FPGA0_RF_RFENV;

	/*
	 * These two we might be able to optimize into one
	 */
	val32 = rtl8xxxu_read32(priv, reg_int_oe);
	val32 |= BIT(20);	/* 0x10 << 16 */
	rtl8xxxu_write32(priv, reg_int_oe, val32);
	udelay(1);

	val32 = rtl8xxxu_read32(priv, reg_int_oe);
	val32 |= BIT(4);
	rtl8xxxu_write32(priv, reg_int_oe, val32);
	udelay(1);

	/*
	 * These two we might be able to optimize into one
	 */
	val32 = rtl8xxxu_read32(priv, reg_hssi_parm2);
	val32 &= ~FPGA0_HSSI_3WIRE_ADDR_LEN;
	rtl8xxxu_write32(priv, reg_hssi_parm2, val32);
	udelay(1);

	val32 = rtl8xxxu_read32(priv, reg_hssi_parm2);
	val32 &= ~FPGA0_HSSI_3WIRE_DATA_LEN;
	rtl8xxxu_write32(priv, reg_hssi_parm2, val32);
	udelay(1);

	rtl8xxxu_init_rf_regs(priv, table, path);

	/* For path B, use XB */
	val16 = rtl8xxxu_read16(priv, reg_sw_ctrl);
	val16 &= ~FPGA0_RF_RFENV;
	val16 |= rfsi_rfenv;
	rtl8xxxu_write16(priv, reg_sw_ctrl, val16);

	return 0;
}

static int rtl8xxxu_llt_write(struct rtl8xxxu_priv *priv, u8 address, u8 data)
{
	int ret = -EBUSY;
	int count = 0;
	u32 value;

	value = LLT_OP_WRITE | address << 8 | data;

	rtl8xxxu_write32(priv, REG_LLT_INIT, value);

	do {
		value = rtl8xxxu_read32(priv, REG_LLT_INIT);
		if ((value & LLT_OP_MASK) == LLT_OP_INACTIVE) {
			ret = 0;
			break;
		}
	} while (count++ < 20);

	return ret;
}

int rtl8xxxu_init_llt_table(struct rtl8xxxu_priv *priv)
{
	int ret;
	int i;
	u8 last_tx_page;

	last_tx_page = priv->fops->total_page_num;

	for (i = 0; i < last_tx_page; i++) {
		ret = rtl8xxxu_llt_write(priv, i, i + 1);
		if (ret)
			goto exit;
	}

	ret = rtl8xxxu_llt_write(priv, last_tx_page, 0xff);
	if (ret)
		goto exit;

	/* Mark remaining pages as a ring buffer */
	for (i = last_tx_page + 1; i < 0xff; i++) {
		ret = rtl8xxxu_llt_write(priv, i, (i + 1));
		if (ret)
			goto exit;
	}

	/*  Let last entry point to the start entry of ring buffer */
	ret = rtl8xxxu_llt_write(priv, 0xff, last_tx_page + 1);
	if (ret)
		goto exit;

exit:
	return ret;
}

int rtl8xxxu_auto_llt_table(struct rtl8xxxu_priv *priv)
{
	u32 val32;
	int ret = 0;
	int i;

	val32 = rtl8xxxu_read32(priv, REG_AUTO_LLT);
	val32 |= AUTO_LLT_INIT_LLT;
	rtl8xxxu_write32(priv, REG_AUTO_LLT, val32);

	for (i = 500; i; i--) {
		val32 = rtl8xxxu_read32(priv, REG_AUTO_LLT);
		if (!(val32 & AUTO_LLT_INIT_LLT))
			break;
		usleep_range(2, 4);
	}

	if (!i) {
		ret = -EBUSY;
		dev_warn(&priv->udev->dev, "LLT table init failed\n");
	}

	return ret;
}

static int rtl8xxxu_init_queue_priority(struct rtl8xxxu_priv *priv)
{
	u16 val16, hi, lo;
	u16 hiq, mgq, bkq, beq, viq, voq;
	int hip, mgp, bkp, bep, vip, vop;
	int ret = 0;

	switch (priv->ep_tx_count) {
	case 1:
		if (priv->ep_tx_high_queue) {
			hi = TRXDMA_QUEUE_HIGH;
		} else if (priv->ep_tx_low_queue) {
			hi = TRXDMA_QUEUE_LOW;
		} else if (priv->ep_tx_normal_queue) {
			hi = TRXDMA_QUEUE_NORMAL;
		} else {
			hi = 0;
			ret = -EINVAL;
		}

		hiq = hi;
		mgq = hi;
		bkq = hi;
		beq = hi;
		viq = hi;
		voq = hi;

		hip = 0;
		mgp = 0;
		bkp = 0;
		bep = 0;
		vip = 0;
		vop = 0;
		break;
	case 2:
		if (priv->ep_tx_high_queue && priv->ep_tx_low_queue) {
			hi = TRXDMA_QUEUE_HIGH;
			lo = TRXDMA_QUEUE_LOW;
		} else if (priv->ep_tx_normal_queue && priv->ep_tx_low_queue) {
			hi = TRXDMA_QUEUE_NORMAL;
			lo = TRXDMA_QUEUE_LOW;
		} else if (priv->ep_tx_high_queue && priv->ep_tx_normal_queue) {
			hi = TRXDMA_QUEUE_HIGH;
			lo = TRXDMA_QUEUE_NORMAL;
		} else {
			ret = -EINVAL;
			hi = 0;
			lo = 0;
		}

		hiq = hi;
		mgq = hi;
		bkq = lo;
		beq = lo;
		viq = hi;
		voq = hi;

		hip = 0;
		mgp = 0;
		bkp = 1;
		bep = 1;
		vip = 0;
		vop = 0;
		break;
	case 3:
		beq = TRXDMA_QUEUE_LOW;
		bkq = TRXDMA_QUEUE_LOW;
		viq = TRXDMA_QUEUE_NORMAL;
		voq = TRXDMA_QUEUE_HIGH;
		mgq = TRXDMA_QUEUE_HIGH;
		hiq = TRXDMA_QUEUE_HIGH;

		hip = hiq ^ 3;
		mgp = mgq ^ 3;
		bkp = bkq ^ 3;
		bep = beq ^ 3;
		vip = viq ^ 3;
		vop = viq ^ 3;
		break;
	default:
		ret = -EINVAL;
	}

	/*
	 * None of the vendor drivers are configuring the beacon
	 * queue here .... why?
	 */
	if (!ret) {
		val16 = rtl8xxxu_read16(priv, REG_TRXDMA_CTRL);
		val16 &= 0x7;
		val16 |= (voq << TRXDMA_CTRL_VOQ_SHIFT) |
			(viq << TRXDMA_CTRL_VIQ_SHIFT) |
			(beq << TRXDMA_CTRL_BEQ_SHIFT) |
			(bkq << TRXDMA_CTRL_BKQ_SHIFT) |
			(mgq << TRXDMA_CTRL_MGQ_SHIFT) |
			(hiq << TRXDMA_CTRL_HIQ_SHIFT);
		rtl8xxxu_write16(priv, REG_TRXDMA_CTRL, val16);

		priv->pipe_out[TXDESC_QUEUE_VO] =
			usb_sndbulkpipe(priv->udev, priv->out_ep[vop]);
		priv->pipe_out[TXDESC_QUEUE_VI] =
			usb_sndbulkpipe(priv->udev, priv->out_ep[vip]);
		priv->pipe_out[TXDESC_QUEUE_BE] =
			usb_sndbulkpipe(priv->udev, priv->out_ep[bep]);
		priv->pipe_out[TXDESC_QUEUE_BK] =
			usb_sndbulkpipe(priv->udev, priv->out_ep[bkp]);
		priv->pipe_out[TXDESC_QUEUE_BEACON] =
			usb_sndbulkpipe(priv->udev, priv->out_ep[0]);
		priv->pipe_out[TXDESC_QUEUE_MGNT] =
			usb_sndbulkpipe(priv->udev, priv->out_ep[mgp]);
		priv->pipe_out[TXDESC_QUEUE_HIGH] =
			usb_sndbulkpipe(priv->udev, priv->out_ep[hip]);
		priv->pipe_out[TXDESC_QUEUE_CMD] =
			usb_sndbulkpipe(priv->udev, priv->out_ep[0]);
	}

	return ret;
}

void rtl8xxxu_fill_iqk_matrix_a(struct rtl8xxxu_priv *priv, bool iqk_ok,
				int result[][8], int candidate, bool tx_only)
{
	u32 oldval, x, tx0_a, reg;
	int y, tx0_c;
	u32 val32;

	if (!iqk_ok)
		return;

	val32 = rtl8xxxu_read32(priv, REG_OFDM0_XA_TX_IQ_IMBALANCE);
	oldval = val32 >> 22;

	x = result[candidate][0];
	if ((x & 0x00000200) != 0)
		x = x | 0xfffffc00;
	tx0_a = (x * oldval) >> 8;

	val32 = rtl8xxxu_read32(priv, REG_OFDM0_XA_TX_IQ_IMBALANCE);
	val32 &= ~0x3ff;
	val32 |= tx0_a;
	rtl8xxxu_write32(priv, REG_OFDM0_XA_TX_IQ_IMBALANCE, val32);

	val32 = rtl8xxxu_read32(priv, REG_OFDM0_ENERGY_CCA_THRES);
	val32 &= ~BIT(31);
	if ((x * oldval >> 7) & 0x1)
		val32 |= BIT(31);
	rtl8xxxu_write32(priv, REG_OFDM0_ENERGY_CCA_THRES, val32);

	y = result[candidate][1];
	if ((y & 0x00000200) != 0)
		y = y | 0xfffffc00;
	tx0_c = (y * oldval) >> 8;

	val32 = rtl8xxxu_read32(priv, REG_OFDM0_XC_TX_AFE);
	val32 &= ~0xf0000000;
	val32 |= (((tx0_c & 0x3c0) >> 6) << 28);
	rtl8xxxu_write32(priv, REG_OFDM0_XC_TX_AFE, val32);

	val32 = rtl8xxxu_read32(priv, REG_OFDM0_XA_TX_IQ_IMBALANCE);
	val32 &= ~0x003f0000;
	val32 |= ((tx0_c & 0x3f) << 16);
	rtl8xxxu_write32(priv, REG_OFDM0_XA_TX_IQ_IMBALANCE, val32);

	val32 = rtl8xxxu_read32(priv, REG_OFDM0_ENERGY_CCA_THRES);
	val32 &= ~BIT(29);
	if ((y * oldval >> 7) & 0x1)
		val32 |= BIT(29);
	rtl8xxxu_write32(priv, REG_OFDM0_ENERGY_CCA_THRES, val32);

	if (tx_only) {
		dev_dbg(&priv->udev->dev, "%s: only TX\n", __func__);
		return;
	}

	reg = result[candidate][2];

	val32 = rtl8xxxu_read32(priv, REG_OFDM0_XA_RX_IQ_IMBALANCE);
	val32 &= ~0x3ff;
	val32 |= (reg & 0x3ff);
	rtl8xxxu_write32(priv, REG_OFDM0_XA_RX_IQ_IMBALANCE, val32);

	reg = result[candidate][3] & 0x3F;

	val32 = rtl8xxxu_read32(priv, REG_OFDM0_XA_RX_IQ_IMBALANCE);
	val32 &= ~0xfc00;
	val32 |= ((reg << 10) & 0xfc00);
	rtl8xxxu_write32(priv, REG_OFDM0_XA_RX_IQ_IMBALANCE, val32);

	reg = (result[candidate][3] >> 6) & 0xF;

	val32 = rtl8xxxu_read32(priv, REG_OFDM0_RX_IQ_EXT_ANTA);
	val32 &= ~0xf0000000;
	val32 |= (reg << 28);
	rtl8xxxu_write32(priv, REG_OFDM0_RX_IQ_EXT_ANTA, val32);
}

void rtl8xxxu_fill_iqk_matrix_b(struct rtl8xxxu_priv *priv, bool iqk_ok,
				int result[][8], int candidate, bool tx_only)
{
	u32 oldval, x, tx1_a, reg;
	int y, tx1_c;
	u32 val32;

	if (!iqk_ok)
		return;

	val32 = rtl8xxxu_read32(priv, REG_OFDM0_XB_TX_IQ_IMBALANCE);
	oldval = val32 >> 22;

	x = result[candidate][4];
	if ((x & 0x00000200) != 0)
		x = x | 0xfffffc00;
	tx1_a = (x * oldval) >> 8;

	val32 = rtl8xxxu_read32(priv, REG_OFDM0_XB_TX_IQ_IMBALANCE);
	val32 &= ~0x3ff;
	val32 |= tx1_a;
	rtl8xxxu_write32(priv, REG_OFDM0_XB_TX_IQ_IMBALANCE, val32);

	val32 = rtl8xxxu_read32(priv, REG_OFDM0_ENERGY_CCA_THRES);
	val32 &= ~BIT(27);
	if ((x * oldval >> 7) & 0x1)
		val32 |= BIT(27);
	rtl8xxxu_write32(priv, REG_OFDM0_ENERGY_CCA_THRES, val32);

	y = result[candidate][5];
	if ((y & 0x00000200) != 0)
		y = y | 0xfffffc00;
	tx1_c = (y * oldval) >> 8;

	val32 = rtl8xxxu_read32(priv, REG_OFDM0_XD_TX_AFE);
	val32 &= ~0xf0000000;
	val32 |= (((tx1_c & 0x3c0) >> 6) << 28);
	rtl8xxxu_write32(priv, REG_OFDM0_XD_TX_AFE, val32);

	val32 = rtl8xxxu_read32(priv, REG_OFDM0_XB_TX_IQ_IMBALANCE);
	val32 &= ~0x003f0000;
	val32 |= ((tx1_c & 0x3f) << 16);
	rtl8xxxu_write32(priv, REG_OFDM0_XB_TX_IQ_IMBALANCE, val32);

	val32 = rtl8xxxu_read32(priv, REG_OFDM0_ENERGY_CCA_THRES);
	val32 &= ~BIT(25);
	if ((y * oldval >> 7) & 0x1)
		val32 |= BIT(25);
	rtl8xxxu_write32(priv, REG_OFDM0_ENERGY_CCA_THRES, val32);

	if (tx_only) {
		dev_dbg(&priv->udev->dev, "%s: only TX\n", __func__);
		return;
	}

	reg = result[candidate][6];

	val32 = rtl8xxxu_read32(priv, REG_OFDM0_XB_RX_IQ_IMBALANCE);
	val32 &= ~0x3ff;
	val32 |= (reg & 0x3ff);
	rtl8xxxu_write32(priv, REG_OFDM0_XB_RX_IQ_IMBALANCE, val32);

	reg = result[candidate][7] & 0x3f;

	val32 = rtl8xxxu_read32(priv, REG_OFDM0_XB_RX_IQ_IMBALANCE);
	val32 &= ~0xfc00;
	val32 |= ((reg << 10) & 0xfc00);
	rtl8xxxu_write32(priv, REG_OFDM0_XB_RX_IQ_IMBALANCE, val32);

	reg = (result[candidate][7] >> 6) & 0xf;

	val32 = rtl8xxxu_read32(priv, REG_OFDM0_AGCR_SSI_TABLE);
	val32 &= ~0x0000f000;
	val32 |= (reg << 12);
	rtl8xxxu_write32(priv, REG_OFDM0_AGCR_SSI_TABLE, val32);
}

#define MAX_TOLERANCE		5

static bool rtl8xxxu_simularity_compare(struct rtl8xxxu_priv *priv,
					int result[][8], int c1, int c2)
{
	u32 i, j, diff, simubitmap, bound = 0;
	int candidate[2] = {-1, -1};	/* for path A and path B */
	bool retval = true;

	if (priv->tx_paths > 1)
		bound = 8;
	else
		bound = 4;

	simubitmap = 0;

	for (i = 0; i < bound; i++) {
		diff = (result[c1][i] > result[c2][i]) ?
			(result[c1][i] - result[c2][i]) :
			(result[c2][i] - result[c1][i]);
		if (diff > MAX_TOLERANCE) {
			if ((i == 2 || i == 6) && !simubitmap) {
				if (result[c1][i] + result[c1][i + 1] == 0)
					candidate[(i / 4)] = c2;
				else if (result[c2][i] + result[c2][i + 1] == 0)
					candidate[(i / 4)] = c1;
				else
					simubitmap = simubitmap | (1 << i);
			} else {
				simubitmap = simubitmap | (1 << i);
			}
		}
	}

	if (simubitmap == 0) {
		for (i = 0; i < (bound / 4); i++) {
			if (candidate[i] >= 0) {
				for (j = i * 4; j < (i + 1) * 4 - 2; j++)
					result[3][j] = result[candidate[i]][j];
				retval = false;
			}
		}
		return retval;
	} else if (!(simubitmap & 0x0f)) {
		/* path A OK */
		for (i = 0; i < 4; i++)
			result[3][i] = result[c1][i];
	} else if (!(simubitmap & 0xf0) && priv->tx_paths > 1) {
		/* path B OK */
		for (i = 4; i < 8; i++)
			result[3][i] = result[c1][i];
	}

	return false;
}

bool rtl8xxxu_gen2_simularity_compare(struct rtl8xxxu_priv *priv,
				      int result[][8], int c1, int c2)
{
	u32 i, j, diff, simubitmap, bound = 0;
	int candidate[2] = {-1, -1};	/* for path A and path B */
	int tmp1, tmp2;
	bool retval = true;

	if (priv->tx_paths > 1)
		bound = 8;
	else
		bound = 4;

	simubitmap = 0;

	for (i = 0; i < bound; i++) {
		if (i & 1) {
			if ((result[c1][i] & 0x00000200))
				tmp1 = result[c1][i] | 0xfffffc00;
			else
				tmp1 = result[c1][i];

			if ((result[c2][i]& 0x00000200))
				tmp2 = result[c2][i] | 0xfffffc00;
			else
				tmp2 = result[c2][i];
		} else {
			tmp1 = result[c1][i];
			tmp2 = result[c2][i];
		}

		diff = (tmp1 > tmp2) ? (tmp1 - tmp2) : (tmp2 - tmp1);

		if (diff > MAX_TOLERANCE) {
			if ((i == 2 || i == 6) && !simubitmap) {
				if (result[c1][i] + result[c1][i + 1] == 0)
					candidate[(i / 4)] = c2;
				else if (result[c2][i] + result[c2][i + 1] == 0)
					candidate[(i / 4)] = c1;
				else
					simubitmap = simubitmap | (1 << i);
			} else {
				simubitmap = simubitmap | (1 << i);
			}
		}
	}

	if (simubitmap == 0) {
		for (i = 0; i < (bound / 4); i++) {
			if (candidate[i] >= 0) {
				for (j = i * 4; j < (i + 1) * 4 - 2; j++)
					result[3][j] = result[candidate[i]][j];
				retval = false;
			}
		}
		return retval;
	} else {
		if (!(simubitmap & 0x03)) {
			/* path A TX OK */
			for (i = 0; i < 2; i++)
				result[3][i] = result[c1][i];
		}

		if (!(simubitmap & 0x0c)) {
			/* path A RX OK */
			for (i = 2; i < 4; i++)
				result[3][i] = result[c1][i];
		}

		if (!(simubitmap & 0x30) && priv->tx_paths > 1) {
			/* path B TX OK */
			for (i = 4; i < 6; i++)
				result[3][i] = result[c1][i];
		}

		if (!(simubitmap & 0xc0) && priv->tx_paths > 1) {
			/* path B RX OK */
			for (i = 6; i < 8; i++)
				result[3][i] = result[c1][i];
		}
	}

	return false;
}

void
rtl8xxxu_save_mac_regs(struct rtl8xxxu_priv *priv, const u32 *reg, u32 *backup)
{
	int i;

	for (i = 0; i < (RTL8XXXU_MAC_REGS - 1); i++)
		backup[i] = rtl8xxxu_read8(priv, reg[i]);

	backup[i] = rtl8xxxu_read32(priv, reg[i]);
}

void rtl8xxxu_restore_mac_regs(struct rtl8xxxu_priv *priv,
			       const u32 *reg, u32 *backup)
{
	int i;

	for (i = 0; i < (RTL8XXXU_MAC_REGS - 1); i++)
		rtl8xxxu_write8(priv, reg[i], backup[i]);

	rtl8xxxu_write32(priv, reg[i], backup[i]);
}

void rtl8xxxu_save_regs(struct rtl8xxxu_priv *priv, const u32 *regs,
			u32 *backup, int count)
{
	int i;

	for (i = 0; i < count; i++)
		backup[i] = rtl8xxxu_read32(priv, regs[i]);
}

void rtl8xxxu_restore_regs(struct rtl8xxxu_priv *priv, const u32 *regs,
			   u32 *backup, int count)
{
	int i;

	for (i = 0; i < count; i++)
		rtl8xxxu_write32(priv, regs[i], backup[i]);
}


void rtl8xxxu_path_adda_on(struct rtl8xxxu_priv *priv, const u32 *regs,
			   bool path_a_on)
{
	u32 path_on;
	int i;

	if (priv->tx_paths == 1) {
		path_on = priv->fops->adda_1t_path_on;
		rtl8xxxu_write32(priv, regs[0], priv->fops->adda_1t_init);
	} else {
		path_on = path_a_on ? priv->fops->adda_2t_path_on_a :
			priv->fops->adda_2t_path_on_b;

		rtl8xxxu_write32(priv, regs[0], path_on);
	}

	for (i = 1 ; i < RTL8XXXU_ADDA_REGS ; i++)
		rtl8xxxu_write32(priv, regs[i], path_on);
}

void rtl8xxxu_mac_calibration(struct rtl8xxxu_priv *priv,
			      const u32 *regs, u32 *backup)
{
	int i = 0;

	rtl8xxxu_write8(priv, regs[i], 0x3f);

	for (i = 1 ; i < (RTL8XXXU_MAC_REGS - 1); i++)
		rtl8xxxu_write8(priv, regs[i], (u8)(backup[i] & ~BIT(3)));

	rtl8xxxu_write8(priv, regs[i], (u8)(backup[i] & ~BIT(5)));
}

static int rtl8xxxu_iqk_path_a(struct rtl8xxxu_priv *priv)
{
	u32 reg_eac, reg_e94, reg_e9c, reg_ea4, val32;
	int result = 0;

	/* path-A IQK setting */
	rtl8xxxu_write32(priv, REG_TX_IQK_TONE_A, 0x10008c1f);
	rtl8xxxu_write32(priv, REG_RX_IQK_TONE_A, 0x10008c1f);
	rtl8xxxu_write32(priv, REG_TX_IQK_PI_A, 0x82140102);

	val32 = (priv->rf_paths > 1) ? 0x28160202 :
		/*IS_81xxC_VENDOR_UMC_B_CUT(pHalData->VersionID)?0x28160202: */
		0x28160502;
	rtl8xxxu_write32(priv, REG_RX_IQK_PI_A, val32);

	/* path-B IQK setting */
	if (priv->rf_paths > 1) {
		rtl8xxxu_write32(priv, REG_TX_IQK_TONE_B, 0x10008c22);
		rtl8xxxu_write32(priv, REG_RX_IQK_TONE_B, 0x10008c22);
		rtl8xxxu_write32(priv, REG_TX_IQK_PI_B, 0x82140102);
		rtl8xxxu_write32(priv, REG_RX_IQK_PI_B, 0x28160202);
	}

	/* LO calibration setting */
	rtl8xxxu_write32(priv, REG_IQK_AGC_RSP, 0x001028d1);

	/* One shot, path A LOK & IQK */
	rtl8xxxu_write32(priv, REG_IQK_AGC_PTS, 0xf9000000);
	rtl8xxxu_write32(priv, REG_IQK_AGC_PTS, 0xf8000000);

	mdelay(1);

	/* Check failed */
	reg_eac = rtl8xxxu_read32(priv, REG_RX_POWER_AFTER_IQK_A_2);
	reg_e94 = rtl8xxxu_read32(priv, REG_TX_POWER_BEFORE_IQK_A);
	reg_e9c = rtl8xxxu_read32(priv, REG_TX_POWER_AFTER_IQK_A);
	reg_ea4 = rtl8xxxu_read32(priv, REG_RX_POWER_BEFORE_IQK_A_2);

	if (!(reg_eac & BIT(28)) &&
	    ((reg_e94 & 0x03ff0000) != 0x01420000) &&
	    ((reg_e9c & 0x03ff0000) != 0x00420000))
		result |= 0x01;
	else	/* If TX not OK, ignore RX */
		goto out;

	/* If TX is OK, check whether RX is OK */
	if (!(reg_eac & BIT(27)) &&
	    ((reg_ea4 & 0x03ff0000) != 0x01320000) &&
	    ((reg_eac & 0x03ff0000) != 0x00360000))
		result |= 0x02;
	else
		dev_warn(&priv->udev->dev, "%s: Path A RX IQK failed!\n",
			 __func__);
out:
	return result;
}

static int rtl8xxxu_iqk_path_b(struct rtl8xxxu_priv *priv)
{
	u32 reg_eac, reg_eb4, reg_ebc, reg_ec4, reg_ecc;
	int result = 0;

	/* One shot, path B LOK & IQK */
	rtl8xxxu_write32(priv, REG_IQK_AGC_CONT, 0x00000002);
	rtl8xxxu_write32(priv, REG_IQK_AGC_CONT, 0x00000000);

	mdelay(1);

	/* Check failed */
	reg_eac = rtl8xxxu_read32(priv, REG_RX_POWER_AFTER_IQK_A_2);
	reg_eb4 = rtl8xxxu_read32(priv, REG_TX_POWER_BEFORE_IQK_B);
	reg_ebc = rtl8xxxu_read32(priv, REG_TX_POWER_AFTER_IQK_B);
	reg_ec4 = rtl8xxxu_read32(priv, REG_RX_POWER_BEFORE_IQK_B_2);
	reg_ecc = rtl8xxxu_read32(priv, REG_RX_POWER_AFTER_IQK_B_2);

	if (!(reg_eac & BIT(31)) &&
	    ((reg_eb4 & 0x03ff0000) != 0x01420000) &&
	    ((reg_ebc & 0x03ff0000) != 0x00420000))
		result |= 0x01;
	else
		goto out;

	if (!(reg_eac & BIT(30)) &&
	    (((reg_ec4 & 0x03ff0000) >> 16) != 0x132) &&
	    (((reg_ecc & 0x03ff0000) >> 16) != 0x36))
		result |= 0x02;
	else
		dev_warn(&priv->udev->dev, "%s: Path B RX IQK failed!\n",
			 __func__);
out:
	return result;
}

static void rtl8xxxu_phy_iqcalibrate(struct rtl8xxxu_priv *priv,
				     int result[][8], int t)
{
	struct device *dev = &priv->udev->dev;
	u32 i, val32;
	int path_a_ok, path_b_ok;
	int retry = 2;
	static const u32 adda_regs[RTL8XXXU_ADDA_REGS] = {
		REG_FPGA0_XCD_SWITCH_CTRL, REG_BLUETOOTH,
		REG_RX_WAIT_CCA, REG_TX_CCK_RFON,
		REG_TX_CCK_BBON, REG_TX_OFDM_RFON,
		REG_TX_OFDM_BBON, REG_TX_TO_RX,
		REG_TX_TO_TX, REG_RX_CCK,
		REG_RX_OFDM, REG_RX_WAIT_RIFS,
		REG_RX_TO_RX, REG_STANDBY,
		REG_SLEEP, REG_PMPD_ANAEN
	};
	static const u32 iqk_mac_regs[RTL8XXXU_MAC_REGS] = {
		REG_TXPAUSE, REG_BEACON_CTRL,
		REG_BEACON_CTRL_1, REG_GPIO_MUXCFG
	};
	static const u32 iqk_bb_regs[RTL8XXXU_BB_REGS] = {
		REG_OFDM0_TRX_PATH_ENABLE, REG_OFDM0_TR_MUX_PAR,
		REG_FPGA0_XCD_RF_SW_CTRL, REG_CONFIG_ANT_A, REG_CONFIG_ANT_B,
		REG_FPGA0_XAB_RF_SW_CTRL, REG_FPGA0_XA_RF_INT_OE,
		REG_FPGA0_XB_RF_INT_OE, REG_FPGA0_RF_MODE
	};

	/*
	 * Note: IQ calibration must be performed after loading
	 *       PHY_REG.txt , and radio_a, radio_b.txt
	 */

	if (t == 0) {
		/* Save ADDA parameters, turn Path A ADDA on */
		rtl8xxxu_save_regs(priv, adda_regs, priv->adda_backup,
				   RTL8XXXU_ADDA_REGS);
		rtl8xxxu_save_mac_regs(priv, iqk_mac_regs, priv->mac_backup);
		rtl8xxxu_save_regs(priv, iqk_bb_regs,
				   priv->bb_backup, RTL8XXXU_BB_REGS);
	}

	rtl8xxxu_path_adda_on(priv, adda_regs, true);

	if (t == 0) {
		val32 = rtl8xxxu_read32(priv, REG_FPGA0_XA_HSSI_PARM1);
		if (val32 & FPGA0_HSSI_PARM1_PI)
			priv->pi_enabled = 1;
	}

	if (!priv->pi_enabled) {
		/* Switch BB to PI mode to do IQ Calibration. */
		rtl8xxxu_write32(priv, REG_FPGA0_XA_HSSI_PARM1, 0x01000100);
		rtl8xxxu_write32(priv, REG_FPGA0_XB_HSSI_PARM1, 0x01000100);
	}

	val32 = rtl8xxxu_read32(priv, REG_FPGA0_RF_MODE);
	val32 &= ~FPGA_RF_MODE_CCK;
	rtl8xxxu_write32(priv, REG_FPGA0_RF_MODE, val32);

	rtl8xxxu_write32(priv, REG_OFDM0_TRX_PATH_ENABLE, 0x03a05600);
	rtl8xxxu_write32(priv, REG_OFDM0_TR_MUX_PAR, 0x000800e4);
	rtl8xxxu_write32(priv, REG_FPGA0_XCD_RF_SW_CTRL, 0x22204000);

	if (!priv->no_pape) {
		val32 = rtl8xxxu_read32(priv, REG_FPGA0_XAB_RF_SW_CTRL);
		val32 |= (FPGA0_RF_PAPE |
			  (FPGA0_RF_PAPE << FPGA0_RF_BD_CTRL_SHIFT));
		rtl8xxxu_write32(priv, REG_FPGA0_XAB_RF_SW_CTRL, val32);
	}

	val32 = rtl8xxxu_read32(priv, REG_FPGA0_XA_RF_INT_OE);
	val32 &= ~BIT(10);
	rtl8xxxu_write32(priv, REG_FPGA0_XA_RF_INT_OE, val32);
	val32 = rtl8xxxu_read32(priv, REG_FPGA0_XB_RF_INT_OE);
	val32 &= ~BIT(10);
	rtl8xxxu_write32(priv, REG_FPGA0_XB_RF_INT_OE, val32);

	if (priv->tx_paths > 1) {
		rtl8xxxu_write32(priv, REG_FPGA0_XA_LSSI_PARM, 0x00010000);
		rtl8xxxu_write32(priv, REG_FPGA0_XB_LSSI_PARM, 0x00010000);
	}

	/* MAC settings */
	rtl8xxxu_mac_calibration(priv, iqk_mac_regs, priv->mac_backup);

	/* Page B init */
	rtl8xxxu_write32(priv, REG_CONFIG_ANT_A, 0x00080000);

	if (priv->tx_paths > 1)
		rtl8xxxu_write32(priv, REG_CONFIG_ANT_B, 0x00080000);

	/* IQ calibration setting */
	rtl8xxxu_write32(priv, REG_FPGA0_IQK, 0x80800000);
	rtl8xxxu_write32(priv, REG_TX_IQK, 0x01007c00);
	rtl8xxxu_write32(priv, REG_RX_IQK, 0x01004800);

	for (i = 0; i < retry; i++) {
		path_a_ok = rtl8xxxu_iqk_path_a(priv);
		if (path_a_ok == 0x03) {
			val32 = rtl8xxxu_read32(priv,
						REG_TX_POWER_BEFORE_IQK_A);
			result[t][0] = (val32 >> 16) & 0x3ff;
			val32 = rtl8xxxu_read32(priv,
						REG_TX_POWER_AFTER_IQK_A);
			result[t][1] = (val32 >> 16) & 0x3ff;
			val32 = rtl8xxxu_read32(priv,
						REG_RX_POWER_BEFORE_IQK_A_2);
			result[t][2] = (val32 >> 16) & 0x3ff;
			val32 = rtl8xxxu_read32(priv,
						REG_RX_POWER_AFTER_IQK_A_2);
			result[t][3] = (val32 >> 16) & 0x3ff;
			break;
		} else if (i == (retry - 1) && path_a_ok == 0x01) {
			/* TX IQK OK */
			dev_dbg(dev, "%s: Path A IQK Only Tx Success!!\n",
				__func__);

			val32 = rtl8xxxu_read32(priv,
						REG_TX_POWER_BEFORE_IQK_A);
			result[t][0] = (val32 >> 16) & 0x3ff;
			val32 = rtl8xxxu_read32(priv,
						REG_TX_POWER_AFTER_IQK_A);
			result[t][1] = (val32 >> 16) & 0x3ff;
		}
	}

	if (!path_a_ok)
		dev_dbg(dev, "%s: Path A IQK failed!\n", __func__);

	if (priv->tx_paths > 1) {
		/*
		 * Path A into standby
		 */
		rtl8xxxu_write32(priv, REG_FPGA0_IQK, 0x0);
		rtl8xxxu_write32(priv, REG_FPGA0_XA_LSSI_PARM, 0x00010000);
		rtl8xxxu_write32(priv, REG_FPGA0_IQK, 0x80800000);

		/* Turn Path B ADDA on */
		rtl8xxxu_path_adda_on(priv, adda_regs, false);

		for (i = 0; i < retry; i++) {
			path_b_ok = rtl8xxxu_iqk_path_b(priv);
			if (path_b_ok == 0x03) {
				val32 = rtl8xxxu_read32(priv, REG_TX_POWER_BEFORE_IQK_B);
				result[t][4] = (val32 >> 16) & 0x3ff;
				val32 = rtl8xxxu_read32(priv, REG_TX_POWER_AFTER_IQK_B);
				result[t][5] = (val32 >> 16) & 0x3ff;
				val32 = rtl8xxxu_read32(priv, REG_RX_POWER_BEFORE_IQK_B_2);
				result[t][6] = (val32 >> 16) & 0x3ff;
				val32 = rtl8xxxu_read32(priv, REG_RX_POWER_AFTER_IQK_B_2);
				result[t][7] = (val32 >> 16) & 0x3ff;
				break;
			} else if (i == (retry - 1) && path_b_ok == 0x01) {
				/* TX IQK OK */
				val32 = rtl8xxxu_read32(priv, REG_TX_POWER_BEFORE_IQK_B);
				result[t][4] = (val32 >> 16) & 0x3ff;
				val32 = rtl8xxxu_read32(priv, REG_TX_POWER_AFTER_IQK_B);
				result[t][5] = (val32 >> 16) & 0x3ff;
			}
		}

		if (!path_b_ok)
			dev_dbg(dev, "%s: Path B IQK failed!\n", __func__);
	}

	/* Back to BB mode, load original value */
	rtl8xxxu_write32(priv, REG_FPGA0_IQK, 0);

	if (t) {
		if (!priv->pi_enabled) {
			/*
			 * Switch back BB to SI mode after finishing
			 * IQ Calibration
			 */
			val32 = 0x01000000;
			rtl8xxxu_write32(priv, REG_FPGA0_XA_HSSI_PARM1, val32);
			rtl8xxxu_write32(priv, REG_FPGA0_XB_HSSI_PARM1, val32);
		}

		/* Reload ADDA power saving parameters */
		rtl8xxxu_restore_regs(priv, adda_regs, priv->adda_backup,
				      RTL8XXXU_ADDA_REGS);

		/* Reload MAC parameters */
		rtl8xxxu_restore_mac_regs(priv, iqk_mac_regs, priv->mac_backup);

		/* Reload BB parameters */
		rtl8xxxu_restore_regs(priv, iqk_bb_regs,
				      priv->bb_backup, RTL8XXXU_BB_REGS);

		/* Restore RX initial gain */
		rtl8xxxu_write32(priv, REG_FPGA0_XA_LSSI_PARM, 0x00032ed3);

		if (priv->tx_paths > 1) {
			rtl8xxxu_write32(priv, REG_FPGA0_XB_LSSI_PARM,
					 0x00032ed3);
		}

		/* Load 0xe30 IQC default value */
		rtl8xxxu_write32(priv, REG_TX_IQK_TONE_A, 0x01008c00);
		rtl8xxxu_write32(priv, REG_RX_IQK_TONE_A, 0x01008c00);
	}
}

void rtl8xxxu_gen2_prepare_calibrate(struct rtl8xxxu_priv *priv, u8 start)
{
	struct h2c_cmd h2c;

	memset(&h2c, 0, sizeof(struct h2c_cmd));
	h2c.bt_wlan_calibration.cmd = H2C_8723B_BT_WLAN_CALIBRATION;
	h2c.bt_wlan_calibration.data = start;

	rtl8xxxu_gen2_h2c_cmd(priv, &h2c, sizeof(h2c.bt_wlan_calibration));
}

void rtl8xxxu_gen1_phy_iq_calibrate(struct rtl8xxxu_priv *priv)
{
	struct device *dev = &priv->udev->dev;
	int result[4][8];	/* last is final result */
	int i, candidate;
	bool path_a_ok, path_b_ok;
	u32 reg_e94, reg_e9c, reg_ea4, reg_eac;
	u32 reg_eb4, reg_ebc, reg_ec4, reg_ecc;
	s32 reg_tmp = 0;
	bool simu;

	memset(result, 0, sizeof(result));
	candidate = -1;

	path_a_ok = false;
	path_b_ok = false;

	rtl8xxxu_read32(priv, REG_FPGA0_RF_MODE);

	for (i = 0; i < 3; i++) {
		rtl8xxxu_phy_iqcalibrate(priv, result, i);

		if (i == 1) {
			simu = rtl8xxxu_simularity_compare(priv, result, 0, 1);
			if (simu) {
				candidate = 0;
				break;
			}
		}

		if (i == 2) {
			simu = rtl8xxxu_simularity_compare(priv, result, 0, 2);
			if (simu) {
				candidate = 0;
				break;
			}

			simu = rtl8xxxu_simularity_compare(priv, result, 1, 2);
			if (simu) {
				candidate = 1;
			} else {
				for (i = 0; i < 8; i++)
					reg_tmp += result[3][i];

				if (reg_tmp)
					candidate = 3;
				else
					candidate = -1;
			}
		}
	}

	for (i = 0; i < 4; i++) {
		reg_e94 = result[i][0];
		reg_e9c = result[i][1];
		reg_ea4 = result[i][2];
		reg_eac = result[i][3];
		reg_eb4 = result[i][4];
		reg_ebc = result[i][5];
		reg_ec4 = result[i][6];
		reg_ecc = result[i][7];
	}

	if (candidate >= 0) {
		reg_e94 = result[candidate][0];
		priv->rege94 =  reg_e94;
		reg_e9c = result[candidate][1];
		priv->rege9c = reg_e9c;
		reg_ea4 = result[candidate][2];
		reg_eac = result[candidate][3];
		reg_eb4 = result[candidate][4];
		priv->regeb4 = reg_eb4;
		reg_ebc = result[candidate][5];
		priv->regebc = reg_ebc;
		reg_ec4 = result[candidate][6];
		reg_ecc = result[candidate][7];
		dev_dbg(dev, "%s: candidate is %x\n", __func__, candidate);
		dev_dbg(dev,
			"%s: e94 =%x e9c=%x ea4=%x eac=%x eb4=%x ebc=%x ec4=%x ecc=%x\n",
			__func__, reg_e94, reg_e9c,
			reg_ea4, reg_eac, reg_eb4, reg_ebc, reg_ec4, reg_ecc);
		path_a_ok = true;
		path_b_ok = true;
	} else {
		reg_e94 = reg_eb4 = priv->rege94 = priv->regeb4 = 0x100;
		reg_e9c = reg_ebc = priv->rege9c = priv->regebc = 0x0;
	}

	if (reg_e94 && candidate >= 0)
		rtl8xxxu_fill_iqk_matrix_a(priv, path_a_ok, result,
					   candidate, (reg_ea4 == 0));

	if (priv->tx_paths > 1 && reg_eb4)
		rtl8xxxu_fill_iqk_matrix_b(priv, path_b_ok, result,
					   candidate, (reg_ec4 == 0));

	rtl8xxxu_save_regs(priv, rtl8xxxu_iqk_phy_iq_bb_reg,
			   priv->bb_recovery_backup, RTL8XXXU_BB_REGS);
}

static void rtl8723a_phy_lc_calibrate(struct rtl8xxxu_priv *priv)
{
	u32 val32;
	u32 rf_amode, rf_bmode = 0, lstf;

	/* Check continuous TX and Packet TX */
	lstf = rtl8xxxu_read32(priv, REG_OFDM1_LSTF);

	if (lstf & OFDM_LSTF_MASK) {
		/* Disable all continuous TX */
		val32 = lstf & ~OFDM_LSTF_MASK;
		rtl8xxxu_write32(priv, REG_OFDM1_LSTF, val32);

		/* Read original RF mode Path A */
		rf_amode = rtl8xxxu_read_rfreg(priv, RF_A, RF6052_REG_AC);

		/* Set RF mode to standby Path A */
		rtl8xxxu_write_rfreg(priv, RF_A, RF6052_REG_AC,
				     (rf_amode & 0x8ffff) | 0x10000);

		/* Path-B */
		if (priv->tx_paths > 1) {
			rf_bmode = rtl8xxxu_read_rfreg(priv, RF_B,
						       RF6052_REG_AC);

			rtl8xxxu_write_rfreg(priv, RF_B, RF6052_REG_AC,
					     (rf_bmode & 0x8ffff) | 0x10000);
		}
	} else {
		/*  Deal with Packet TX case */
		/*  block all queues */
		rtl8xxxu_write8(priv, REG_TXPAUSE, 0xff);
	}

	/* Start LC calibration */
	if (priv->fops->has_s0s1)
		rtl8xxxu_write_rfreg(priv, RF_A, RF6052_REG_S0S1, 0xdfbe0);
	val32 = rtl8xxxu_read_rfreg(priv, RF_A, RF6052_REG_MODE_AG);
	val32 |= 0x08000;
	rtl8xxxu_write_rfreg(priv, RF_A, RF6052_REG_MODE_AG, val32);

	msleep(100);

	if (priv->fops->has_s0s1)
		rtl8xxxu_write_rfreg(priv, RF_A, RF6052_REG_S0S1, 0xdffe0);

	/* Restore original parameters */
	if (lstf & OFDM_LSTF_MASK) {
		/* Path-A */
		rtl8xxxu_write32(priv, REG_OFDM1_LSTF, lstf);
		rtl8xxxu_write_rfreg(priv, RF_A, RF6052_REG_AC, rf_amode);

		/* Path-B */
		if (priv->tx_paths > 1)
			rtl8xxxu_write_rfreg(priv, RF_B, RF6052_REG_AC,
					     rf_bmode);
	} else /*  Deal with Packet TX case */
		rtl8xxxu_write8(priv, REG_TXPAUSE, 0x00);
}

static int rtl8xxxu_set_mac(struct rtl8xxxu_priv *priv)
{
	int i;
	u16 reg;

	reg = REG_MACID;

	for (i = 0; i < ETH_ALEN; i++)
		rtl8xxxu_write8(priv, reg + i, priv->mac_addr[i]);

	return 0;
}

static int rtl8xxxu_set_bssid(struct rtl8xxxu_priv *priv, const u8 *bssid)
{
	int i;
	u16 reg;

	dev_dbg(&priv->udev->dev, "%s: (%pM)\n", __func__, bssid);

	reg = REG_BSSID;

	for (i = 0; i < ETH_ALEN; i++)
		rtl8xxxu_write8(priv, reg + i, bssid[i]);

	return 0;
}

static void
rtl8xxxu_set_ampdu_factor(struct rtl8xxxu_priv *priv, u8 ampdu_factor)
{
	u8 vals[4] = { 0x41, 0xa8, 0x72, 0xb9 };
	u8 max_agg = 0xf;
	int i;

	ampdu_factor = 1 << (ampdu_factor + 2);
	if (ampdu_factor > max_agg)
		ampdu_factor = max_agg;

	for (i = 0; i < 4; i++) {
		if ((vals[i] & 0xf0) > (ampdu_factor << 4))
			vals[i] = (vals[i] & 0x0f) | (ampdu_factor << 4);

		if ((vals[i] & 0x0f) > ampdu_factor)
			vals[i] = (vals[i] & 0xf0) | ampdu_factor;

		rtl8xxxu_write8(priv, REG_AGGLEN_LMT + i, vals[i]);
	}
}

static void rtl8xxxu_set_ampdu_min_space(struct rtl8xxxu_priv *priv, u8 density)
{
	u8 val8;

	val8 = rtl8xxxu_read8(priv, REG_AMPDU_MIN_SPACE);
	val8 &= 0xf8;
	val8 |= density;
	rtl8xxxu_write8(priv, REG_AMPDU_MIN_SPACE, val8);
}

static int rtl8xxxu_active_to_emu(struct rtl8xxxu_priv *priv)
{
	u8 val8;
	int count, ret = 0;

	/* Start of rtl8723AU_card_enable_flow */
	/* Act to Cardemu sequence*/
	/* Turn off RF */
	rtl8xxxu_write8(priv, REG_RF_CTRL, 0);

	/* 0x004E[7] = 0, switch DPDT_SEL_P output from register 0x0065[2] */
	val8 = rtl8xxxu_read8(priv, REG_LEDCFG2);
	val8 &= ~LEDCFG2_DPDT_SELECT;
	rtl8xxxu_write8(priv, REG_LEDCFG2, val8);

	/* 0x0005[1] = 1 turn off MAC by HW state machine*/
	val8 = rtl8xxxu_read8(priv, REG_APS_FSMCO + 1);
	val8 |= BIT(1);
	rtl8xxxu_write8(priv, REG_APS_FSMCO + 1, val8);

	for (count = RTL8XXXU_MAX_REG_POLL; count; count--) {
		val8 = rtl8xxxu_read8(priv, REG_APS_FSMCO + 1);
		if ((val8 & BIT(1)) == 0)
			break;
		udelay(10);
	}

	if (!count) {
		dev_warn(&priv->udev->dev, "%s: Disabling MAC timed out\n",
			 __func__);
		ret = -EBUSY;
		goto exit;
	}

	/* 0x0000[5] = 1 analog Ips to digital, 1:isolation */
	val8 = rtl8xxxu_read8(priv, REG_SYS_ISO_CTRL);
	val8 |= SYS_ISO_ANALOG_IPS;
	rtl8xxxu_write8(priv, REG_SYS_ISO_CTRL, val8);

	/* 0x0020[0] = 0 disable LDOA12 MACRO block*/
	val8 = rtl8xxxu_read8(priv, REG_LDOA15_CTRL);
	val8 &= ~LDOA15_ENABLE;
	rtl8xxxu_write8(priv, REG_LDOA15_CTRL, val8);

exit:
	return ret;
}

int rtl8xxxu_active_to_lps(struct rtl8xxxu_priv *priv)
{
	u8 val8;
	u8 val32;
	int count, ret = 0;

	rtl8xxxu_write8(priv, REG_TXPAUSE, 0xff);

	/*
	 * Poll - wait for RX packet to complete
	 */
	for (count = RTL8XXXU_MAX_REG_POLL; count; count--) {
		val32 = rtl8xxxu_read32(priv, 0x5f8);
		if (!val32)
			break;
		udelay(10);
	}

	if (!count) {
		dev_warn(&priv->udev->dev,
			 "%s: RX poll timed out (0x05f8)\n", __func__);
		ret = -EBUSY;
		goto exit;
	}

	/* Disable CCK and OFDM, clock gated */
	val8 = rtl8xxxu_read8(priv, REG_SYS_FUNC);
	val8 &= ~SYS_FUNC_BBRSTB;
	rtl8xxxu_write8(priv, REG_SYS_FUNC, val8);

	udelay(2);

	/* Reset baseband */
	val8 = rtl8xxxu_read8(priv, REG_SYS_FUNC);
	val8 &= ~SYS_FUNC_BB_GLB_RSTN;
	rtl8xxxu_write8(priv, REG_SYS_FUNC, val8);

	/* Reset MAC TRX */
	val8 = rtl8xxxu_read8(priv, REG_CR);
	val8 = CR_HCI_TXDMA_ENABLE | CR_HCI_RXDMA_ENABLE;
	rtl8xxxu_write8(priv, REG_CR, val8);

	/* Reset MAC TRX */
	val8 = rtl8xxxu_read8(priv, REG_CR + 1);
	val8 &= ~BIT(1); /* CR_SECURITY_ENABLE */
	rtl8xxxu_write8(priv, REG_CR + 1, val8);

	/* Respond TX OK to scheduler */
	val8 = rtl8xxxu_read8(priv, REG_DUAL_TSF_RST);
	val8 |= DUAL_TSF_TX_OK;
	rtl8xxxu_write8(priv, REG_DUAL_TSF_RST, val8);

exit:
	return ret;
}

void rtl8xxxu_disabled_to_emu(struct rtl8xxxu_priv *priv)
{
	u8 val8;

	/* Clear suspend enable and power down enable*/
	val8 = rtl8xxxu_read8(priv, REG_APS_FSMCO + 1);
	val8 &= ~(BIT(3) | BIT(7));
	rtl8xxxu_write8(priv, REG_APS_FSMCO + 1, val8);

	/* 0x48[16] = 0 to disable GPIO9 as EXT WAKEUP*/
	val8 = rtl8xxxu_read8(priv, REG_GPIO_INTM + 2);
	val8 &= ~BIT(0);
	rtl8xxxu_write8(priv, REG_GPIO_INTM + 2, val8);

	/* 0x04[12:11] = 11 enable WL suspend*/
	val8 = rtl8xxxu_read8(priv, REG_APS_FSMCO + 1);
	val8 &= ~(BIT(3) | BIT(4));
	rtl8xxxu_write8(priv, REG_APS_FSMCO + 1, val8);
}

static int rtl8xxxu_emu_to_disabled(struct rtl8xxxu_priv *priv)
{
	u8 val8;

	/* 0x0007[7:0] = 0x20 SOP option to disable BG/MB */
	rtl8xxxu_write8(priv, REG_APS_FSMCO + 3, 0x20);

	/* 0x04[12:11] = 01 enable WL suspend */
	val8 = rtl8xxxu_read8(priv, REG_APS_FSMCO + 1);
	val8 &= ~BIT(4);
	val8 |= BIT(3);
	rtl8xxxu_write8(priv, REG_APS_FSMCO + 1, val8);

	val8 = rtl8xxxu_read8(priv, REG_APS_FSMCO + 1);
	val8 |= BIT(7);
	rtl8xxxu_write8(priv, REG_APS_FSMCO + 1, val8);

	/* 0x48[16] = 1 to enable GPIO9 as EXT wakeup */
	val8 = rtl8xxxu_read8(priv, REG_GPIO_INTM + 2);
	val8 |= BIT(0);
	rtl8xxxu_write8(priv, REG_GPIO_INTM + 2, val8);

	return 0;
}

int rtl8xxxu_flush_fifo(struct rtl8xxxu_priv *priv)
{
	struct device *dev = &priv->udev->dev;
	u32 val32;
	int retry, retval;

	rtl8xxxu_write8(priv, REG_TXPAUSE, 0xff);

	val32 = rtl8xxxu_read32(priv, REG_RXPKT_NUM);
	val32 |= RXPKT_NUM_RW_RELEASE_EN;
	rtl8xxxu_write32(priv, REG_RXPKT_NUM, val32);

	retry = 100;
	retval = -EBUSY;

	do {
		val32 = rtl8xxxu_read32(priv, REG_RXPKT_NUM);
		if (val32 & RXPKT_NUM_RXDMA_IDLE) {
			retval = 0;
			break;
		}
	} while (retry--);

	rtl8xxxu_write16(priv, REG_RQPN_NPQ, 0);
	rtl8xxxu_write32(priv, REG_RQPN, 0x80000000);
	mdelay(2);

	if (!retry)
		dev_warn(dev, "Failed to flush FIFO\n");

	return retval;
}

void rtl8xxxu_gen1_usb_quirks(struct rtl8xxxu_priv *priv)
{
	/* Fix USB interface interference issue */
	rtl8xxxu_write8(priv, 0xfe40, 0xe0);
	rtl8xxxu_write8(priv, 0xfe41, 0x8d);
	rtl8xxxu_write8(priv, 0xfe42, 0x80);
	/*
	 * This sets TXDMA_OFFSET_DROP_DATA_EN (bit 9) as well as bits
	 * 8 and 5, for which I have found no documentation.
	 */
	rtl8xxxu_write32(priv, REG_TXDMA_OFFSET_CHK, 0xfd0320);

	/*
	 * Solve too many protocol error on USB bus.
	 * Can't do this for 8188/8192 UMC A cut parts
	 */
	if (!(!priv->chip_cut && priv->vendor_umc)) {
		rtl8xxxu_write8(priv, 0xfe40, 0xe6);
		rtl8xxxu_write8(priv, 0xfe41, 0x94);
		rtl8xxxu_write8(priv, 0xfe42, 0x80);

		rtl8xxxu_write8(priv, 0xfe40, 0xe0);
		rtl8xxxu_write8(priv, 0xfe41, 0x19);
		rtl8xxxu_write8(priv, 0xfe42, 0x80);

		rtl8xxxu_write8(priv, 0xfe40, 0xe5);
		rtl8xxxu_write8(priv, 0xfe41, 0x91);
		rtl8xxxu_write8(priv, 0xfe42, 0x80);

		rtl8xxxu_write8(priv, 0xfe40, 0xe2);
		rtl8xxxu_write8(priv, 0xfe41, 0x81);
		rtl8xxxu_write8(priv, 0xfe42, 0x80);
	}
}

void rtl8xxxu_gen2_usb_quirks(struct rtl8xxxu_priv *priv)
{
	u32 val32;

	val32 = rtl8xxxu_read32(priv, REG_TXDMA_OFFSET_CHK);
	val32 |= TXDMA_OFFSET_DROP_DATA_EN;
	rtl8xxxu_write32(priv, REG_TXDMA_OFFSET_CHK, val32);
}

void rtl8xxxu_power_off(struct rtl8xxxu_priv *priv)
{
	u8 val8;
	u16 val16;
	u32 val32;

	/*
	 * Workaround for 8188RU LNA power leakage problem.
	 */
	if (priv->rtl_chip == RTL8188R) {
		val32 = rtl8xxxu_read32(priv, REG_FPGA0_XCD_RF_PARM);
		val32 |= BIT(1);
		rtl8xxxu_write32(priv, REG_FPGA0_XCD_RF_PARM, val32);
	}

	rtl8xxxu_flush_fifo(priv);

	rtl8xxxu_active_to_lps(priv);

	/* Turn off RF */
	rtl8xxxu_write8(priv, REG_RF_CTRL, 0x00);

	/* Reset Firmware if running in RAM */
	if (rtl8xxxu_read8(priv, REG_MCU_FW_DL) & MCU_FW_RAM_SEL)
		rtl8xxxu_firmware_self_reset(priv);

	/* Reset MCU */
	val16 = rtl8xxxu_read16(priv, REG_SYS_FUNC);
	val16 &= ~SYS_FUNC_CPU_ENABLE;
	rtl8xxxu_write16(priv, REG_SYS_FUNC, val16);

	/* Reset MCU ready status */
	rtl8xxxu_write8(priv, REG_MCU_FW_DL, 0x00);

	rtl8xxxu_active_to_emu(priv);
	rtl8xxxu_emu_to_disabled(priv);

	/* Reset MCU IO Wrapper */
	val8 = rtl8xxxu_read8(priv, REG_RSV_CTRL + 1);
	val8 &= ~BIT(0);
	rtl8xxxu_write8(priv, REG_RSV_CTRL + 1, val8);

	val8 = rtl8xxxu_read8(priv, REG_RSV_CTRL + 1);
	val8 |= BIT(0);
	rtl8xxxu_write8(priv, REG_RSV_CTRL + 1, val8);

	/* RSV_CTRL 0x1C[7:0] = 0x0e  lock ISO/CLK/Power control register */
	rtl8xxxu_write8(priv, REG_RSV_CTRL, 0x0e);
}

void rtl8723bu_set_ps_tdma(struct rtl8xxxu_priv *priv,
			   u8 arg1, u8 arg2, u8 arg3, u8 arg4, u8 arg5)
{
	struct h2c_cmd h2c;

	memset(&h2c, 0, sizeof(struct h2c_cmd));
	h2c.b_type_dma.cmd = H2C_8723B_B_TYPE_TDMA;
	h2c.b_type_dma.data1 = arg1;
	h2c.b_type_dma.data2 = arg2;
	h2c.b_type_dma.data3 = arg3;
	h2c.b_type_dma.data4 = arg4;
	h2c.b_type_dma.data5 = arg5;
	rtl8xxxu_gen2_h2c_cmd(priv, &h2c, sizeof(h2c.b_type_dma));
}

void rtl8xxxu_gen2_disable_rf(struct rtl8xxxu_priv *priv)
{
	u32 val32;

	val32 = rtl8xxxu_read32(priv, REG_RX_WAIT_CCA);
	val32 &= ~(BIT(22) | BIT(23));
	rtl8xxxu_write32(priv, REG_RX_WAIT_CCA, val32);
}

static void rtl8xxxu_init_queue_reserved_page(struct rtl8xxxu_priv *priv)
{
	struct rtl8xxxu_fileops *fops = priv->fops;
	u32 hq, lq, nq, eq, pubq;
	u32 val32;

	hq = 0;
	lq = 0;
	nq = 0;
	eq = 0;
	pubq = 0;

	if (priv->ep_tx_high_queue)
		hq = fops->page_num_hi;
	if (priv->ep_tx_low_queue)
		lq = fops->page_num_lo;
	if (priv->ep_tx_normal_queue)
		nq = fops->page_num_norm;

	val32 = (nq << RQPN_NPQ_SHIFT) | (eq << RQPN_EPQ_SHIFT);
	rtl8xxxu_write32(priv, REG_RQPN_NPQ, val32);

	pubq = fops->total_page_num - hq - lq - nq - 1;

	val32 = RQPN_LOAD;
	val32 |= (hq << RQPN_HI_PQ_SHIFT);
	val32 |= (lq << RQPN_LO_PQ_SHIFT);
	val32 |= (pubq << RQPN_PUB_PQ_SHIFT);

	rtl8xxxu_write32(priv, REG_RQPN, val32);
}

static int rtl8xxxu_init_device(struct ieee80211_hw *hw)
{
	struct rtl8xxxu_priv *priv = hw->priv;
	struct device *dev = &priv->udev->dev;
	struct rtl8xxxu_fileops *fops = priv->fops;
	bool macpower;
	int ret;
	u8 val8;
	u16 val16;
	u32 val32;

	/* Check if MAC is already powered on */
	val8 = rtl8xxxu_read8(priv, REG_CR);
	val16 = rtl8xxxu_read16(priv, REG_SYS_CLKR);

	/*
	 * Fix 92DU-VC S3 hang with the reason is that secondary mac is not
	 * initialized. First MAC returns 0xea, second MAC returns 0x00
	 */
	if (val8 == 0xea || !(val16 & SYS_CLK_MAC_CLK_ENABLE))
		macpower = false;
	else
		macpower = true;

	if (fops->needs_full_init)
		macpower = false;

	ret = fops->power_on(priv);
	if (ret < 0) {
		dev_warn(dev, "%s: Failed power on\n", __func__);
		goto exit;
	}

	if (!macpower)
		rtl8xxxu_init_queue_reserved_page(priv);

	ret = rtl8xxxu_init_queue_priority(priv);
	dev_dbg(dev, "%s: init_queue_priority %i\n", __func__, ret);
	if (ret)
		goto exit;

	/*
	 * Set RX page boundary
	 */
	rtl8xxxu_write16(priv, REG_TRXFF_BNDY + 2, fops->trxff_boundary);

	ret = rtl8xxxu_download_firmware(priv);
	dev_dbg(dev, "%s: download_firmware %i\n", __func__, ret);
	if (ret)
		goto exit;
	ret = rtl8xxxu_start_firmware(priv);
	dev_dbg(dev, "%s: start_firmware %i\n", __func__, ret);
	if (ret)
		goto exit;

	if (fops->phy_init_antenna_selection)
		fops->phy_init_antenna_selection(priv);

	ret = rtl8xxxu_init_mac(priv);

	dev_dbg(dev, "%s: init_mac %i\n", __func__, ret);
	if (ret)
		goto exit;

	ret = rtl8xxxu_init_phy_bb(priv);
	dev_dbg(dev, "%s: init_phy_bb %i\n", __func__, ret);
	if (ret)
		goto exit;

	ret = fops->init_phy_rf(priv);
	if (ret)
		goto exit;

	/* RFSW Control - clear bit 14 ?? */
	if (priv->rtl_chip != RTL8723B && priv->rtl_chip != RTL8192E)
		rtl8xxxu_write32(priv, REG_FPGA0_TX_INFO, 0x00000003);

	val32 = FPGA0_RF_TRSW | FPGA0_RF_TRSWB | FPGA0_RF_ANTSW |
		FPGA0_RF_ANTSWB |
		((FPGA0_RF_ANTSW | FPGA0_RF_ANTSWB) << FPGA0_RF_BD_CTRL_SHIFT);
	if (!priv->no_pape) {
		val32 |= (FPGA0_RF_PAPE |
			  (FPGA0_RF_PAPE << FPGA0_RF_BD_CTRL_SHIFT));
	}
	rtl8xxxu_write32(priv, REG_FPGA0_XAB_RF_SW_CTRL, val32);

	/* 0x860[6:5]= 00 - why? - this sets antenna B */
	if (priv->rtl_chip != RTL8192E)
		rtl8xxxu_write32(priv, REG_FPGA0_XA_RF_INT_OE, 0x66f60210);

	if (!macpower) {
		/*
		 * Set TX buffer boundary
		 */
		val8 = fops->total_page_num + 1;

		rtl8xxxu_write8(priv, REG_TXPKTBUF_BCNQ_BDNY, val8);
		rtl8xxxu_write8(priv, REG_TXPKTBUF_MGQ_BDNY, val8);
		rtl8xxxu_write8(priv, REG_TXPKTBUF_WMAC_LBK_BF_HD, val8);
		rtl8xxxu_write8(priv, REG_TRXFF_BNDY, val8);
		rtl8xxxu_write8(priv, REG_TDECTRL + 1, val8);
	}

	/*
	 * The vendor drivers set PBP for all devices, except 8192e.
	 * There is no explanation for this in any of the sources.
	 */
	val8 = (fops->pbp_rx << PBP_PAGE_SIZE_RX_SHIFT) |
		(fops->pbp_tx << PBP_PAGE_SIZE_TX_SHIFT);
	if (priv->rtl_chip != RTL8192E)
		rtl8xxxu_write8(priv, REG_PBP, val8);

	dev_dbg(dev, "%s: macpower %i\n", __func__, macpower);
	if (!macpower) {
		ret = fops->llt_init(priv);
		if (ret) {
			dev_warn(dev, "%s: LLT table init failed\n", __func__);
			goto exit;
		}

		/*
		 * Chip specific quirks
		 */
		fops->usb_quirks(priv);

		/*
		 * Enable TX report and TX report timer for 8723bu/8188eu/...
		 */
		if (fops->has_tx_report) {
			val8 = rtl8xxxu_read8(priv, REG_TX_REPORT_CTRL);
			val8 |= TX_REPORT_CTRL_TIMER_ENABLE;
			rtl8xxxu_write8(priv, REG_TX_REPORT_CTRL, val8);
			/* Set MAX RPT MACID */
			rtl8xxxu_write8(priv, REG_TX_REPORT_CTRL + 1, 0x02);
			/* TX report Timer. Unit: 32us */
			rtl8xxxu_write16(priv, REG_TX_REPORT_TIME, 0xcdf0);

			/* tmp ps ? */
			val8 = rtl8xxxu_read8(priv, 0xa3);
			val8 &= 0xf8;
			rtl8xxxu_write8(priv, 0xa3, val8);
		}
	}

	/*
	 * Unit in 8 bytes, not obvious what it is used for
	 */
	rtl8xxxu_write8(priv, REG_RX_DRVINFO_SZ, 4);

	if (priv->rtl_chip == RTL8192E) {
		rtl8xxxu_write32(priv, REG_HIMR0, 0x00);
		rtl8xxxu_write32(priv, REG_HIMR1, 0x00);
	} else {
		/*
		 * Enable all interrupts - not obvious USB needs to do this
		 */
		rtl8xxxu_write32(priv, REG_HISR, 0xffffffff);
		rtl8xxxu_write32(priv, REG_HIMR, 0xffffffff);
	}

	rtl8xxxu_set_mac(priv);
	rtl8xxxu_set_linktype(priv, NL80211_IFTYPE_STATION);

	/*
	 * Configure initial WMAC settings
	 */
	val32 = RCR_ACCEPT_PHYS_MATCH | RCR_ACCEPT_MCAST | RCR_ACCEPT_BCAST |
		RCR_ACCEPT_MGMT_FRAME | RCR_HTC_LOC_CTRL |
		RCR_APPEND_PHYSTAT | RCR_APPEND_ICV | RCR_APPEND_MIC;
	rtl8xxxu_write32(priv, REG_RCR, val32);

	/*
	 * Accept all multicast
	 */
	rtl8xxxu_write32(priv, REG_MAR, 0xffffffff);
	rtl8xxxu_write32(priv, REG_MAR + 4, 0xffffffff);

	/*
	 * Init adaptive controls
	 */
	val32 = rtl8xxxu_read32(priv, REG_RESPONSE_RATE_SET);
	val32 &= ~RESPONSE_RATE_BITMAP_ALL;
	val32 |= RESPONSE_RATE_RRSR_CCK_ONLY_1M;
	rtl8xxxu_write32(priv, REG_RESPONSE_RATE_SET, val32);

	/* CCK = 0x0a, OFDM = 0x10 */
	rtl8xxxu_set_spec_sifs(priv, 0x10, 0x10);
	rtl8xxxu_set_retry(priv, 0x30, 0x30);
	rtl8xxxu_set_spec_sifs(priv, 0x0a, 0x10);

	/*
	 * Init EDCA
	 */
	rtl8xxxu_write16(priv, REG_MAC_SPEC_SIFS, 0x100a);

	/* Set CCK SIFS */
	rtl8xxxu_write16(priv, REG_SIFS_CCK, 0x100a);

	/* Set OFDM SIFS */
	rtl8xxxu_write16(priv, REG_SIFS_OFDM, 0x100a);

	/* TXOP */
	rtl8xxxu_write32(priv, REG_EDCA_BE_PARAM, 0x005ea42b);
	rtl8xxxu_write32(priv, REG_EDCA_BK_PARAM, 0x0000a44f);
	rtl8xxxu_write32(priv, REG_EDCA_VI_PARAM, 0x005ea324);
	rtl8xxxu_write32(priv, REG_EDCA_VO_PARAM, 0x002fa226);

	/* Set data auto rate fallback retry count */
	rtl8xxxu_write32(priv, REG_DARFRC, 0x00000000);
	rtl8xxxu_write32(priv, REG_DARFRC + 4, 0x10080404);
	rtl8xxxu_write32(priv, REG_RARFRC, 0x04030201);
	rtl8xxxu_write32(priv, REG_RARFRC + 4, 0x08070605);

	val8 = rtl8xxxu_read8(priv, REG_FWHW_TXQ_CTRL);
	val8 |= FWHW_TXQ_CTRL_AMPDU_RETRY;
	rtl8xxxu_write8(priv, REG_FWHW_TXQ_CTRL, val8);

	/*  Set ACK timeout */
	rtl8xxxu_write8(priv, REG_ACKTO, 0x40);

	/*
	 * Initialize beacon parameters
	 */
	val16 = BEACON_DISABLE_TSF_UPDATE | (BEACON_DISABLE_TSF_UPDATE << 8);
	rtl8xxxu_write16(priv, REG_BEACON_CTRL, val16);
	rtl8xxxu_write16(priv, REG_TBTT_PROHIBIT, 0x6404);
	rtl8xxxu_write8(priv, REG_DRIVER_EARLY_INT, DRIVER_EARLY_INT_TIME);
	rtl8xxxu_write8(priv, REG_BEACON_DMA_TIME, BEACON_DMA_ATIME_INT_TIME);
	rtl8xxxu_write16(priv, REG_BEACON_TCFG, 0x660F);

	/*
	 * Initialize burst parameters
	 */
	if (priv->rtl_chip == RTL8723B) {
		/*
		 * For USB high speed set 512B packets
		 */
		val8 = rtl8xxxu_read8(priv, REG_RXDMA_PRO_8723B);
		val8 &= ~(BIT(4) | BIT(5));
		val8 |= BIT(4);
		val8 |= BIT(1) | BIT(2) | BIT(3);
		rtl8xxxu_write8(priv, REG_RXDMA_PRO_8723B, val8);

		/*
		 * For USB high speed set 512B packets
		 */
		val8 = rtl8xxxu_read8(priv, REG_HT_SINGLE_AMPDU_8723B);
		val8 |= BIT(7);
		rtl8xxxu_write8(priv, REG_HT_SINGLE_AMPDU_8723B, val8);

		rtl8xxxu_write16(priv, REG_MAX_AGGR_NUM, 0x0c14);
		rtl8xxxu_write8(priv, REG_AMPDU_MAX_TIME_8723B, 0x5e);
		rtl8xxxu_write32(priv, REG_AGGLEN_LMT, 0xffffffff);
		rtl8xxxu_write8(priv, REG_RX_PKT_LIMIT, 0x18);
		rtl8xxxu_write8(priv, REG_PIFS, 0x00);
		rtl8xxxu_write8(priv, REG_USTIME_TSF_8723B, 0x50);
		rtl8xxxu_write8(priv, REG_USTIME_EDCA, 0x50);

		val8 = rtl8xxxu_read8(priv, REG_RSV_CTRL);
		val8 |= BIT(5) | BIT(6);
		rtl8xxxu_write8(priv, REG_RSV_CTRL, val8);
	}

	if (fops->init_aggregation)
		fops->init_aggregation(priv);

	/*
	 * Enable CCK and OFDM block
	 */
	val32 = rtl8xxxu_read32(priv, REG_FPGA0_RF_MODE);
	val32 |= (FPGA_RF_MODE_CCK | FPGA_RF_MODE_OFDM);
	rtl8xxxu_write32(priv, REG_FPGA0_RF_MODE, val32);

	/*
	 * Invalidate all CAM entries - bit 30 is undocumented
	 */
	rtl8xxxu_write32(priv, REG_CAM_CMD, CAM_CMD_POLLING | BIT(30));

	/*
	 * Start out with default power levels for channel 6, 20MHz
	 */
	fops->set_tx_power(priv, 1, false);

	/* Let the 8051 take control of antenna setting */
	if (priv->rtl_chip != RTL8192E) {
		val8 = rtl8xxxu_read8(priv, REG_LEDCFG2);
		val8 |= LEDCFG2_DPDT_SELECT;
		rtl8xxxu_write8(priv, REG_LEDCFG2, val8);
	}

	rtl8xxxu_write8(priv, REG_HWSEQ_CTRL, 0xff);

	/* Disable BAR - not sure if this has any effect on USB */
	rtl8xxxu_write32(priv, REG_BAR_MODE_CTRL, 0x0201ffff);

	rtl8xxxu_write16(priv, REG_FAST_EDCA_CTRL, 0);

	if (fops->init_statistics)
		fops->init_statistics(priv);

	if (priv->rtl_chip == RTL8192E) {
		/*
		 * 0x4c6[3] 1: RTS BW = Data BW
		 * 0: RTS BW depends on CCA / secondary CCA result.
		 */
		val8 = rtl8xxxu_read8(priv, REG_QUEUE_CTRL);
		val8 &= ~BIT(3);
		rtl8xxxu_write8(priv, REG_QUEUE_CTRL, val8);
		/*
		 * Reset USB mode switch setting
		 */
		rtl8xxxu_write8(priv, REG_ACLK_MON, 0x00);
	}

	rtl8723a_phy_lc_calibrate(priv);

	fops->phy_iq_calibrate(priv);

	/*
	 * This should enable thermal meter
	 */
	if (fops->gen2_thermal_meter)
		rtl8xxxu_write_rfreg(priv,
				     RF_A, RF6052_REG_T_METER_8723B, 0x37cf8);
	else
		rtl8xxxu_write_rfreg(priv, RF_A, RF6052_REG_T_METER, 0x60);

	/* Set NAV_UPPER to 30000us */
	val8 = ((30000 + NAV_UPPER_UNIT - 1) / NAV_UPPER_UNIT);
	rtl8xxxu_write8(priv, REG_NAV_UPPER, val8);

	if (priv->rtl_chip == RTL8723A) {
		/*
		 * 2011/03/09 MH debug only, UMC-B cut pass 2500 S5 test,
		 * but we need to find root cause.
		 * This is 8723au only.
		 */
		val32 = rtl8xxxu_read32(priv, REG_FPGA0_RF_MODE);
		if ((val32 & 0xff000000) != 0x83000000) {
			val32 |= FPGA_RF_MODE_CCK;
			rtl8xxxu_write32(priv, REG_FPGA0_RF_MODE, val32);
		}
	} else if (priv->rtl_chip == RTL8192E) {
		rtl8xxxu_write8(priv, REG_USB_HRPWM, 0x00);
	}

	val32 = rtl8xxxu_read32(priv, REG_FWHW_TXQ_CTRL);
	val32 |= FWHW_TXQ_CTRL_XMIT_MGMT_ACK;
	/* ack for xmit mgmt frames. */
	rtl8xxxu_write32(priv, REG_FWHW_TXQ_CTRL, val32);

	if (priv->rtl_chip == RTL8192E) {
		/*
		 * Fix LDPC rx hang issue.
		 */
		val32 = rtl8xxxu_read32(priv, REG_AFE_MISC);
		rtl8xxxu_write8(priv, REG_8192E_LDOV12_CTRL, 0x75);
		val32 &= 0xfff00fff;
		val32 |= 0x0007e000;
		rtl8xxxu_write32(priv, REG_AFE_MISC, val32);
	}
exit:
	return ret;
}

static void rtl8xxxu_cam_write(struct rtl8xxxu_priv *priv,
			       struct ieee80211_key_conf *key, const u8 *mac)
{
	u32 cmd, val32, addr, ctrl;
	int j, i, tmp_debug;

	tmp_debug = rtl8xxxu_debug;
	if (rtl8xxxu_debug & RTL8XXXU_DEBUG_KEY)
		rtl8xxxu_debug |= RTL8XXXU_DEBUG_REG_WRITE;

	/*
	 * This is a bit of a hack - the lower bits of the cipher
	 * suite selector happens to match the cipher index in the CAM
	 */
	addr = key->keyidx << CAM_CMD_KEY_SHIFT;
	ctrl = (key->cipher & 0x0f) << 2 | key->keyidx | CAM_WRITE_VALID;

	for (j = 5; j >= 0; j--) {
		switch (j) {
		case 0:
			val32 = ctrl | (mac[0] << 16) | (mac[1] << 24);
			break;
		case 1:
			val32 = mac[2] | (mac[3] << 8) |
				(mac[4] << 16) | (mac[5] << 24);
			break;
		default:
			i = (j - 2) << 2;
			val32 = key->key[i] | (key->key[i + 1] << 8) |
				key->key[i + 2] << 16 | key->key[i + 3] << 24;
			break;
		}

		rtl8xxxu_write32(priv, REG_CAM_WRITE, val32);
		cmd = CAM_CMD_POLLING | CAM_CMD_WRITE | (addr + j);
		rtl8xxxu_write32(priv, REG_CAM_CMD, cmd);
		udelay(100);
	}

	rtl8xxxu_debug = tmp_debug;
}

static
int rtl8xxxu_get_antenna(struct ieee80211_hw *hw, u32 *tx_ant, u32 *rx_ant)
{
	struct rtl8xxxu_priv *priv = hw->priv;

	*tx_ant = BIT(priv->tx_paths) - 1;
	*rx_ant = BIT(priv->rx_paths) - 1;

	return 0;
}

static void rtl8xxxu_sw_scan_start(struct ieee80211_hw *hw,
				   struct ieee80211_vif *vif, const u8 *mac)
{
	struct rtl8xxxu_priv *priv = hw->priv;
	u8 val8;

	val8 = rtl8xxxu_read8(priv, REG_BEACON_CTRL);
	val8 |= BEACON_DISABLE_TSF_UPDATE;
	rtl8xxxu_write8(priv, REG_BEACON_CTRL, val8);
}

static void rtl8xxxu_sw_scan_complete(struct ieee80211_hw *hw,
				      struct ieee80211_vif *vif)
{
	struct rtl8xxxu_priv *priv = hw->priv;
	u8 val8;

	val8 = rtl8xxxu_read8(priv, REG_BEACON_CTRL);
	val8 &= ~BEACON_DISABLE_TSF_UPDATE;
	rtl8xxxu_write8(priv, REG_BEACON_CTRL, val8);
}

void rtl8xxxu_update_rate_mask(struct rtl8xxxu_priv *priv,
			       u32 ramask, u8 rateid, int sgi, int txbw_40mhz)
{
	struct h2c_cmd h2c;

	memset(&h2c, 0, sizeof(struct h2c_cmd));

	h2c.ramask.cmd = H2C_SET_RATE_MASK;
	h2c.ramask.mask_lo = cpu_to_le16(ramask & 0xffff);
	h2c.ramask.mask_hi = cpu_to_le16(ramask >> 16);

	h2c.ramask.arg = 0x80;
	if (sgi)
		h2c.ramask.arg |= 0x20;

	dev_dbg(&priv->udev->dev, "%s: rate mask %08x, arg %02x, size %zi\n",
		__func__, ramask, h2c.ramask.arg, sizeof(h2c.ramask));
	rtl8xxxu_gen1_h2c_cmd(priv, &h2c, sizeof(h2c.ramask));
}

void rtl8xxxu_gen2_update_rate_mask(struct rtl8xxxu_priv *priv,
				    u32 ramask, u8 rateid, int sgi, int txbw_40mhz)
{
	struct h2c_cmd h2c;
	u8 bw;

	if (txbw_40mhz)
		bw = RTL8XXXU_CHANNEL_WIDTH_40;
	else
		bw = RTL8XXXU_CHANNEL_WIDTH_20;

	memset(&h2c, 0, sizeof(struct h2c_cmd));

	h2c.b_macid_cfg.cmd = H2C_8723B_MACID_CFG_RAID;
	h2c.b_macid_cfg.ramask0 = ramask & 0xff;
	h2c.b_macid_cfg.ramask1 = (ramask >> 8) & 0xff;
	h2c.b_macid_cfg.ramask2 = (ramask >> 16) & 0xff;
	h2c.b_macid_cfg.ramask3 = (ramask >> 24) & 0xff;

	h2c.b_macid_cfg.data1 = rateid;
	if (sgi)
		h2c.b_macid_cfg.data1 |= BIT(7);

	h2c.b_macid_cfg.data2 = bw;

	dev_dbg(&priv->udev->dev, "%s: rate mask %08x, rateid %02x, sgi %d, size %zi\n",
		__func__, ramask, rateid, sgi, sizeof(h2c.b_macid_cfg));
	rtl8xxxu_gen2_h2c_cmd(priv, &h2c, sizeof(h2c.b_macid_cfg));
}

void rtl8xxxu_gen1_report_connect(struct rtl8xxxu_priv *priv,
				  u8 macid, bool connect)
{
	struct h2c_cmd h2c;

	memset(&h2c, 0, sizeof(struct h2c_cmd));

	h2c.joinbss.cmd = H2C_JOIN_BSS_REPORT;

	if (connect)
		h2c.joinbss.data = H2C_JOIN_BSS_CONNECT;
	else
		h2c.joinbss.data = H2C_JOIN_BSS_DISCONNECT;

	rtl8xxxu_gen1_h2c_cmd(priv, &h2c, sizeof(h2c.joinbss));
}

void rtl8xxxu_gen2_report_connect(struct rtl8xxxu_priv *priv,
				  u8 macid, bool connect)
{
#ifdef RTL8XXXU_GEN2_REPORT_CONNECT
	/*
	 * Barry Day reports this causes issues with 8192eu and 8723bu
	 * devices reconnecting. The reason for this is unclear, but
	 * until it is better understood, leave the code in place but
	 * disabled, so it is not lost.
	 */
	struct h2c_cmd h2c;

	memset(&h2c, 0, sizeof(struct h2c_cmd));

	h2c.media_status_rpt.cmd = H2C_8723B_MEDIA_STATUS_RPT;
	if (connect)
		h2c.media_status_rpt.parm |= BIT(0);
	else
		h2c.media_status_rpt.parm &= ~BIT(0);

	rtl8xxxu_gen2_h2c_cmd(priv, &h2c, sizeof(h2c.media_status_rpt));
#endif
}

void rtl8xxxu_gen1_init_aggregation(struct rtl8xxxu_priv *priv)
{
	u8 agg_ctrl, usb_spec, page_thresh, timeout;

	usb_spec = rtl8xxxu_read8(priv, REG_USB_SPECIAL_OPTION);
	usb_spec &= ~USB_SPEC_USB_AGG_ENABLE;
	rtl8xxxu_write8(priv, REG_USB_SPECIAL_OPTION, usb_spec);

	agg_ctrl = rtl8xxxu_read8(priv, REG_TRXDMA_CTRL);
	agg_ctrl &= ~TRXDMA_CTRL_RXDMA_AGG_EN;

	if (!rtl8xxxu_dma_aggregation) {
		rtl8xxxu_write8(priv, REG_TRXDMA_CTRL, agg_ctrl);
		return;
	}

	agg_ctrl |= TRXDMA_CTRL_RXDMA_AGG_EN;
	rtl8xxxu_write8(priv, REG_TRXDMA_CTRL, agg_ctrl);

	/*
	 * The number of packets we can take looks to be buffer size / 512
	 * which matches the 512 byte rounding we have to do when de-muxing
	 * the packets.
	 *
	 * Sample numbers from the vendor driver:
	 * USB High-Speed mode values:
	 *   RxAggBlockCount = 8 : 512 byte unit
	 *   RxAggBlockTimeout = 6
	 *   RxAggPageCount = 48 : 128 byte unit
	 *   RxAggPageTimeout = 4 or 6 (absolute time 34ms/(2^6))
	 */

	page_thresh = (priv->fops->rx_agg_buf_size / 512);
	if (rtl8xxxu_dma_agg_pages >= 0) {
		if (rtl8xxxu_dma_agg_pages <= page_thresh)
			timeout = page_thresh;
		else if (rtl8xxxu_dma_agg_pages <= 6)
			dev_err(&priv->udev->dev,
				"%s: dma_agg_pages=%i too small, minimum is 6\n",
				__func__, rtl8xxxu_dma_agg_pages);
		else
			dev_err(&priv->udev->dev,
				"%s: dma_agg_pages=%i larger than limit %i\n",
				__func__, rtl8xxxu_dma_agg_pages, page_thresh);
	}
	rtl8xxxu_write8(priv, REG_RXDMA_AGG_PG_TH, page_thresh);
	/*
	 * REG_RXDMA_AGG_PG_TH + 1 seems to be the timeout register on
	 * gen2 chips and rtl8188eu. The rtl8723au seems unhappy if we
	 * don't set it, so better set both.
	 */
	timeout = 4;

	if (rtl8xxxu_dma_agg_timeout >= 0) {
		if (rtl8xxxu_dma_agg_timeout <= 127)
			timeout = rtl8xxxu_dma_agg_timeout;
		else
			dev_err(&priv->udev->dev,
				"%s: Invalid dma_agg_timeout: %i\n",
				__func__, rtl8xxxu_dma_agg_timeout);
	}

	rtl8xxxu_write8(priv, REG_RXDMA_AGG_PG_TH + 1, timeout);
	rtl8xxxu_write8(priv, REG_USB_DMA_AGG_TO, timeout);
	priv->rx_buf_aggregation = 1;
}

static const struct ieee80211_rate rtl8xxxu_legacy_ratetable[] = {
	{.bitrate = 10, .hw_value = 0x00,},
	{.bitrate = 20, .hw_value = 0x01,},
	{.bitrate = 55, .hw_value = 0x02,},
	{.bitrate = 110, .hw_value = 0x03,},
	{.bitrate = 60, .hw_value = 0x04,},
	{.bitrate = 90, .hw_value = 0x05,},
	{.bitrate = 120, .hw_value = 0x06,},
	{.bitrate = 180, .hw_value = 0x07,},
	{.bitrate = 240, .hw_value = 0x08,},
	{.bitrate = 360, .hw_value = 0x09,},
	{.bitrate = 480, .hw_value = 0x0a,},
	{.bitrate = 540, .hw_value = 0x0b,},
};

static void rtl8xxxu_desc_to_mcsrate(u16 rate, u8 *mcs, u8 *nss)
{
	if (rate <= DESC_RATE_54M)
		return;

	if (rate >= DESC_RATE_MCS0 && rate <= DESC_RATE_MCS15) {
		if (rate < DESC_RATE_MCS8)
			*nss = 1;
		else
			*nss = 2;
		*mcs = rate - DESC_RATE_MCS0;
	}
}

static void rtl8xxxu_set_basic_rates(struct rtl8xxxu_priv *priv, u32 rate_cfg)
{
	struct ieee80211_hw *hw = priv->hw;
	u32 val32;
	u8 rate_idx = 0;

	rate_cfg &= RESPONSE_RATE_BITMAP_ALL;

	val32 = rtl8xxxu_read32(priv, REG_RESPONSE_RATE_SET);
	if (hw->conf.chandef.chan->band == NL80211_BAND_5GHZ)
		val32 &= RESPONSE_RATE_RRSR_INIT_5G;
	else
		val32 &= RESPONSE_RATE_RRSR_INIT_2G;
	val32 |= rate_cfg;
	rtl8xxxu_write32(priv, REG_RESPONSE_RATE_SET, val32);

	dev_dbg(&priv->udev->dev, "%s: rates %08x\n", __func__,	rate_cfg);

	while (rate_cfg) {
		rate_cfg = (rate_cfg >> 1);
		rate_idx++;
	}
	rtl8xxxu_write8(priv, REG_INIRTS_RATE_SEL, rate_idx);
}

static u16
rtl8xxxu_wireless_mode(struct ieee80211_hw *hw, struct ieee80211_sta *sta)
{
	u16 network_type = WIRELESS_MODE_UNKNOWN;

	if (hw->conf.chandef.chan->band == NL80211_BAND_5GHZ) {
		if (sta->deflink.vht_cap.vht_supported)
			network_type = WIRELESS_MODE_AC;
		else if (sta->deflink.ht_cap.ht_supported)
			network_type = WIRELESS_MODE_N_5G;

		network_type |= WIRELESS_MODE_A;
	} else {
		if (sta->deflink.vht_cap.vht_supported)
			network_type = WIRELESS_MODE_AC;
		else if (sta->deflink.ht_cap.ht_supported)
			network_type = WIRELESS_MODE_N_24G;

		if (sta->deflink.supp_rates[0] <= 0xf)
			network_type |= WIRELESS_MODE_B;
		else if (sta->deflink.supp_rates[0] & 0xf)
			network_type |= (WIRELESS_MODE_B | WIRELESS_MODE_G);
		else
			network_type |= WIRELESS_MODE_G;
	}

	return network_type;
}

static void rtl8xxxu_set_aifs(struct rtl8xxxu_priv *priv, u8 slot_time)
{
	u32 reg_edca_param[IEEE80211_NUM_ACS] = {
		[IEEE80211_AC_VO] = REG_EDCA_VO_PARAM,
		[IEEE80211_AC_VI] = REG_EDCA_VI_PARAM,
		[IEEE80211_AC_BE] = REG_EDCA_BE_PARAM,
		[IEEE80211_AC_BK] = REG_EDCA_BK_PARAM,
	};
	u32 val32;
	u16 wireless_mode = 0;
	u8 aifs, aifsn, sifs;
	int i;

	if (priv->vif) {
		struct ieee80211_sta *sta;

		rcu_read_lock();
		sta = ieee80211_find_sta(priv->vif, priv->vif->bss_conf.bssid);
		if (sta)
			wireless_mode = rtl8xxxu_wireless_mode(priv->hw, sta);
		rcu_read_unlock();
	}

	if (priv->hw->conf.chandef.chan->band == NL80211_BAND_5GHZ ||
	    (wireless_mode & WIRELESS_MODE_N_24G))
		sifs = 16;
	else
		sifs = 10;

	for (i = 0; i < IEEE80211_NUM_ACS; i++) {
		val32 = rtl8xxxu_read32(priv, reg_edca_param[i]);

		/* It was set in conf_tx. */
		aifsn = val32 & 0xff;

		/* aifsn not set yet or already fixed */
		if (aifsn < 2 || aifsn > 15)
			continue;

		aifs = aifsn * slot_time + sifs;

		val32 &= ~0xff;
		val32 |= aifs;
		rtl8xxxu_write32(priv, reg_edca_param[i], val32);
	}
}

static void
rtl8xxxu_bss_info_changed(struct ieee80211_hw *hw, struct ieee80211_vif *vif,
			  struct ieee80211_bss_conf *bss_conf, u64 changed)
{
	struct rtl8xxxu_priv *priv = hw->priv;
	struct device *dev = &priv->udev->dev;
	struct ieee80211_sta *sta;
	struct rtl8xxxu_ra_report *rarpt;
	u32 val32;
	u8 val8;

	rarpt = &priv->ra_report;

	if (changed & BSS_CHANGED_ASSOC) {
		dev_dbg(dev, "Changed ASSOC: %i!\n", vif->cfg.assoc);

		rtl8xxxu_set_linktype(priv, vif->type);

		if (vif->cfg.assoc) {
			u32 ramask;
			int sgi = 0;
			u8 highest_rate;
			u8 mcs = 0, nss = 0;
			u32 bit_rate;


			rcu_read_lock();
			sta = ieee80211_find_sta(vif, bss_conf->bssid);
			if (!sta) {
				dev_info(dev, "%s: ASSOC no sta found\n",
					 __func__);
				rcu_read_unlock();
				goto error;
			}

			if (sta->deflink.ht_cap.ht_supported)
				dev_info(dev, "%s: HT supported\n", __func__);
			if (sta->deflink.vht_cap.vht_supported)
				dev_info(dev, "%s: VHT supported\n", __func__);

			/* TODO: Set bits 28-31 for rate adaptive id */
			ramask = (sta->deflink.supp_rates[0] & 0xfff) |
				sta->deflink.ht_cap.mcs.rx_mask[0] << 12 |
				sta->deflink.ht_cap.mcs.rx_mask[1] << 20;
			if (sta->deflink.ht_cap.cap &
			    (IEEE80211_HT_CAP_SGI_40 | IEEE80211_HT_CAP_SGI_20))
				sgi = 1;

			highest_rate = fls(ramask) - 1;
			if (highest_rate < DESC_RATE_MCS0) {
				rarpt->txrate.legacy =
				rtl8xxxu_legacy_ratetable[highest_rate].bitrate;
			} else {
				rtl8xxxu_desc_to_mcsrate(highest_rate,
							 &mcs, &nss);
				rarpt->txrate.flags |= RATE_INFO_FLAGS_MCS;

				rarpt->txrate.mcs = mcs;
				rarpt->txrate.nss = nss;

				if (sgi) {
					rarpt->txrate.flags |=
						RATE_INFO_FLAGS_SHORT_GI;
				}

				if (rtl8xxxu_ht40_2g &&
				    (sta->deflink.ht_cap.cap & IEEE80211_HT_CAP_SUP_WIDTH_20_40))
					rarpt->txrate.bw = RATE_INFO_BW_40;
				else
					rarpt->txrate.bw = RATE_INFO_BW_20;
			}
			rcu_read_unlock();
			bit_rate = cfg80211_calculate_bitrate(&rarpt->txrate);
			rarpt->bit_rate = bit_rate;
			rarpt->desc_rate = highest_rate;

			priv->vif = vif;
			priv->rssi_level = RTL8XXXU_RATR_STA_INIT;

			priv->fops->update_rate_mask(priv, ramask, 0, sgi, rarpt->txrate.bw == RATE_INFO_BW_40);

			rtl8xxxu_write8(priv, REG_BCN_MAX_ERR, 0xff);

			rtl8xxxu_stop_tx_beacon(priv);

			/* joinbss sequence */
			rtl8xxxu_write16(priv, REG_BCN_PSR_RPT,
					 0xc000 | vif->cfg.aid);

			priv->fops->report_connect(priv, 0, true);
		} else {
			val8 = rtl8xxxu_read8(priv, REG_BEACON_CTRL);
			val8 |= BEACON_DISABLE_TSF_UPDATE;
			rtl8xxxu_write8(priv, REG_BEACON_CTRL, val8);

			priv->fops->report_connect(priv, 0, false);
		}
	}

	if (changed & BSS_CHANGED_ERP_PREAMBLE) {
		dev_dbg(dev, "Changed ERP_PREAMBLE: Use short preamble %i\n",
			bss_conf->use_short_preamble);
		val32 = rtl8xxxu_read32(priv, REG_RESPONSE_RATE_SET);
		if (bss_conf->use_short_preamble)
			val32 |= RSR_ACK_SHORT_PREAMBLE;
		else
			val32 &= ~RSR_ACK_SHORT_PREAMBLE;
		rtl8xxxu_write32(priv, REG_RESPONSE_RATE_SET, val32);
	}

	if (changed & BSS_CHANGED_ERP_SLOT) {
		dev_dbg(dev, "Changed ERP_SLOT: short_slot_time %i\n",
			bss_conf->use_short_slot);

		if (bss_conf->use_short_slot)
			val8 = 9;
		else
			val8 = 20;
		rtl8xxxu_write8(priv, REG_SLOT, val8);

		rtl8xxxu_set_aifs(priv, val8);
	}

	if (changed & BSS_CHANGED_BSSID) {
		dev_dbg(dev, "Changed BSSID!\n");
		rtl8xxxu_set_bssid(priv, bss_conf->bssid);
	}

	if (changed & BSS_CHANGED_BASIC_RATES) {
		dev_dbg(dev, "Changed BASIC_RATES!\n");
		rtl8xxxu_set_basic_rates(priv, bss_conf->basic_rates);
	}
error:
	return;
}

static u32 rtl8xxxu_80211_to_rtl_queue(u32 queue)
{
	u32 rtlqueue;

	switch (queue) {
	case IEEE80211_AC_VO:
		rtlqueue = TXDESC_QUEUE_VO;
		break;
	case IEEE80211_AC_VI:
		rtlqueue = TXDESC_QUEUE_VI;
		break;
	case IEEE80211_AC_BE:
		rtlqueue = TXDESC_QUEUE_BE;
		break;
	case IEEE80211_AC_BK:
		rtlqueue = TXDESC_QUEUE_BK;
		break;
	default:
		rtlqueue = TXDESC_QUEUE_BE;
	}

	return rtlqueue;
}

static u32 rtl8xxxu_queue_select(struct ieee80211_hdr *hdr, struct sk_buff *skb)
{
	u32 queue;

	if (ieee80211_is_mgmt(hdr->frame_control))
		queue = TXDESC_QUEUE_MGNT;
	else
		queue = rtl8xxxu_80211_to_rtl_queue(skb_get_queue_mapping(skb));

	return queue;
}

/*
 * Despite newer chips 8723b/8812/8821 having a larger TX descriptor
 * format. The descriptor checksum is still only calculated over the
 * initial 32 bytes of the descriptor!
 */
static void rtl8xxxu_calc_tx_desc_csum(struct rtl8xxxu_txdesc32 *tx_desc)
{
	__le16 *ptr = (__le16 *)tx_desc;
	u16 csum = 0;
	int i;

	/*
	 * Clear csum field before calculation, as the csum field is
	 * in the middle of the struct.
	 */
	tx_desc->csum = cpu_to_le16(0);

	for (i = 0; i < (sizeof(struct rtl8xxxu_txdesc32) / sizeof(u16)); i++)
		csum = csum ^ le16_to_cpu(ptr[i]);

	tx_desc->csum |= cpu_to_le16(csum);
}

static void rtl8xxxu_free_tx_resources(struct rtl8xxxu_priv *priv)
{
	struct rtl8xxxu_tx_urb *tx_urb, *tmp;
	unsigned long flags;

	spin_lock_irqsave(&priv->tx_urb_lock, flags);
	list_for_each_entry_safe(tx_urb, tmp, &priv->tx_urb_free_list, list) {
		list_del(&tx_urb->list);
		priv->tx_urb_free_count--;
		usb_free_urb(&tx_urb->urb);
	}
	spin_unlock_irqrestore(&priv->tx_urb_lock, flags);
}

static struct rtl8xxxu_tx_urb *
rtl8xxxu_alloc_tx_urb(struct rtl8xxxu_priv *priv)
{
	struct rtl8xxxu_tx_urb *tx_urb;
	unsigned long flags;

	spin_lock_irqsave(&priv->tx_urb_lock, flags);
	tx_urb = list_first_entry_or_null(&priv->tx_urb_free_list,
					  struct rtl8xxxu_tx_urb, list);
	if (tx_urb) {
		list_del(&tx_urb->list);
		priv->tx_urb_free_count--;
		if (priv->tx_urb_free_count < RTL8XXXU_TX_URB_LOW_WATER &&
		    !priv->tx_stopped) {
			priv->tx_stopped = true;
			ieee80211_stop_queues(priv->hw);
		}
	}

	spin_unlock_irqrestore(&priv->tx_urb_lock, flags);

	return tx_urb;
}

static void rtl8xxxu_free_tx_urb(struct rtl8xxxu_priv *priv,
				 struct rtl8xxxu_tx_urb *tx_urb)
{
	unsigned long flags;

	INIT_LIST_HEAD(&tx_urb->list);

	spin_lock_irqsave(&priv->tx_urb_lock, flags);

	list_add(&tx_urb->list, &priv->tx_urb_free_list);
	priv->tx_urb_free_count++;
	if (priv->tx_urb_free_count > RTL8XXXU_TX_URB_HIGH_WATER &&
	    priv->tx_stopped) {
		priv->tx_stopped = false;
		ieee80211_wake_queues(priv->hw);
	}

	spin_unlock_irqrestore(&priv->tx_urb_lock, flags);
}

static void rtl8xxxu_tx_complete(struct urb *urb)
{
	struct sk_buff *skb = (struct sk_buff *)urb->context;
	struct ieee80211_tx_info *tx_info;
	struct ieee80211_hw *hw;
	struct rtl8xxxu_priv *priv;
	struct rtl8xxxu_tx_urb *tx_urb =
		container_of(urb, struct rtl8xxxu_tx_urb, urb);

	tx_info = IEEE80211_SKB_CB(skb);
	hw = tx_info->rate_driver_data[0];
	priv = hw->priv;

	skb_pull(skb, priv->fops->tx_desc_size);

	ieee80211_tx_info_clear_status(tx_info);
	tx_info->status.rates[0].idx = -1;
	tx_info->status.rates[0].count = 0;

	if (!urb->status)
		tx_info->flags |= IEEE80211_TX_STAT_ACK;

	ieee80211_tx_status_irqsafe(hw, skb);

	rtl8xxxu_free_tx_urb(priv, tx_urb);
}

static void rtl8xxxu_dump_action(struct device *dev,
				 struct ieee80211_hdr *hdr)
{
	struct ieee80211_mgmt *mgmt = (struct ieee80211_mgmt *)hdr;
	u16 cap, timeout;

	if (!(rtl8xxxu_debug & RTL8XXXU_DEBUG_ACTION))
		return;

	switch (mgmt->u.action.u.addba_resp.action_code) {
	case WLAN_ACTION_ADDBA_RESP:
		cap = le16_to_cpu(mgmt->u.action.u.addba_resp.capab);
		timeout = le16_to_cpu(mgmt->u.action.u.addba_resp.timeout);
		dev_info(dev, "WLAN_ACTION_ADDBA_RESP: "
			 "timeout %i, tid %02x, buf_size %02x, policy %02x, "
			 "status %02x\n",
			 timeout,
			 (cap & IEEE80211_ADDBA_PARAM_TID_MASK) >> 2,
			 (cap & IEEE80211_ADDBA_PARAM_BUF_SIZE_MASK) >> 6,
			 (cap >> 1) & 0x1,
			 le16_to_cpu(mgmt->u.action.u.addba_resp.status));
		break;
	case WLAN_ACTION_ADDBA_REQ:
		cap = le16_to_cpu(mgmt->u.action.u.addba_req.capab);
		timeout = le16_to_cpu(mgmt->u.action.u.addba_req.timeout);
		dev_info(dev, "WLAN_ACTION_ADDBA_REQ: "
			 "timeout %i, tid %02x, buf_size %02x, policy %02x\n",
			 timeout,
			 (cap & IEEE80211_ADDBA_PARAM_TID_MASK) >> 2,
			 (cap & IEEE80211_ADDBA_PARAM_BUF_SIZE_MASK) >> 6,
			 (cap >> 1) & 0x1);
		break;
	default:
		dev_info(dev, "action frame %02x\n",
			 mgmt->u.action.u.addba_resp.action_code);
		break;
	}
}

/*
 * Fill in v1 (gen1) specific TX descriptor bits.
 * This format is used on 8188cu/8192cu/8723au
 */
void
rtl8xxxu_fill_txdesc_v1(struct ieee80211_hw *hw, struct ieee80211_hdr *hdr,
			struct ieee80211_tx_info *tx_info,
			struct rtl8xxxu_txdesc32 *tx_desc, bool sgi,
			bool short_preamble, bool ampdu_enable, u32 rts_rate)
{
	struct ieee80211_rate *tx_rate = ieee80211_get_tx_rate(hw, tx_info);
	struct rtl8xxxu_priv *priv = hw->priv;
	struct device *dev = &priv->udev->dev;
	u8 *qc = ieee80211_get_qos_ctl(hdr);
	u8 tid = qc[0] & IEEE80211_QOS_CTL_TID_MASK;
	u32 rate;
	u16 rate_flags = tx_info->control.rates[0].flags;
	u16 seq_number;

	if (rate_flags & IEEE80211_TX_RC_MCS &&
	    !ieee80211_is_mgmt(hdr->frame_control))
		rate = tx_info->control.rates[0].idx + DESC_RATE_MCS0;
	else
		rate = tx_rate->hw_value;

	if (rtl8xxxu_debug & RTL8XXXU_DEBUG_TX)
		dev_info(dev, "%s: TX rate: %d, pkt size %u\n",
			 __func__, rate, le16_to_cpu(tx_desc->pkt_size));

	seq_number = IEEE80211_SEQ_TO_SN(le16_to_cpu(hdr->seq_ctrl));

	tx_desc->txdw5 = cpu_to_le32(rate);

	if (ieee80211_is_data(hdr->frame_control))
		tx_desc->txdw5 |= cpu_to_le32(0x0001ff00);

	tx_desc->txdw3 = cpu_to_le32((u32)seq_number << TXDESC32_SEQ_SHIFT);

	if (ampdu_enable && test_bit(tid, priv->tid_tx_operational))
		tx_desc->txdw1 |= cpu_to_le32(TXDESC32_AGG_ENABLE);
	else
		tx_desc->txdw1 |= cpu_to_le32(TXDESC32_AGG_BREAK);

	if (ieee80211_is_mgmt(hdr->frame_control)) {
		tx_desc->txdw5 = cpu_to_le32(rate);
		tx_desc->txdw4 |= cpu_to_le32(TXDESC32_USE_DRIVER_RATE);
		tx_desc->txdw5 |= cpu_to_le32(6 << TXDESC32_RETRY_LIMIT_SHIFT);
		tx_desc->txdw5 |= cpu_to_le32(TXDESC32_RETRY_LIMIT_ENABLE);
	}

	if (ieee80211_is_data_qos(hdr->frame_control))
		tx_desc->txdw4 |= cpu_to_le32(TXDESC32_QOS);

	if (short_preamble)
		tx_desc->txdw4 |= cpu_to_le32(TXDESC32_SHORT_PREAMBLE);

	if (sgi)
		tx_desc->txdw5 |= cpu_to_le32(TXDESC32_SHORT_GI);

	/*
	 * rts_rate is zero if RTS/CTS or CTS to SELF are not enabled
	 */
	tx_desc->txdw4 |= cpu_to_le32(rts_rate << TXDESC32_RTS_RATE_SHIFT);
	if (ampdu_enable || (rate_flags & IEEE80211_TX_RC_USE_RTS_CTS)) {
		tx_desc->txdw4 |= cpu_to_le32(TXDESC32_RTS_CTS_ENABLE);
		tx_desc->txdw4 |= cpu_to_le32(TXDESC32_HW_RTS_ENABLE);
	} else if (rate_flags & IEEE80211_TX_RC_USE_CTS_PROTECT) {
		tx_desc->txdw4 |= cpu_to_le32(TXDESC32_CTS_SELF_ENABLE);
		tx_desc->txdw4 |= cpu_to_le32(TXDESC32_HW_RTS_ENABLE);
	}
}

/*
 * Fill in v2 (gen2) specific TX descriptor bits.
 * This format is used on 8192eu/8723bu
 */
void
rtl8xxxu_fill_txdesc_v2(struct ieee80211_hw *hw, struct ieee80211_hdr *hdr,
			struct ieee80211_tx_info *tx_info,
			struct rtl8xxxu_txdesc32 *tx_desc32, bool sgi,
			bool short_preamble, bool ampdu_enable, u32 rts_rate)
{
	struct ieee80211_rate *tx_rate = ieee80211_get_tx_rate(hw, tx_info);
	struct rtl8xxxu_priv *priv = hw->priv;
	struct device *dev = &priv->udev->dev;
	struct rtl8xxxu_txdesc40 *tx_desc40;
	u8 *qc = ieee80211_get_qos_ctl(hdr);
	u8 tid = qc[0] & IEEE80211_QOS_CTL_TID_MASK;
	u32 rate;
	u16 rate_flags = tx_info->control.rates[0].flags;
	u16 seq_number;

	tx_desc40 = (struct rtl8xxxu_txdesc40 *)tx_desc32;

	if (rate_flags & IEEE80211_TX_RC_MCS &&
	    !ieee80211_is_mgmt(hdr->frame_control))
		rate = tx_info->control.rates[0].idx + DESC_RATE_MCS0;
	else
		rate = tx_rate->hw_value;

	if (rtl8xxxu_debug & RTL8XXXU_DEBUG_TX)
		dev_info(dev, "%s: TX rate: %d, pkt size %u\n",
			 __func__, rate, le16_to_cpu(tx_desc40->pkt_size));

	seq_number = IEEE80211_SEQ_TO_SN(le16_to_cpu(hdr->seq_ctrl));

	tx_desc40->txdw4 = cpu_to_le32(rate);
	if (ieee80211_is_data(hdr->frame_control)) {
		tx_desc40->txdw4 |= cpu_to_le32(0x1f <<
						TXDESC40_DATA_RATE_FB_SHIFT);
	}

	tx_desc40->txdw9 = cpu_to_le32((u32)seq_number << TXDESC40_SEQ_SHIFT);

	if (ampdu_enable && test_bit(tid, priv->tid_tx_operational))
		tx_desc40->txdw2 |= cpu_to_le32(TXDESC40_AGG_ENABLE);
	else
		tx_desc40->txdw2 |= cpu_to_le32(TXDESC40_AGG_BREAK);

	if (ieee80211_is_mgmt(hdr->frame_control)) {
		tx_desc40->txdw4 = cpu_to_le32(rate);
		tx_desc40->txdw3 |= cpu_to_le32(TXDESC40_USE_DRIVER_RATE);
		tx_desc40->txdw4 |=
			cpu_to_le32(6 << TXDESC40_RETRY_LIMIT_SHIFT);
		tx_desc40->txdw4 |= cpu_to_le32(TXDESC40_RETRY_LIMIT_ENABLE);
	}

	if (short_preamble)
		tx_desc40->txdw5 |= cpu_to_le32(TXDESC40_SHORT_PREAMBLE);

	tx_desc40->txdw4 |= cpu_to_le32(rts_rate << TXDESC40_RTS_RATE_SHIFT);
	/*
	 * rts_rate is zero if RTS/CTS or CTS to SELF are not enabled
	 */
	if (ampdu_enable || (rate_flags & IEEE80211_TX_RC_USE_RTS_CTS)) {
		tx_desc40->txdw3 |= cpu_to_le32(TXDESC40_RTS_CTS_ENABLE);
		tx_desc40->txdw3 |= cpu_to_le32(TXDESC40_HW_RTS_ENABLE);
	} else if (rate_flags & IEEE80211_TX_RC_USE_CTS_PROTECT) {
		/*
		 * For some reason the vendor driver doesn't set
		 * TXDESC40_HW_RTS_ENABLE for CTS to SELF
		 */
		tx_desc40->txdw3 |= cpu_to_le32(TXDESC40_CTS_SELF_ENABLE);
	}
}

static void rtl8xxxu_tx(struct ieee80211_hw *hw,
			struct ieee80211_tx_control *control,
			struct sk_buff *skb)
{
	struct ieee80211_hdr *hdr = (struct ieee80211_hdr *)skb->data;
	struct ieee80211_tx_info *tx_info = IEEE80211_SKB_CB(skb);
	struct rtl8xxxu_priv *priv = hw->priv;
	struct rtl8xxxu_txdesc32 *tx_desc;
	struct rtl8xxxu_tx_urb *tx_urb;
	struct ieee80211_sta *sta = NULL;
	struct ieee80211_vif *vif = tx_info->control.vif;
	struct device *dev = &priv->udev->dev;
	u32 queue, rts_rate;
	u16 pktlen = skb->len;
	u16 rate_flag = tx_info->control.rates[0].flags;
	int tx_desc_size = priv->fops->tx_desc_size;
	int ret;
	bool ampdu_enable, sgi = false, short_preamble = false;

	if (skb_headroom(skb) < tx_desc_size) {
		dev_warn(dev,
			 "%s: Not enough headroom (%i) for tx descriptor\n",
			 __func__, skb_headroom(skb));
		goto error;
	}

	if (unlikely(skb->len > (65535 - tx_desc_size))) {
		dev_warn(dev, "%s: Trying to send over-sized skb (%i)\n",
			 __func__, skb->len);
		goto error;
	}

	tx_urb = rtl8xxxu_alloc_tx_urb(priv);
	if (!tx_urb) {
		dev_warn(dev, "%s: Unable to allocate tx urb\n", __func__);
		goto error;
	}

	if (ieee80211_is_action(hdr->frame_control))
		rtl8xxxu_dump_action(dev, hdr);

	tx_info->rate_driver_data[0] = hw;

	if (control && control->sta)
		sta = control->sta;

<<<<<<< HEAD
	queue = rtl8xxxu_queue_select(hw, skb);
=======
	queue = rtl8xxxu_queue_select(hdr, skb);
>>>>>>> 2cb8e624

	tx_desc = skb_push(skb, tx_desc_size);

	memset(tx_desc, 0, tx_desc_size);
	tx_desc->pkt_size = cpu_to_le16(pktlen);
	tx_desc->pkt_offset = tx_desc_size;

	tx_desc->txdw0 =
		TXDESC_OWN | TXDESC_FIRST_SEGMENT | TXDESC_LAST_SEGMENT;
	if (is_multicast_ether_addr(ieee80211_get_DA(hdr)) ||
	    is_broadcast_ether_addr(ieee80211_get_DA(hdr)))
		tx_desc->txdw0 |= TXDESC_BROADMULTICAST;

	tx_desc->txdw1 = cpu_to_le32(queue << TXDESC_QUEUE_SHIFT);

	if (tx_info->control.hw_key) {
		switch (tx_info->control.hw_key->cipher) {
		case WLAN_CIPHER_SUITE_WEP40:
		case WLAN_CIPHER_SUITE_WEP104:
		case WLAN_CIPHER_SUITE_TKIP:
			tx_desc->txdw1 |= cpu_to_le32(TXDESC_SEC_RC4);
			break;
		case WLAN_CIPHER_SUITE_CCMP:
			tx_desc->txdw1 |= cpu_to_le32(TXDESC_SEC_AES);
			break;
		default:
			break;
		}
	}

	/* (tx_info->flags & IEEE80211_TX_CTL_AMPDU) && */
	ampdu_enable = false;
	if (ieee80211_is_data_qos(hdr->frame_control) && sta) {
		if (sta->deflink.ht_cap.ht_supported) {
			u32 ampdu, val32;
			u8 *qc = ieee80211_get_qos_ctl(hdr);
			u8 tid = qc[0] & IEEE80211_QOS_CTL_TID_MASK;

			ampdu = (u32)sta->deflink.ht_cap.ampdu_density;
			val32 = ampdu << TXDESC_AMPDU_DENSITY_SHIFT;
			tx_desc->txdw2 |= cpu_to_le32(val32);

			ampdu_enable = true;

			if (!test_bit(tid, priv->tx_aggr_started) &&
			    !(skb->protocol == cpu_to_be16(ETH_P_PAE)))
				if (!ieee80211_start_tx_ba_session(sta, tid, 0))
					set_bit(tid, priv->tx_aggr_started);
		}
	}

	if (rate_flag & IEEE80211_TX_RC_SHORT_GI ||
	    (ieee80211_is_data_qos(hdr->frame_control) &&
	     sta && sta->deflink.ht_cap.cap &
	     (IEEE80211_HT_CAP_SGI_40 | IEEE80211_HT_CAP_SGI_20)))
		sgi = true;

	if (rate_flag & IEEE80211_TX_RC_USE_SHORT_PREAMBLE ||
	    (sta && vif && vif->bss_conf.use_short_preamble))
		short_preamble = true;

	if (rate_flag & IEEE80211_TX_RC_USE_RTS_CTS)
		rts_rate = ieee80211_get_rts_cts_rate(hw, tx_info)->hw_value;
	else if (rate_flag & IEEE80211_TX_RC_USE_CTS_PROTECT)
		rts_rate = ieee80211_get_rts_cts_rate(hw, tx_info)->hw_value;
	else
		rts_rate = 0;


	priv->fops->fill_txdesc(hw, hdr, tx_info, tx_desc, sgi, short_preamble,
				ampdu_enable, rts_rate);

	rtl8xxxu_calc_tx_desc_csum(tx_desc);

	usb_fill_bulk_urb(&tx_urb->urb, priv->udev, priv->pipe_out[queue],
			  skb->data, skb->len, rtl8xxxu_tx_complete, skb);

	usb_anchor_urb(&tx_urb->urb, &priv->tx_anchor);
	ret = usb_submit_urb(&tx_urb->urb, GFP_ATOMIC);
	if (ret) {
		usb_unanchor_urb(&tx_urb->urb);
		rtl8xxxu_free_tx_urb(priv, tx_urb);
		goto error;
	}
	return;
error:
	dev_kfree_skb(skb);
}

static void rtl8xxxu_rx_parse_phystats(struct rtl8xxxu_priv *priv,
				       struct ieee80211_rx_status *rx_status,
				       struct rtl8723au_phy_stats *phy_stats,
				       u32 rxmcs)
{
	if (phy_stats->sgi_en)
		rx_status->enc_flags |= RX_ENC_FLAG_SHORT_GI;

	if (rxmcs < DESC_RATE_6M) {
		/*
		 * Handle PHY stats for CCK rates
		 */
		u8 cck_agc_rpt = phy_stats->cck_agc_rpt_ofdm_cfosho_a;

		switch (cck_agc_rpt & 0xc0) {
		case 0xc0:
			rx_status->signal = -46 - (cck_agc_rpt & 0x3e);
			break;
		case 0x80:
			rx_status->signal = -26 - (cck_agc_rpt & 0x3e);
			break;
		case 0x40:
			rx_status->signal = -12 - (cck_agc_rpt & 0x3e);
			break;
		case 0x00:
			rx_status->signal = 16 - (cck_agc_rpt & 0x3e);
			break;
		}
	} else {
		rx_status->signal =
			(phy_stats->cck_sig_qual_ofdm_pwdb_all >> 1) - 110;
	}
}

static void rtl8xxxu_free_rx_resources(struct rtl8xxxu_priv *priv)
{
	struct rtl8xxxu_rx_urb *rx_urb, *tmp;
	unsigned long flags;

	spin_lock_irqsave(&priv->rx_urb_lock, flags);

	list_for_each_entry_safe(rx_urb, tmp,
				 &priv->rx_urb_pending_list, list) {
		list_del(&rx_urb->list);
		priv->rx_urb_pending_count--;
		usb_free_urb(&rx_urb->urb);
	}

	spin_unlock_irqrestore(&priv->rx_urb_lock, flags);
}

static void rtl8xxxu_queue_rx_urb(struct rtl8xxxu_priv *priv,
				  struct rtl8xxxu_rx_urb *rx_urb)
{
	struct sk_buff *skb;
	unsigned long flags;
	int pending = 0;

	spin_lock_irqsave(&priv->rx_urb_lock, flags);

	if (!priv->shutdown) {
		list_add_tail(&rx_urb->list, &priv->rx_urb_pending_list);
		priv->rx_urb_pending_count++;
		pending = priv->rx_urb_pending_count;
	} else {
		skb = (struct sk_buff *)rx_urb->urb.context;
		dev_kfree_skb(skb);
		usb_free_urb(&rx_urb->urb);
	}

	spin_unlock_irqrestore(&priv->rx_urb_lock, flags);

	if (pending > RTL8XXXU_RX_URB_PENDING_WATER)
		schedule_work(&priv->rx_urb_wq);
}

static void rtl8xxxu_rx_urb_work(struct work_struct *work)
{
	struct rtl8xxxu_priv *priv;
	struct rtl8xxxu_rx_urb *rx_urb, *tmp;
	struct list_head local;
	struct sk_buff *skb;
	unsigned long flags;
	int ret;

	priv = container_of(work, struct rtl8xxxu_priv, rx_urb_wq);
	INIT_LIST_HEAD(&local);

	spin_lock_irqsave(&priv->rx_urb_lock, flags);

	list_splice_init(&priv->rx_urb_pending_list, &local);
	priv->rx_urb_pending_count = 0;

	spin_unlock_irqrestore(&priv->rx_urb_lock, flags);

	list_for_each_entry_safe(rx_urb, tmp, &local, list) {
		list_del_init(&rx_urb->list);
		ret = rtl8xxxu_submit_rx_urb(priv, rx_urb);
		/*
		 * If out of memory or temporary error, put it back on the
		 * queue and try again. Otherwise the device is dead/gone
		 * and we should drop it.
		 */
		switch (ret) {
		case 0:
			break;
		case -ENOMEM:
		case -EAGAIN:
			rtl8xxxu_queue_rx_urb(priv, rx_urb);
			break;
		default:
			pr_info("failed to requeue urb %i\n", ret);
			skb = (struct sk_buff *)rx_urb->urb.context;
			dev_kfree_skb(skb);
			usb_free_urb(&rx_urb->urb);
		}
	}
}

/*
 * The RTL8723BU/RTL8192EU vendor driver use coexistence table type
 * 0-7 to represent writing different combinations of register values
 * to REG_BT_COEX_TABLEs. It's for different kinds of coexistence use
 * cases which Realtek doesn't provide detail for these settings. Keep
 * this aligned with vendor driver for easier maintenance.
 */
static
void rtl8723bu_set_coex_with_type(struct rtl8xxxu_priv *priv, u8 type)
{
	switch (type) {
	case 0:
		rtl8xxxu_write32(priv, REG_BT_COEX_TABLE1, 0x55555555);
		rtl8xxxu_write32(priv, REG_BT_COEX_TABLE2, 0x55555555);
		rtl8xxxu_write32(priv, REG_BT_COEX_TABLE3, 0x00ffffff);
		rtl8xxxu_write8(priv, REG_BT_COEX_TABLE4, 0x03);
		break;
	case 1:
	case 3:
		rtl8xxxu_write32(priv, REG_BT_COEX_TABLE1, 0x55555555);
		rtl8xxxu_write32(priv, REG_BT_COEX_TABLE2, 0x5a5a5a5a);
		rtl8xxxu_write32(priv, REG_BT_COEX_TABLE3, 0x00ffffff);
		rtl8xxxu_write8(priv, REG_BT_COEX_TABLE4, 0x03);
		break;
	case 2:
		rtl8xxxu_write32(priv, REG_BT_COEX_TABLE1, 0x5a5a5a5a);
		rtl8xxxu_write32(priv, REG_BT_COEX_TABLE2, 0x5a5a5a5a);
		rtl8xxxu_write32(priv, REG_BT_COEX_TABLE3, 0x00ffffff);
		rtl8xxxu_write8(priv, REG_BT_COEX_TABLE4, 0x03);
		break;
	case 4:
		rtl8xxxu_write32(priv, REG_BT_COEX_TABLE1, 0x5a5a5a5a);
		rtl8xxxu_write32(priv, REG_BT_COEX_TABLE2, 0xaaaa5a5a);
		rtl8xxxu_write32(priv, REG_BT_COEX_TABLE3, 0x00ffffff);
		rtl8xxxu_write8(priv, REG_BT_COEX_TABLE4, 0x03);
		break;
	case 5:
		rtl8xxxu_write32(priv, REG_BT_COEX_TABLE1, 0x5a5a5a5a);
		rtl8xxxu_write32(priv, REG_BT_COEX_TABLE2, 0xaa5a5a5a);
		rtl8xxxu_write32(priv, REG_BT_COEX_TABLE3, 0x00ffffff);
		rtl8xxxu_write8(priv, REG_BT_COEX_TABLE4, 0x03);
		break;
	case 6:
		rtl8xxxu_write32(priv, REG_BT_COEX_TABLE1, 0x55555555);
		rtl8xxxu_write32(priv, REG_BT_COEX_TABLE2, 0xaaaaaaaa);
		rtl8xxxu_write32(priv, REG_BT_COEX_TABLE3, 0x00ffffff);
		rtl8xxxu_write8(priv, REG_BT_COEX_TABLE4, 0x03);
		break;
	case 7:
		rtl8xxxu_write32(priv, REG_BT_COEX_TABLE1, 0xaaaaaaaa);
		rtl8xxxu_write32(priv, REG_BT_COEX_TABLE2, 0xaaaaaaaa);
		rtl8xxxu_write32(priv, REG_BT_COEX_TABLE3, 0x00ffffff);
		rtl8xxxu_write8(priv, REG_BT_COEX_TABLE4, 0x03);
		break;
	default:
		break;
	}
}

static
void rtl8723bu_update_bt_link_info(struct rtl8xxxu_priv *priv, u8 bt_info)
{
	struct rtl8xxxu_btcoex *btcoex = &priv->bt_coex;

	if (bt_info & BT_INFO_8723B_1ANT_B_INQ_PAGE)
		btcoex->c2h_bt_inquiry = true;
	else
		btcoex->c2h_bt_inquiry = false;

	if (!(bt_info & BT_INFO_8723B_1ANT_B_CONNECTION)) {
		btcoex->bt_status = BT_8723B_1ANT_STATUS_NON_CONNECTED_IDLE;
		btcoex->has_sco = false;
		btcoex->has_hid = false;
		btcoex->has_pan = false;
		btcoex->has_a2dp = false;
	} else {
		if ((bt_info & 0x1f) == BT_INFO_8723B_1ANT_B_CONNECTION)
			btcoex->bt_status = BT_8723B_1ANT_STATUS_CONNECTED_IDLE;
		else if ((bt_info & BT_INFO_8723B_1ANT_B_SCO_ESCO) ||
			 (bt_info & BT_INFO_8723B_1ANT_B_SCO_BUSY))
			btcoex->bt_status = BT_8723B_1ANT_STATUS_SCO_BUSY;
		else if (bt_info & BT_INFO_8723B_1ANT_B_ACL_BUSY)
			btcoex->bt_status = BT_8723B_1ANT_STATUS_ACL_BUSY;
		else
			btcoex->bt_status = BT_8723B_1ANT_STATUS_MAX;

		if (bt_info & BT_INFO_8723B_1ANT_B_FTP)
			btcoex->has_pan = true;
		else
			btcoex->has_pan = false;

		if (bt_info & BT_INFO_8723B_1ANT_B_A2DP)
			btcoex->has_a2dp = true;
		else
			btcoex->has_a2dp = false;

		if (bt_info & BT_INFO_8723B_1ANT_B_HID)
			btcoex->has_hid = true;
		else
			btcoex->has_hid = false;

		if (bt_info & BT_INFO_8723B_1ANT_B_SCO_ESCO)
			btcoex->has_sco = true;
		else
			btcoex->has_sco = false;
	}

	if (!btcoex->has_a2dp && !btcoex->has_sco &&
	    !btcoex->has_pan && btcoex->has_hid)
		btcoex->hid_only = true;
	else
		btcoex->hid_only = false;

	if (!btcoex->has_sco && !btcoex->has_pan &&
	    !btcoex->has_hid && btcoex->has_a2dp)
		btcoex->has_a2dp = true;
	else
		btcoex->has_a2dp = false;

	if (btcoex->bt_status == BT_8723B_1ANT_STATUS_SCO_BUSY ||
	    btcoex->bt_status == BT_8723B_1ANT_STATUS_ACL_BUSY)
		btcoex->bt_busy = true;
	else
		btcoex->bt_busy = false;
}

static
void rtl8723bu_handle_bt_inquiry(struct rtl8xxxu_priv *priv)
{
	struct ieee80211_vif *vif;
	struct rtl8xxxu_btcoex *btcoex;
	bool wifi_connected;

	vif = priv->vif;
	btcoex = &priv->bt_coex;
	wifi_connected = (vif && vif->cfg.assoc);

	if (!wifi_connected) {
		rtl8723bu_set_ps_tdma(priv, 0x8, 0x0, 0x0, 0x0, 0x0);
		rtl8723bu_set_coex_with_type(priv, 0);
	} else if (btcoex->has_sco || btcoex->has_hid || btcoex->has_a2dp) {
		rtl8723bu_set_ps_tdma(priv, 0x61, 0x35, 0x3, 0x11, 0x11);
		rtl8723bu_set_coex_with_type(priv, 4);
	} else if (btcoex->has_pan) {
		rtl8723bu_set_ps_tdma(priv, 0x61, 0x3f, 0x3, 0x11, 0x11);
		rtl8723bu_set_coex_with_type(priv, 4);
	} else {
		rtl8723bu_set_ps_tdma(priv, 0x8, 0x0, 0x0, 0x0, 0x0);
		rtl8723bu_set_coex_with_type(priv, 7);
	}
}

static
void rtl8723bu_handle_bt_info(struct rtl8xxxu_priv *priv)
{
	struct ieee80211_vif *vif;
	struct rtl8xxxu_btcoex *btcoex;
	bool wifi_connected;

	vif = priv->vif;
	btcoex = &priv->bt_coex;
	wifi_connected = (vif && vif->cfg.assoc);

	if (wifi_connected) {
		u32 val32 = 0;
		u32 high_prio_tx = 0, high_prio_rx = 0;

		val32 = rtl8xxxu_read32(priv, 0x770);
		high_prio_tx = val32 & 0x0000ffff;
		high_prio_rx = (val32  & 0xffff0000) >> 16;

		if (btcoex->bt_busy) {
			if (btcoex->hid_only) {
				rtl8723bu_set_ps_tdma(priv, 0x61, 0x20,
						      0x3, 0x11, 0x11);
				rtl8723bu_set_coex_with_type(priv, 5);
			} else if (btcoex->a2dp_only) {
				rtl8723bu_set_ps_tdma(priv, 0x61, 0x35,
						      0x3, 0x11, 0x11);
				rtl8723bu_set_coex_with_type(priv, 4);
			} else if ((btcoex->has_a2dp && btcoex->has_pan) ||
				   (btcoex->has_hid && btcoex->has_a2dp &&
				    btcoex->has_pan)) {
				rtl8723bu_set_ps_tdma(priv, 0x51, 0x21,
						      0x3, 0x10, 0x10);
				rtl8723bu_set_coex_with_type(priv, 4);
			} else if (btcoex->has_hid && btcoex->has_a2dp) {
				rtl8723bu_set_ps_tdma(priv, 0x51, 0x21,
						      0x3, 0x10, 0x10);
				rtl8723bu_set_coex_with_type(priv, 3);
			} else {
				rtl8723bu_set_ps_tdma(priv, 0x61, 0x35,
						      0x3, 0x11, 0x11);
				rtl8723bu_set_coex_with_type(priv, 4);
			}
		} else {
			rtl8723bu_set_ps_tdma(priv, 0x8, 0x0, 0x0, 0x0, 0x0);
			if (high_prio_tx + high_prio_rx <= 60)
				rtl8723bu_set_coex_with_type(priv, 2);
			else
				rtl8723bu_set_coex_with_type(priv, 7);
		}
	} else {
		rtl8723bu_set_ps_tdma(priv, 0x8, 0x0, 0x0, 0x0, 0x0);
		rtl8723bu_set_coex_with_type(priv, 0);
	}
}

static void rtl8xxxu_c2hcmd_callback(struct work_struct *work)
{
	struct rtl8xxxu_priv *priv;
	struct rtl8723bu_c2h *c2h;
	struct sk_buff *skb = NULL;
	u8 bt_info = 0;
	struct rtl8xxxu_btcoex *btcoex;
	struct rtl8xxxu_ra_report *rarpt;
	u8 rate, sgi, bw;
	u32 bit_rate;
	u8 mcs = 0, nss = 0;

	priv = container_of(work, struct rtl8xxxu_priv, c2hcmd_work);
	btcoex = &priv->bt_coex;
	rarpt = &priv->ra_report;

	if (priv->rf_paths > 1)
		goto out;

	while (!skb_queue_empty(&priv->c2hcmd_queue)) {
		skb = skb_dequeue(&priv->c2hcmd_queue);

		c2h = (struct rtl8723bu_c2h *)skb->data;

		switch (c2h->id) {
		case C2H_8723B_BT_INFO:
			bt_info = c2h->bt_info.bt_info;

			rtl8723bu_update_bt_link_info(priv, bt_info);
			if (btcoex->c2h_bt_inquiry) {
				rtl8723bu_handle_bt_inquiry(priv);
				break;
			}
			rtl8723bu_handle_bt_info(priv);
			break;
		case C2H_8723B_RA_REPORT:
			rarpt->txrate.flags = 0;
			rate = c2h->ra_report.rate;
			sgi = c2h->ra_report.sgi;

			if (rate < DESC_RATE_MCS0) {
				rarpt->txrate.legacy =
					rtl8xxxu_legacy_ratetable[rate].bitrate;
			} else {
				rtl8xxxu_desc_to_mcsrate(rate, &mcs, &nss);
				rarpt->txrate.flags |= RATE_INFO_FLAGS_MCS;

				rarpt->txrate.mcs = mcs;
				rarpt->txrate.nss = nss;

				if (sgi) {
					rarpt->txrate.flags |=
						RATE_INFO_FLAGS_SHORT_GI;
				}

				if (skb->len >= offsetofend(typeof(*c2h), ra_report.bw)) {
					if (c2h->ra_report.bw == RTL8XXXU_CHANNEL_WIDTH_40)
						bw = RATE_INFO_BW_40;
					else
						bw = RATE_INFO_BW_20;
					rarpt->txrate.bw = bw;
				}
			}
			bit_rate = cfg80211_calculate_bitrate(&rarpt->txrate);
			rarpt->bit_rate = bit_rate;
			rarpt->desc_rate = rate;
			break;
		default:
			break;
		}
	}

out:
	dev_kfree_skb(skb);
}

static void rtl8723bu_handle_c2h(struct rtl8xxxu_priv *priv,
				 struct sk_buff *skb)
{
	struct rtl8723bu_c2h *c2h = (struct rtl8723bu_c2h *)skb->data;
	struct device *dev = &priv->udev->dev;
	int len;

	len = skb->len - 2;

	dev_dbg(dev, "C2H ID %02x seq %02x, len %02x source %02x\n",
		c2h->id, c2h->seq, len, c2h->bt_info.response_source);

	switch(c2h->id) {
	case C2H_8723B_BT_INFO:
		if (c2h->bt_info.response_source >
		    BT_INFO_SRC_8723B_BT_ACTIVE_SEND)
			dev_dbg(dev, "C2H_BT_INFO WiFi only firmware\n");
		else
			dev_dbg(dev, "C2H_BT_INFO BT/WiFi coexist firmware\n");

		if (c2h->bt_info.bt_has_reset)
			dev_dbg(dev, "BT has been reset\n");
		if (c2h->bt_info.tx_rx_mask)
			dev_dbg(dev, "BT TRx mask\n");

		break;
	case C2H_8723B_BT_MP_INFO:
		dev_dbg(dev, "C2H_MP_INFO ext ID %02x, status %02x\n",
			c2h->bt_mp_info.ext_id, c2h->bt_mp_info.status);
		break;
	case C2H_8723B_RA_REPORT:
		dev_dbg(dev,
			"C2H RA RPT: rate %02x, unk %i, macid %02x, noise %i\n",
			c2h->ra_report.rate, c2h->ra_report.sgi,
			c2h->ra_report.macid, c2h->ra_report.noisy_state);
		break;
	default:
		dev_info(dev, "Unhandled C2H event %02x seq %02x\n",
			 c2h->id, c2h->seq);
		print_hex_dump(KERN_INFO, "C2H content: ", DUMP_PREFIX_NONE,
			       16, 1, c2h->raw.payload, len, false);
		break;
	}

	skb_queue_tail(&priv->c2hcmd_queue, skb);

	schedule_work(&priv->c2hcmd_work);
}

int rtl8xxxu_parse_rxdesc16(struct rtl8xxxu_priv *priv, struct sk_buff *skb)
{
	struct ieee80211_hw *hw = priv->hw;
	struct ieee80211_rx_status *rx_status;
	struct rtl8xxxu_rxdesc16 *rx_desc;
	struct rtl8723au_phy_stats *phy_stats;
	struct sk_buff *next_skb = NULL;
	__le32 *_rx_desc_le;
	u32 *_rx_desc;
	int drvinfo_sz, desc_shift;
	int i, pkt_cnt, pkt_len, urb_len, pkt_offset;

	urb_len = skb->len;
	pkt_cnt = 0;

	if (urb_len < sizeof(struct rtl8xxxu_rxdesc16)) {
		kfree_skb(skb);
		return RX_TYPE_ERROR;
	}

	do {
		rx_desc = (struct rtl8xxxu_rxdesc16 *)skb->data;
		_rx_desc_le = (__le32 *)skb->data;
		_rx_desc = (u32 *)skb->data;

		for (i = 0;
		     i < (sizeof(struct rtl8xxxu_rxdesc16) / sizeof(u32)); i++)
			_rx_desc[i] = le32_to_cpu(_rx_desc_le[i]);

		/*
		 * Only read pkt_cnt from the header if we're parsing the
		 * first packet
		 */
		if (!pkt_cnt)
			pkt_cnt = rx_desc->pkt_cnt;
		pkt_len = rx_desc->pktlen;

		drvinfo_sz = rx_desc->drvinfo_sz * 8;
		desc_shift = rx_desc->shift;
		pkt_offset = roundup(pkt_len + drvinfo_sz + desc_shift +
				     sizeof(struct rtl8xxxu_rxdesc16), 128);

		/*
		 * Only clone the skb if there's enough data at the end to
		 * at least cover the rx descriptor
		 */
		if (pkt_cnt > 1 &&
		    urb_len >= (pkt_offset + sizeof(struct rtl8xxxu_rxdesc16)))
			next_skb = skb_clone(skb, GFP_ATOMIC);

		rx_status = IEEE80211_SKB_RXCB(skb);
		memset(rx_status, 0, sizeof(struct ieee80211_rx_status));

		skb_pull(skb, sizeof(struct rtl8xxxu_rxdesc16));

		phy_stats = (struct rtl8723au_phy_stats *)skb->data;

		skb_pull(skb, drvinfo_sz + desc_shift);

		skb_trim(skb, pkt_len);

		if (rx_desc->phy_stats)
			rtl8xxxu_rx_parse_phystats(priv, rx_status, phy_stats,
						   rx_desc->rxmcs);

		rx_status->mactime = rx_desc->tsfl;
		rx_status->flag |= RX_FLAG_MACTIME_START;

		if (!rx_desc->swdec)
			rx_status->flag |= RX_FLAG_DECRYPTED;
		if (rx_desc->crc32)
			rx_status->flag |= RX_FLAG_FAILED_FCS_CRC;
		if (rx_desc->bw)
			rx_status->bw = RATE_INFO_BW_40;

		if (rx_desc->rxht) {
			rx_status->encoding = RX_ENC_HT;
			rx_status->rate_idx = rx_desc->rxmcs - DESC_RATE_MCS0;
		} else {
			rx_status->rate_idx = rx_desc->rxmcs;
		}

		rx_status->freq = hw->conf.chandef.chan->center_freq;
		rx_status->band = hw->conf.chandef.chan->band;

		ieee80211_rx_irqsafe(hw, skb);

		skb = next_skb;
		if (skb)
			skb_pull(next_skb, pkt_offset);

		pkt_cnt--;
		urb_len -= pkt_offset;
		next_skb = NULL;
	} while (skb && pkt_cnt > 0 &&
		 urb_len >= sizeof(struct rtl8xxxu_rxdesc16));

	return RX_TYPE_DATA_PKT;
}

int rtl8xxxu_parse_rxdesc24(struct rtl8xxxu_priv *priv, struct sk_buff *skb)
{
	struct ieee80211_hw *hw = priv->hw;
	struct ieee80211_rx_status *rx_status = IEEE80211_SKB_RXCB(skb);
	struct rtl8xxxu_rxdesc24 *rx_desc =
		(struct rtl8xxxu_rxdesc24 *)skb->data;
	struct rtl8723au_phy_stats *phy_stats;
	__le32 *_rx_desc_le = (__le32 *)skb->data;
	u32 *_rx_desc = (u32 *)skb->data;
	int drvinfo_sz, desc_shift;
	int i;

	for (i = 0; i < (sizeof(struct rtl8xxxu_rxdesc24) / sizeof(u32)); i++)
		_rx_desc[i] = le32_to_cpu(_rx_desc_le[i]);

	memset(rx_status, 0, sizeof(struct ieee80211_rx_status));

	skb_pull(skb, sizeof(struct rtl8xxxu_rxdesc24));

	phy_stats = (struct rtl8723au_phy_stats *)skb->data;

	drvinfo_sz = rx_desc->drvinfo_sz * 8;
	desc_shift = rx_desc->shift;
	skb_pull(skb, drvinfo_sz + desc_shift);

	if (rx_desc->rpt_sel) {
		struct device *dev = &priv->udev->dev;
		dev_dbg(dev, "%s: C2H packet\n", __func__);
		rtl8723bu_handle_c2h(priv, skb);
		return RX_TYPE_C2H;
	}

	if (rx_desc->phy_stats)
		rtl8xxxu_rx_parse_phystats(priv, rx_status, phy_stats,
					   rx_desc->rxmcs);

	rx_status->mactime = rx_desc->tsfl;
	rx_status->flag |= RX_FLAG_MACTIME_START;

	if (!rx_desc->swdec)
		rx_status->flag |= RX_FLAG_DECRYPTED;
	if (rx_desc->crc32)
		rx_status->flag |= RX_FLAG_FAILED_FCS_CRC;
	if (rx_desc->bw)
		rx_status->bw = RATE_INFO_BW_40;

	if (rx_desc->rxmcs >= DESC_RATE_MCS0) {
		rx_status->encoding = RX_ENC_HT;
		rx_status->rate_idx = rx_desc->rxmcs - DESC_RATE_MCS0;
	} else {
		rx_status->rate_idx = rx_desc->rxmcs;
	}

	rx_status->freq = hw->conf.chandef.chan->center_freq;
	rx_status->band = hw->conf.chandef.chan->band;

	ieee80211_rx_irqsafe(hw, skb);
	return RX_TYPE_DATA_PKT;
}

static void rtl8xxxu_rx_complete(struct urb *urb)
{
	struct rtl8xxxu_rx_urb *rx_urb =
		container_of(urb, struct rtl8xxxu_rx_urb, urb);
	struct ieee80211_hw *hw = rx_urb->hw;
	struct rtl8xxxu_priv *priv = hw->priv;
	struct sk_buff *skb = (struct sk_buff *)urb->context;
	struct device *dev = &priv->udev->dev;

	skb_put(skb, urb->actual_length);

	if (urb->status == 0) {
		priv->fops->parse_rx_desc(priv, skb);

		skb = NULL;
		rx_urb->urb.context = NULL;
		rtl8xxxu_queue_rx_urb(priv, rx_urb);
	} else {
		dev_dbg(dev, "%s: status %i\n",	__func__, urb->status);
		goto cleanup;
	}
	return;

cleanup:
	usb_free_urb(urb);
	dev_kfree_skb(skb);
	return;
}

static int rtl8xxxu_submit_rx_urb(struct rtl8xxxu_priv *priv,
				  struct rtl8xxxu_rx_urb *rx_urb)
{
	struct rtl8xxxu_fileops *fops = priv->fops;
	struct sk_buff *skb;
	int skb_size;
	int ret, rx_desc_sz;

	rx_desc_sz = fops->rx_desc_size;

	if (priv->rx_buf_aggregation && fops->rx_agg_buf_size) {
		skb_size = fops->rx_agg_buf_size;
		skb_size += (rx_desc_sz + sizeof(struct rtl8723au_phy_stats));
	} else {
		skb_size = IEEE80211_MAX_FRAME_LEN;
	}

	skb = __netdev_alloc_skb(NULL, skb_size, GFP_KERNEL);
	if (!skb)
		return -ENOMEM;

	memset(skb->data, 0, rx_desc_sz);
	usb_fill_bulk_urb(&rx_urb->urb, priv->udev, priv->pipe_in, skb->data,
			  skb_size, rtl8xxxu_rx_complete, skb);
	usb_anchor_urb(&rx_urb->urb, &priv->rx_anchor);
	ret = usb_submit_urb(&rx_urb->urb, GFP_ATOMIC);
	if (ret)
		usb_unanchor_urb(&rx_urb->urb);
	return ret;
}

static void rtl8xxxu_int_complete(struct urb *urb)
{
	struct rtl8xxxu_priv *priv = (struct rtl8xxxu_priv *)urb->context;
	struct device *dev = &priv->udev->dev;
	int ret;

	if (rtl8xxxu_debug & RTL8XXXU_DEBUG_INTERRUPT)
		dev_dbg(dev, "%s: status %i\n", __func__, urb->status);
	if (urb->status == 0) {
		usb_anchor_urb(urb, &priv->int_anchor);
		ret = usb_submit_urb(urb, GFP_ATOMIC);
		if (ret)
			usb_unanchor_urb(urb);
	} else {
		dev_dbg(dev, "%s: Error %i\n", __func__, urb->status);
	}
}


static int rtl8xxxu_submit_int_urb(struct ieee80211_hw *hw)
{
	struct rtl8xxxu_priv *priv = hw->priv;
	struct urb *urb;
	u32 val32;
	int ret;

	urb = usb_alloc_urb(0, GFP_KERNEL);
	if (!urb)
		return -ENOMEM;

	usb_fill_int_urb(urb, priv->udev, priv->pipe_interrupt,
			 priv->int_buf, USB_INTR_CONTENT_LENGTH,
			 rtl8xxxu_int_complete, priv, 1);
	usb_anchor_urb(urb, &priv->int_anchor);
	ret = usb_submit_urb(urb, GFP_KERNEL);
	if (ret) {
		usb_unanchor_urb(urb);
		goto error;
	}

	val32 = rtl8xxxu_read32(priv, REG_USB_HIMR);
	val32 |= USB_HIMR_CPWM;
	rtl8xxxu_write32(priv, REG_USB_HIMR, val32);

error:
	usb_free_urb(urb);
	return ret;
}

static int rtl8xxxu_add_interface(struct ieee80211_hw *hw,
				  struct ieee80211_vif *vif)
{
	struct rtl8xxxu_priv *priv = hw->priv;
	int ret;
	u8 val8;

	switch (vif->type) {
	case NL80211_IFTYPE_STATION:
		if (!priv->vif)
			priv->vif = vif;
		else
			return -EOPNOTSUPP;
		rtl8xxxu_stop_tx_beacon(priv);

		val8 = rtl8xxxu_read8(priv, REG_BEACON_CTRL);
		val8 |= BEACON_ATIM | BEACON_FUNCTION_ENABLE |
			BEACON_DISABLE_TSF_UPDATE;
		rtl8xxxu_write8(priv, REG_BEACON_CTRL, val8);
		ret = 0;
		break;
	default:
		ret = -EOPNOTSUPP;
	}

	rtl8xxxu_set_linktype(priv, vif->type);

	return ret;
}

static void rtl8xxxu_remove_interface(struct ieee80211_hw *hw,
				      struct ieee80211_vif *vif)
{
	struct rtl8xxxu_priv *priv = hw->priv;

	dev_dbg(&priv->udev->dev, "%s\n", __func__);

	if (priv->vif)
		priv->vif = NULL;
}

static int rtl8xxxu_config(struct ieee80211_hw *hw, u32 changed)
{
	struct rtl8xxxu_priv *priv = hw->priv;
	struct device *dev = &priv->udev->dev;
	u16 val16;
	int ret = 0, channel;
	bool ht40;

	if (rtl8xxxu_debug & RTL8XXXU_DEBUG_CHANNEL)
		dev_info(dev,
			 "%s: channel: %i (changed %08x chandef.width %02x)\n",
			 __func__, hw->conf.chandef.chan->hw_value,
			 changed, hw->conf.chandef.width);

	if (changed & IEEE80211_CONF_CHANGE_RETRY_LIMITS) {
		val16 = ((hw->conf.long_frame_max_tx_count <<
			  RETRY_LIMIT_LONG_SHIFT) & RETRY_LIMIT_LONG_MASK) |
			((hw->conf.short_frame_max_tx_count <<
			  RETRY_LIMIT_SHORT_SHIFT) & RETRY_LIMIT_SHORT_MASK);
		rtl8xxxu_write16(priv, REG_RETRY_LIMIT, val16);
	}

	if (changed & IEEE80211_CONF_CHANGE_CHANNEL) {
		switch (hw->conf.chandef.width) {
		case NL80211_CHAN_WIDTH_20_NOHT:
		case NL80211_CHAN_WIDTH_20:
			ht40 = false;
			break;
		case NL80211_CHAN_WIDTH_40:
			ht40 = true;
			break;
		default:
			ret = -ENOTSUPP;
			goto exit;
		}

		channel = hw->conf.chandef.chan->hw_value;

		priv->fops->set_tx_power(priv, channel, ht40);

		priv->fops->config_channel(hw);
	}

exit:
	return ret;
}

static int rtl8xxxu_conf_tx(struct ieee80211_hw *hw,
			    struct ieee80211_vif *vif,
			    unsigned int link_id, u16 queue,
			    const struct ieee80211_tx_queue_params *param)
{
	struct rtl8xxxu_priv *priv = hw->priv;
	struct device *dev = &priv->udev->dev;
	u32 val32;
	u8 aifs, acm_ctrl, acm_bit;

	aifs = param->aifs;

	val32 = aifs |
		fls(param->cw_min) << EDCA_PARAM_ECW_MIN_SHIFT |
		fls(param->cw_max) << EDCA_PARAM_ECW_MAX_SHIFT |
		(u32)param->txop << EDCA_PARAM_TXOP_SHIFT;

	acm_ctrl = rtl8xxxu_read8(priv, REG_ACM_HW_CTRL);
	dev_dbg(dev,
		"%s: IEEE80211 queue %02x val %08x, acm %i, acm_ctrl %02x\n",
		__func__, queue, val32, param->acm, acm_ctrl);

	switch (queue) {
	case IEEE80211_AC_VO:
		acm_bit = ACM_HW_CTRL_VO;
		rtl8xxxu_write32(priv, REG_EDCA_VO_PARAM, val32);
		break;
	case IEEE80211_AC_VI:
		acm_bit = ACM_HW_CTRL_VI;
		rtl8xxxu_write32(priv, REG_EDCA_VI_PARAM, val32);
		break;
	case IEEE80211_AC_BE:
		acm_bit = ACM_HW_CTRL_BE;
		rtl8xxxu_write32(priv, REG_EDCA_BE_PARAM, val32);
		break;
	case IEEE80211_AC_BK:
		acm_bit = ACM_HW_CTRL_BK;
		rtl8xxxu_write32(priv, REG_EDCA_BK_PARAM, val32);
		break;
	default:
		acm_bit = 0;
		break;
	}

	if (param->acm)
		acm_ctrl |= acm_bit;
	else
		acm_ctrl &= ~acm_bit;
	rtl8xxxu_write8(priv, REG_ACM_HW_CTRL, acm_ctrl);

	return 0;
}

static void rtl8xxxu_configure_filter(struct ieee80211_hw *hw,
				      unsigned int changed_flags,
				      unsigned int *total_flags, u64 multicast)
{
	struct rtl8xxxu_priv *priv = hw->priv;
	u32 rcr = rtl8xxxu_read32(priv, REG_RCR);

	dev_dbg(&priv->udev->dev, "%s: changed_flags %08x, total_flags %08x\n",
		__func__, changed_flags, *total_flags);

	/*
	 * FIF_ALLMULTI ignored as all multicast frames are accepted (REG_MAR)
	 */

	if (*total_flags & FIF_FCSFAIL)
		rcr |= RCR_ACCEPT_CRC32;
	else
		rcr &= ~RCR_ACCEPT_CRC32;

	/*
	 * FIF_PLCPFAIL not supported?
	 */

	if (*total_flags & FIF_BCN_PRBRESP_PROMISC)
		rcr &= ~RCR_CHECK_BSSID_BEACON;
	else
		rcr |= RCR_CHECK_BSSID_BEACON;

	if (*total_flags & FIF_CONTROL)
		rcr |= RCR_ACCEPT_CTRL_FRAME;
	else
		rcr &= ~RCR_ACCEPT_CTRL_FRAME;

	if (*total_flags & FIF_OTHER_BSS) {
		rcr |= RCR_ACCEPT_AP;
		rcr &= ~RCR_CHECK_BSSID_MATCH;
	} else {
		rcr &= ~RCR_ACCEPT_AP;
		rcr |= RCR_CHECK_BSSID_MATCH;
	}

	if (*total_flags & FIF_PSPOLL)
		rcr |= RCR_ACCEPT_PM;
	else
		rcr &= ~RCR_ACCEPT_PM;

	/*
	 * FIF_PROBE_REQ ignored as probe requests always seem to be accepted
	 */

	rtl8xxxu_write32(priv, REG_RCR, rcr);

	*total_flags &= (FIF_ALLMULTI | FIF_FCSFAIL | FIF_BCN_PRBRESP_PROMISC |
			 FIF_CONTROL | FIF_OTHER_BSS | FIF_PSPOLL |
			 FIF_PROBE_REQ);
}

static int rtl8xxxu_set_rts_threshold(struct ieee80211_hw *hw, u32 rts)
{
	if (rts > 2347)
		return -EINVAL;

	return 0;
}

static int rtl8xxxu_set_key(struct ieee80211_hw *hw, enum set_key_cmd cmd,
			    struct ieee80211_vif *vif,
			    struct ieee80211_sta *sta,
			    struct ieee80211_key_conf *key)
{
	struct rtl8xxxu_priv *priv = hw->priv;
	struct device *dev = &priv->udev->dev;
	u8 mac_addr[ETH_ALEN];
	u8 val8;
	u16 val16;
	u32 val32;
	int retval = -EOPNOTSUPP;

	dev_dbg(dev, "%s: cmd %02x, cipher %08x, index %i\n",
		__func__, cmd, key->cipher, key->keyidx);

	if (vif->type != NL80211_IFTYPE_STATION)
		return -EOPNOTSUPP;

	if (key->keyidx > 3)
		return -EOPNOTSUPP;

	switch (key->cipher) {
	case WLAN_CIPHER_SUITE_WEP40:
	case WLAN_CIPHER_SUITE_WEP104:

		break;
	case WLAN_CIPHER_SUITE_CCMP:
		key->flags |= IEEE80211_KEY_FLAG_SW_MGMT_TX;
		break;
	case WLAN_CIPHER_SUITE_TKIP:
		key->flags |= IEEE80211_KEY_FLAG_GENERATE_MMIC;
		break;
	default:
		return -EOPNOTSUPP;
	}

	if (key->flags & IEEE80211_KEY_FLAG_PAIRWISE) {
		dev_dbg(dev, "%s: pairwise key\n", __func__);
		ether_addr_copy(mac_addr, sta->addr);
	} else {
		dev_dbg(dev, "%s: group key\n", __func__);
		eth_broadcast_addr(mac_addr);
	}

	val16 = rtl8xxxu_read16(priv, REG_CR);
	val16 |= CR_SECURITY_ENABLE;
	rtl8xxxu_write16(priv, REG_CR, val16);

	val8 = SEC_CFG_TX_SEC_ENABLE | SEC_CFG_TXBC_USE_DEFKEY |
		SEC_CFG_RX_SEC_ENABLE | SEC_CFG_RXBC_USE_DEFKEY;
	val8 |= SEC_CFG_TX_USE_DEFKEY | SEC_CFG_RX_USE_DEFKEY;
	rtl8xxxu_write8(priv, REG_SECURITY_CFG, val8);

	switch (cmd) {
	case SET_KEY:
		key->hw_key_idx = key->keyidx;
		key->flags |= IEEE80211_KEY_FLAG_GENERATE_IV;
		rtl8xxxu_cam_write(priv, key, mac_addr);
		retval = 0;
		break;
	case DISABLE_KEY:
		rtl8xxxu_write32(priv, REG_CAM_WRITE, 0x00000000);
		val32 = CAM_CMD_POLLING | CAM_CMD_WRITE |
			key->keyidx << CAM_CMD_KEY_SHIFT;
		rtl8xxxu_write32(priv, REG_CAM_CMD, val32);
		retval = 0;
		break;
	default:
		dev_warn(dev, "%s: Unsupported command %02x\n", __func__, cmd);
	}

	return retval;
}

static int
rtl8xxxu_ampdu_action(struct ieee80211_hw *hw, struct ieee80211_vif *vif,
		      struct ieee80211_ampdu_params *params)
{
	struct rtl8xxxu_priv *priv = hw->priv;
	struct device *dev = &priv->udev->dev;
	u8 ampdu_factor, ampdu_density;
	struct ieee80211_sta *sta = params->sta;
	u16 tid = params->tid;
	enum ieee80211_ampdu_mlme_action action = params->action;

	switch (action) {
	case IEEE80211_AMPDU_TX_START:
		dev_dbg(dev, "%s: IEEE80211_AMPDU_TX_START\n", __func__);
		ampdu_factor = sta->deflink.ht_cap.ampdu_factor;
		ampdu_density = sta->deflink.ht_cap.ampdu_density;
		rtl8xxxu_set_ampdu_factor(priv, ampdu_factor);
		rtl8xxxu_set_ampdu_min_space(priv, ampdu_density);
		dev_dbg(dev,
			"Changed HT: ampdu_factor %02x, ampdu_density %02x\n",
			ampdu_factor, ampdu_density);
		return IEEE80211_AMPDU_TX_START_IMMEDIATE;
	case IEEE80211_AMPDU_TX_STOP_CONT:
	case IEEE80211_AMPDU_TX_STOP_FLUSH:
	case IEEE80211_AMPDU_TX_STOP_FLUSH_CONT:
		dev_dbg(dev, "%s: IEEE80211_AMPDU_TX_STOP\n", __func__);
		rtl8xxxu_set_ampdu_factor(priv, 0);
		rtl8xxxu_set_ampdu_min_space(priv, 0);
		clear_bit(tid, priv->tx_aggr_started);
		clear_bit(tid, priv->tid_tx_operational);
		ieee80211_stop_tx_ba_cb_irqsafe(vif, sta->addr, tid);
		break;
	case IEEE80211_AMPDU_TX_OPERATIONAL:
		dev_dbg(dev, "%s: IEEE80211_AMPDU_TX_OPERATIONAL\n", __func__);
		set_bit(tid, priv->tid_tx_operational);
		break;
	case IEEE80211_AMPDU_RX_START:
		dev_dbg(dev, "%s: IEEE80211_AMPDU_RX_START\n", __func__);
		break;
	case IEEE80211_AMPDU_RX_STOP:
		dev_dbg(dev, "%s: IEEE80211_AMPDU_RX_STOP\n", __func__);
		break;
	default:
		break;
	}
	return 0;
}

static void
rtl8xxxu_sta_statistics(struct ieee80211_hw *hw, struct ieee80211_vif *vif,
			struct ieee80211_sta *sta, struct station_info *sinfo)
{
	struct rtl8xxxu_priv *priv = hw->priv;

	sinfo->txrate = priv->ra_report.txrate;
	sinfo->filled |= BIT_ULL(NL80211_STA_INFO_TX_BITRATE);
}

static u8 rtl8xxxu_signal_to_snr(int signal)
{
	if (signal < RTL8XXXU_NOISE_FLOOR_MIN)
		signal = RTL8XXXU_NOISE_FLOOR_MIN;
	else if (signal > 0)
		signal = 0;
	return (u8)(signal - RTL8XXXU_NOISE_FLOOR_MIN);
}

static void rtl8xxxu_refresh_rate_mask(struct rtl8xxxu_priv *priv,
				       int signal, struct ieee80211_sta *sta)
{
	struct ieee80211_hw *hw = priv->hw;
	u16 wireless_mode;
	u8 rssi_level, ratr_idx;
	u8 txbw_40mhz;
	u8 snr, snr_thresh_high, snr_thresh_low;
	u8 go_up_gap = 5;

	rssi_level = priv->rssi_level;
	snr = rtl8xxxu_signal_to_snr(signal);
	snr_thresh_high = RTL8XXXU_SNR_THRESH_HIGH;
	snr_thresh_low = RTL8XXXU_SNR_THRESH_LOW;
	txbw_40mhz = (hw->conf.chandef.width == NL80211_CHAN_WIDTH_40) ? 1 : 0;

	switch (rssi_level) {
	case RTL8XXXU_RATR_STA_MID:
		snr_thresh_high += go_up_gap;
		break;
	case RTL8XXXU_RATR_STA_LOW:
		snr_thresh_high += go_up_gap;
		snr_thresh_low += go_up_gap;
		break;
	default:
		break;
	}

	if (snr > snr_thresh_high)
		rssi_level = RTL8XXXU_RATR_STA_HIGH;
	else if (snr > snr_thresh_low)
		rssi_level = RTL8XXXU_RATR_STA_MID;
	else
		rssi_level = RTL8XXXU_RATR_STA_LOW;

	if (rssi_level != priv->rssi_level) {
		int sgi = 0;
		u32 rate_bitmap = 0;

		rcu_read_lock();
		rate_bitmap = (sta->deflink.supp_rates[0] & 0xfff) |
				(sta->deflink.ht_cap.mcs.rx_mask[0] << 12) |
				(sta->deflink.ht_cap.mcs.rx_mask[1] << 20);
		if (sta->deflink.ht_cap.cap &
		    (IEEE80211_HT_CAP_SGI_40 | IEEE80211_HT_CAP_SGI_20))
			sgi = 1;
		rcu_read_unlock();

		wireless_mode = rtl8xxxu_wireless_mode(hw, sta);
		switch (wireless_mode) {
		case WIRELESS_MODE_B:
			ratr_idx = RATEID_IDX_B;
			if (rate_bitmap & 0x0000000c)
				rate_bitmap &= 0x0000000d;
			else
				rate_bitmap &= 0x0000000f;
			break;
		case WIRELESS_MODE_A:
		case WIRELESS_MODE_G:
			ratr_idx = RATEID_IDX_G;
			if (rssi_level == RTL8XXXU_RATR_STA_HIGH)
				rate_bitmap &= 0x00000f00;
			else
				rate_bitmap &= 0x00000ff0;
			break;
		case (WIRELESS_MODE_B | WIRELESS_MODE_G):
			ratr_idx = RATEID_IDX_BG;
			if (rssi_level == RTL8XXXU_RATR_STA_HIGH)
				rate_bitmap &= 0x00000f00;
			else if (rssi_level == RTL8XXXU_RATR_STA_MID)
				rate_bitmap &= 0x00000ff0;
			else
				rate_bitmap &= 0x00000ff5;
			break;
		case WIRELESS_MODE_N_24G:
		case WIRELESS_MODE_N_5G:
		case (WIRELESS_MODE_G | WIRELESS_MODE_N_24G):
		case (WIRELESS_MODE_A | WIRELESS_MODE_N_5G):
			if (priv->tx_paths == 2 && priv->rx_paths == 2)
				ratr_idx = RATEID_IDX_GN_N2SS;
			else
				ratr_idx = RATEID_IDX_GN_N1SS;
			break;
		case (WIRELESS_MODE_B | WIRELESS_MODE_G | WIRELESS_MODE_N_24G):
		case (WIRELESS_MODE_B | WIRELESS_MODE_N_24G):
			if (txbw_40mhz) {
				if (priv->tx_paths == 2 && priv->rx_paths == 2)
					ratr_idx = RATEID_IDX_BGN_40M_2SS;
				else
					ratr_idx = RATEID_IDX_BGN_40M_1SS;
			} else {
				if (priv->tx_paths == 2 && priv->rx_paths == 2)
					ratr_idx = RATEID_IDX_BGN_20M_2SS_BN;
				else
					ratr_idx = RATEID_IDX_BGN_20M_1SS_BN;
			}

			if (priv->tx_paths == 2 && priv->rx_paths == 2) {
				if (rssi_level == RTL8XXXU_RATR_STA_HIGH) {
					rate_bitmap &= 0x0f8f0000;
				} else if (rssi_level == RTL8XXXU_RATR_STA_MID) {
					rate_bitmap &= 0x0f8ff000;
				} else {
					if (txbw_40mhz)
						rate_bitmap &= 0x0f8ff015;
					else
						rate_bitmap &= 0x0f8ff005;
				}
			} else {
				if (rssi_level == RTL8XXXU_RATR_STA_HIGH) {
					rate_bitmap &= 0x000f0000;
				} else if (rssi_level == RTL8XXXU_RATR_STA_MID) {
					rate_bitmap &= 0x000ff000;
				} else {
					if (txbw_40mhz)
						rate_bitmap &= 0x000ff015;
					else
						rate_bitmap &= 0x000ff005;
				}
			}
			break;
		default:
			ratr_idx = RATEID_IDX_BGN_40M_2SS;
			rate_bitmap &= 0x0fffffff;
			break;
		}

		priv->rssi_level = rssi_level;
		priv->fops->update_rate_mask(priv, rate_bitmap, ratr_idx, sgi, txbw_40mhz);
	}
}

static void rtl8xxxu_watchdog_callback(struct work_struct *work)
{
	struct ieee80211_vif *vif;
	struct rtl8xxxu_priv *priv;

	priv = container_of(work, struct rtl8xxxu_priv, ra_watchdog.work);
	vif = priv->vif;

	if (vif && vif->type == NL80211_IFTYPE_STATION) {
		int signal;
		struct ieee80211_sta *sta;

		rcu_read_lock();
		sta = ieee80211_find_sta(vif, vif->bss_conf.bssid);
		if (!sta) {
			struct device *dev = &priv->udev->dev;

			dev_dbg(dev, "%s: no sta found\n", __func__);
			rcu_read_unlock();
			goto out;
		}
		rcu_read_unlock();

		signal = ieee80211_ave_rssi(vif);
		rtl8xxxu_refresh_rate_mask(priv, signal, sta);
	}

out:
	schedule_delayed_work(&priv->ra_watchdog, 2 * HZ);
}

static int rtl8xxxu_start(struct ieee80211_hw *hw)
{
	struct rtl8xxxu_priv *priv = hw->priv;
	struct rtl8xxxu_rx_urb *rx_urb;
	struct rtl8xxxu_tx_urb *tx_urb;
	struct sk_buff *skb;
	unsigned long flags;
	int ret, i;

	ret = 0;

	init_usb_anchor(&priv->rx_anchor);
	init_usb_anchor(&priv->tx_anchor);
	init_usb_anchor(&priv->int_anchor);

	priv->fops->enable_rf(priv);
	if (priv->usb_interrupts) {
		ret = rtl8xxxu_submit_int_urb(hw);
		if (ret)
			goto exit;
	}

	for (i = 0; i < RTL8XXXU_TX_URBS; i++) {
		tx_urb = kmalloc(sizeof(struct rtl8xxxu_tx_urb), GFP_KERNEL);
		if (!tx_urb) {
			if (!i)
				ret = -ENOMEM;

			goto error_out;
		}
		usb_init_urb(&tx_urb->urb);
		INIT_LIST_HEAD(&tx_urb->list);
		tx_urb->hw = hw;
		list_add(&tx_urb->list, &priv->tx_urb_free_list);
		priv->tx_urb_free_count++;
	}

	priv->tx_stopped = false;

	spin_lock_irqsave(&priv->rx_urb_lock, flags);
	priv->shutdown = false;
	spin_unlock_irqrestore(&priv->rx_urb_lock, flags);

	for (i = 0; i < RTL8XXXU_RX_URBS; i++) {
		rx_urb = kmalloc(sizeof(struct rtl8xxxu_rx_urb), GFP_KERNEL);
		if (!rx_urb) {
			if (!i)
				ret = -ENOMEM;

			goto error_out;
		}
		usb_init_urb(&rx_urb->urb);
		INIT_LIST_HEAD(&rx_urb->list);
		rx_urb->hw = hw;

		ret = rtl8xxxu_submit_rx_urb(priv, rx_urb);
		if (ret) {
			if (ret != -ENOMEM) {
				skb = (struct sk_buff *)rx_urb->urb.context;
				dev_kfree_skb(skb);
			}
			rtl8xxxu_queue_rx_urb(priv, rx_urb);
		}
	}

	schedule_delayed_work(&priv->ra_watchdog, 2 * HZ);
exit:
	/*
	 * Accept all data and mgmt frames
	 */
	rtl8xxxu_write16(priv, REG_RXFLTMAP2, 0xffff);
	rtl8xxxu_write16(priv, REG_RXFLTMAP0, 0xffff);

	rtl8xxxu_write32(priv, REG_OFDM0_XA_AGC_CORE1, 0x6954341e);

	return ret;

error_out:
	rtl8xxxu_free_tx_resources(priv);
	/*
	 * Disable all data and mgmt frames
	 */
	rtl8xxxu_write16(priv, REG_RXFLTMAP2, 0x0000);
	rtl8xxxu_write16(priv, REG_RXFLTMAP0, 0x0000);

	return ret;
}

static void rtl8xxxu_stop(struct ieee80211_hw *hw)
{
	struct rtl8xxxu_priv *priv = hw->priv;
	unsigned long flags;

	rtl8xxxu_write8(priv, REG_TXPAUSE, 0xff);

	rtl8xxxu_write16(priv, REG_RXFLTMAP0, 0x0000);
	rtl8xxxu_write16(priv, REG_RXFLTMAP2, 0x0000);

	spin_lock_irqsave(&priv->rx_urb_lock, flags);
	priv->shutdown = true;
	spin_unlock_irqrestore(&priv->rx_urb_lock, flags);

	usb_kill_anchored_urbs(&priv->rx_anchor);
	usb_kill_anchored_urbs(&priv->tx_anchor);
	if (priv->usb_interrupts)
		usb_kill_anchored_urbs(&priv->int_anchor);

	rtl8xxxu_write8(priv, REG_TXPAUSE, 0xff);

	priv->fops->disable_rf(priv);

	/*
	 * Disable interrupts
	 */
	if (priv->usb_interrupts)
		rtl8xxxu_write32(priv, REG_USB_HIMR, 0);

	cancel_delayed_work_sync(&priv->ra_watchdog);

	rtl8xxxu_free_rx_resources(priv);
	rtl8xxxu_free_tx_resources(priv);
}

static const struct ieee80211_ops rtl8xxxu_ops = {
	.tx = rtl8xxxu_tx,
	.add_interface = rtl8xxxu_add_interface,
	.remove_interface = rtl8xxxu_remove_interface,
	.config = rtl8xxxu_config,
	.conf_tx = rtl8xxxu_conf_tx,
	.bss_info_changed = rtl8xxxu_bss_info_changed,
	.configure_filter = rtl8xxxu_configure_filter,
	.set_rts_threshold = rtl8xxxu_set_rts_threshold,
	.start = rtl8xxxu_start,
	.stop = rtl8xxxu_stop,
	.sw_scan_start = rtl8xxxu_sw_scan_start,
	.sw_scan_complete = rtl8xxxu_sw_scan_complete,
	.set_key = rtl8xxxu_set_key,
	.ampdu_action = rtl8xxxu_ampdu_action,
	.sta_statistics = rtl8xxxu_sta_statistics,
	.get_antenna = rtl8xxxu_get_antenna,
};

static int rtl8xxxu_parse_usb(struct rtl8xxxu_priv *priv,
			      struct usb_interface *interface)
{
	struct usb_interface_descriptor *interface_desc;
	struct usb_host_interface *host_interface;
	struct usb_endpoint_descriptor *endpoint;
	struct device *dev = &priv->udev->dev;
	int i, j = 0, endpoints;
	u8 dir, xtype, num;
	int ret = 0;

	host_interface = interface->cur_altsetting;
	interface_desc = &host_interface->desc;
	endpoints = interface_desc->bNumEndpoints;

	for (i = 0; i < endpoints; i++) {
		endpoint = &host_interface->endpoint[i].desc;

		dir = endpoint->bEndpointAddress & USB_ENDPOINT_DIR_MASK;
		num = usb_endpoint_num(endpoint);
		xtype = usb_endpoint_type(endpoint);
		if (rtl8xxxu_debug & RTL8XXXU_DEBUG_USB)
			dev_dbg(dev,
				"%s: endpoint: dir %02x, # %02x, type %02x\n",
				__func__, dir, num, xtype);
		if (usb_endpoint_dir_in(endpoint) &&
		    usb_endpoint_xfer_bulk(endpoint)) {
			if (rtl8xxxu_debug & RTL8XXXU_DEBUG_USB)
				dev_dbg(dev, "%s: in endpoint num %i\n",
					__func__, num);

			if (priv->pipe_in) {
				dev_warn(dev,
					 "%s: Too many IN pipes\n", __func__);
				ret = -EINVAL;
				goto exit;
			}

			priv->pipe_in =	usb_rcvbulkpipe(priv->udev, num);
		}

		if (usb_endpoint_dir_in(endpoint) &&
		    usb_endpoint_xfer_int(endpoint)) {
			if (rtl8xxxu_debug & RTL8XXXU_DEBUG_USB)
				dev_dbg(dev, "%s: interrupt endpoint num %i\n",
					__func__, num);

			if (priv->pipe_interrupt) {
				dev_warn(dev, "%s: Too many INTERRUPT pipes\n",
					 __func__);
				ret = -EINVAL;
				goto exit;
			}

			priv->pipe_interrupt = usb_rcvintpipe(priv->udev, num);
		}

		if (usb_endpoint_dir_out(endpoint) &&
		    usb_endpoint_xfer_bulk(endpoint)) {
			if (rtl8xxxu_debug & RTL8XXXU_DEBUG_USB)
				dev_dbg(dev, "%s: out endpoint num %i\n",
					__func__, num);
			if (j >= RTL8XXXU_OUT_ENDPOINTS) {
				dev_warn(dev,
					 "%s: Too many OUT pipes\n", __func__);
				ret = -EINVAL;
				goto exit;
			}
			priv->out_ep[j++] = num;
		}
	}
exit:
	priv->nr_out_eps = j;
	return ret;
}

static int rtl8xxxu_probe(struct usb_interface *interface,
			  const struct usb_device_id *id)
{
	struct rtl8xxxu_priv *priv;
	struct ieee80211_hw *hw;
	struct usb_device *udev;
	struct ieee80211_supported_band *sband;
	int ret;
	int untested = 1;

	udev = usb_get_dev(interface_to_usbdev(interface));

	switch (id->idVendor) {
	case USB_VENDOR_ID_REALTEK:
		switch(id->idProduct) {
		case 0x1724:
		case 0x8176:
		case 0x8178:
		case 0x817f:
		case 0x818b:
			untested = 0;
			break;
		}
		break;
	case 0x7392:
		if (id->idProduct == 0x7811 || id->idProduct == 0xa611)
			untested = 0;
		break;
	case 0x050d:
		if (id->idProduct == 0x1004)
			untested = 0;
		break;
	case 0x20f4:
		if (id->idProduct == 0x648b)
			untested = 0;
		break;
	case 0x2001:
		if (id->idProduct == 0x3308)
			untested = 0;
		break;
	case 0x2357:
		if (id->idProduct == 0x0109)
			untested = 0;
		break;
	default:
		break;
	}

	if (untested) {
		rtl8xxxu_debug |= RTL8XXXU_DEBUG_EFUSE;
		dev_info(&udev->dev,
			 "This Realtek USB WiFi dongle (0x%04x:0x%04x) is untested!\n",
			 id->idVendor, id->idProduct);
		dev_info(&udev->dev,
			 "Please report results to Jes.Sorensen@gmail.com\n");
	}

	hw = ieee80211_alloc_hw(sizeof(struct rtl8xxxu_priv), &rtl8xxxu_ops);
	if (!hw) {
		ret = -ENOMEM;
		goto err_put_dev;
	}

	priv = hw->priv;
	priv->hw = hw;
	priv->udev = udev;
	priv->fops = (struct rtl8xxxu_fileops *)id->driver_info;
	mutex_init(&priv->usb_buf_mutex);
	mutex_init(&priv->h2c_mutex);
	INIT_LIST_HEAD(&priv->tx_urb_free_list);
	spin_lock_init(&priv->tx_urb_lock);
	INIT_LIST_HEAD(&priv->rx_urb_pending_list);
	spin_lock_init(&priv->rx_urb_lock);
	INIT_WORK(&priv->rx_urb_wq, rtl8xxxu_rx_urb_work);
	INIT_DELAYED_WORK(&priv->ra_watchdog, rtl8xxxu_watchdog_callback);
	INIT_WORK(&priv->c2hcmd_work, rtl8xxxu_c2hcmd_callback);
	skb_queue_head_init(&priv->c2hcmd_queue);

	usb_set_intfdata(interface, hw);

	ret = rtl8xxxu_parse_usb(priv, interface);
	if (ret)
		goto err_set_intfdata;

	ret = rtl8xxxu_identify_chip(priv);
	if (ret) {
		dev_err(&udev->dev, "Fatal - failed to identify chip\n");
		goto err_set_intfdata;
	}

	ret = rtl8xxxu_read_efuse(priv);
	if (ret) {
		dev_err(&udev->dev, "Fatal - failed to read EFuse\n");
		goto err_set_intfdata;
	}

	ret = priv->fops->parse_efuse(priv);
	if (ret) {
		dev_err(&udev->dev, "Fatal - failed to parse EFuse\n");
		goto err_set_intfdata;
	}

	rtl8xxxu_print_chipinfo(priv);

	ret = priv->fops->load_firmware(priv);
	if (ret) {
		dev_err(&udev->dev, "Fatal - failed to load firmware\n");
		goto err_set_intfdata;
	}

	ret = rtl8xxxu_init_device(hw);
	if (ret)
		goto err_set_intfdata;

	hw->wiphy->max_scan_ssids = 1;
	hw->wiphy->max_scan_ie_len = IEEE80211_MAX_DATA_LEN;
	hw->wiphy->interface_modes = BIT(NL80211_IFTYPE_STATION);
	hw->queues = 4;

	sband = &rtl8xxxu_supported_band;
	sband->ht_cap.ht_supported = true;
	sband->ht_cap.ampdu_factor = IEEE80211_HT_MAX_AMPDU_64K;
	sband->ht_cap.ampdu_density = IEEE80211_HT_MPDU_DENSITY_16;
	sband->ht_cap.cap = IEEE80211_HT_CAP_SGI_20 | IEEE80211_HT_CAP_SGI_40;
	memset(&sband->ht_cap.mcs, 0, sizeof(sband->ht_cap.mcs));
	sband->ht_cap.mcs.rx_mask[0] = 0xff;
	sband->ht_cap.mcs.rx_mask[4] = 0x01;
	if (priv->rf_paths > 1) {
		sband->ht_cap.mcs.rx_mask[1] = 0xff;
		sband->ht_cap.cap |= IEEE80211_HT_CAP_SGI_40;
	}
	sband->ht_cap.mcs.tx_params = IEEE80211_HT_MCS_TX_DEFINED;
	/*
	 * Some APs will negotiate HT20_40 in a noisy environment leading
	 * to miserable performance. Rather than defaulting to this, only
	 * enable it if explicitly requested at module load time.
	 */
	if (rtl8xxxu_ht40_2g) {
		dev_info(&udev->dev, "Enabling HT_20_40 on the 2.4GHz band\n");
		sband->ht_cap.cap |= IEEE80211_HT_CAP_SUP_WIDTH_20_40;
	}
	hw->wiphy->bands[NL80211_BAND_2GHZ] = sband;

	hw->wiphy->rts_threshold = 2347;

	SET_IEEE80211_DEV(priv->hw, &interface->dev);
	SET_IEEE80211_PERM_ADDR(hw, priv->mac_addr);

	hw->extra_tx_headroom = priv->fops->tx_desc_size;
	ieee80211_hw_set(hw, SIGNAL_DBM);
	/*
	 * The firmware handles rate control
	 */
	ieee80211_hw_set(hw, HAS_RATE_CONTROL);
	ieee80211_hw_set(hw, AMPDU_AGGREGATION);

	wiphy_ext_feature_set(hw->wiphy, NL80211_EXT_FEATURE_CQM_RSSI_LIST);

	ret = ieee80211_register_hw(priv->hw);
	if (ret) {
		dev_err(&udev->dev, "%s: Failed to register: %i\n",
			__func__, ret);
		goto err_set_intfdata;
	}

	return 0;

err_set_intfdata:
	usb_set_intfdata(interface, NULL);

	kfree(priv->fw_data);
	mutex_destroy(&priv->usb_buf_mutex);
	mutex_destroy(&priv->h2c_mutex);

	ieee80211_free_hw(hw);
err_put_dev:
	usb_put_dev(udev);

	return ret;
}

static void rtl8xxxu_disconnect(struct usb_interface *interface)
{
	struct rtl8xxxu_priv *priv;
	struct ieee80211_hw *hw;

	hw = usb_get_intfdata(interface);
	priv = hw->priv;

	ieee80211_unregister_hw(hw);

	priv->fops->power_off(priv);

	usb_set_intfdata(interface, NULL);

	dev_info(&priv->udev->dev, "disconnecting\n");

	kfree(priv->fw_data);
	mutex_destroy(&priv->usb_buf_mutex);
	mutex_destroy(&priv->h2c_mutex);

	if (priv->udev->state != USB_STATE_NOTATTACHED) {
		dev_info(&priv->udev->dev,
			 "Device still attached, trying to reset\n");
		usb_reset_device(priv->udev);
	}
	usb_put_dev(priv->udev);
	ieee80211_free_hw(hw);
}

static const struct usb_device_id dev_table[] = {
{USB_DEVICE_AND_INTERFACE_INFO(USB_VENDOR_ID_REALTEK, 0x8724, 0xff, 0xff, 0xff),
	.driver_info = (unsigned long)&rtl8723au_fops},
{USB_DEVICE_AND_INTERFACE_INFO(USB_VENDOR_ID_REALTEK, 0x1724, 0xff, 0xff, 0xff),
	.driver_info = (unsigned long)&rtl8723au_fops},
{USB_DEVICE_AND_INTERFACE_INFO(USB_VENDOR_ID_REALTEK, 0x0724, 0xff, 0xff, 0xff),
	.driver_info = (unsigned long)&rtl8723au_fops},
{USB_DEVICE_AND_INTERFACE_INFO(USB_VENDOR_ID_REALTEK, 0x818b, 0xff, 0xff, 0xff),
	.driver_info = (unsigned long)&rtl8192eu_fops},
/* TP-Link TL-WN822N v4 */
{USB_DEVICE_AND_INTERFACE_INFO(0x2357, 0x0108, 0xff, 0xff, 0xff),
	.driver_info = (unsigned long)&rtl8192eu_fops},
/* D-Link DWA-131 rev E1, tested by David Patiño */
{USB_DEVICE_AND_INTERFACE_INFO(0x2001, 0x3319, 0xff, 0xff, 0xff),
	.driver_info = (unsigned long)&rtl8192eu_fops},
/* Tested by Myckel Habets */
{USB_DEVICE_AND_INTERFACE_INFO(0x2357, 0x0109, 0xff, 0xff, 0xff),
	.driver_info = (unsigned long)&rtl8192eu_fops},
{USB_DEVICE_AND_INTERFACE_INFO(USB_VENDOR_ID_REALTEK, 0xb720, 0xff, 0xff, 0xff),
	.driver_info = (unsigned long)&rtl8723bu_fops},
{USB_DEVICE_AND_INTERFACE_INFO(0x7392, 0xa611, 0xff, 0xff, 0xff),
	.driver_info = (unsigned long)&rtl8723bu_fops},
#ifdef CONFIG_RTL8XXXU_UNTESTED
/* Still supported by rtlwifi */
{USB_DEVICE_AND_INTERFACE_INFO(USB_VENDOR_ID_REALTEK, 0x8176, 0xff, 0xff, 0xff),
	.driver_info = (unsigned long)&rtl8192cu_fops},
{USB_DEVICE_AND_INTERFACE_INFO(USB_VENDOR_ID_REALTEK, 0x8178, 0xff, 0xff, 0xff),
	.driver_info = (unsigned long)&rtl8192cu_fops},
{USB_DEVICE_AND_INTERFACE_INFO(USB_VENDOR_ID_REALTEK, 0x817f, 0xff, 0xff, 0xff),
	.driver_info = (unsigned long)&rtl8192cu_fops},
/* Tested by Larry Finger */
{USB_DEVICE_AND_INTERFACE_INFO(0x7392, 0x7811, 0xff, 0xff, 0xff),
	.driver_info = (unsigned long)&rtl8192cu_fops},
/* Tested by Andrea Merello */
{USB_DEVICE_AND_INTERFACE_INFO(0x050d, 0x1004, 0xff, 0xff, 0xff),
	.driver_info = (unsigned long)&rtl8192cu_fops},
/* Tested by Jocelyn Mayer */
{USB_DEVICE_AND_INTERFACE_INFO(0x20f4, 0x648b, 0xff, 0xff, 0xff),
	.driver_info = (unsigned long)&rtl8192cu_fops},
/* Tested by Stefano Bravi */
{USB_DEVICE_AND_INTERFACE_INFO(0x2001, 0x3308, 0xff, 0xff, 0xff),
	.driver_info = (unsigned long)&rtl8192cu_fops},
/* Currently untested 8188 series devices */
{USB_DEVICE_AND_INTERFACE_INFO(USB_VENDOR_ID_REALTEK, 0x018a, 0xff, 0xff, 0xff),
	.driver_info = (unsigned long)&rtl8192cu_fops},
{USB_DEVICE_AND_INTERFACE_INFO(USB_VENDOR_ID_REALTEK, 0x8191, 0xff, 0xff, 0xff),
	.driver_info = (unsigned long)&rtl8192cu_fops},
{USB_DEVICE_AND_INTERFACE_INFO(USB_VENDOR_ID_REALTEK, 0x8170, 0xff, 0xff, 0xff),
	.driver_info = (unsigned long)&rtl8192cu_fops},
{USB_DEVICE_AND_INTERFACE_INFO(USB_VENDOR_ID_REALTEK, 0x8177, 0xff, 0xff, 0xff),
	.driver_info = (unsigned long)&rtl8192cu_fops},
{USB_DEVICE_AND_INTERFACE_INFO(USB_VENDOR_ID_REALTEK, 0x817a, 0xff, 0xff, 0xff),
	.driver_info = (unsigned long)&rtl8192cu_fops},
{USB_DEVICE_AND_INTERFACE_INFO(USB_VENDOR_ID_REALTEK, 0x817b, 0xff, 0xff, 0xff),
	.driver_info = (unsigned long)&rtl8192cu_fops},
{USB_DEVICE_AND_INTERFACE_INFO(USB_VENDOR_ID_REALTEK, 0x817d, 0xff, 0xff, 0xff),
	.driver_info = (unsigned long)&rtl8192cu_fops},
{USB_DEVICE_AND_INTERFACE_INFO(USB_VENDOR_ID_REALTEK, 0x817e, 0xff, 0xff, 0xff),
	.driver_info = (unsigned long)&rtl8192cu_fops},
{USB_DEVICE_AND_INTERFACE_INFO(USB_VENDOR_ID_REALTEK, 0x818a, 0xff, 0xff, 0xff),
	.driver_info = (unsigned long)&rtl8192cu_fops},
{USB_DEVICE_AND_INTERFACE_INFO(USB_VENDOR_ID_REALTEK, 0x317f, 0xff, 0xff, 0xff),
	.driver_info = (unsigned long)&rtl8192cu_fops},
{USB_DEVICE_AND_INTERFACE_INFO(0x1058, 0x0631, 0xff, 0xff, 0xff),
	.driver_info = (unsigned long)&rtl8192cu_fops},
{USB_DEVICE_AND_INTERFACE_INFO(0x04bb, 0x094c, 0xff, 0xff, 0xff),
	.driver_info = (unsigned long)&rtl8192cu_fops},
{USB_DEVICE_AND_INTERFACE_INFO(0x050d, 0x1102, 0xff, 0xff, 0xff),
	.driver_info = (unsigned long)&rtl8192cu_fops},
{USB_DEVICE_AND_INTERFACE_INFO(0x06f8, 0xe033, 0xff, 0xff, 0xff),
	.driver_info = (unsigned long)&rtl8192cu_fops},
{USB_DEVICE_AND_INTERFACE_INFO(0x07b8, 0x8189, 0xff, 0xff, 0xff),
	.driver_info = (unsigned long)&rtl8192cu_fops},
{USB_DEVICE_AND_INTERFACE_INFO(0x0846, 0x9041, 0xff, 0xff, 0xff),
	.driver_info = (unsigned long)&rtl8192cu_fops},
{USB_DEVICE_AND_INTERFACE_INFO(0x0b05, 0x17ba, 0xff, 0xff, 0xff),
	.driver_info = (unsigned long)&rtl8192cu_fops},
{USB_DEVICE_AND_INTERFACE_INFO(USB_VENDOR_ID_REALTEK, 0x1e1e, 0xff, 0xff, 0xff),
	.driver_info = (unsigned long)&rtl8192cu_fops},
{USB_DEVICE_AND_INTERFACE_INFO(USB_VENDOR_ID_REALTEK, 0x5088, 0xff, 0xff, 0xff),
	.driver_info = (unsigned long)&rtl8192cu_fops},
{USB_DEVICE_AND_INTERFACE_INFO(0x0df6, 0x0052, 0xff, 0xff, 0xff),
	.driver_info = (unsigned long)&rtl8192cu_fops},
{USB_DEVICE_AND_INTERFACE_INFO(0x0df6, 0x005c, 0xff, 0xff, 0xff),
	.driver_info = (unsigned long)&rtl8192cu_fops},
{USB_DEVICE_AND_INTERFACE_INFO(0x0eb0, 0x9071, 0xff, 0xff, 0xff),
	.driver_info = (unsigned long)&rtl8192cu_fops},
{USB_DEVICE_AND_INTERFACE_INFO(0x103c, 0x1629, 0xff, 0xff, 0xff),
	.driver_info = (unsigned long)&rtl8192cu_fops},
{USB_DEVICE_AND_INTERFACE_INFO(0x13d3, 0x3357, 0xff, 0xff, 0xff),
	.driver_info = (unsigned long)&rtl8192cu_fops},
{USB_DEVICE_AND_INTERFACE_INFO(0x2001, 0x330b, 0xff, 0xff, 0xff),
	.driver_info = (unsigned long)&rtl8192cu_fops},
{USB_DEVICE_AND_INTERFACE_INFO(0x2019, 0x4902, 0xff, 0xff, 0xff),
	.driver_info = (unsigned long)&rtl8192cu_fops},
{USB_DEVICE_AND_INTERFACE_INFO(0x2019, 0xab2a, 0xff, 0xff, 0xff),
	.driver_info = (unsigned long)&rtl8192cu_fops},
{USB_DEVICE_AND_INTERFACE_INFO(0x2019, 0xab2e, 0xff, 0xff, 0xff),
	.driver_info = (unsigned long)&rtl8192cu_fops},
{USB_DEVICE_AND_INTERFACE_INFO(0x2019, 0xed17, 0xff, 0xff, 0xff),
	.driver_info = (unsigned long)&rtl8192cu_fops},
{USB_DEVICE_AND_INTERFACE_INFO(0x4855, 0x0090, 0xff, 0xff, 0xff),
	.driver_info = (unsigned long)&rtl8192cu_fops},
{USB_DEVICE_AND_INTERFACE_INFO(0x4856, 0x0091, 0xff, 0xff, 0xff),
	.driver_info = (unsigned long)&rtl8192cu_fops},
{USB_DEVICE_AND_INTERFACE_INFO(0xcdab, 0x8010, 0xff, 0xff, 0xff),
	.driver_info = (unsigned long)&rtl8192cu_fops},
{USB_DEVICE_AND_INTERFACE_INFO(0x04f2, 0xaff7, 0xff, 0xff, 0xff),
	.driver_info = (unsigned long)&rtl8192cu_fops},
{USB_DEVICE_AND_INTERFACE_INFO(0x04f2, 0xaff9, 0xff, 0xff, 0xff),
	.driver_info = (unsigned long)&rtl8192cu_fops},
{USB_DEVICE_AND_INTERFACE_INFO(0x04f2, 0xaffa, 0xff, 0xff, 0xff),
	.driver_info = (unsigned long)&rtl8192cu_fops},
{USB_DEVICE_AND_INTERFACE_INFO(0x04f2, 0xaff8, 0xff, 0xff, 0xff),
	.driver_info = (unsigned long)&rtl8192cu_fops},
{USB_DEVICE_AND_INTERFACE_INFO(0x04f2, 0xaffb, 0xff, 0xff, 0xff),
	.driver_info = (unsigned long)&rtl8192cu_fops},
{USB_DEVICE_AND_INTERFACE_INFO(0x04f2, 0xaffc, 0xff, 0xff, 0xff),
	.driver_info = (unsigned long)&rtl8192cu_fops},
{USB_DEVICE_AND_INTERFACE_INFO(0x2019, 0x1201, 0xff, 0xff, 0xff),
	.driver_info = (unsigned long)&rtl8192cu_fops},
/* Currently untested 8192 series devices */
{USB_DEVICE_AND_INTERFACE_INFO(0x04bb, 0x0950, 0xff, 0xff, 0xff),
	.driver_info = (unsigned long)&rtl8192cu_fops},
{USB_DEVICE_AND_INTERFACE_INFO(0x050d, 0x2102, 0xff, 0xff, 0xff),
	.driver_info = (unsigned long)&rtl8192cu_fops},
{USB_DEVICE_AND_INTERFACE_INFO(0x050d, 0x2103, 0xff, 0xff, 0xff),
	.driver_info = (unsigned long)&rtl8192cu_fops},
{USB_DEVICE_AND_INTERFACE_INFO(0x0586, 0x341f, 0xff, 0xff, 0xff),
	.driver_info = (unsigned long)&rtl8192cu_fops},
{USB_DEVICE_AND_INTERFACE_INFO(0x06f8, 0xe035, 0xff, 0xff, 0xff),
	.driver_info = (unsigned long)&rtl8192cu_fops},
{USB_DEVICE_AND_INTERFACE_INFO(0x0b05, 0x17ab, 0xff, 0xff, 0xff),
	.driver_info = (unsigned long)&rtl8192cu_fops},
{USB_DEVICE_AND_INTERFACE_INFO(0x0df6, 0x0061, 0xff, 0xff, 0xff),
	.driver_info = (unsigned long)&rtl8192cu_fops},
{USB_DEVICE_AND_INTERFACE_INFO(0x0df6, 0x0070, 0xff, 0xff, 0xff),
	.driver_info = (unsigned long)&rtl8192cu_fops},
{USB_DEVICE_AND_INTERFACE_INFO(0x0789, 0x016d, 0xff, 0xff, 0xff),
	.driver_info = (unsigned long)&rtl8192cu_fops},
{USB_DEVICE_AND_INTERFACE_INFO(0x07aa, 0x0056, 0xff, 0xff, 0xff),
	.driver_info = (unsigned long)&rtl8192cu_fops},
{USB_DEVICE_AND_INTERFACE_INFO(0x07b8, 0x8178, 0xff, 0xff, 0xff),
	.driver_info = (unsigned long)&rtl8192cu_fops},
{USB_DEVICE_AND_INTERFACE_INFO(0x0846, 0x9021, 0xff, 0xff, 0xff),
	.driver_info = (unsigned long)&rtl8192cu_fops},
{USB_DEVICE_AND_INTERFACE_INFO(0x0846, 0xf001, 0xff, 0xff, 0xff),
	.driver_info = (unsigned long)&rtl8192cu_fops},
{USB_DEVICE_AND_INTERFACE_INFO(USB_VENDOR_ID_REALTEK, 0x2e2e, 0xff, 0xff, 0xff),
	.driver_info = (unsigned long)&rtl8192cu_fops},
{USB_DEVICE_AND_INTERFACE_INFO(0x0e66, 0x0019, 0xff, 0xff, 0xff),
	.driver_info = (unsigned long)&rtl8192cu_fops},
{USB_DEVICE_AND_INTERFACE_INFO(0x0e66, 0x0020, 0xff, 0xff, 0xff),
	.driver_info = (unsigned long)&rtl8192cu_fops},
{USB_DEVICE_AND_INTERFACE_INFO(0x2001, 0x3307, 0xff, 0xff, 0xff),
	.driver_info = (unsigned long)&rtl8192cu_fops},
{USB_DEVICE_AND_INTERFACE_INFO(0x2001, 0x3309, 0xff, 0xff, 0xff),
	.driver_info = (unsigned long)&rtl8192cu_fops},
{USB_DEVICE_AND_INTERFACE_INFO(0x2001, 0x330a, 0xff, 0xff, 0xff),
	.driver_info = (unsigned long)&rtl8192cu_fops},
{USB_DEVICE_AND_INTERFACE_INFO(0x2019, 0xab2b, 0xff, 0xff, 0xff),
	.driver_info = (unsigned long)&rtl8192cu_fops},
{USB_DEVICE_AND_INTERFACE_INFO(0x20f4, 0x624d, 0xff, 0xff, 0xff),
	.driver_info = (unsigned long)&rtl8192cu_fops},
{USB_DEVICE_AND_INTERFACE_INFO(0x2357, 0x0100, 0xff, 0xff, 0xff),
	.driver_info = (unsigned long)&rtl8192cu_fops},
{USB_DEVICE_AND_INTERFACE_INFO(0x4855, 0x0091, 0xff, 0xff, 0xff),
	.driver_info = (unsigned long)&rtl8192cu_fops},
{USB_DEVICE_AND_INTERFACE_INFO(0x7392, 0x7822, 0xff, 0xff, 0xff),
	.driver_info = (unsigned long)&rtl8192cu_fops},
/* found in rtl8192eu vendor driver */
{USB_DEVICE_AND_INTERFACE_INFO(0x2357, 0x0107, 0xff, 0xff, 0xff),
	.driver_info = (unsigned long)&rtl8192eu_fops},
{USB_DEVICE_AND_INTERFACE_INFO(0x2019, 0xab33, 0xff, 0xff, 0xff),
	.driver_info = (unsigned long)&rtl8192eu_fops},
{USB_DEVICE_AND_INTERFACE_INFO(USB_VENDOR_ID_REALTEK, 0x818c, 0xff, 0xff, 0xff),
	.driver_info = (unsigned long)&rtl8192eu_fops},
#endif
{ }
};

static struct usb_driver rtl8xxxu_driver = {
	.name = DRIVER_NAME,
	.probe = rtl8xxxu_probe,
	.disconnect = rtl8xxxu_disconnect,
	.id_table = dev_table,
	.no_dynamic_id = 1,
	.disable_hub_initiated_lpm = 1,
};

static int __init rtl8xxxu_module_init(void)
{
	int res;

	res = usb_register(&rtl8xxxu_driver);
	if (res < 0)
		pr_err(DRIVER_NAME ": usb_register() failed (%i)\n", res);

	return res;
}

static void __exit rtl8xxxu_module_exit(void)
{
	usb_deregister(&rtl8xxxu_driver);
}


MODULE_DEVICE_TABLE(usb, dev_table);

module_init(rtl8xxxu_module_init);
module_exit(rtl8xxxu_module_exit);<|MERGE_RESOLUTION|>--- conflicted
+++ resolved
@@ -5118,11 +5118,7 @@
 	if (control && control->sta)
 		sta = control->sta;
 
-<<<<<<< HEAD
-	queue = rtl8xxxu_queue_select(hw, skb);
-=======
 	queue = rtl8xxxu_queue_select(hdr, skb);
->>>>>>> 2cb8e624
 
 	tx_desc = skb_push(skb, tx_desc_size);
 
