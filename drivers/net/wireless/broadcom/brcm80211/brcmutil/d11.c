--- conflicted
+++ resolved
@@ -211,11 +211,7 @@
 			ch->control_ch_num += CH_70MHZ_APART;
 			break;
 		default:
-<<<<<<< HEAD
-			WARN_ON_ONCE(1);
-=======
 			WARN_ONCE(1, "Invalid chanspec 0x%04x\n", ch->chspec);
->>>>>>> f7688b48
 			break;
 		}
 		break;
