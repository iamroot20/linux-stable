--- conflicted
+++ resolved
@@ -499,8 +499,6 @@
 	bool use_4addr_set;
 	u16 tcl_metadata;
 
-<<<<<<< HEAD
-=======
 	/* Protected with ar->data_lock */
 	enum ath11k_wmi_peer_ps_state peer_ps_state;
 	u64 ps_start_time;
@@ -508,7 +506,6 @@
 	u64 ps_total_duration;
 	bool peer_current_ps_valid;
 
->>>>>>> 2cb8e624
 	u32 bw_prev;
 };
 
@@ -722,13 +719,10 @@
 	struct ath11k_fw_stats fw_stats;
 	struct completion fw_stats_complete;
 	bool fw_stats_done;
-<<<<<<< HEAD
-=======
 
 	/* protected by conf_mutex */
 	bool ps_state_enable;
 	bool ps_timekeeper_enable;
->>>>>>> 2cb8e624
 };
 
 struct ath11k_band_cap {
