--- conflicted
+++ resolved
@@ -95,11 +95,8 @@
 		.supports_dynamic_smps_6ghz = false,
 		.alloc_cacheable_memory = true,
 		.wakeup_mhi = false,
-<<<<<<< HEAD
-=======
 		.supports_rssi_stats = false,
 		.fw_wmi_diag_event = false,
->>>>>>> 77b5472d
 	},
 	{
 		.hw_rev = ATH11K_HW_IPQ6018_HW10,
@@ -162,11 +159,8 @@
 		.supports_dynamic_smps_6ghz = false,
 		.alloc_cacheable_memory = true,
 		.wakeup_mhi = false,
-<<<<<<< HEAD
-=======
 		.supports_rssi_stats = false,
 		.fw_wmi_diag_event = false,
->>>>>>> 77b5472d
 	},
 	{
 		.name = "qca6390 hw2.0",
@@ -228,11 +222,8 @@
 		.supports_dynamic_smps_6ghz = false,
 		.alloc_cacheable_memory = false,
 		.wakeup_mhi = true,
-<<<<<<< HEAD
-=======
 		.supports_rssi_stats = true,
 		.fw_wmi_diag_event = true,
->>>>>>> 77b5472d
 	},
 	{
 		.name = "qcn9074 hw1.0",
@@ -294,11 +285,8 @@
 		.supports_dynamic_smps_6ghz = true,
 		.alloc_cacheable_memory = true,
 		.wakeup_mhi = false,
-<<<<<<< HEAD
-=======
 		.supports_rssi_stats = false,
 		.fw_wmi_diag_event = false,
->>>>>>> 77b5472d
 	},
 	{
 		.name = "wcn6855 hw2.0",
@@ -360,8 +348,6 @@
 		.supports_dynamic_smps_6ghz = false,
 		.alloc_cacheable_memory = false,
 		.wakeup_mhi = true,
-<<<<<<< HEAD
-=======
 		.supports_rssi_stats = true,
 		.fw_wmi_diag_event = true,
 	},
@@ -426,7 +412,6 @@
 		.wakeup_mhi = true,
 		.supports_rssi_stats = true,
 		.fw_wmi_diag_event = true,
->>>>>>> 77b5472d
 	},
 };
 
