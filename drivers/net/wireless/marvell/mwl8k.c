--- conflicted
+++ resolved
@@ -1471,12 +1471,8 @@
 
 	txq->skb = kcalloc(MWL8K_TX_DESCS, sizeof(*txq->skb), GFP_KERNEL);
 	if (txq->skb == NULL) {
-<<<<<<< HEAD
-		pci_free_consistent(priv->pdev, size, txq->txd, txq->txd_dma);
-=======
 		dma_free_coherent(&priv->pdev->dev, size, txq->txd,
 				  txq->txd_dma);
->>>>>>> 3b17187f
 		txq->txd = NULL;
 		return -ENOMEM;
 	}
