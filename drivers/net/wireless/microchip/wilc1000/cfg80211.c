--- conflicted
+++ resolved
@@ -981,21 +981,13 @@
 	}
 
 	if (ch_list_idx) {
-<<<<<<< HEAD
-		unsigned int i;
-=======
->>>>>>> d60c95ef
 		u16 elem_size;
 
 		ch_list = (struct wilc_attr_ch_list *)&buf[ch_list_idx];
 		/* the number of bytes following the final 'elem' member */
 		elem_size = le16_to_cpu(ch_list->attr_len) -
 			(sizeof(*ch_list) - sizeof(struct wilc_attr_entry));
-<<<<<<< HEAD
-		for (i = 0; i < elem_size;) {
-=======
 		for (unsigned int i = 0; i < elem_size;) {
->>>>>>> d60c95ef
 			struct wilc_ch_list_elem *e;
 
 			e = (struct wilc_ch_list_elem *)(ch_list->elem + i);
