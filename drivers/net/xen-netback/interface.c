--- conflicted
+++ resolved
@@ -642,15 +642,12 @@
 	rsp_prod = READ_ONCE(shared->rsp_prod);
 	req_prod = READ_ONCE(shared->req_prod);
 
-<<<<<<< HEAD
-=======
 	BACK_RING_ATTACH(&vif->ctrl, shared, rsp_prod, XEN_PAGE_SIZE);
 
 	err = -EIO;
 	if (req_prod - rsp_prod > RING_SIZE(&vif->ctrl))
 		goto err_unmap;
 
->>>>>>> d1988041
 	err = bind_interdomain_evtchn_to_irq_lateeoi(vif->domid, evtchn);
 	if (err < 0)
 		goto err_unmap;
