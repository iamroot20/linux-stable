--- conflicted
+++ resolved
@@ -123,13 +123,10 @@
 	struct mlx5_fc *counter;
 	refcount_t refcount;
 	bool is_shared;
-<<<<<<< HEAD
-=======
 };
 
 enum {
 	MLX5_CT_ENTRY_FLAG_VALID,
->>>>>>> e0733463
 };
 
 struct mlx5_ct_entry {
@@ -754,8 +751,6 @@
 	return err;
 }
 
-<<<<<<< HEAD
-=======
 static bool
 mlx5_tc_ct_entry_valid(struct mlx5_ct_entry *entry)
 {
@@ -837,7 +832,6 @@
 	queue_work(priv->wq, &entry->work);
 }
 
->>>>>>> e0733463
 static struct mlx5_ct_counter *
 mlx5_tc_ct_counter_create(struct mlx5_tc_ct_priv *ct_priv)
 {
@@ -890,27 +884,14 @@
 	}
 
 	/* Use the same counter as the reverse direction */
-<<<<<<< HEAD
-	mutex_lock(&ct_priv->shared_counter_lock);
-	rev_entry = rhashtable_lookup_fast(&ct_priv->ct_tuples_ht, &rev_tuple,
-					   tuples_ht_params);
-	if (rev_entry) {
-		if (refcount_inc_not_zero(&rev_entry->counter->refcount)) {
-			mutex_unlock(&ct_priv->shared_counter_lock);
-			return rev_entry->counter;
-		}
-=======
 	spin_lock_bh(&ct_priv->ht_lock);
 	rev_entry = mlx5_tc_ct_entry_get(ct_priv, &rev_tuple);
 
 	if (IS_ERR(rev_entry)) {
 		spin_unlock_bh(&ct_priv->ht_lock);
 		goto create_counter;
->>>>>>> e0733463
-	}
-
-<<<<<<< HEAD
-=======
+	}
+
 	if (rev_entry && refcount_inc_not_zero(&rev_entry->counter->refcount)) {
 		ct_dbg("Using shared counter entry=0x%p rev=0x%p\n", entry, rev_entry);
 		shared_counter = rev_entry->counter;
@@ -924,7 +905,6 @@
 
 create_counter:
 
->>>>>>> e0733463
 	shared_counter = mlx5_tc_ct_counter_create(ct_priv);
 	if (IS_ERR(shared_counter)) {
 		ret = PTR_ERR(shared_counter);
@@ -1049,10 +1029,7 @@
 	return 0;
 
 err_rules:
-<<<<<<< HEAD
-=======
 	spin_lock_bh(&ct_priv->ht_lock);
->>>>>>> e0733463
 	if (mlx5_tc_ct_entry_has_nat(entry))
 		rhashtable_remove_fast(&ct_priv->ct_tuples_nat_ht,
 				       &entry->tuple_nat_node, tuples_nat_ht_params);
@@ -1073,26 +1050,6 @@
 	return err;
 }
 
-<<<<<<< HEAD
-static void
-mlx5_tc_ct_del_ft_entry(struct mlx5_tc_ct_priv *ct_priv,
-			struct mlx5_ct_entry *entry)
-{
-	mlx5_tc_ct_entry_del_rules(ct_priv, entry);
-	mutex_lock(&ct_priv->shared_counter_lock);
-	if (mlx5_tc_ct_entry_has_nat(entry))
-		rhashtable_remove_fast(&ct_priv->ct_tuples_nat_ht,
-				       &entry->tuple_nat_node,
-				       tuples_nat_ht_params);
-	rhashtable_remove_fast(&ct_priv->ct_tuples_ht, &entry->tuple_node,
-			       tuples_ht_params);
-	mutex_unlock(&ct_priv->shared_counter_lock);
-	mlx5_tc_ct_counter_put(ct_priv, entry);
-
-}
-
-=======
->>>>>>> e0733463
 static int
 mlx5_tc_ct_block_flow_offload_del(struct mlx5_ct_ft *ft,
 				  struct flow_cls_offload *flow)
