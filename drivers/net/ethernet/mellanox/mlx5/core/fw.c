--- conflicted
+++ resolved
@@ -237,11 +237,7 @@
 			return err;
 	}
 
-<<<<<<< HEAD
-	if (MLX5_CAP_GEN(dev, tls_tx)) {
-=======
 	if (mlx5_accel_is_ktls_tx(dev) || mlx5_accel_is_ktls_rx(dev)) {
->>>>>>> d1988041
 		err = mlx5_core_get_caps(dev, MLX5_CAP_TLS);
 		if (err)
 			return err;
