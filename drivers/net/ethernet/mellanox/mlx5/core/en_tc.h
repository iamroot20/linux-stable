--- conflicted
+++ resolved
@@ -283,17 +283,6 @@
 int mlx5e_tc_add_flow_mod_hdr(struct mlx5e_priv *priv,
 			      struct mlx5e_tc_flow *flow,
 			      struct mlx5_flow_attr *attr);
-<<<<<<< HEAD
-
-int alloc_mod_hdr_actions(struct mlx5_core_dev *mdev,
-			  int namespace,
-			  struct mlx5e_tc_mod_hdr_acts *mod_hdr_acts);
-void dealloc_mod_hdr_actions(struct mlx5e_tc_mod_hdr_acts *mod_hdr_acts);
-
-struct mlx5e_tc_flow;
-u32 mlx5e_tc_get_flow_tun_id(struct mlx5e_tc_flow *flow);
-=======
->>>>>>> d60c95ef
 
 void mlx5e_tc_set_ethertype(struct mlx5_core_dev *mdev,
 			    struct flow_match_basic *match, bool outer,
