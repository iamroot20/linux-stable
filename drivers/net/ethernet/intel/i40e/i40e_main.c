--- conflicted
+++ resolved
@@ -858,10 +858,6 @@
 	struct i40e_eth_stats *es;     /* device's eth stats */
 	u64 tx_restart, tx_busy;
 	struct i40e_ring *p;
-<<<<<<< HEAD
-	u64 rx_page, rx_buf;
-=======
->>>>>>> d60c95ef
 	u64 bytes, packets;
 	unsigned int start;
 	u64 tx_linearize;
@@ -2615,12 +2611,6 @@
 				vlan_filters++;
 		}
 
-<<<<<<< HEAD
-		retval = i40e_correct_mac_vlan_filters(vsi,
-						       &tmp_add_list,
-						       &tmp_del_list,
-						       vlan_filters);
-=======
 		if (vsi->type != I40E_VSI_SRIOV)
 			retval = i40e_correct_mac_vlan_filters
 				(vsi, &tmp_add_list, &tmp_del_list,
@@ -2629,7 +2619,6 @@
 			retval = i40e_correct_vf_mac_vlan_filters
 				(vsi, &tmp_add_list, &tmp_del_list,
 				 vlan_filters, pf->vf[vsi->vf_id].trusted);
->>>>>>> d60c95ef
 
 		hlist_for_each_entry(new, &tmp_add_list, hlist)
 			netdev_hw_addr_refcnt(new->f, vsi->netdev, 1);
