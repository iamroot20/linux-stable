// SPDX-License-Identifier: GPL-2.0
/* Copyright(c) 2013 - 2018 Intel Corporation. */

#include "i40e.h"
#include <linux/ptp_classify.h>

/* The XL710 timesync is very much like Intel's 82599 design when it comes to
 * the fundamental clock design. However, the clock operations are much simpler
 * in the XL710 because the device supports a full 64 bits of nanoseconds.
 * Because the field is so wide, we can forgo the cycle counter and just
 * operate with the nanosecond field directly without fear of overflow.
 *
 * Much like the 82599, the update period is dependent upon the link speed:
 * At 40Gb link or no link, the period is 1.6ns.
 * At 10Gb link, the period is multiplied by 2. (3.2ns)
 * At 1Gb link, the period is multiplied by 20. (32ns)
 * 1588 functionality is not supported at 100Mbps.
 */
#define I40E_PTP_40GB_INCVAL		0x0199999999ULL
#define I40E_PTP_10GB_INCVAL_MULT	2
#define I40E_PTP_1GB_INCVAL_MULT	20

#define I40E_PRTTSYN_CTL1_TSYNTYPE_V1  BIT(I40E_PRTTSYN_CTL1_TSYNTYPE_SHIFT)
#define I40E_PRTTSYN_CTL1_TSYNTYPE_V2  (2 << \
					I40E_PRTTSYN_CTL1_TSYNTYPE_SHIFT)

/**
 * i40e_ptp_read - Read the PHC time from the device
 * @pf: Board private structure
 * @ts: timespec structure to hold the current time value
 * @sts: structure to hold the system time before and after reading the PHC
 *
 * This function reads the PRTTSYN_TIME registers and stores them in a
 * timespec. However, since the registers are 64 bits of nanoseconds, we must
 * convert the result to a timespec before we can return.
 **/
static void i40e_ptp_read(struct i40e_pf *pf, struct timespec64 *ts,
			  struct ptp_system_timestamp *sts)
{
	struct i40e_hw *hw = &pf->hw;
	u32 hi, lo;
	u64 ns;

	/* The timer latches on the lowest register read. */
	ptp_read_system_prets(sts);
	lo = rd32(hw, I40E_PRTTSYN_TIME_L);
	ptp_read_system_postts(sts);
	hi = rd32(hw, I40E_PRTTSYN_TIME_H);

	ns = (((u64)hi) << 32) | lo;

	*ts = ns_to_timespec64(ns);
}

/**
 * i40e_ptp_write - Write the PHC time to the device
 * @pf: Board private structure
 * @ts: timespec structure that holds the new time value
 *
 * This function writes the PRTTSYN_TIME registers with the user value. Since
 * we receive a timespec from the stack, we must convert that timespec into
 * nanoseconds before programming the registers.
 **/
static void i40e_ptp_write(struct i40e_pf *pf, const struct timespec64 *ts)
{
	struct i40e_hw *hw = &pf->hw;
	u64 ns = timespec64_to_ns(ts);

	/* The timer will not update until the high register is written, so
	 * write the low register first.
	 */
	wr32(hw, I40E_PRTTSYN_TIME_L, ns & 0xFFFFFFFF);
	wr32(hw, I40E_PRTTSYN_TIME_H, ns >> 32);
}

/**
 * i40e_ptp_convert_to_hwtstamp - Convert device clock to system time
 * @hwtstamps: Timestamp structure to update
 * @timestamp: Timestamp from the hardware
 *
 * We need to convert the NIC clock value into a hwtstamp which can be used by
 * the upper level timestamping functions. Since the timestamp is simply a 64-
 * bit nanosecond value, we can call ns_to_ktime directly to handle this.
 **/
static void i40e_ptp_convert_to_hwtstamp(struct skb_shared_hwtstamps *hwtstamps,
					 u64 timestamp)
{
	memset(hwtstamps, 0, sizeof(*hwtstamps));

	hwtstamps->hwtstamp = ns_to_ktime(timestamp);
}

/**
 * i40e_ptp_adjfreq - Adjust the PHC frequency
 * @ptp: The PTP clock structure
 * @ppb: Parts per billion adjustment from the base
 *
 * Adjust the frequency of the PHC by the indicated parts per billion from the
 * base frequency.
 **/
static int i40e_ptp_adjfreq(struct ptp_clock_info *ptp, s32 ppb)
{
	struct i40e_pf *pf = container_of(ptp, struct i40e_pf, ptp_caps);
	struct i40e_hw *hw = &pf->hw;
	u64 adj, freq, diff;
	int neg_adj = 0;

	if (ppb < 0) {
		neg_adj = 1;
		ppb = -ppb;
	}

	freq = I40E_PTP_40GB_INCVAL;
	freq *= ppb;
	diff = div_u64(freq, 1000000000ULL);

	if (neg_adj)
		adj = I40E_PTP_40GB_INCVAL - diff;
	else
		adj = I40E_PTP_40GB_INCVAL + diff;

	/* At some link speeds, the base incval is so large that directly
	 * multiplying by ppb would result in arithmetic overflow even when
	 * using a u64. Avoid this by instead calculating the new incval
	 * always in terms of the 40GbE clock rate and then multiplying by the
	 * link speed factor afterwards. This does result in slightly lower
	 * precision at lower link speeds, but it is fairly minor.
	 */
	smp_mb(); /* Force any pending update before accessing. */
	adj *= READ_ONCE(pf->ptp_adj_mult);

	wr32(hw, I40E_PRTTSYN_INC_L, adj & 0xFFFFFFFF);
	wr32(hw, I40E_PRTTSYN_INC_H, adj >> 32);

	return 0;
}

/**
 * i40e_ptp_adjtime - Adjust the PHC time
 * @ptp: The PTP clock structure
 * @delta: Offset in nanoseconds to adjust the PHC time by
 *
 * Adjust the current clock time by a delta specified in nanoseconds.
 **/
static int i40e_ptp_adjtime(struct ptp_clock_info *ptp, s64 delta)
{
	struct i40e_pf *pf = container_of(ptp, struct i40e_pf, ptp_caps);
	struct timespec64 now, then;

	then = ns_to_timespec64(delta);
	mutex_lock(&pf->tmreg_lock);

	i40e_ptp_read(pf, &now, NULL);
	now = timespec64_add(now, then);
	i40e_ptp_write(pf, (const struct timespec64 *)&now);

	mutex_unlock(&pf->tmreg_lock);

	return 0;
}

/**
 * i40e_ptp_gettimex - Get the time of the PHC
 * @ptp: The PTP clock structure
 * @ts: timespec structure to hold the current time value
 * @sts: structure to hold the system time before and after reading the PHC
 *
 * Read the device clock and return the correct value on ns, after converting it
 * into a timespec struct.
 **/
static int i40e_ptp_gettimex(struct ptp_clock_info *ptp, struct timespec64 *ts,
			     struct ptp_system_timestamp *sts)
{
	struct i40e_pf *pf = container_of(ptp, struct i40e_pf, ptp_caps);

	mutex_lock(&pf->tmreg_lock);
	i40e_ptp_read(pf, ts, sts);
	mutex_unlock(&pf->tmreg_lock);

	return 0;
}

/**
 * i40e_ptp_settime - Set the time of the PHC
 * @ptp: The PTP clock structure
 * @ts: timespec structure that holds the new time value
 *
 * Set the device clock to the user input value. The conversion from timespec
 * to ns happens in the write function.
 **/
static int i40e_ptp_settime(struct ptp_clock_info *ptp,
			    const struct timespec64 *ts)
{
	struct i40e_pf *pf = container_of(ptp, struct i40e_pf, ptp_caps);

	mutex_lock(&pf->tmreg_lock);
	i40e_ptp_write(pf, ts);
	mutex_unlock(&pf->tmreg_lock);

	return 0;
}

/**
 * i40e_ptp_feature_enable - Enable/disable ancillary features of the PHC subsystem
 * @ptp: The PTP clock structure
 * @rq: The requested feature to change
 * @on: Enable/disable flag
 *
 * The XL710 does not support any of the ancillary features of the PHC
 * subsystem, so this function may just return.
 **/
static int i40e_ptp_feature_enable(struct ptp_clock_info *ptp,
				   struct ptp_clock_request *rq, int on)
{
	return -EOPNOTSUPP;
}

/**
 * i40e_ptp_update_latch_events - Read I40E_PRTTSYN_STAT_1 and latch events
 * @pf: the PF data structure
 *
 * This function reads I40E_PRTTSYN_STAT_1 and updates the corresponding timers
 * for noticed latch events. This allows the driver to keep track of the first
 * time a latch event was noticed which will be used to help clear out Rx
 * timestamps for packets that got dropped or lost.
 *
 * This function will return the current value of I40E_PRTTSYN_STAT_1 and is
 * expected to be called only while under the ptp_rx_lock.
 **/
static u32 i40e_ptp_get_rx_events(struct i40e_pf *pf)
{
	struct i40e_hw *hw = &pf->hw;
	u32 prttsyn_stat, new_latch_events;
	int  i;

	prttsyn_stat = rd32(hw, I40E_PRTTSYN_STAT_1);
	new_latch_events = prttsyn_stat & ~pf->latch_event_flags;

	/* Update the jiffies time for any newly latched timestamp. This
	 * ensures that we store the time that we first discovered a timestamp
	 * was latched by the hardware. The service task will later determine
	 * if we should free the latch and drop that timestamp should too much
	 * time pass. This flow ensures that we only update jiffies for new
	 * events latched since the last time we checked, and not all events
	 * currently latched, so that the service task accounting remains
	 * accurate.
	 */
	for (i = 0; i < 4; i++) {
		if (new_latch_events & BIT(i))
			pf->latch_events[i] = jiffies;
	}

	/* Finally, we store the current status of the Rx timestamp latches */
	pf->latch_event_flags = prttsyn_stat;

	return prttsyn_stat;
}

/**
 * i40e_ptp_rx_hang - Detect error case when Rx timestamp registers are hung
 * @pf: The PF private data structure
 * @vsi: The VSI with the rings relevant to 1588
 *
 * This watchdog task is scheduled to detect error case where hardware has
 * dropped an Rx packet that was timestamped when the ring is full. The
 * particular error is rare but leaves the device in a state unable to timestamp
 * any future packets.
 **/
void i40e_ptp_rx_hang(struct i40e_pf *pf)
{
	struct i40e_hw *hw = &pf->hw;
	unsigned int i, cleared = 0;

	/* Since we cannot turn off the Rx timestamp logic if the device is
	 * configured for Tx timestamping, we check if Rx timestamping is
	 * configured. We don't want to spuriously warn about Rx timestamp
	 * hangs if we don't care about the timestamps.
	 */
	if (!(pf->flags & I40E_FLAG_PTP) || !pf->ptp_rx)
		return;

	spin_lock_bh(&pf->ptp_rx_lock);

	/* Update current latch times for Rx events */
	i40e_ptp_get_rx_events(pf);

	/* Check all the currently latched Rx events and see whether they have
	 * been latched for over a second. It is assumed that any timestamp
	 * should have been cleared within this time, or else it was captured
	 * for a dropped frame that the driver never received. Thus, we will
	 * clear any timestamp that has been latched for over 1 second.
	 */
	for (i = 0; i < 4; i++) {
		if ((pf->latch_event_flags & BIT(i)) &&
		    time_is_before_jiffies(pf->latch_events[i] + HZ)) {
			rd32(hw, I40E_PRTTSYN_RXTIME_H(i));
			pf->latch_event_flags &= ~BIT(i);
			cleared++;
		}
	}

	spin_unlock_bh(&pf->ptp_rx_lock);

	/* Log a warning if more than 2 timestamps got dropped in the same
	 * check. We don't want to warn about all drops because it can occur
	 * in normal scenarios such as PTP frames on multicast addresses we
	 * aren't listening to. However, administrator should know if this is
	 * the reason packets aren't receiving timestamps.
	 */
	if (cleared > 2)
		dev_dbg(&pf->pdev->dev,
			"Dropped %d missed RXTIME timestamp events\n",
			cleared);

	/* Finally, update the rx_hwtstamp_cleared counter */
	pf->rx_hwtstamp_cleared += cleared;
}

/**
 * i40e_ptp_tx_hang - Detect error case when Tx timestamp register is hung
 * @pf: The PF private data structure
 *
 * This watchdog task is run periodically to make sure that we clear the Tx
 * timestamp logic if we don't obtain a timestamp in a reasonable amount of
 * time. It is unexpected in the normal case but if it occurs it results in
 * permanently preventing timestamps of future packets.
 **/
void i40e_ptp_tx_hang(struct i40e_pf *pf)
{
	struct sk_buff *skb;

	if (!(pf->flags & I40E_FLAG_PTP) || !pf->ptp_tx)
		return;

	/* Nothing to do if we're not already waiting for a timestamp */
	if (!test_bit(__I40E_PTP_TX_IN_PROGRESS, pf->state))
		return;

	/* We already have a handler routine which is run when we are notified
	 * of a Tx timestamp in the hardware. If we don't get an interrupt
	 * within a second it is reasonable to assume that we never will.
	 */
	if (time_is_before_jiffies(pf->ptp_tx_start + HZ)) {
		skb = pf->ptp_tx_skb;
		pf->ptp_tx_skb = NULL;
		clear_bit_unlock(__I40E_PTP_TX_IN_PROGRESS, pf->state);

		/* Free the skb after we clear the bitlock */
		dev_kfree_skb_any(skb);
		pf->tx_hwtstamp_timeouts++;
	}
}

/**
 * i40e_ptp_tx_hwtstamp - Utility function which returns the Tx timestamp
 * @pf: Board private structure
 *
 * Read the value of the Tx timestamp from the registers, convert it into a
 * value consumable by the stack, and store that result into the shhwtstamps
 * struct before returning it up the stack.
 **/
void i40e_ptp_tx_hwtstamp(struct i40e_pf *pf)
{
	struct skb_shared_hwtstamps shhwtstamps;
	struct sk_buff *skb = pf->ptp_tx_skb;
	struct i40e_hw *hw = &pf->hw;
	u32 hi, lo;
	u64 ns;

	if (!(pf->flags & I40E_FLAG_PTP) || !pf->ptp_tx)
		return;

	/* don't attempt to timestamp if we don't have an skb */
	if (!pf->ptp_tx_skb)
		return;

	lo = rd32(hw, I40E_PRTTSYN_TXTIME_L);
	hi = rd32(hw, I40E_PRTTSYN_TXTIME_H);

	ns = (((u64)hi) << 32) | lo;
	i40e_ptp_convert_to_hwtstamp(&shhwtstamps, ns);

	/* Clear the bit lock as soon as possible after reading the register,
	 * and prior to notifying the stack via skb_tstamp_tx(). Otherwise
	 * applications might wake up and attempt to request another transmit
	 * timestamp prior to the bit lock being cleared.
	 */
	pf->ptp_tx_skb = NULL;
	clear_bit_unlock(__I40E_PTP_TX_IN_PROGRESS, pf->state);

	/* Notify the stack and free the skb after we've unlocked */
	skb_tstamp_tx(skb, &shhwtstamps);
	dev_kfree_skb_any(skb);
}

/**
 * i40e_ptp_rx_hwtstamp - Utility function which checks for an Rx timestamp
 * @pf: Board private structure
 * @skb: Particular skb to send timestamp with
 * @index: Index into the receive timestamp registers for the timestamp
 *
 * The XL710 receives a notification in the receive descriptor with an offset
 * into the set of RXTIME registers where the timestamp is for that skb. This
 * function goes and fetches the receive timestamp from that offset, if a valid
 * one exists. The RXTIME registers are in ns, so we must convert the result
 * first.
 **/
void i40e_ptp_rx_hwtstamp(struct i40e_pf *pf, struct sk_buff *skb, u8 index)
{
	u32 prttsyn_stat, hi, lo;
	struct i40e_hw *hw;
	u64 ns;

	/* Since we cannot turn off the Rx timestamp logic if the device is
	 * doing Tx timestamping, check if Rx timestamping is configured.
	 */
	if (!(pf->flags & I40E_FLAG_PTP) || !pf->ptp_rx)
		return;

	hw = &pf->hw;

	spin_lock_bh(&pf->ptp_rx_lock);

	/* Get current Rx events and update latch times */
	prttsyn_stat = i40e_ptp_get_rx_events(pf);

	/* TODO: Should we warn about missing Rx timestamp event? */
	if (!(prttsyn_stat & BIT(index))) {
		spin_unlock_bh(&pf->ptp_rx_lock);
		return;
	}

	/* Clear the latched event since we're about to read its register */
	pf->latch_event_flags &= ~BIT(index);

	lo = rd32(hw, I40E_PRTTSYN_RXTIME_L(index));
	hi = rd32(hw, I40E_PRTTSYN_RXTIME_H(index));

	spin_unlock_bh(&pf->ptp_rx_lock);

	ns = (((u64)hi) << 32) | lo;

	i40e_ptp_convert_to_hwtstamp(skb_hwtstamps(skb), ns);
}

/**
 * i40e_ptp_set_increment - Utility function to update clock increment rate
 * @pf: Board private structure
 *
 * During a link change, the DMA frequency that drives the 1588 logic will
 * change. In order to keep the PRTTSYN_TIME registers in units of nanoseconds,
 * we must update the increment value per clock tick.
 **/
void i40e_ptp_set_increment(struct i40e_pf *pf)
{
	struct i40e_link_status *hw_link_info;
	struct i40e_hw *hw = &pf->hw;
	u64 incval;
	u32 mult;

	hw_link_info = &hw->phy.link_info;

	i40e_aq_get_link_info(&pf->hw, true, NULL, NULL);

	switch (hw_link_info->link_speed) {
	case I40E_LINK_SPEED_10GB:
		mult = I40E_PTP_10GB_INCVAL_MULT;
		break;
	case I40E_LINK_SPEED_1GB:
		mult = I40E_PTP_1GB_INCVAL_MULT;
		break;
	case I40E_LINK_SPEED_100MB:
	{
		static int warn_once;

		if (!warn_once) {
			dev_warn(&pf->pdev->dev,
				 "1588 functionality is not supported at 100 Mbps. Stopping the PHC.\n");
			warn_once++;
		}
		mult = 0;
		break;
	}
	case I40E_LINK_SPEED_40GB:
	default:
		mult = 1;
		break;
	}

	/* The increment value is calculated by taking the base 40GbE incvalue
	 * and multiplying it by a factor based on the link speed.
	 */
	incval = I40E_PTP_40GB_INCVAL * mult;

	/* Write the new increment value into the increment register. The
	 * hardware will not update the clock until both registers have been
	 * written.
	 */
	wr32(hw, I40E_PRTTSYN_INC_L, incval & 0xFFFFFFFF);
	wr32(hw, I40E_PRTTSYN_INC_H, incval >> 32);

	/* Update the base adjustement value. */
	WRITE_ONCE(pf->ptp_adj_mult, mult);
	smp_mb(); /* Force the above update. */
}

/**
 * i40e_ptp_get_ts_config - ioctl interface to read the HW timestamping
 * @pf: Board private structure
 * @ifr: ioctl data
 *
 * Obtain the current hardware timestamping settigs as requested. To do this,
 * keep a shadow copy of the timestamp settings rather than attempting to
 * deconstruct it from the registers.
 **/
int i40e_ptp_get_ts_config(struct i40e_pf *pf, struct ifreq *ifr)
{
	struct hwtstamp_config *config = &pf->tstamp_config;

	if (!(pf->flags & I40E_FLAG_PTP))
		return -EOPNOTSUPP;

	return copy_to_user(ifr->ifr_data, config, sizeof(*config)) ?
		-EFAULT : 0;
}

/**
 * i40e_ptp_set_timestamp_mode - setup hardware for requested timestamp mode
 * @pf: Board private structure
 * @config: hwtstamp settings requested or saved
 *
 * Control hardware registers to enter the specific mode requested by the
 * user. Also used during reset path to ensure that timestamp settings are
 * maintained.
 *
 * Note: modifies config in place, and may update the requested mode to be
 * more broad if the specific filter is not directly supported.
 **/
static int i40e_ptp_set_timestamp_mode(struct i40e_pf *pf,
				       struct hwtstamp_config *config)
{
	struct i40e_hw *hw = &pf->hw;
	u32 tsyntype, regval;

	/* Reserved for future extensions. */
	if (config->flags)
		return -EINVAL;

	switch (config->tx_type) {
	case HWTSTAMP_TX_OFF:
		pf->ptp_tx = false;
		break;
	case HWTSTAMP_TX_ON:
		pf->ptp_tx = true;
		break;
	default:
		return -ERANGE;
	}

	switch (config->rx_filter) {
	case HWTSTAMP_FILTER_NONE:
		pf->ptp_rx = false;
		/* We set the type to V1, but do not enable UDP packet
		 * recognition. In this way, we should be as close to
		 * disabling PTP Rx timestamps as possible since V1 packets
		 * are always UDP, since L2 packets are a V2 feature.
		 */
		tsyntype = I40E_PRTTSYN_CTL1_TSYNTYPE_V1;
		break;
	case HWTSTAMP_FILTER_PTP_V1_L4_SYNC:
	case HWTSTAMP_FILTER_PTP_V1_L4_DELAY_REQ:
	case HWTSTAMP_FILTER_PTP_V1_L4_EVENT:
		if (!(pf->hw_features & I40E_HW_PTP_L4_CAPABLE))
			return -ERANGE;
		pf->ptp_rx = true;
		tsyntype = I40E_PRTTSYN_CTL1_V1MESSTYPE0_MASK |
			   I40E_PRTTSYN_CTL1_TSYNTYPE_V1 |
			   I40E_PRTTSYN_CTL1_UDP_ENA_MASK;
		config->rx_filter = HWTSTAMP_FILTER_PTP_V1_L4_EVENT;
		break;
	case HWTSTAMP_FILTER_PTP_V2_EVENT:
	case HWTSTAMP_FILTER_PTP_V2_L4_EVENT:
	case HWTSTAMP_FILTER_PTP_V2_SYNC:
	case HWTSTAMP_FILTER_PTP_V2_L4_SYNC:
	case HWTSTAMP_FILTER_PTP_V2_DELAY_REQ:
	case HWTSTAMP_FILTER_PTP_V2_L4_DELAY_REQ:
		if (!(pf->hw_features & I40E_HW_PTP_L4_CAPABLE))
			return -ERANGE;
		/* fall through */
	case HWTSTAMP_FILTER_PTP_V2_L2_EVENT:
	case HWTSTAMP_FILTER_PTP_V2_L2_SYNC:
	case HWTSTAMP_FILTER_PTP_V2_L2_DELAY_REQ:
		pf->ptp_rx = true;
		tsyntype = I40E_PRTTSYN_CTL1_V2MESSTYPE0_MASK |
			   I40E_PRTTSYN_CTL1_TSYNTYPE_V2;
		if (pf->hw_features & I40E_HW_PTP_L4_CAPABLE) {
			tsyntype |= I40E_PRTTSYN_CTL1_UDP_ENA_MASK;
			config->rx_filter = HWTSTAMP_FILTER_PTP_V2_EVENT;
		} else {
			config->rx_filter = HWTSTAMP_FILTER_PTP_V2_L2_EVENT;
		}
		break;
	case HWTSTAMP_FILTER_NTP_ALL:
	case HWTSTAMP_FILTER_ALL:
	default:
		return -ERANGE;
	}

	/* Clear out all 1588-related registers to clear and unlatch them. */
	spin_lock_bh(&pf->ptp_rx_lock);
	rd32(hw, I40E_PRTTSYN_STAT_0);
	rd32(hw, I40E_PRTTSYN_TXTIME_H);
	rd32(hw, I40E_PRTTSYN_RXTIME_H(0));
	rd32(hw, I40E_PRTTSYN_RXTIME_H(1));
	rd32(hw, I40E_PRTTSYN_RXTIME_H(2));
	rd32(hw, I40E_PRTTSYN_RXTIME_H(3));
	pf->latch_event_flags = 0;
	spin_unlock_bh(&pf->ptp_rx_lock);

	/* Enable/disable the Tx timestamp interrupt based on user input. */
	regval = rd32(hw, I40E_PRTTSYN_CTL0);
	if (pf->ptp_tx)
		regval |= I40E_PRTTSYN_CTL0_TXTIME_INT_ENA_MASK;
	else
		regval &= ~I40E_PRTTSYN_CTL0_TXTIME_INT_ENA_MASK;
	wr32(hw, I40E_PRTTSYN_CTL0, regval);

	regval = rd32(hw, I40E_PFINT_ICR0_ENA);
	if (pf->ptp_tx)
		regval |= I40E_PFINT_ICR0_ENA_TIMESYNC_MASK;
	else
		regval &= ~I40E_PFINT_ICR0_ENA_TIMESYNC_MASK;
	wr32(hw, I40E_PFINT_ICR0_ENA, regval);

	/* Although there is no simple on/off switch for Rx, we "disable" Rx
	 * timestamps by setting to V1 only mode and clear the UDP
	 * recognition. This ought to disable all PTP Rx timestamps as V1
	 * packets are always over UDP. Note that software is configured to
	 * ignore Rx timestamps via the pf->ptp_rx flag.
	 */
	regval = rd32(hw, I40E_PRTTSYN_CTL1);
	/* clear everything but the enable bit */
	regval &= I40E_PRTTSYN_CTL1_TSYNENA_MASK;
	/* now enable bits for desired Rx timestamps */
	regval |= tsyntype;
	wr32(hw, I40E_PRTTSYN_CTL1, regval);

	return 0;
}

/**
 * i40e_ptp_set_ts_config - ioctl interface to control the HW timestamping
 * @pf: Board private structure
 * @ifr: ioctl data
 *
 * Respond to the user filter requests and make the appropriate hardware
 * changes here. The XL710 cannot support splitting of the Tx/Rx timestamping
 * logic, so keep track in software of whether to indicate these timestamps
 * or not.
 *
 * It is permissible to "upgrade" the user request to a broader filter, as long
 * as the user receives the timestamps they care about and the user is notified
 * the filter has been broadened.
 **/
int i40e_ptp_set_ts_config(struct i40e_pf *pf, struct ifreq *ifr)
{
	struct hwtstamp_config config;
	int err;

	if (!(pf->flags & I40E_FLAG_PTP))
		return -EOPNOTSUPP;

	if (copy_from_user(&config, ifr->ifr_data, sizeof(config)))
		return -EFAULT;

	err = i40e_ptp_set_timestamp_mode(pf, &config);
	if (err)
		return err;

	/* save these settings for future reference */
	pf->tstamp_config = config;

	return copy_to_user(ifr->ifr_data, &config, sizeof(config)) ?
		-EFAULT : 0;
}

/**
 * i40e_ptp_create_clock - Create PTP clock device for userspace
 * @pf: Board private structure
 *
 * This function creates a new PTP clock device. It only creates one if we
 * don't already have one, so it is safe to call. Will return error if it
 * can't create one, but success if we already have a device. Should be used
 * by i40e_ptp_init to create clock initially, and prevent global resets from
 * creating new clock devices.
 **/
static long i40e_ptp_create_clock(struct i40e_pf *pf)
{
	/* no need to create a clock device if we already have one */
	if (!IS_ERR_OR_NULL(pf->ptp_clock))
		return 0;

<<<<<<< HEAD
	strncpy(pf->ptp_caps.name, i40e_driver_name,
=======
	strlcpy(pf->ptp_caps.name, i40e_driver_name,
>>>>>>> f7688b48
		sizeof(pf->ptp_caps.name) - 1);
	pf->ptp_caps.owner = THIS_MODULE;
	pf->ptp_caps.max_adj = 999999999;
	pf->ptp_caps.n_ext_ts = 0;
	pf->ptp_caps.pps = 0;
	pf->ptp_caps.adjfreq = i40e_ptp_adjfreq;
	pf->ptp_caps.adjtime = i40e_ptp_adjtime;
	pf->ptp_caps.gettimex64 = i40e_ptp_gettimex;
	pf->ptp_caps.settime64 = i40e_ptp_settime;
	pf->ptp_caps.enable = i40e_ptp_feature_enable;

	/* Attempt to register the clock before enabling the hardware. */
	pf->ptp_clock = ptp_clock_register(&pf->ptp_caps, &pf->pdev->dev);
	if (IS_ERR(pf->ptp_clock))
		return PTR_ERR(pf->ptp_clock);

	/* clear the hwtstamp settings here during clock create, instead of
	 * during regular init, so that we can maintain settings across a
	 * reset or suspend.
	 */
	pf->tstamp_config.rx_filter = HWTSTAMP_FILTER_NONE;
	pf->tstamp_config.tx_type = HWTSTAMP_TX_OFF;

	/* Set the previous "reset" time to the current Kernel clock time */
	ktime_get_real_ts64(&pf->ptp_prev_hw_time);
	pf->ptp_reset_start = ktime_get();

	return 0;
}

/**
 * i40e_ptp_save_hw_time - Save the current PTP time as ptp_prev_hw_time
 * @pf: Board private structure
 *
 * Read the current PTP time and save it into pf->ptp_prev_hw_time. This should
 * be called at the end of preparing to reset, just before hardware reset
 * occurs, in order to preserve the PTP time as close as possible across
 * resets.
 */
void i40e_ptp_save_hw_time(struct i40e_pf *pf)
{
	/* don't try to access the PTP clock if it's not enabled */
	if (!(pf->flags & I40E_FLAG_PTP))
		return;

	i40e_ptp_gettimex(&pf->ptp_caps, &pf->ptp_prev_hw_time, NULL);
	/* Get a monotonic starting time for this reset */
	pf->ptp_reset_start = ktime_get();
}

/**
 * i40e_ptp_restore_hw_time - Restore the ptp_prev_hw_time + delta to PTP regs
 * @pf: Board private structure
 *
 * Restore the PTP hardware clock registers. We previously cached the PTP
 * hardware time as pf->ptp_prev_hw_time. To be as accurate as possible,
 * update this value based on the time delta since the time was saved, using
 * CLOCK_MONOTONIC (via ktime_get()) to calculate the time difference.
 *
 * This ensures that the hardware clock is restored to nearly what it should
 * have been if a reset had not occurred.
 */
void i40e_ptp_restore_hw_time(struct i40e_pf *pf)
{
	ktime_t delta = ktime_sub(ktime_get(), pf->ptp_reset_start);

	/* Update the previous HW time with the ktime delta */
	timespec64_add_ns(&pf->ptp_prev_hw_time, ktime_to_ns(delta));

	/* Restore the hardware clock registers */
	i40e_ptp_settime(&pf->ptp_caps, &pf->ptp_prev_hw_time);
}

/**
 * i40e_ptp_init - Initialize the 1588 support after device probe or reset
 * @pf: Board private structure
 *
 * This function sets device up for 1588 support. The first time it is run, it
 * will create a PHC clock device. It does not create a clock device if one
 * already exists. It also reconfigures the device after a reset.
 *
 * The first time a clock is created, i40e_ptp_create_clock will set
 * pf->ptp_prev_hw_time to the current system time. During resets, it is
 * expected that this timespec will be set to the last known PTP clock time,
 * in order to preserve the clock time as close as possible across a reset.
 **/
void i40e_ptp_init(struct i40e_pf *pf)
{
	struct net_device *netdev = pf->vsi[pf->lan_vsi]->netdev;
	struct i40e_hw *hw = &pf->hw;
	u32 pf_id;
	long err;

	/* Only one PF is assigned to control 1588 logic per port. Do not
	 * enable any support for PFs not assigned via PRTTSYN_CTL0.PF_ID
	 */
	pf_id = (rd32(hw, I40E_PRTTSYN_CTL0) & I40E_PRTTSYN_CTL0_PF_ID_MASK) >>
		I40E_PRTTSYN_CTL0_PF_ID_SHIFT;
	if (hw->pf_id != pf_id) {
		pf->flags &= ~I40E_FLAG_PTP;
		dev_info(&pf->pdev->dev, "%s: PTP not supported on %s\n",
			 __func__,
			 netdev->name);
		return;
	}

	mutex_init(&pf->tmreg_lock);
	spin_lock_init(&pf->ptp_rx_lock);

	/* ensure we have a clock device */
	err = i40e_ptp_create_clock(pf);
	if (err) {
		pf->ptp_clock = NULL;
		dev_err(&pf->pdev->dev, "%s: ptp_clock_register failed\n",
			__func__);
	} else if (pf->ptp_clock) {
		u32 regval;

		if (pf->hw.debug_mask & I40E_DEBUG_LAN)
			dev_info(&pf->pdev->dev, "PHC enabled\n");
		pf->flags |= I40E_FLAG_PTP;

		/* Ensure the clocks are running. */
		regval = rd32(hw, I40E_PRTTSYN_CTL0);
		regval |= I40E_PRTTSYN_CTL0_TSYNENA_MASK;
		wr32(hw, I40E_PRTTSYN_CTL0, regval);
		regval = rd32(hw, I40E_PRTTSYN_CTL1);
		regval |= I40E_PRTTSYN_CTL1_TSYNENA_MASK;
		wr32(hw, I40E_PRTTSYN_CTL1, regval);

		/* Set the increment value per clock tick. */
		i40e_ptp_set_increment(pf);

		/* reset timestamping mode */
		i40e_ptp_set_timestamp_mode(pf, &pf->tstamp_config);

		/* Restore the clock time based on last known value */
		i40e_ptp_restore_hw_time(pf);
	}
}

/**
 * i40e_ptp_stop - Disable the driver/hardware support and unregister the PHC
 * @pf: Board private structure
 *
 * This function handles the cleanup work required from the initialization by
 * clearing out the important information and unregistering the PHC.
 **/
void i40e_ptp_stop(struct i40e_pf *pf)
{
	pf->flags &= ~I40E_FLAG_PTP;
	pf->ptp_tx = false;
	pf->ptp_rx = false;

	if (pf->ptp_tx_skb) {
		struct sk_buff *skb = pf->ptp_tx_skb;

		pf->ptp_tx_skb = NULL;
		clear_bit_unlock(__I40E_PTP_TX_IN_PROGRESS, pf->state);
		dev_kfree_skb_any(skb);
	}

	if (pf->ptp_clock) {
		ptp_clock_unregister(pf->ptp_clock);
		pf->ptp_clock = NULL;
		dev_info(&pf->pdev->dev, "%s: removed PHC on %s\n", __func__,
			 pf->vsi[pf->lan_vsi]->netdev->name);
	}
}<|MERGE_RESOLUTION|>--- conflicted
+++ resolved
@@ -700,11 +700,7 @@
 	if (!IS_ERR_OR_NULL(pf->ptp_clock))
 		return 0;
 
-<<<<<<< HEAD
-	strncpy(pf->ptp_caps.name, i40e_driver_name,
-=======
 	strlcpy(pf->ptp_caps.name, i40e_driver_name,
->>>>>>> f7688b48
 		sizeof(pf->ptp_caps.name) - 1);
 	pf->ptp_caps.owner = THIS_MODULE;
 	pf->ptp_caps.max_adj = 999999999;
