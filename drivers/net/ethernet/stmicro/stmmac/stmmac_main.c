// SPDX-License-Identifier: GPL-2.0-only
/*******************************************************************************
  This is the driver for the ST MAC 10/100/1000 on-chip Ethernet controllers.
  ST Ethernet IPs are built around a Synopsys IP Core.

	Copyright(C) 2007-2011 STMicroelectronics Ltd


  Author: Giuseppe Cavallaro <peppe.cavallaro@st.com>

  Documentation available at:
	http://www.stlinux.com
  Support available at:
	https://bugzilla.stlinux.com/
*******************************************************************************/

#include <linux/clk.h>
#include <linux/kernel.h>
#include <linux/interrupt.h>
#include <linux/ip.h>
#include <linux/tcp.h>
#include <linux/skbuff.h>
#include <linux/ethtool.h>
#include <linux/if_ether.h>
#include <linux/crc32.h>
#include <linux/mii.h>
#include <linux/if.h>
#include <linux/if_vlan.h>
#include <linux/dma-mapping.h>
#include <linux/slab.h>
#include <linux/prefetch.h>
#include <linux/pinctrl/consumer.h>
#ifdef CONFIG_DEBUG_FS
#include <linux/debugfs.h>
#include <linux/seq_file.h>
#endif /* CONFIG_DEBUG_FS */
#include <linux/net_tstamp.h>
#include <linux/phylink.h>
#include <net/pkt_cls.h>
#include "stmmac_ptp.h"
#include "stmmac.h"
#include <linux/reset.h>
#include <linux/of_mdio.h>
#include "dwmac1000.h"
#include "dwxgmac2.h"
#include "hwif.h"

#define	STMMAC_ALIGN(x)		__ALIGN_KERNEL(x, SMP_CACHE_BYTES)
#define	TSO_MAX_BUFF_SIZE	(SZ_16K - 1)

/* Module parameters */
#define TX_TIMEO	5000
static int watchdog = TX_TIMEO;
module_param(watchdog, int, 0644);
MODULE_PARM_DESC(watchdog, "Transmit timeout in milliseconds (default 5s)");

static int debug = -1;
module_param(debug, int, 0644);
MODULE_PARM_DESC(debug, "Message Level (-1: default, 0: no output, 16: all)");

static int phyaddr = -1;
module_param(phyaddr, int, 0444);
MODULE_PARM_DESC(phyaddr, "Physical device address");

#define STMMAC_TX_THRESH	(DMA_TX_SIZE / 4)
#define STMMAC_RX_THRESH	(DMA_RX_SIZE / 4)

static int flow_ctrl = FLOW_AUTO;
module_param(flow_ctrl, int, 0644);
MODULE_PARM_DESC(flow_ctrl, "Flow control ability [on/off]");

static int pause = PAUSE_TIME;
module_param(pause, int, 0644);
MODULE_PARM_DESC(pause, "Flow Control Pause Time");

#define TC_DEFAULT 64
static int tc = TC_DEFAULT;
module_param(tc, int, 0644);
MODULE_PARM_DESC(tc, "DMA threshold control value");

#define	DEFAULT_BUFSIZE	1536
static int buf_sz = DEFAULT_BUFSIZE;
module_param(buf_sz, int, 0644);
MODULE_PARM_DESC(buf_sz, "DMA buffer size");

#define	STMMAC_RX_COPYBREAK	256

static const u32 default_msg_level = (NETIF_MSG_DRV | NETIF_MSG_PROBE |
				      NETIF_MSG_LINK | NETIF_MSG_IFUP |
				      NETIF_MSG_IFDOWN | NETIF_MSG_TIMER);

#define STMMAC_DEFAULT_LPI_TIMER	1000
static int eee_timer = STMMAC_DEFAULT_LPI_TIMER;
module_param(eee_timer, int, 0644);
MODULE_PARM_DESC(eee_timer, "LPI tx expiration time in msec");
#define STMMAC_LPI_T(x) (jiffies + msecs_to_jiffies(x))

/* By default the driver will use the ring mode to manage tx and rx descriptors,
 * but allow user to force to use the chain instead of the ring
 */
static unsigned int chain_mode;
module_param(chain_mode, int, 0444);
MODULE_PARM_DESC(chain_mode, "To use chain instead of ring mode");

static irqreturn_t stmmac_interrupt(int irq, void *dev_id);

#ifdef CONFIG_DEBUG_FS
static void stmmac_init_fs(struct net_device *dev);
static void stmmac_exit_fs(struct net_device *dev);
#endif

#define STMMAC_COAL_TIMER(x) (jiffies + usecs_to_jiffies(x))

/**
 * stmmac_verify_args - verify the driver parameters.
 * Description: it checks the driver parameters and set a default in case of
 * errors.
 */
static void stmmac_verify_args(void)
{
	if (unlikely(watchdog < 0))
		watchdog = TX_TIMEO;
	if (unlikely((buf_sz < DEFAULT_BUFSIZE) || (buf_sz > BUF_SIZE_16KiB)))
		buf_sz = DEFAULT_BUFSIZE;
	if (unlikely(flow_ctrl > 1))
		flow_ctrl = FLOW_AUTO;
	else if (likely(flow_ctrl < 0))
		flow_ctrl = FLOW_OFF;
	if (unlikely((pause < 0) || (pause > 0xffff)))
		pause = PAUSE_TIME;
	if (eee_timer < 0)
		eee_timer = STMMAC_DEFAULT_LPI_TIMER;
}

/**
 * stmmac_disable_all_queues - Disable all queues
 * @priv: driver private structure
 */
static void stmmac_disable_all_queues(struct stmmac_priv *priv)
{
	u32 rx_queues_cnt = priv->plat->rx_queues_to_use;
	u32 tx_queues_cnt = priv->plat->tx_queues_to_use;
	u32 maxq = max(rx_queues_cnt, tx_queues_cnt);
	u32 queue;

	for (queue = 0; queue < maxq; queue++) {
		struct stmmac_channel *ch = &priv->channel[queue];

		if (queue < rx_queues_cnt)
			napi_disable(&ch->rx_napi);
		if (queue < tx_queues_cnt)
			napi_disable(&ch->tx_napi);
	}
}

/**
 * stmmac_enable_all_queues - Enable all queues
 * @priv: driver private structure
 */
static void stmmac_enable_all_queues(struct stmmac_priv *priv)
{
	u32 rx_queues_cnt = priv->plat->rx_queues_to_use;
	u32 tx_queues_cnt = priv->plat->tx_queues_to_use;
	u32 maxq = max(rx_queues_cnt, tx_queues_cnt);
	u32 queue;

	for (queue = 0; queue < maxq; queue++) {
		struct stmmac_channel *ch = &priv->channel[queue];

		if (queue < rx_queues_cnt)
			napi_enable(&ch->rx_napi);
		if (queue < tx_queues_cnt)
			napi_enable(&ch->tx_napi);
	}
}

/**
 * stmmac_stop_all_queues - Stop all queues
 * @priv: driver private structure
 */
static void stmmac_stop_all_queues(struct stmmac_priv *priv)
{
	u32 tx_queues_cnt = priv->plat->tx_queues_to_use;
	u32 queue;

	for (queue = 0; queue < tx_queues_cnt; queue++)
		netif_tx_stop_queue(netdev_get_tx_queue(priv->dev, queue));
}

/**
 * stmmac_start_all_queues - Start all queues
 * @priv: driver private structure
 */
static void stmmac_start_all_queues(struct stmmac_priv *priv)
{
	u32 tx_queues_cnt = priv->plat->tx_queues_to_use;
	u32 queue;

	for (queue = 0; queue < tx_queues_cnt; queue++)
		netif_tx_start_queue(netdev_get_tx_queue(priv->dev, queue));
}

static void stmmac_service_event_schedule(struct stmmac_priv *priv)
{
	if (!test_bit(STMMAC_DOWN, &priv->state) &&
	    !test_and_set_bit(STMMAC_SERVICE_SCHED, &priv->state))
		queue_work(priv->wq, &priv->service_task);
}

static void stmmac_global_err(struct stmmac_priv *priv)
{
	netif_carrier_off(priv->dev);
	set_bit(STMMAC_RESET_REQUESTED, &priv->state);
	stmmac_service_event_schedule(priv);
}

/**
 * stmmac_clk_csr_set - dynamically set the MDC clock
 * @priv: driver private structure
 * Description: this is to dynamically set the MDC clock according to the csr
 * clock input.
 * Note:
 *	If a specific clk_csr value is passed from the platform
 *	this means that the CSR Clock Range selection cannot be
 *	changed at run-time and it is fixed (as reported in the driver
 *	documentation). Viceversa the driver will try to set the MDC
 *	clock dynamically according to the actual clock input.
 */
static void stmmac_clk_csr_set(struct stmmac_priv *priv)
{
	u32 clk_rate;

	clk_rate = clk_get_rate(priv->plat->stmmac_clk);

	/* Platform provided default clk_csr would be assumed valid
	 * for all other cases except for the below mentioned ones.
	 * For values higher than the IEEE 802.3 specified frequency
	 * we can not estimate the proper divider as it is not known
	 * the frequency of clk_csr_i. So we do not change the default
	 * divider.
	 */
	if (!(priv->clk_csr & MAC_CSR_H_FRQ_MASK)) {
		if (clk_rate < CSR_F_35M)
			priv->clk_csr = STMMAC_CSR_20_35M;
		else if ((clk_rate >= CSR_F_35M) && (clk_rate < CSR_F_60M))
			priv->clk_csr = STMMAC_CSR_35_60M;
		else if ((clk_rate >= CSR_F_60M) && (clk_rate < CSR_F_100M))
			priv->clk_csr = STMMAC_CSR_60_100M;
		else if ((clk_rate >= CSR_F_100M) && (clk_rate < CSR_F_150M))
			priv->clk_csr = STMMAC_CSR_100_150M;
		else if ((clk_rate >= CSR_F_150M) && (clk_rate < CSR_F_250M))
			priv->clk_csr = STMMAC_CSR_150_250M;
		else if ((clk_rate >= CSR_F_250M) && (clk_rate < CSR_F_300M))
			priv->clk_csr = STMMAC_CSR_250_300M;
	}

	if (priv->plat->has_sun8i) {
		if (clk_rate > 160000000)
			priv->clk_csr = 0x03;
		else if (clk_rate > 80000000)
			priv->clk_csr = 0x02;
		else if (clk_rate > 40000000)
			priv->clk_csr = 0x01;
		else
			priv->clk_csr = 0;
	}

	if (priv->plat->has_xgmac) {
		if (clk_rate > 400000000)
			priv->clk_csr = 0x5;
		else if (clk_rate > 350000000)
			priv->clk_csr = 0x4;
		else if (clk_rate > 300000000)
			priv->clk_csr = 0x3;
		else if (clk_rate > 250000000)
			priv->clk_csr = 0x2;
		else if (clk_rate > 150000000)
			priv->clk_csr = 0x1;
		else
			priv->clk_csr = 0x0;
	}
}

static void print_pkt(unsigned char *buf, int len)
{
	pr_debug("len = %d byte, buf addr: 0x%p\n", len, buf);
	print_hex_dump_bytes("", DUMP_PREFIX_OFFSET, buf, len);
}

static inline u32 stmmac_tx_avail(struct stmmac_priv *priv, u32 queue)
{
	struct stmmac_tx_queue *tx_q = &priv->tx_queue[queue];
	u32 avail;

	if (tx_q->dirty_tx > tx_q->cur_tx)
		avail = tx_q->dirty_tx - tx_q->cur_tx - 1;
	else
		avail = DMA_TX_SIZE - tx_q->cur_tx + tx_q->dirty_tx - 1;

	return avail;
}

/**
 * stmmac_rx_dirty - Get RX queue dirty
 * @priv: driver private structure
 * @queue: RX queue index
 */
static inline u32 stmmac_rx_dirty(struct stmmac_priv *priv, u32 queue)
{
	struct stmmac_rx_queue *rx_q = &priv->rx_queue[queue];
	u32 dirty;

	if (rx_q->dirty_rx <= rx_q->cur_rx)
		dirty = rx_q->cur_rx - rx_q->dirty_rx;
	else
		dirty = DMA_RX_SIZE - rx_q->dirty_rx + rx_q->cur_rx;

	return dirty;
}

/**
 * stmmac_enable_eee_mode - check and enter in LPI mode
 * @priv: driver private structure
 * Description: this function is to verify and enter in LPI mode in case of
 * EEE.
 */
static void stmmac_enable_eee_mode(struct stmmac_priv *priv)
{
	u32 tx_cnt = priv->plat->tx_queues_to_use;
	u32 queue;

	/* check if all TX queues have the work finished */
	for (queue = 0; queue < tx_cnt; queue++) {
		struct stmmac_tx_queue *tx_q = &priv->tx_queue[queue];

		if (tx_q->dirty_tx != tx_q->cur_tx)
			return; /* still unfinished work */
	}

	/* Check and enter in LPI mode */
	if (!priv->tx_path_in_lpi_mode)
		stmmac_set_eee_mode(priv, priv->hw,
				priv->plat->en_tx_lpi_clockgating);
}

/**
 * stmmac_disable_eee_mode - disable and exit from LPI mode
 * @priv: driver private structure
 * Description: this function is to exit and disable EEE in case of
 * LPI state is true. This is called by the xmit.
 */
void stmmac_disable_eee_mode(struct stmmac_priv *priv)
{
	stmmac_reset_eee_mode(priv, priv->hw);
	del_timer_sync(&priv->eee_ctrl_timer);
	priv->tx_path_in_lpi_mode = false;
}

/**
 * stmmac_eee_ctrl_timer - EEE TX SW timer.
 * @arg : data hook
 * Description:
 *  if there is no data transfer and if we are not in LPI state,
 *  then MAC Transmitter can be moved to LPI state.
 */
static void stmmac_eee_ctrl_timer(struct timer_list *t)
{
	struct stmmac_priv *priv = from_timer(priv, t, eee_ctrl_timer);

	stmmac_enable_eee_mode(priv);
	mod_timer(&priv->eee_ctrl_timer, STMMAC_LPI_T(eee_timer));
}

/**
 * stmmac_eee_init - init EEE
 * @priv: driver private structure
 * Description:
 *  if the GMAC supports the EEE (from the HW cap reg) and the phy device
 *  can also manage EEE, this function enable the LPI state and start related
 *  timer.
 */
bool stmmac_eee_init(struct stmmac_priv *priv)
{
	int tx_lpi_timer = priv->tx_lpi_timer;

	/* Using PCS we cannot dial with the phy registers at this stage
	 * so we do not support extra feature like EEE.
	 */
	if ((priv->hw->pcs == STMMAC_PCS_RGMII) ||
	    (priv->hw->pcs == STMMAC_PCS_TBI) ||
	    (priv->hw->pcs == STMMAC_PCS_RTBI))
		return false;

	/* Check if MAC core supports the EEE feature. */
	if (!priv->dma_cap.eee)
		return false;

	mutex_lock(&priv->lock);

	/* Check if it needs to be deactivated */
	if (!priv->eee_active) {
		if (priv->eee_enabled) {
			netdev_dbg(priv->dev, "disable EEE\n");
			del_timer_sync(&priv->eee_ctrl_timer);
			stmmac_set_eee_timer(priv, priv->hw, 0, tx_lpi_timer);
		}
		mutex_unlock(&priv->lock);
		return false;
	}

	if (priv->eee_active && !priv->eee_enabled) {
		timer_setup(&priv->eee_ctrl_timer, stmmac_eee_ctrl_timer, 0);
		mod_timer(&priv->eee_ctrl_timer, STMMAC_LPI_T(eee_timer));
		stmmac_set_eee_timer(priv, priv->hw, STMMAC_DEFAULT_LIT_LS,
				     tx_lpi_timer);
	}

	mutex_unlock(&priv->lock);
	netdev_dbg(priv->dev, "Energy-Efficient Ethernet initialized\n");
	return true;
}

/* stmmac_get_tx_hwtstamp - get HW TX timestamps
 * @priv: driver private structure
 * @p : descriptor pointer
 * @skb : the socket buffer
 * Description :
 * This function will read timestamp from the descriptor & pass it to stack.
 * and also perform some sanity checks.
 */
static void stmmac_get_tx_hwtstamp(struct stmmac_priv *priv,
				   struct dma_desc *p, struct sk_buff *skb)
{
	struct skb_shared_hwtstamps shhwtstamp;
<<<<<<< HEAD
=======
	bool found = false;
>>>>>>> f7688b48
	u64 ns = 0;

	if (!priv->hwts_tx_en)
		return;

	/* exit if skb doesn't support hw tstamp */
	if (likely(!skb || !(skb_shinfo(skb)->tx_flags & SKBTX_IN_PROGRESS)))
		return;

	/* check tx tstamp status */
	if (stmmac_get_tx_timestamp_status(priv, p)) {
		stmmac_get_timestamp(priv, p, priv->adv_ts, &ns);
		found = true;
	} else if (!stmmac_get_mac_tx_timestamp(priv, priv->hw, &ns)) {
		found = true;
	}

	if (found) {
		memset(&shhwtstamp, 0, sizeof(struct skb_shared_hwtstamps));
		shhwtstamp.hwtstamp = ns_to_ktime(ns);

		netdev_dbg(priv->dev, "get valid TX hw timestamp %llu\n", ns);
		/* pass tstamp to stack */
		skb_tstamp_tx(skb, &shhwtstamp);
	}
}

/* stmmac_get_rx_hwtstamp - get HW RX timestamps
 * @priv: driver private structure
 * @p : descriptor pointer
 * @np : next descriptor pointer
 * @skb : the socket buffer
 * Description :
 * This function will read received packet's timestamp from the descriptor
 * and pass it to stack. It also perform some sanity checks.
 */
static void stmmac_get_rx_hwtstamp(struct stmmac_priv *priv, struct dma_desc *p,
				   struct dma_desc *np, struct sk_buff *skb)
{
	struct skb_shared_hwtstamps *shhwtstamp = NULL;
	struct dma_desc *desc = p;
	u64 ns = 0;

	if (!priv->hwts_rx_en)
		return;
	/* For GMAC4, the valid timestamp is from CTX next desc. */
	if (priv->plat->has_gmac4 || priv->plat->has_xgmac)
		desc = np;

	/* Check if timestamp is available */
	if (stmmac_get_rx_timestamp_status(priv, p, np, priv->adv_ts)) {
		stmmac_get_timestamp(priv, desc, priv->adv_ts, &ns);
		netdev_dbg(priv->dev, "get valid RX hw timestamp %llu\n", ns);
		shhwtstamp = skb_hwtstamps(skb);
		memset(shhwtstamp, 0, sizeof(struct skb_shared_hwtstamps));
		shhwtstamp->hwtstamp = ns_to_ktime(ns);
	} else  {
		netdev_dbg(priv->dev, "cannot get RX hw timestamp\n");
	}
}

/**
 *  stmmac_hwtstamp_set - control hardware timestamping.
 *  @dev: device pointer.
 *  @ifr: An IOCTL specific structure, that can contain a pointer to
 *  a proprietary structure used to pass information to the driver.
 *  Description:
 *  This function configures the MAC to enable/disable both outgoing(TX)
 *  and incoming(RX) packets time stamping based on user input.
 *  Return Value:
 *  0 on success and an appropriate -ve integer on failure.
 */
static int stmmac_hwtstamp_set(struct net_device *dev, struct ifreq *ifr)
{
	struct stmmac_priv *priv = netdev_priv(dev);
	struct hwtstamp_config config;
	struct timespec64 now;
	u64 temp = 0;
	u32 ptp_v2 = 0;
	u32 tstamp_all = 0;
	u32 ptp_over_ipv4_udp = 0;
	u32 ptp_over_ipv6_udp = 0;
	u32 ptp_over_ethernet = 0;
	u32 snap_type_sel = 0;
	u32 ts_master_en = 0;
	u32 ts_event_en = 0;
	u32 sec_inc = 0;
	u32 value = 0;
	bool xmac;

	xmac = priv->plat->has_gmac4 || priv->plat->has_xgmac;

	if (!(priv->dma_cap.time_stamp || priv->adv_ts)) {
		netdev_alert(priv->dev, "No support for HW time stamping\n");
		priv->hwts_tx_en = 0;
		priv->hwts_rx_en = 0;

		return -EOPNOTSUPP;
	}

	if (copy_from_user(&config, ifr->ifr_data,
			   sizeof(config)))
		return -EFAULT;

	netdev_dbg(priv->dev, "%s config flags:0x%x, tx_type:0x%x, rx_filter:0x%x\n",
		   __func__, config.flags, config.tx_type, config.rx_filter);

	/* reserved for future extensions */
	if (config.flags)
		return -EINVAL;

	if (config.tx_type != HWTSTAMP_TX_OFF &&
	    config.tx_type != HWTSTAMP_TX_ON)
		return -ERANGE;

	if (priv->adv_ts) {
		switch (config.rx_filter) {
		case HWTSTAMP_FILTER_NONE:
			/* time stamp no incoming packet at all */
			config.rx_filter = HWTSTAMP_FILTER_NONE;
			break;

		case HWTSTAMP_FILTER_PTP_V1_L4_EVENT:
			/* PTP v1, UDP, any kind of event packet */
			config.rx_filter = HWTSTAMP_FILTER_PTP_V1_L4_EVENT;
			/* 'xmac' hardware can support Sync, Pdelay_Req and
			 * Pdelay_resp by setting bit14 and bits17/16 to 01
			 * This leaves Delay_Req timestamps out.
			 * Enable all events *and* general purpose message
			 * timestamping
			 */
			snap_type_sel = PTP_TCR_SNAPTYPSEL_1;
			ptp_over_ipv4_udp = PTP_TCR_TSIPV4ENA;
			ptp_over_ipv6_udp = PTP_TCR_TSIPV6ENA;
			break;

		case HWTSTAMP_FILTER_PTP_V1_L4_SYNC:
			/* PTP v1, UDP, Sync packet */
			config.rx_filter = HWTSTAMP_FILTER_PTP_V1_L4_SYNC;
			/* take time stamp for SYNC messages only */
			ts_event_en = PTP_TCR_TSEVNTENA;

			ptp_over_ipv4_udp = PTP_TCR_TSIPV4ENA;
			ptp_over_ipv6_udp = PTP_TCR_TSIPV6ENA;
			break;

		case HWTSTAMP_FILTER_PTP_V1_L4_DELAY_REQ:
			/* PTP v1, UDP, Delay_req packet */
			config.rx_filter = HWTSTAMP_FILTER_PTP_V1_L4_DELAY_REQ;
			/* take time stamp for Delay_Req messages only */
			ts_master_en = PTP_TCR_TSMSTRENA;
			ts_event_en = PTP_TCR_TSEVNTENA;

			ptp_over_ipv4_udp = PTP_TCR_TSIPV4ENA;
			ptp_over_ipv6_udp = PTP_TCR_TSIPV6ENA;
			break;

		case HWTSTAMP_FILTER_PTP_V2_L4_EVENT:
			/* PTP v2, UDP, any kind of event packet */
			config.rx_filter = HWTSTAMP_FILTER_PTP_V2_L4_EVENT;
			ptp_v2 = PTP_TCR_TSVER2ENA;
			/* take time stamp for all event messages */
			snap_type_sel = PTP_TCR_SNAPTYPSEL_1;

			ptp_over_ipv4_udp = PTP_TCR_TSIPV4ENA;
			ptp_over_ipv6_udp = PTP_TCR_TSIPV6ENA;
			break;

		case HWTSTAMP_FILTER_PTP_V2_L4_SYNC:
			/* PTP v2, UDP, Sync packet */
			config.rx_filter = HWTSTAMP_FILTER_PTP_V2_L4_SYNC;
			ptp_v2 = PTP_TCR_TSVER2ENA;
			/* take time stamp for SYNC messages only */
			ts_event_en = PTP_TCR_TSEVNTENA;

			ptp_over_ipv4_udp = PTP_TCR_TSIPV4ENA;
			ptp_over_ipv6_udp = PTP_TCR_TSIPV6ENA;
			break;

		case HWTSTAMP_FILTER_PTP_V2_L4_DELAY_REQ:
			/* PTP v2, UDP, Delay_req packet */
			config.rx_filter = HWTSTAMP_FILTER_PTP_V2_L4_DELAY_REQ;
			ptp_v2 = PTP_TCR_TSVER2ENA;
			/* take time stamp for Delay_Req messages only */
			ts_master_en = PTP_TCR_TSMSTRENA;
			ts_event_en = PTP_TCR_TSEVNTENA;

			ptp_over_ipv4_udp = PTP_TCR_TSIPV4ENA;
			ptp_over_ipv6_udp = PTP_TCR_TSIPV6ENA;
			break;

		case HWTSTAMP_FILTER_PTP_V2_EVENT:
			/* PTP v2/802.AS1 any layer, any kind of event packet */
			config.rx_filter = HWTSTAMP_FILTER_PTP_V2_EVENT;
			ptp_v2 = PTP_TCR_TSVER2ENA;
			snap_type_sel = PTP_TCR_SNAPTYPSEL_1;
			ts_event_en = PTP_TCR_TSEVNTENA;
			ptp_over_ipv4_udp = PTP_TCR_TSIPV4ENA;
			ptp_over_ipv6_udp = PTP_TCR_TSIPV6ENA;
			ptp_over_ethernet = PTP_TCR_TSIPENA;
			break;

		case HWTSTAMP_FILTER_PTP_V2_SYNC:
			/* PTP v2/802.AS1, any layer, Sync packet */
			config.rx_filter = HWTSTAMP_FILTER_PTP_V2_SYNC;
			ptp_v2 = PTP_TCR_TSVER2ENA;
			/* take time stamp for SYNC messages only */
			ts_event_en = PTP_TCR_TSEVNTENA;

			ptp_over_ipv4_udp = PTP_TCR_TSIPV4ENA;
			ptp_over_ipv6_udp = PTP_TCR_TSIPV6ENA;
			ptp_over_ethernet = PTP_TCR_TSIPENA;
			break;

		case HWTSTAMP_FILTER_PTP_V2_DELAY_REQ:
			/* PTP v2/802.AS1, any layer, Delay_req packet */
			config.rx_filter = HWTSTAMP_FILTER_PTP_V2_DELAY_REQ;
			ptp_v2 = PTP_TCR_TSVER2ENA;
			/* take time stamp for Delay_Req messages only */
			ts_master_en = PTP_TCR_TSMSTRENA;
			ts_event_en = PTP_TCR_TSEVNTENA;

			ptp_over_ipv4_udp = PTP_TCR_TSIPV4ENA;
			ptp_over_ipv6_udp = PTP_TCR_TSIPV6ENA;
			ptp_over_ethernet = PTP_TCR_TSIPENA;
			break;

		case HWTSTAMP_FILTER_NTP_ALL:
		case HWTSTAMP_FILTER_ALL:
			/* time stamp any incoming packet */
			config.rx_filter = HWTSTAMP_FILTER_ALL;
			tstamp_all = PTP_TCR_TSENALL;
			break;

		default:
			return -ERANGE;
		}
	} else {
		switch (config.rx_filter) {
		case HWTSTAMP_FILTER_NONE:
			config.rx_filter = HWTSTAMP_FILTER_NONE;
			break;
		default:
			/* PTP v1, UDP, any kind of event packet */
			config.rx_filter = HWTSTAMP_FILTER_PTP_V1_L4_EVENT;
			break;
		}
	}
	priv->hwts_rx_en = ((config.rx_filter == HWTSTAMP_FILTER_NONE) ? 0 : 1);
	priv->hwts_tx_en = config.tx_type == HWTSTAMP_TX_ON;

	if (!priv->hwts_tx_en && !priv->hwts_rx_en)
		stmmac_config_hw_tstamping(priv, priv->ptpaddr, 0);
	else {
		value = (PTP_TCR_TSENA | PTP_TCR_TSCFUPDT | PTP_TCR_TSCTRLSSR |
			 tstamp_all | ptp_v2 | ptp_over_ethernet |
			 ptp_over_ipv6_udp | ptp_over_ipv4_udp | ts_event_en |
			 ts_master_en | snap_type_sel);
		stmmac_config_hw_tstamping(priv, priv->ptpaddr, value);

		/* program Sub Second Increment reg */
		stmmac_config_sub_second_increment(priv,
				priv->ptpaddr, priv->plat->clk_ptp_rate,
				xmac, &sec_inc);
		temp = div_u64(1000000000ULL, sec_inc);

		/* Store sub second increment and flags for later use */
		priv->sub_second_inc = sec_inc;
		priv->systime_flags = value;

		/* calculate default added value:
		 * formula is :
		 * addend = (2^32)/freq_div_ratio;
		 * where, freq_div_ratio = 1e9ns/sec_inc
		 */
		temp = (u64)(temp << 32);
		priv->default_addend = div_u64(temp, priv->plat->clk_ptp_rate);
		stmmac_config_addend(priv, priv->ptpaddr, priv->default_addend);

		/* initialize system time */
		ktime_get_real_ts64(&now);

		/* lower 32 bits of tv_sec are safe until y2106 */
		stmmac_init_systime(priv, priv->ptpaddr,
				(u32)now.tv_sec, now.tv_nsec);
	}

	memcpy(&priv->tstamp_config, &config, sizeof(config));

	return copy_to_user(ifr->ifr_data, &config,
			    sizeof(config)) ? -EFAULT : 0;
}

/**
 *  stmmac_hwtstamp_get - read hardware timestamping.
 *  @dev: device pointer.
 *  @ifr: An IOCTL specific structure, that can contain a pointer to
 *  a proprietary structure used to pass information to the driver.
 *  Description:
 *  This function obtain the current hardware timestamping settings
    as requested.
 */
static int stmmac_hwtstamp_get(struct net_device *dev, struct ifreq *ifr)
{
	struct stmmac_priv *priv = netdev_priv(dev);
	struct hwtstamp_config *config = &priv->tstamp_config;

	if (!(priv->dma_cap.time_stamp || priv->dma_cap.atime_stamp))
		return -EOPNOTSUPP;

	return copy_to_user(ifr->ifr_data, config,
			    sizeof(*config)) ? -EFAULT : 0;
}

/**
 * stmmac_init_ptp - init PTP
 * @priv: driver private structure
 * Description: this is to verify if the HW supports the PTPv1 or PTPv2.
 * This is done by looking at the HW cap. register.
 * This function also registers the ptp driver.
 */
static int stmmac_init_ptp(struct stmmac_priv *priv)
{
	bool xmac = priv->plat->has_gmac4 || priv->plat->has_xgmac;

	if (!(priv->dma_cap.time_stamp || priv->dma_cap.atime_stamp))
		return -EOPNOTSUPP;

	priv->adv_ts = 0;
	/* Check if adv_ts can be enabled for dwmac 4.x / xgmac core */
	if (xmac && priv->dma_cap.atime_stamp)
		priv->adv_ts = 1;
	/* Dwmac 3.x core with extend_desc can support adv_ts */
	else if (priv->extend_desc && priv->dma_cap.atime_stamp)
		priv->adv_ts = 1;

	if (priv->dma_cap.time_stamp)
		netdev_info(priv->dev, "IEEE 1588-2002 Timestamp supported\n");

	if (priv->adv_ts)
		netdev_info(priv->dev,
			    "IEEE 1588-2008 Advanced Timestamp supported\n");

	priv->hwts_tx_en = 0;
	priv->hwts_rx_en = 0;

	stmmac_ptp_register(priv);

	return 0;
}

static void stmmac_release_ptp(struct stmmac_priv *priv)
{
	if (priv->plat->clk_ptp_ref)
		clk_disable_unprepare(priv->plat->clk_ptp_ref);
	stmmac_ptp_unregister(priv);
}

/**
 *  stmmac_mac_flow_ctrl - Configure flow control in all queues
 *  @priv: driver private structure
 *  Description: It is used for configuring the flow control in all queues
 */
static void stmmac_mac_flow_ctrl(struct stmmac_priv *priv, u32 duplex)
{
	u32 tx_cnt = priv->plat->tx_queues_to_use;

	stmmac_flow_ctrl(priv, priv->hw, duplex, priv->flow_ctrl,
			priv->pause, tx_cnt);
}

static void stmmac_validate(struct phylink_config *config,
			    unsigned long *supported,
			    struct phylink_link_state *state)
{
	struct stmmac_priv *priv = netdev_priv(to_net_dev(config->dev));
	__ETHTOOL_DECLARE_LINK_MODE_MASK(mac_supported) = { 0, };
	__ETHTOOL_DECLARE_LINK_MODE_MASK(mask) = { 0, };
	int tx_cnt = priv->plat->tx_queues_to_use;
	int max_speed = priv->plat->max_speed;

	phylink_set(mac_supported, 10baseT_Half);
	phylink_set(mac_supported, 10baseT_Full);
	phylink_set(mac_supported, 100baseT_Half);
	phylink_set(mac_supported, 100baseT_Full);
	phylink_set(mac_supported, 1000baseT_Half);
	phylink_set(mac_supported, 1000baseT_Full);
	phylink_set(mac_supported, 1000baseKX_Full);

	phylink_set(mac_supported, Autoneg);
	phylink_set(mac_supported, Pause);
	phylink_set(mac_supported, Asym_Pause);
	phylink_set_port_modes(mac_supported);

	/* Cut down 1G if asked to */
	if ((max_speed > 0) && (max_speed < 1000)) {
		phylink_set(mask, 1000baseT_Full);
		phylink_set(mask, 1000baseX_Full);
	} else if (priv->plat->has_xgmac) {
		if (!max_speed || (max_speed >= 2500)) {
			phylink_set(mac_supported, 2500baseT_Full);
			phylink_set(mac_supported, 2500baseX_Full);
		}
		if (!max_speed || (max_speed >= 5000)) {
			phylink_set(mac_supported, 5000baseT_Full);
		}
		if (!max_speed || (max_speed >= 10000)) {
			phylink_set(mac_supported, 10000baseSR_Full);
			phylink_set(mac_supported, 10000baseLR_Full);
			phylink_set(mac_supported, 10000baseER_Full);
			phylink_set(mac_supported, 10000baseLRM_Full);
			phylink_set(mac_supported, 10000baseT_Full);
			phylink_set(mac_supported, 10000baseKX4_Full);
			phylink_set(mac_supported, 10000baseKR_Full);
		}
	}

	/* Half-Duplex can only work with single queue */
	if (tx_cnt > 1) {
		phylink_set(mask, 10baseT_Half);
		phylink_set(mask, 100baseT_Half);
		phylink_set(mask, 1000baseT_Half);
	}

	bitmap_and(supported, supported, mac_supported,
		   __ETHTOOL_LINK_MODE_MASK_NBITS);
	bitmap_andnot(supported, supported, mask,
		      __ETHTOOL_LINK_MODE_MASK_NBITS);
	bitmap_and(state->advertising, state->advertising, mac_supported,
		   __ETHTOOL_LINK_MODE_MASK_NBITS);
	bitmap_andnot(state->advertising, state->advertising, mask,
		      __ETHTOOL_LINK_MODE_MASK_NBITS);
}

static int stmmac_mac_link_state(struct phylink_config *config,
				 struct phylink_link_state *state)
{
	return -EOPNOTSUPP;
}

static void stmmac_mac_config(struct phylink_config *config, unsigned int mode,
			      const struct phylink_link_state *state)
{
	struct stmmac_priv *priv = netdev_priv(to_net_dev(config->dev));
	u32 ctrl;

	ctrl = readl(priv->ioaddr + MAC_CTRL_REG);
	ctrl &= ~priv->hw->link.speed_mask;

	if (state->interface == PHY_INTERFACE_MODE_USXGMII) {
		switch (state->speed) {
		case SPEED_10000:
			ctrl |= priv->hw->link.xgmii.speed10000;
			break;
		case SPEED_5000:
			ctrl |= priv->hw->link.xgmii.speed5000;
			break;
		case SPEED_2500:
			ctrl |= priv->hw->link.xgmii.speed2500;
			break;
		default:
			return;
		}
	} else {
		switch (state->speed) {
		case SPEED_2500:
			ctrl |= priv->hw->link.speed2500;
			break;
		case SPEED_1000:
			ctrl |= priv->hw->link.speed1000;
			break;
		case SPEED_100:
			ctrl |= priv->hw->link.speed100;
			break;
		case SPEED_10:
			ctrl |= priv->hw->link.speed10;
			break;
		default:
			return;
		}
	}

	priv->speed = state->speed;

	if (priv->plat->fix_mac_speed)
		priv->plat->fix_mac_speed(priv->plat->bsp_priv, state->speed);

	if (!state->duplex)
		ctrl &= ~priv->hw->link.duplex;
	else
		ctrl |= priv->hw->link.duplex;

	/* Flow Control operation */
	if (state->pause)
		stmmac_mac_flow_ctrl(priv, state->duplex);

	writel(ctrl, priv->ioaddr + MAC_CTRL_REG);
}

static void stmmac_mac_an_restart(struct phylink_config *config)
{
	/* Not Supported */
}

static void stmmac_mac_link_down(struct phylink_config *config,
				 unsigned int mode, phy_interface_t interface)
{
	struct stmmac_priv *priv = netdev_priv(to_net_dev(config->dev));

	stmmac_mac_set(priv, priv->ioaddr, false);
	priv->eee_active = false;
	stmmac_eee_init(priv);
	stmmac_set_eee_pls(priv, priv->hw, false);
}

static void stmmac_mac_link_up(struct phylink_config *config,
			       unsigned int mode, phy_interface_t interface,
			       struct phy_device *phy)
{
	struct stmmac_priv *priv = netdev_priv(to_net_dev(config->dev));

	stmmac_mac_set(priv, priv->ioaddr, true);
	if (phy && priv->dma_cap.eee) {
		priv->eee_active = phy_init_eee(phy, 1) >= 0;
		priv->eee_enabled = stmmac_eee_init(priv);
		stmmac_set_eee_pls(priv, priv->hw, true);
	}
}

static const struct phylink_mac_ops stmmac_phylink_mac_ops = {
	.validate = stmmac_validate,
	.mac_link_state = stmmac_mac_link_state,
	.mac_config = stmmac_mac_config,
	.mac_an_restart = stmmac_mac_an_restart,
	.mac_link_down = stmmac_mac_link_down,
	.mac_link_up = stmmac_mac_link_up,
};

/**
 * stmmac_check_pcs_mode - verify if RGMII/SGMII is supported
 * @priv: driver private structure
 * Description: this is to verify if the HW supports the PCS.
 * Physical Coding Sublayer (PCS) interface that can be used when the MAC is
 * configured for the TBI, RTBI, or SGMII PHY interface.
 */
static void stmmac_check_pcs_mode(struct stmmac_priv *priv)
{
	int interface = priv->plat->interface;

	if (priv->dma_cap.pcs) {
		if ((interface == PHY_INTERFACE_MODE_RGMII) ||
		    (interface == PHY_INTERFACE_MODE_RGMII_ID) ||
		    (interface == PHY_INTERFACE_MODE_RGMII_RXID) ||
		    (interface == PHY_INTERFACE_MODE_RGMII_TXID)) {
			netdev_dbg(priv->dev, "PCS RGMII support enabled\n");
			priv->hw->pcs = STMMAC_PCS_RGMII;
		} else if (interface == PHY_INTERFACE_MODE_SGMII) {
			netdev_dbg(priv->dev, "PCS SGMII support enabled\n");
			priv->hw->pcs = STMMAC_PCS_SGMII;
		}
	}
}

/**
 * stmmac_init_phy - PHY initialization
 * @dev: net device structure
 * Description: it initializes the driver's PHY state, and attaches the PHY
 * to the mac driver.
 *  Return value:
 *  0 on success
 */
static int stmmac_init_phy(struct net_device *dev)
{
	struct stmmac_priv *priv = netdev_priv(dev);
	struct device_node *node;
	int ret;

	node = priv->plat->phylink_node;

	if (node)
		ret = phylink_of_phy_connect(priv->phylink, node, 0);

	/* Some DT bindings do not set-up the PHY handle. Let's try to
	 * manually parse it
	 */
	if (!node || ret) {
		int addr = priv->plat->phy_addr;
		struct phy_device *phydev;

		phydev = mdiobus_get_phy(priv->mii, addr);
		if (!phydev) {
			netdev_err(priv->dev, "no phy at addr %d\n", addr);
			return -ENODEV;
		}

		ret = phylink_connect_phy(priv->phylink, phydev);
	}

	return ret;
}

static int stmmac_phy_setup(struct stmmac_priv *priv)
{
	struct fwnode_handle *fwnode = of_fwnode_handle(priv->plat->phylink_node);
	int mode = priv->plat->phy_interface;
	struct phylink *phylink;

	priv->phylink_config.dev = &priv->dev->dev;
	priv->phylink_config.type = PHYLINK_NETDEV;

	phylink = phylink_create(&priv->phylink_config, fwnode,
				 mode, &stmmac_phylink_mac_ops);
	if (IS_ERR(phylink))
		return PTR_ERR(phylink);

	priv->phylink = phylink;
	return 0;
}

static void stmmac_display_rx_rings(struct stmmac_priv *priv)
{
	u32 rx_cnt = priv->plat->rx_queues_to_use;
	void *head_rx;
	u32 queue;

	/* Display RX rings */
	for (queue = 0; queue < rx_cnt; queue++) {
		struct stmmac_rx_queue *rx_q = &priv->rx_queue[queue];

		pr_info("\tRX Queue %u rings\n", queue);

		if (priv->extend_desc)
			head_rx = (void *)rx_q->dma_erx;
		else
			head_rx = (void *)rx_q->dma_rx;

		/* Display RX ring */
		stmmac_display_ring(priv, head_rx, DMA_RX_SIZE, true);
	}
}

static void stmmac_display_tx_rings(struct stmmac_priv *priv)
{
	u32 tx_cnt = priv->plat->tx_queues_to_use;
	void *head_tx;
	u32 queue;

	/* Display TX rings */
	for (queue = 0; queue < tx_cnt; queue++) {
		struct stmmac_tx_queue *tx_q = &priv->tx_queue[queue];

		pr_info("\tTX Queue %d rings\n", queue);

		if (priv->extend_desc)
			head_tx = (void *)tx_q->dma_etx;
		else
			head_tx = (void *)tx_q->dma_tx;

		stmmac_display_ring(priv, head_tx, DMA_TX_SIZE, false);
	}
}

static void stmmac_display_rings(struct stmmac_priv *priv)
{
	/* Display RX ring */
	stmmac_display_rx_rings(priv);

	/* Display TX ring */
	stmmac_display_tx_rings(priv);
}

static int stmmac_set_bfsize(int mtu, int bufsize)
{
	int ret = bufsize;

	if (mtu >= BUF_SIZE_4KiB)
		ret = BUF_SIZE_8KiB;
	else if (mtu >= BUF_SIZE_2KiB)
		ret = BUF_SIZE_4KiB;
	else if (mtu > DEFAULT_BUFSIZE)
		ret = BUF_SIZE_2KiB;
	else
		ret = DEFAULT_BUFSIZE;

	return ret;
}

/**
 * stmmac_clear_rx_descriptors - clear RX descriptors
 * @priv: driver private structure
 * @queue: RX queue index
 * Description: this function is called to clear the RX descriptors
 * in case of both basic and extended descriptors are used.
 */
static void stmmac_clear_rx_descriptors(struct stmmac_priv *priv, u32 queue)
{
	struct stmmac_rx_queue *rx_q = &priv->rx_queue[queue];
	int i;

	/* Clear the RX descriptors */
	for (i = 0; i < DMA_RX_SIZE; i++)
		if (priv->extend_desc)
			stmmac_init_rx_desc(priv, &rx_q->dma_erx[i].basic,
					priv->use_riwt, priv->mode,
					(i == DMA_RX_SIZE - 1),
					priv->dma_buf_sz);
		else
			stmmac_init_rx_desc(priv, &rx_q->dma_rx[i],
					priv->use_riwt, priv->mode,
					(i == DMA_RX_SIZE - 1),
					priv->dma_buf_sz);
}

/**
 * stmmac_clear_tx_descriptors - clear tx descriptors
 * @priv: driver private structure
 * @queue: TX queue index.
 * Description: this function is called to clear the TX descriptors
 * in case of both basic and extended descriptors are used.
 */
static void stmmac_clear_tx_descriptors(struct stmmac_priv *priv, u32 queue)
{
	struct stmmac_tx_queue *tx_q = &priv->tx_queue[queue];
	int i;

	/* Clear the TX descriptors */
	for (i = 0; i < DMA_TX_SIZE; i++)
		if (priv->extend_desc)
			stmmac_init_tx_desc(priv, &tx_q->dma_etx[i].basic,
					priv->mode, (i == DMA_TX_SIZE - 1));
		else
			stmmac_init_tx_desc(priv, &tx_q->dma_tx[i],
					priv->mode, (i == DMA_TX_SIZE - 1));
}

/**
 * stmmac_clear_descriptors - clear descriptors
 * @priv: driver private structure
 * Description: this function is called to clear the TX and RX descriptors
 * in case of both basic and extended descriptors are used.
 */
static void stmmac_clear_descriptors(struct stmmac_priv *priv)
{
	u32 rx_queue_cnt = priv->plat->rx_queues_to_use;
	u32 tx_queue_cnt = priv->plat->tx_queues_to_use;
	u32 queue;

	/* Clear the RX descriptors */
	for (queue = 0; queue < rx_queue_cnt; queue++)
		stmmac_clear_rx_descriptors(priv, queue);

	/* Clear the TX descriptors */
	for (queue = 0; queue < tx_queue_cnt; queue++)
		stmmac_clear_tx_descriptors(priv, queue);
}

/**
 * stmmac_init_rx_buffers - init the RX descriptor buffer.
 * @priv: driver private structure
 * @p: descriptor pointer
 * @i: descriptor index
 * @flags: gfp flag
 * @queue: RX queue index
 * Description: this function is called to allocate a receive buffer, perform
 * the DMA mapping and init the descriptor.
 */
static int stmmac_init_rx_buffers(struct stmmac_priv *priv, struct dma_desc *p,
				  int i, gfp_t flags, u32 queue)
{
	struct stmmac_rx_queue *rx_q = &priv->rx_queue[queue];
	struct stmmac_rx_buffer *buf = &rx_q->buf_pool[i];

	buf->page = page_pool_dev_alloc_pages(rx_q->page_pool);
	if (!buf->page)
		return -ENOMEM;

	if (priv->sph) {
		buf->sec_page = page_pool_dev_alloc_pages(rx_q->page_pool);
		if (!buf->sec_page)
			return -ENOMEM;

		buf->sec_addr = page_pool_get_dma_addr(buf->sec_page);
		stmmac_set_desc_sec_addr(priv, p, buf->sec_addr);
	} else {
		buf->sec_page = NULL;
	}

	buf->addr = page_pool_get_dma_addr(buf->page);
	stmmac_set_desc_addr(priv, p, buf->addr);
	if (priv->dma_buf_sz == BUF_SIZE_16KiB)
		stmmac_init_desc3(priv, p);

	return 0;
}

/**
 * stmmac_free_rx_buffer - free RX dma buffers
 * @priv: private structure
 * @queue: RX queue index
 * @i: buffer index.
 */
static void stmmac_free_rx_buffer(struct stmmac_priv *priv, u32 queue, int i)
{
	struct stmmac_rx_queue *rx_q = &priv->rx_queue[queue];
	struct stmmac_rx_buffer *buf = &rx_q->buf_pool[i];

	if (buf->page)
		page_pool_put_page(rx_q->page_pool, buf->page, false);
	buf->page = NULL;

	if (buf->sec_page)
		page_pool_put_page(rx_q->page_pool, buf->sec_page, false);
	buf->sec_page = NULL;
}

/**
 * stmmac_free_tx_buffer - free RX dma buffers
 * @priv: private structure
 * @queue: RX queue index
 * @i: buffer index.
 */
static void stmmac_free_tx_buffer(struct stmmac_priv *priv, u32 queue, int i)
{
	struct stmmac_tx_queue *tx_q = &priv->tx_queue[queue];

	if (tx_q->tx_skbuff_dma[i].buf) {
		if (tx_q->tx_skbuff_dma[i].map_as_page)
			dma_unmap_page(priv->device,
				       tx_q->tx_skbuff_dma[i].buf,
				       tx_q->tx_skbuff_dma[i].len,
				       DMA_TO_DEVICE);
		else
			dma_unmap_single(priv->device,
					 tx_q->tx_skbuff_dma[i].buf,
					 tx_q->tx_skbuff_dma[i].len,
					 DMA_TO_DEVICE);
	}

	if (tx_q->tx_skbuff[i]) {
		dev_kfree_skb_any(tx_q->tx_skbuff[i]);
		tx_q->tx_skbuff[i] = NULL;
		tx_q->tx_skbuff_dma[i].buf = 0;
		tx_q->tx_skbuff_dma[i].map_as_page = false;
	}
}

/**
 * init_dma_rx_desc_rings - init the RX descriptor rings
 * @dev: net device structure
 * @flags: gfp flag.
 * Description: this function initializes the DMA RX descriptors
 * and allocates the socket buffers. It supports the chained and ring
 * modes.
 */
static int init_dma_rx_desc_rings(struct net_device *dev, gfp_t flags)
{
	struct stmmac_priv *priv = netdev_priv(dev);
	u32 rx_count = priv->plat->rx_queues_to_use;
	int ret = -ENOMEM;
	int bfsize = 0;
	int queue;
	int i;

	bfsize = stmmac_set_16kib_bfsize(priv, dev->mtu);
	if (bfsize < 0)
		bfsize = 0;

	if (bfsize < BUF_SIZE_16KiB)
		bfsize = stmmac_set_bfsize(dev->mtu, priv->dma_buf_sz);

	priv->dma_buf_sz = bfsize;

	/* RX INITIALIZATION */
	netif_dbg(priv, probe, priv->dev,
		  "SKB addresses:\nskb\t\tskb data\tdma data\n");

	for (queue = 0; queue < rx_count; queue++) {
		struct stmmac_rx_queue *rx_q = &priv->rx_queue[queue];

		netif_dbg(priv, probe, priv->dev,
			  "(%s) dma_rx_phy=0x%08x\n", __func__,
			  (u32)rx_q->dma_rx_phy);

		stmmac_clear_rx_descriptors(priv, queue);

		for (i = 0; i < DMA_RX_SIZE; i++) {
			struct dma_desc *p;

			if (priv->extend_desc)
				p = &((rx_q->dma_erx + i)->basic);
			else
				p = rx_q->dma_rx + i;

			ret = stmmac_init_rx_buffers(priv, p, i, flags,
						     queue);
			if (ret)
				goto err_init_rx_buffers;
		}

		rx_q->cur_rx = 0;
		rx_q->dirty_rx = (unsigned int)(i - DMA_RX_SIZE);

		/* Setup the chained descriptor addresses */
		if (priv->mode == STMMAC_CHAIN_MODE) {
			if (priv->extend_desc)
				stmmac_mode_init(priv, rx_q->dma_erx,
						rx_q->dma_rx_phy, DMA_RX_SIZE, 1);
			else
				stmmac_mode_init(priv, rx_q->dma_rx,
						rx_q->dma_rx_phy, DMA_RX_SIZE, 0);
		}
	}

	buf_sz = bfsize;

	return 0;

err_init_rx_buffers:
	while (queue >= 0) {
		while (--i >= 0)
			stmmac_free_rx_buffer(priv, queue, i);

		if (queue == 0)
			break;

		i = DMA_RX_SIZE;
		queue--;
	}

	return ret;
}

/**
 * init_dma_tx_desc_rings - init the TX descriptor rings
 * @dev: net device structure.
 * Description: this function initializes the DMA TX descriptors
 * and allocates the socket buffers. It supports the chained and ring
 * modes.
 */
static int init_dma_tx_desc_rings(struct net_device *dev)
{
	struct stmmac_priv *priv = netdev_priv(dev);
	u32 tx_queue_cnt = priv->plat->tx_queues_to_use;
	u32 queue;
	int i;

	for (queue = 0; queue < tx_queue_cnt; queue++) {
		struct stmmac_tx_queue *tx_q = &priv->tx_queue[queue];

		netif_dbg(priv, probe, priv->dev,
			  "(%s) dma_tx_phy=0x%08x\n", __func__,
			 (u32)tx_q->dma_tx_phy);

		/* Setup the chained descriptor addresses */
		if (priv->mode == STMMAC_CHAIN_MODE) {
			if (priv->extend_desc)
				stmmac_mode_init(priv, tx_q->dma_etx,
						tx_q->dma_tx_phy, DMA_TX_SIZE, 1);
			else
				stmmac_mode_init(priv, tx_q->dma_tx,
						tx_q->dma_tx_phy, DMA_TX_SIZE, 0);
		}

		for (i = 0; i < DMA_TX_SIZE; i++) {
			struct dma_desc *p;
			if (priv->extend_desc)
				p = &((tx_q->dma_etx + i)->basic);
			else
				p = tx_q->dma_tx + i;

			stmmac_clear_desc(priv, p);

			tx_q->tx_skbuff_dma[i].buf = 0;
			tx_q->tx_skbuff_dma[i].map_as_page = false;
			tx_q->tx_skbuff_dma[i].len = 0;
			tx_q->tx_skbuff_dma[i].last_segment = false;
			tx_q->tx_skbuff[i] = NULL;
		}

		tx_q->dirty_tx = 0;
		tx_q->cur_tx = 0;
		tx_q->mss = 0;

		netdev_tx_reset_queue(netdev_get_tx_queue(priv->dev, queue));
	}

	return 0;
}

/**
 * init_dma_desc_rings - init the RX/TX descriptor rings
 * @dev: net device structure
 * @flags: gfp flag.
 * Description: this function initializes the DMA RX/TX descriptors
 * and allocates the socket buffers. It supports the chained and ring
 * modes.
 */
static int init_dma_desc_rings(struct net_device *dev, gfp_t flags)
{
	struct stmmac_priv *priv = netdev_priv(dev);
	int ret;

	ret = init_dma_rx_desc_rings(dev, flags);
	if (ret)
		return ret;

	ret = init_dma_tx_desc_rings(dev);

	stmmac_clear_descriptors(priv);

	if (netif_msg_hw(priv))
		stmmac_display_rings(priv);

	return ret;
}

/**
 * dma_free_rx_skbufs - free RX dma buffers
 * @priv: private structure
 * @queue: RX queue index
 */
static void dma_free_rx_skbufs(struct stmmac_priv *priv, u32 queue)
{
	int i;

	for (i = 0; i < DMA_RX_SIZE; i++)
		stmmac_free_rx_buffer(priv, queue, i);
}

/**
 * dma_free_tx_skbufs - free TX dma buffers
 * @priv: private structure
 * @queue: TX queue index
 */
static void dma_free_tx_skbufs(struct stmmac_priv *priv, u32 queue)
{
	int i;

	for (i = 0; i < DMA_TX_SIZE; i++)
		stmmac_free_tx_buffer(priv, queue, i);
}

/**
 * free_dma_rx_desc_resources - free RX dma desc resources
 * @priv: private structure
 */
static void free_dma_rx_desc_resources(struct stmmac_priv *priv)
{
	u32 rx_count = priv->plat->rx_queues_to_use;
	u32 queue;

	/* Free RX queue resources */
	for (queue = 0; queue < rx_count; queue++) {
		struct stmmac_rx_queue *rx_q = &priv->rx_queue[queue];

		/* Release the DMA RX socket buffers */
		dma_free_rx_skbufs(priv, queue);

		/* Free DMA regions of consistent memory previously allocated */
		if (!priv->extend_desc)
			dma_free_coherent(priv->device,
					  DMA_RX_SIZE * sizeof(struct dma_desc),
					  rx_q->dma_rx, rx_q->dma_rx_phy);
		else
			dma_free_coherent(priv->device, DMA_RX_SIZE *
					  sizeof(struct dma_extended_desc),
					  rx_q->dma_erx, rx_q->dma_rx_phy);

		kfree(rx_q->buf_pool);
		if (rx_q->page_pool) {
			page_pool_request_shutdown(rx_q->page_pool);
			page_pool_destroy(rx_q->page_pool);
		}
	}
}

/**
 * free_dma_tx_desc_resources - free TX dma desc resources
 * @priv: private structure
 */
static void free_dma_tx_desc_resources(struct stmmac_priv *priv)
{
	u32 tx_count = priv->plat->tx_queues_to_use;
	u32 queue;

	/* Free TX queue resources */
	for (queue = 0; queue < tx_count; queue++) {
		struct stmmac_tx_queue *tx_q = &priv->tx_queue[queue];

		/* Release the DMA TX socket buffers */
		dma_free_tx_skbufs(priv, queue);

		/* Free DMA regions of consistent memory previously allocated */
		if (!priv->extend_desc)
			dma_free_coherent(priv->device,
					  DMA_TX_SIZE * sizeof(struct dma_desc),
					  tx_q->dma_tx, tx_q->dma_tx_phy);
		else
			dma_free_coherent(priv->device, DMA_TX_SIZE *
					  sizeof(struct dma_extended_desc),
					  tx_q->dma_etx, tx_q->dma_tx_phy);

		kfree(tx_q->tx_skbuff_dma);
		kfree(tx_q->tx_skbuff);
	}
}

/**
 * alloc_dma_rx_desc_resources - alloc RX resources.
 * @priv: private structure
 * Description: according to which descriptor can be used (extend or basic)
 * this function allocates the resources for TX and RX paths. In case of
 * reception, for example, it pre-allocated the RX socket buffer in order to
 * allow zero-copy mechanism.
 */
static int alloc_dma_rx_desc_resources(struct stmmac_priv *priv)
{
	u32 rx_count = priv->plat->rx_queues_to_use;
	int ret = -ENOMEM;
	u32 queue;

	/* RX queues buffers and DMA */
	for (queue = 0; queue < rx_count; queue++) {
		struct stmmac_rx_queue *rx_q = &priv->rx_queue[queue];
		struct page_pool_params pp_params = { 0 };
		unsigned int num_pages;

		rx_q->queue_index = queue;
		rx_q->priv_data = priv;

		pp_params.flags = PP_FLAG_DMA_MAP;
		pp_params.pool_size = DMA_RX_SIZE;
		num_pages = DIV_ROUND_UP(priv->dma_buf_sz, PAGE_SIZE);
		pp_params.order = ilog2(num_pages);
		pp_params.nid = dev_to_node(priv->device);
		pp_params.dev = priv->device;
		pp_params.dma_dir = DMA_FROM_DEVICE;

		rx_q->page_pool = page_pool_create(&pp_params);
		if (IS_ERR(rx_q->page_pool)) {
			ret = PTR_ERR(rx_q->page_pool);
			rx_q->page_pool = NULL;
			goto err_dma;
		}

		rx_q->buf_pool = kcalloc(DMA_RX_SIZE, sizeof(*rx_q->buf_pool),
					 GFP_KERNEL);
		if (!rx_q->buf_pool)
			goto err_dma;

		if (priv->extend_desc) {
			rx_q->dma_erx = dma_alloc_coherent(priv->device,
							   DMA_RX_SIZE * sizeof(struct dma_extended_desc),
							   &rx_q->dma_rx_phy,
							   GFP_KERNEL);
			if (!rx_q->dma_erx)
				goto err_dma;

		} else {
			rx_q->dma_rx = dma_alloc_coherent(priv->device,
							  DMA_RX_SIZE * sizeof(struct dma_desc),
							  &rx_q->dma_rx_phy,
							  GFP_KERNEL);
			if (!rx_q->dma_rx)
				goto err_dma;
		}
	}

	return 0;

err_dma:
	free_dma_rx_desc_resources(priv);

	return ret;
}

/**
 * alloc_dma_tx_desc_resources - alloc TX resources.
 * @priv: private structure
 * Description: according to which descriptor can be used (extend or basic)
 * this function allocates the resources for TX and RX paths. In case of
 * reception, for example, it pre-allocated the RX socket buffer in order to
 * allow zero-copy mechanism.
 */
static int alloc_dma_tx_desc_resources(struct stmmac_priv *priv)
{
	u32 tx_count = priv->plat->tx_queues_to_use;
	int ret = -ENOMEM;
	u32 queue;

	/* TX queues buffers and DMA */
	for (queue = 0; queue < tx_count; queue++) {
		struct stmmac_tx_queue *tx_q = &priv->tx_queue[queue];

		tx_q->queue_index = queue;
		tx_q->priv_data = priv;

		tx_q->tx_skbuff_dma = kcalloc(DMA_TX_SIZE,
					      sizeof(*tx_q->tx_skbuff_dma),
					      GFP_KERNEL);
		if (!tx_q->tx_skbuff_dma)
			goto err_dma;

		tx_q->tx_skbuff = kcalloc(DMA_TX_SIZE,
					  sizeof(struct sk_buff *),
					  GFP_KERNEL);
		if (!tx_q->tx_skbuff)
			goto err_dma;

		if (priv->extend_desc) {
			tx_q->dma_etx = dma_alloc_coherent(priv->device,
							   DMA_TX_SIZE * sizeof(struct dma_extended_desc),
							   &tx_q->dma_tx_phy,
							   GFP_KERNEL);
			if (!tx_q->dma_etx)
				goto err_dma;
		} else {
			tx_q->dma_tx = dma_alloc_coherent(priv->device,
							  DMA_TX_SIZE * sizeof(struct dma_desc),
							  &tx_q->dma_tx_phy,
							  GFP_KERNEL);
			if (!tx_q->dma_tx)
				goto err_dma;
		}
	}

	return 0;

err_dma:
	free_dma_tx_desc_resources(priv);

	return ret;
}

/**
 * alloc_dma_desc_resources - alloc TX/RX resources.
 * @priv: private structure
 * Description: according to which descriptor can be used (extend or basic)
 * this function allocates the resources for TX and RX paths. In case of
 * reception, for example, it pre-allocated the RX socket buffer in order to
 * allow zero-copy mechanism.
 */
static int alloc_dma_desc_resources(struct stmmac_priv *priv)
{
	/* RX Allocation */
	int ret = alloc_dma_rx_desc_resources(priv);

	if (ret)
		return ret;

	ret = alloc_dma_tx_desc_resources(priv);

	return ret;
}

/**
 * free_dma_desc_resources - free dma desc resources
 * @priv: private structure
 */
static void free_dma_desc_resources(struct stmmac_priv *priv)
{
	/* Release the DMA RX socket buffers */
	free_dma_rx_desc_resources(priv);

	/* Release the DMA TX socket buffers */
	free_dma_tx_desc_resources(priv);
}

/**
 *  stmmac_mac_enable_rx_queues - Enable MAC rx queues
 *  @priv: driver private structure
 *  Description: It is used for enabling the rx queues in the MAC
 */
static void stmmac_mac_enable_rx_queues(struct stmmac_priv *priv)
{
	u32 rx_queues_count = priv->plat->rx_queues_to_use;
	int queue;
	u8 mode;

	for (queue = 0; queue < rx_queues_count; queue++) {
		mode = priv->plat->rx_queues_cfg[queue].mode_to_use;
		stmmac_rx_queue_enable(priv, priv->hw, mode, queue);
	}
}

/**
 * stmmac_start_rx_dma - start RX DMA channel
 * @priv: driver private structure
 * @chan: RX channel index
 * Description:
 * This starts a RX DMA channel
 */
static void stmmac_start_rx_dma(struct stmmac_priv *priv, u32 chan)
{
	netdev_dbg(priv->dev, "DMA RX processes started in channel %d\n", chan);
	stmmac_start_rx(priv, priv->ioaddr, chan);
}

/**
 * stmmac_start_tx_dma - start TX DMA channel
 * @priv: driver private structure
 * @chan: TX channel index
 * Description:
 * This starts a TX DMA channel
 */
static void stmmac_start_tx_dma(struct stmmac_priv *priv, u32 chan)
{
	netdev_dbg(priv->dev, "DMA TX processes started in channel %d\n", chan);
	stmmac_start_tx(priv, priv->ioaddr, chan);
}

/**
 * stmmac_stop_rx_dma - stop RX DMA channel
 * @priv: driver private structure
 * @chan: RX channel index
 * Description:
 * This stops a RX DMA channel
 */
static void stmmac_stop_rx_dma(struct stmmac_priv *priv, u32 chan)
{
	netdev_dbg(priv->dev, "DMA RX processes stopped in channel %d\n", chan);
	stmmac_stop_rx(priv, priv->ioaddr, chan);
}

/**
 * stmmac_stop_tx_dma - stop TX DMA channel
 * @priv: driver private structure
 * @chan: TX channel index
 * Description:
 * This stops a TX DMA channel
 */
static void stmmac_stop_tx_dma(struct stmmac_priv *priv, u32 chan)
{
	netdev_dbg(priv->dev, "DMA TX processes stopped in channel %d\n", chan);
	stmmac_stop_tx(priv, priv->ioaddr, chan);
}

/**
 * stmmac_start_all_dma - start all RX and TX DMA channels
 * @priv: driver private structure
 * Description:
 * This starts all the RX and TX DMA channels
 */
static void stmmac_start_all_dma(struct stmmac_priv *priv)
{
	u32 rx_channels_count = priv->plat->rx_queues_to_use;
	u32 tx_channels_count = priv->plat->tx_queues_to_use;
	u32 chan = 0;

	for (chan = 0; chan < rx_channels_count; chan++)
		stmmac_start_rx_dma(priv, chan);

	for (chan = 0; chan < tx_channels_count; chan++)
		stmmac_start_tx_dma(priv, chan);
}

/**
 * stmmac_stop_all_dma - stop all RX and TX DMA channels
 * @priv: driver private structure
 * Description:
 * This stops the RX and TX DMA channels
 */
static void stmmac_stop_all_dma(struct stmmac_priv *priv)
{
	u32 rx_channels_count = priv->plat->rx_queues_to_use;
	u32 tx_channels_count = priv->plat->tx_queues_to_use;
	u32 chan = 0;

	for (chan = 0; chan < rx_channels_count; chan++)
		stmmac_stop_rx_dma(priv, chan);

	for (chan = 0; chan < tx_channels_count; chan++)
		stmmac_stop_tx_dma(priv, chan);
}

/**
 *  stmmac_dma_operation_mode - HW DMA operation mode
 *  @priv: driver private structure
 *  Description: it is used for configuring the DMA operation mode register in
 *  order to program the tx/rx DMA thresholds or Store-And-Forward mode.
 */
static void stmmac_dma_operation_mode(struct stmmac_priv *priv)
{
	u32 rx_channels_count = priv->plat->rx_queues_to_use;
	u32 tx_channels_count = priv->plat->tx_queues_to_use;
	int rxfifosz = priv->plat->rx_fifo_size;
	int txfifosz = priv->plat->tx_fifo_size;
	u32 txmode = 0;
	u32 rxmode = 0;
	u32 chan = 0;
	u8 qmode = 0;

	if (rxfifosz == 0)
		rxfifosz = priv->dma_cap.rx_fifo_size;
	if (txfifosz == 0)
		txfifosz = priv->dma_cap.tx_fifo_size;

	/* Adjust for real per queue fifo size */
	rxfifosz /= rx_channels_count;
	txfifosz /= tx_channels_count;

	if (priv->plat->force_thresh_dma_mode) {
		txmode = tc;
		rxmode = tc;
	} else if (priv->plat->force_sf_dma_mode || priv->plat->tx_coe) {
		/*
		 * In case of GMAC, SF mode can be enabled
		 * to perform the TX COE in HW. This depends on:
		 * 1) TX COE if actually supported
		 * 2) There is no bugged Jumbo frame support
		 *    that needs to not insert csum in the TDES.
		 */
		txmode = SF_DMA_MODE;
		rxmode = SF_DMA_MODE;
		priv->xstats.threshold = SF_DMA_MODE;
	} else {
		txmode = tc;
		rxmode = SF_DMA_MODE;
	}

	/* configure all channels */
	for (chan = 0; chan < rx_channels_count; chan++) {
		qmode = priv->plat->rx_queues_cfg[chan].mode_to_use;

		stmmac_dma_rx_mode(priv, priv->ioaddr, rxmode, chan,
				rxfifosz, qmode);
		stmmac_set_dma_bfsize(priv, priv->ioaddr, priv->dma_buf_sz,
				chan);
	}

	for (chan = 0; chan < tx_channels_count; chan++) {
		qmode = priv->plat->tx_queues_cfg[chan].mode_to_use;

		stmmac_dma_tx_mode(priv, priv->ioaddr, txmode, chan,
				txfifosz, qmode);
	}
}

/**
 * stmmac_tx_clean - to manage the transmission completion
 * @priv: driver private structure
 * @queue: TX queue index
 * Description: it reclaims the transmit resources after transmission completes.
 */
static int stmmac_tx_clean(struct stmmac_priv *priv, int budget, u32 queue)
{
	struct stmmac_tx_queue *tx_q = &priv->tx_queue[queue];
	unsigned int bytes_compl = 0, pkts_compl = 0;
	unsigned int entry, count = 0;

	__netif_tx_lock_bh(netdev_get_tx_queue(priv->dev, queue));

	priv->xstats.tx_clean++;

	entry = tx_q->dirty_tx;
	while ((entry != tx_q->cur_tx) && (count < budget)) {
		struct sk_buff *skb = tx_q->tx_skbuff[entry];
		struct dma_desc *p;
		int status;

		if (priv->extend_desc)
			p = (struct dma_desc *)(tx_q->dma_etx + entry);
		else
			p = tx_q->dma_tx + entry;

		status = stmmac_tx_status(priv, &priv->dev->stats,
				&priv->xstats, p, priv->ioaddr);
		/* Check if the descriptor is owned by the DMA */
		if (unlikely(status & tx_dma_own))
			break;

		count++;

		/* Make sure descriptor fields are read after reading
		 * the own bit.
		 */
		dma_rmb();

		/* Just consider the last segment and ...*/
		if (likely(!(status & tx_not_ls))) {
			/* ... verify the status error condition */
			if (unlikely(status & tx_err)) {
				priv->dev->stats.tx_errors++;
			} else {
				priv->dev->stats.tx_packets++;
				priv->xstats.tx_pkt_n++;
			}
			stmmac_get_tx_hwtstamp(priv, p, skb);
		}

		if (likely(tx_q->tx_skbuff_dma[entry].buf)) {
			if (tx_q->tx_skbuff_dma[entry].map_as_page)
				dma_unmap_page(priv->device,
					       tx_q->tx_skbuff_dma[entry].buf,
					       tx_q->tx_skbuff_dma[entry].len,
					       DMA_TO_DEVICE);
			else
				dma_unmap_single(priv->device,
						 tx_q->tx_skbuff_dma[entry].buf,
						 tx_q->tx_skbuff_dma[entry].len,
						 DMA_TO_DEVICE);
			tx_q->tx_skbuff_dma[entry].buf = 0;
			tx_q->tx_skbuff_dma[entry].len = 0;
			tx_q->tx_skbuff_dma[entry].map_as_page = false;
		}

		stmmac_clean_desc3(priv, tx_q, p);

		tx_q->tx_skbuff_dma[entry].last_segment = false;
		tx_q->tx_skbuff_dma[entry].is_jumbo = false;

		if (likely(skb != NULL)) {
			pkts_compl++;
			bytes_compl += skb->len;
			dev_consume_skb_any(skb);
			tx_q->tx_skbuff[entry] = NULL;
		}

		stmmac_release_tx_desc(priv, p, priv->mode);

		entry = STMMAC_GET_ENTRY(entry, DMA_TX_SIZE);
	}
	tx_q->dirty_tx = entry;

	netdev_tx_completed_queue(netdev_get_tx_queue(priv->dev, queue),
				  pkts_compl, bytes_compl);

	if (unlikely(netif_tx_queue_stopped(netdev_get_tx_queue(priv->dev,
								queue))) &&
	    stmmac_tx_avail(priv, queue) > STMMAC_TX_THRESH) {

		netif_dbg(priv, tx_done, priv->dev,
			  "%s: restart transmit\n", __func__);
		netif_tx_wake_queue(netdev_get_tx_queue(priv->dev, queue));
	}

	if ((priv->eee_enabled) && (!priv->tx_path_in_lpi_mode)) {
		stmmac_enable_eee_mode(priv);
		mod_timer(&priv->eee_ctrl_timer, STMMAC_LPI_T(eee_timer));
	}

	/* We still have pending packets, let's call for a new scheduling */
	if (tx_q->dirty_tx != tx_q->cur_tx)
		mod_timer(&tx_q->txtimer, STMMAC_COAL_TIMER(10));

	__netif_tx_unlock_bh(netdev_get_tx_queue(priv->dev, queue));

	return count;
}

/**
 * stmmac_tx_err - to manage the tx error
 * @priv: driver private structure
 * @chan: channel index
 * Description: it cleans the descriptors and restarts the transmission
 * in case of transmission errors.
 */
static void stmmac_tx_err(struct stmmac_priv *priv, u32 chan)
{
	struct stmmac_tx_queue *tx_q = &priv->tx_queue[chan];
	int i;

	netif_tx_stop_queue(netdev_get_tx_queue(priv->dev, chan));

	stmmac_stop_tx_dma(priv, chan);
	dma_free_tx_skbufs(priv, chan);
	for (i = 0; i < DMA_TX_SIZE; i++)
		if (priv->extend_desc)
			stmmac_init_tx_desc(priv, &tx_q->dma_etx[i].basic,
					priv->mode, (i == DMA_TX_SIZE - 1));
		else
			stmmac_init_tx_desc(priv, &tx_q->dma_tx[i],
					priv->mode, (i == DMA_TX_SIZE - 1));
	tx_q->dirty_tx = 0;
	tx_q->cur_tx = 0;
	tx_q->mss = 0;
	netdev_tx_reset_queue(netdev_get_tx_queue(priv->dev, chan));
	stmmac_start_tx_dma(priv, chan);

	priv->dev->stats.tx_errors++;
	netif_tx_wake_queue(netdev_get_tx_queue(priv->dev, chan));
}

/**
 *  stmmac_set_dma_operation_mode - Set DMA operation mode by channel
 *  @priv: driver private structure
 *  @txmode: TX operating mode
 *  @rxmode: RX operating mode
 *  @chan: channel index
 *  Description: it is used for configuring of the DMA operation mode in
 *  runtime in order to program the tx/rx DMA thresholds or Store-And-Forward
 *  mode.
 */
static void stmmac_set_dma_operation_mode(struct stmmac_priv *priv, u32 txmode,
					  u32 rxmode, u32 chan)
{
	u8 rxqmode = priv->plat->rx_queues_cfg[chan].mode_to_use;
	u8 txqmode = priv->plat->tx_queues_cfg[chan].mode_to_use;
	u32 rx_channels_count = priv->plat->rx_queues_to_use;
	u32 tx_channels_count = priv->plat->tx_queues_to_use;
	int rxfifosz = priv->plat->rx_fifo_size;
	int txfifosz = priv->plat->tx_fifo_size;

	if (rxfifosz == 0)
		rxfifosz = priv->dma_cap.rx_fifo_size;
	if (txfifosz == 0)
		txfifosz = priv->dma_cap.tx_fifo_size;

	/* Adjust for real per queue fifo size */
	rxfifosz /= rx_channels_count;
	txfifosz /= tx_channels_count;

	stmmac_dma_rx_mode(priv, priv->ioaddr, rxmode, chan, rxfifosz, rxqmode);
	stmmac_dma_tx_mode(priv, priv->ioaddr, txmode, chan, txfifosz, txqmode);
}

static bool stmmac_safety_feat_interrupt(struct stmmac_priv *priv)
{
	int ret;

	ret = stmmac_safety_feat_irq_status(priv, priv->dev,
			priv->ioaddr, priv->dma_cap.asp, &priv->sstats);
	if (ret && (ret != -EINVAL)) {
		stmmac_global_err(priv);
		return true;
	}

	return false;
}

static int stmmac_napi_check(struct stmmac_priv *priv, u32 chan)
{
	int status = stmmac_dma_interrupt_status(priv, priv->ioaddr,
						 &priv->xstats, chan);
	struct stmmac_channel *ch = &priv->channel[chan];

	if ((status & handle_rx) && (chan < priv->plat->rx_queues_to_use)) {
		if (napi_schedule_prep(&ch->rx_napi)) {
			stmmac_disable_dma_irq(priv, priv->ioaddr, chan);
			__napi_schedule_irqoff(&ch->rx_napi);
			status |= handle_tx;
		}
	}

	if ((status & handle_tx) && (chan < priv->plat->tx_queues_to_use))
		napi_schedule_irqoff(&ch->tx_napi);

	return status;
}

/**
 * stmmac_dma_interrupt - DMA ISR
 * @priv: driver private structure
 * Description: this is the DMA ISR. It is called by the main ISR.
 * It calls the dwmac dma routine and schedule poll method in case of some
 * work can be done.
 */
static void stmmac_dma_interrupt(struct stmmac_priv *priv)
{
	u32 tx_channel_count = priv->plat->tx_queues_to_use;
	u32 rx_channel_count = priv->plat->rx_queues_to_use;
	u32 channels_to_check = tx_channel_count > rx_channel_count ?
				tx_channel_count : rx_channel_count;
	u32 chan;
	int status[max_t(u32, MTL_MAX_TX_QUEUES, MTL_MAX_RX_QUEUES)];

	/* Make sure we never check beyond our status buffer. */
	if (WARN_ON_ONCE(channels_to_check > ARRAY_SIZE(status)))
		channels_to_check = ARRAY_SIZE(status);

	for (chan = 0; chan < channels_to_check; chan++)
		status[chan] = stmmac_napi_check(priv, chan);

	for (chan = 0; chan < tx_channel_count; chan++) {
		if (unlikely(status[chan] & tx_hard_error_bump_tc)) {
			/* Try to bump up the dma threshold on this failure */
			if (unlikely(priv->xstats.threshold != SF_DMA_MODE) &&
			    (tc <= 256)) {
				tc += 64;
				if (priv->plat->force_thresh_dma_mode)
					stmmac_set_dma_operation_mode(priv,
								      tc,
								      tc,
								      chan);
				else
					stmmac_set_dma_operation_mode(priv,
								    tc,
								    SF_DMA_MODE,
								    chan);
				priv->xstats.threshold = tc;
			}
		} else if (unlikely(status[chan] == tx_hard_error)) {
			stmmac_tx_err(priv, chan);
		}
	}
}

/**
 * stmmac_mmc_setup: setup the Mac Management Counters (MMC)
 * @priv: driver private structure
 * Description: this masks the MMC irq, in fact, the counters are managed in SW.
 */
static void stmmac_mmc_setup(struct stmmac_priv *priv)
{
	unsigned int mode = MMC_CNTRL_RESET_ON_READ | MMC_CNTRL_COUNTER_RESET |
			    MMC_CNTRL_PRESET | MMC_CNTRL_FULL_HALF_PRESET;

	stmmac_mmc_intr_all_mask(priv, priv->mmcaddr);

	if (priv->dma_cap.rmon) {
		stmmac_mmc_ctrl(priv, priv->mmcaddr, mode);
		memset(&priv->mmc, 0, sizeof(struct stmmac_counters));
	} else
		netdev_info(priv->dev, "No MAC Management Counters available\n");
}

/**
 * stmmac_get_hw_features - get MAC capabilities from the HW cap. register.
 * @priv: driver private structure
 * Description:
 *  new GMAC chip generations have a new register to indicate the
 *  presence of the optional feature/functions.
 *  This can be also used to override the value passed through the
 *  platform and necessary for old MAC10/100 and GMAC chips.
 */
static int stmmac_get_hw_features(struct stmmac_priv *priv)
{
	return stmmac_get_hw_feature(priv, priv->ioaddr, &priv->dma_cap) == 0;
}

/**
 * stmmac_check_ether_addr - check if the MAC addr is valid
 * @priv: driver private structure
 * Description:
 * it is to verify if the MAC address is valid, in case of failures it
 * generates a random MAC address
 */
static void stmmac_check_ether_addr(struct stmmac_priv *priv)
{
	if (!is_valid_ether_addr(priv->dev->dev_addr)) {
		stmmac_get_umac_addr(priv, priv->hw, priv->dev->dev_addr, 0);
		if (!is_valid_ether_addr(priv->dev->dev_addr))
			eth_hw_addr_random(priv->dev);
		dev_info(priv->device, "device MAC address %pM\n",
			 priv->dev->dev_addr);
	}
}

/**
 * stmmac_init_dma_engine - DMA init.
 * @priv: driver private structure
 * Description:
 * It inits the DMA invoking the specific MAC/GMAC callback.
 * Some DMA parameters can be passed from the platform;
 * in case of these are not passed a default is kept for the MAC or GMAC.
 */
static int stmmac_init_dma_engine(struct stmmac_priv *priv)
{
	u32 rx_channels_count = priv->plat->rx_queues_to_use;
	u32 tx_channels_count = priv->plat->tx_queues_to_use;
	u32 dma_csr_ch = max(rx_channels_count, tx_channels_count);
	struct stmmac_rx_queue *rx_q;
	struct stmmac_tx_queue *tx_q;
	u32 chan = 0;
	int atds = 0;
	int ret = 0;

	if (!priv->plat->dma_cfg || !priv->plat->dma_cfg->pbl) {
		dev_err(priv->device, "Invalid DMA configuration\n");
		return -EINVAL;
	}

	if (priv->extend_desc && (priv->mode == STMMAC_RING_MODE))
		atds = 1;

	ret = stmmac_reset(priv, priv->ioaddr);
	if (ret) {
		dev_err(priv->device, "Failed to reset the dma\n");
		return ret;
	}

	/* DMA Configuration */
	stmmac_dma_init(priv, priv->ioaddr, priv->plat->dma_cfg, atds);

	if (priv->plat->axi)
		stmmac_axi(priv, priv->ioaddr, priv->plat->axi);

	/* DMA CSR Channel configuration */
	for (chan = 0; chan < dma_csr_ch; chan++)
		stmmac_init_chan(priv, priv->ioaddr, priv->plat->dma_cfg, chan);

	/* DMA RX Channel Configuration */
	for (chan = 0; chan < rx_channels_count; chan++) {
		rx_q = &priv->rx_queue[chan];

		stmmac_init_rx_chan(priv, priv->ioaddr, priv->plat->dma_cfg,
				    rx_q->dma_rx_phy, chan);

		rx_q->rx_tail_addr = rx_q->dma_rx_phy +
			    (DMA_RX_SIZE * sizeof(struct dma_desc));
		stmmac_set_rx_tail_ptr(priv, priv->ioaddr,
				       rx_q->rx_tail_addr, chan);
	}

	/* DMA TX Channel Configuration */
	for (chan = 0; chan < tx_channels_count; chan++) {
		tx_q = &priv->tx_queue[chan];

		stmmac_init_tx_chan(priv, priv->ioaddr, priv->plat->dma_cfg,
				    tx_q->dma_tx_phy, chan);

		tx_q->tx_tail_addr = tx_q->dma_tx_phy;
		stmmac_set_tx_tail_ptr(priv, priv->ioaddr,
				       tx_q->tx_tail_addr, chan);
	}

	return ret;
}

static void stmmac_tx_timer_arm(struct stmmac_priv *priv, u32 queue)
{
	struct stmmac_tx_queue *tx_q = &priv->tx_queue[queue];

	mod_timer(&tx_q->txtimer, STMMAC_COAL_TIMER(priv->tx_coal_timer));
}

/**
 * stmmac_tx_timer - mitigation sw timer for tx.
 * @data: data pointer
 * Description:
 * This is the timer handler to directly invoke the stmmac_tx_clean.
 */
static void stmmac_tx_timer(struct timer_list *t)
{
	struct stmmac_tx_queue *tx_q = from_timer(tx_q, t, txtimer);
	struct stmmac_priv *priv = tx_q->priv_data;
	struct stmmac_channel *ch;

	ch = &priv->channel[tx_q->queue_index];

	/*
	 * If NAPI is already running we can miss some events. Let's rearm
	 * the timer and try again.
	 */
	if (likely(napi_schedule_prep(&ch->tx_napi)))
		__napi_schedule(&ch->tx_napi);
	else
		mod_timer(&tx_q->txtimer, STMMAC_COAL_TIMER(10));
}

/**
 * stmmac_init_coalesce - init mitigation options.
 * @priv: driver private structure
 * Description:
 * This inits the coalesce parameters: i.e. timer rate,
 * timer handler and default threshold used for enabling the
 * interrupt on completion bit.
 */
static void stmmac_init_coalesce(struct stmmac_priv *priv)
{
	u32 tx_channel_count = priv->plat->tx_queues_to_use;
	u32 chan;

	priv->tx_coal_frames = STMMAC_TX_FRAMES;
	priv->tx_coal_timer = STMMAC_COAL_TX_TIMER;
	priv->rx_coal_frames = STMMAC_RX_FRAMES;

	for (chan = 0; chan < tx_channel_count; chan++) {
		struct stmmac_tx_queue *tx_q = &priv->tx_queue[chan];

		timer_setup(&tx_q->txtimer, stmmac_tx_timer, 0);
	}
}

static void stmmac_set_rings_length(struct stmmac_priv *priv)
{
	u32 rx_channels_count = priv->plat->rx_queues_to_use;
	u32 tx_channels_count = priv->plat->tx_queues_to_use;
	u32 chan;

	/* set TX ring length */
	for (chan = 0; chan < tx_channels_count; chan++)
		stmmac_set_tx_ring_len(priv, priv->ioaddr,
				(DMA_TX_SIZE - 1), chan);

	/* set RX ring length */
	for (chan = 0; chan < rx_channels_count; chan++)
		stmmac_set_rx_ring_len(priv, priv->ioaddr,
				(DMA_RX_SIZE - 1), chan);
}

/**
 *  stmmac_set_tx_queue_weight - Set TX queue weight
 *  @priv: driver private structure
 *  Description: It is used for setting TX queues weight
 */
static void stmmac_set_tx_queue_weight(struct stmmac_priv *priv)
{
	u32 tx_queues_count = priv->plat->tx_queues_to_use;
	u32 weight;
	u32 queue;

	for (queue = 0; queue < tx_queues_count; queue++) {
		weight = priv->plat->tx_queues_cfg[queue].weight;
		stmmac_set_mtl_tx_queue_weight(priv, priv->hw, weight, queue);
	}
}

/**
 *  stmmac_configure_cbs - Configure CBS in TX queue
 *  @priv: driver private structure
 *  Description: It is used for configuring CBS in AVB TX queues
 */
static void stmmac_configure_cbs(struct stmmac_priv *priv)
{
	u32 tx_queues_count = priv->plat->tx_queues_to_use;
	u32 mode_to_use;
	u32 queue;

	/* queue 0 is reserved for legacy traffic */
	for (queue = 1; queue < tx_queues_count; queue++) {
		mode_to_use = priv->plat->tx_queues_cfg[queue].mode_to_use;
		if (mode_to_use == MTL_QUEUE_DCB)
			continue;

		stmmac_config_cbs(priv, priv->hw,
				priv->plat->tx_queues_cfg[queue].send_slope,
				priv->plat->tx_queues_cfg[queue].idle_slope,
				priv->plat->tx_queues_cfg[queue].high_credit,
				priv->plat->tx_queues_cfg[queue].low_credit,
				queue);
	}
}

/**
 *  stmmac_rx_queue_dma_chan_map - Map RX queue to RX dma channel
 *  @priv: driver private structure
 *  Description: It is used for mapping RX queues to RX dma channels
 */
static void stmmac_rx_queue_dma_chan_map(struct stmmac_priv *priv)
{
	u32 rx_queues_count = priv->plat->rx_queues_to_use;
	u32 queue;
	u32 chan;

	for (queue = 0; queue < rx_queues_count; queue++) {
		chan = priv->plat->rx_queues_cfg[queue].chan;
		stmmac_map_mtl_to_dma(priv, priv->hw, queue, chan);
	}
}

/**
 *  stmmac_mac_config_rx_queues_prio - Configure RX Queue priority
 *  @priv: driver private structure
 *  Description: It is used for configuring the RX Queue Priority
 */
static void stmmac_mac_config_rx_queues_prio(struct stmmac_priv *priv)
{
	u32 rx_queues_count = priv->plat->rx_queues_to_use;
	u32 queue;
	u32 prio;

	for (queue = 0; queue < rx_queues_count; queue++) {
		if (!priv->plat->rx_queues_cfg[queue].use_prio)
			continue;

		prio = priv->plat->rx_queues_cfg[queue].prio;
		stmmac_rx_queue_prio(priv, priv->hw, prio, queue);
	}
}

/**
 *  stmmac_mac_config_tx_queues_prio - Configure TX Queue priority
 *  @priv: driver private structure
 *  Description: It is used for configuring the TX Queue Priority
 */
static void stmmac_mac_config_tx_queues_prio(struct stmmac_priv *priv)
{
	u32 tx_queues_count = priv->plat->tx_queues_to_use;
	u32 queue;
	u32 prio;

	for (queue = 0; queue < tx_queues_count; queue++) {
		if (!priv->plat->tx_queues_cfg[queue].use_prio)
			continue;

		prio = priv->plat->tx_queues_cfg[queue].prio;
		stmmac_tx_queue_prio(priv, priv->hw, prio, queue);
	}
}

/**
 *  stmmac_mac_config_rx_queues_routing - Configure RX Queue Routing
 *  @priv: driver private structure
 *  Description: It is used for configuring the RX queue routing
 */
static void stmmac_mac_config_rx_queues_routing(struct stmmac_priv *priv)
{
	u32 rx_queues_count = priv->plat->rx_queues_to_use;
	u32 queue;
	u8 packet;

	for (queue = 0; queue < rx_queues_count; queue++) {
		/* no specific packet type routing specified for the queue */
		if (priv->plat->rx_queues_cfg[queue].pkt_route == 0x0)
			continue;

		packet = priv->plat->rx_queues_cfg[queue].pkt_route;
		stmmac_rx_queue_routing(priv, priv->hw, packet, queue);
	}
}

static void stmmac_mac_config_rss(struct stmmac_priv *priv)
{
	if (!priv->dma_cap.rssen || !priv->plat->rss_en) {
		priv->rss.enable = false;
		return;
	}

	if (priv->dev->features & NETIF_F_RXHASH)
		priv->rss.enable = true;
	else
		priv->rss.enable = false;

	stmmac_rss_configure(priv, priv->hw, &priv->rss,
			     priv->plat->rx_queues_to_use);
}

/**
 *  stmmac_mtl_configuration - Configure MTL
 *  @priv: driver private structure
 *  Description: It is used for configurring MTL
 */
static void stmmac_mtl_configuration(struct stmmac_priv *priv)
{
	u32 rx_queues_count = priv->plat->rx_queues_to_use;
	u32 tx_queues_count = priv->plat->tx_queues_to_use;

	if (tx_queues_count > 1)
		stmmac_set_tx_queue_weight(priv);

	/* Configure MTL RX algorithms */
	if (rx_queues_count > 1)
		stmmac_prog_mtl_rx_algorithms(priv, priv->hw,
				priv->plat->rx_sched_algorithm);

	/* Configure MTL TX algorithms */
	if (tx_queues_count > 1)
		stmmac_prog_mtl_tx_algorithms(priv, priv->hw,
				priv->plat->tx_sched_algorithm);

	/* Configure CBS in AVB TX queues */
	if (tx_queues_count > 1)
		stmmac_configure_cbs(priv);

	/* Map RX MTL to DMA channels */
	stmmac_rx_queue_dma_chan_map(priv);

	/* Enable MAC RX Queues */
	stmmac_mac_enable_rx_queues(priv);

	/* Set RX priorities */
	if (rx_queues_count > 1)
		stmmac_mac_config_rx_queues_prio(priv);

	/* Set TX priorities */
	if (tx_queues_count > 1)
		stmmac_mac_config_tx_queues_prio(priv);

	/* Set RX routing */
	if (rx_queues_count > 1)
		stmmac_mac_config_rx_queues_routing(priv);

	/* Receive Side Scaling */
	if (rx_queues_count > 1)
		stmmac_mac_config_rss(priv);
}

static void stmmac_safety_feat_configuration(struct stmmac_priv *priv)
{
	if (priv->dma_cap.asp) {
		netdev_info(priv->dev, "Enabling Safety Features\n");
		stmmac_safety_feat_config(priv, priv->ioaddr, priv->dma_cap.asp);
	} else {
		netdev_info(priv->dev, "No Safety Features support found\n");
	}
}

/**
 * stmmac_hw_setup - setup mac in a usable state.
 *  @dev : pointer to the device structure.
 *  Description:
 *  this is the main function to setup the HW in a usable state because the
 *  dma engine is reset, the core registers are configured (e.g. AXI,
 *  Checksum features, timers). The DMA is ready to start receiving and
 *  transmitting.
 *  Return value:
 *  0 on success and an appropriate (-)ve integer as defined in errno.h
 *  file on failure.
 */
static int stmmac_hw_setup(struct net_device *dev, bool init_ptp)
{
	struct stmmac_priv *priv = netdev_priv(dev);
	u32 rx_cnt = priv->plat->rx_queues_to_use;
	u32 tx_cnt = priv->plat->tx_queues_to_use;
	u32 chan;
	int ret;

	/* DMA initialization and SW reset */
	ret = stmmac_init_dma_engine(priv);
	if (ret < 0) {
		netdev_err(priv->dev, "%s: DMA engine initialization failed\n",
			   __func__);
		return ret;
	}

	/* Copy the MAC addr into the HW  */
	stmmac_set_umac_addr(priv, priv->hw, dev->dev_addr, 0);

	/* PS and related bits will be programmed according to the speed */
	if (priv->hw->pcs) {
		int speed = priv->plat->mac_port_sel_speed;

		if ((speed == SPEED_10) || (speed == SPEED_100) ||
		    (speed == SPEED_1000)) {
			priv->hw->ps = speed;
		} else {
			dev_warn(priv->device, "invalid port speed\n");
			priv->hw->ps = 0;
		}
	}

	/* Initialize the MAC Core */
	stmmac_core_init(priv, priv->hw, dev);

	/* Initialize MTL*/
	stmmac_mtl_configuration(priv);

	/* Initialize Safety Features */
	stmmac_safety_feat_configuration(priv);

	ret = stmmac_rx_ipc(priv, priv->hw);
	if (!ret) {
		netdev_warn(priv->dev, "RX IPC Checksum Offload disabled\n");
		priv->plat->rx_coe = STMMAC_RX_COE_NONE;
		priv->hw->rx_csum = 0;
	}

	/* Enable the MAC Rx/Tx */
	stmmac_mac_set(priv, priv->ioaddr, true);

	/* Set the HW DMA mode and the COE */
	stmmac_dma_operation_mode(priv);

	stmmac_mmc_setup(priv);

	if (init_ptp) {
		ret = clk_prepare_enable(priv->plat->clk_ptp_ref);
		if (ret < 0)
			netdev_warn(priv->dev, "failed to enable PTP reference clock: %d\n", ret);

		ret = stmmac_init_ptp(priv);
		if (ret == -EOPNOTSUPP)
			netdev_warn(priv->dev, "PTP not supported by HW\n");
		else if (ret)
			netdev_warn(priv->dev, "PTP init failed\n");
	}

	priv->tx_lpi_timer = STMMAC_DEFAULT_TWT_LS;

	if (priv->use_riwt) {
		ret = stmmac_rx_watchdog(priv, priv->ioaddr, MIN_DMA_RIWT, rx_cnt);
		if (!ret)
			priv->rx_riwt = MIN_DMA_RIWT;
	}

	if (priv->hw->pcs)
		stmmac_pcs_ctrl_ane(priv, priv->ioaddr, 1, priv->hw->ps, 0);

	/* set TX and RX rings length */
	stmmac_set_rings_length(priv);

	/* Enable TSO */
	if (priv->tso) {
		for (chan = 0; chan < tx_cnt; chan++)
			stmmac_enable_tso(priv, priv->ioaddr, 1, chan);
	}

	/* Enable Split Header */
	if (priv->sph && priv->hw->rx_csum) {
		for (chan = 0; chan < rx_cnt; chan++)
			stmmac_enable_sph(priv, priv->ioaddr, 1, chan);
	}

	/* VLAN Tag Insertion */
	if (priv->dma_cap.vlins)
		stmmac_enable_vlan(priv, priv->hw, STMMAC_VLAN_INSERT);

	/* Start the ball rolling... */
	stmmac_start_all_dma(priv);

	return 0;
}

static void stmmac_hw_teardown(struct net_device *dev)
{
	struct stmmac_priv *priv = netdev_priv(dev);

	clk_disable_unprepare(priv->plat->clk_ptp_ref);
}

/**
 *  stmmac_open - open entry point of the driver
 *  @dev : pointer to the device structure.
 *  Description:
 *  This function is the open entry point of the driver.
 *  Return value:
 *  0 on success and an appropriate (-)ve integer as defined in errno.h
 *  file on failure.
 */
static int stmmac_open(struct net_device *dev)
{
	struct stmmac_priv *priv = netdev_priv(dev);
	u32 chan;
	int ret;

	if (priv->hw->pcs != STMMAC_PCS_RGMII &&
	    priv->hw->pcs != STMMAC_PCS_TBI &&
	    priv->hw->pcs != STMMAC_PCS_RTBI) {
		ret = stmmac_init_phy(dev);
		if (ret) {
			netdev_err(priv->dev,
				   "%s: Cannot attach to PHY (error: %d)\n",
				   __func__, ret);
			return ret;
		}
	}

	/* Extra statistics */
	memset(&priv->xstats, 0, sizeof(struct stmmac_extra_stats));
	priv->xstats.threshold = tc;

	priv->dma_buf_sz = STMMAC_ALIGN(buf_sz);
	priv->rx_copybreak = STMMAC_RX_COPYBREAK;

	ret = alloc_dma_desc_resources(priv);
	if (ret < 0) {
		netdev_err(priv->dev, "%s: DMA descriptors allocation failed\n",
			   __func__);
		goto dma_desc_error;
	}

	ret = init_dma_desc_rings(dev, GFP_KERNEL);
	if (ret < 0) {
		netdev_err(priv->dev, "%s: DMA descriptors initialization failed\n",
			   __func__);
		goto init_error;
	}

	ret = stmmac_hw_setup(dev, true);
	if (ret < 0) {
		netdev_err(priv->dev, "%s: Hw setup failed\n", __func__);
		goto init_error;
	}

	stmmac_init_coalesce(priv);

	phylink_start(priv->phylink);

	/* Request the IRQ lines */
	ret = request_irq(dev->irq, stmmac_interrupt,
			  IRQF_SHARED, dev->name, dev);
	if (unlikely(ret < 0)) {
		netdev_err(priv->dev,
			   "%s: ERROR: allocating the IRQ %d (error: %d)\n",
			   __func__, dev->irq, ret);
		goto irq_error;
	}

	/* Request the Wake IRQ in case of another line is used for WoL */
	if (priv->wol_irq != dev->irq) {
		ret = request_irq(priv->wol_irq, stmmac_interrupt,
				  IRQF_SHARED, dev->name, dev);
		if (unlikely(ret < 0)) {
			netdev_err(priv->dev,
				   "%s: ERROR: allocating the WoL IRQ %d (%d)\n",
				   __func__, priv->wol_irq, ret);
			goto wolirq_error;
		}
	}

	/* Request the IRQ lines */
	if (priv->lpi_irq > 0) {
		ret = request_irq(priv->lpi_irq, stmmac_interrupt, IRQF_SHARED,
				  dev->name, dev);
		if (unlikely(ret < 0)) {
			netdev_err(priv->dev,
				   "%s: ERROR: allocating the LPI IRQ %d (%d)\n",
				   __func__, priv->lpi_irq, ret);
			goto lpiirq_error;
		}
	}

	stmmac_enable_all_queues(priv);
	stmmac_start_all_queues(priv);

	return 0;

lpiirq_error:
	if (priv->wol_irq != dev->irq)
		free_irq(priv->wol_irq, dev);
wolirq_error:
	free_irq(dev->irq, dev);
irq_error:
	phylink_stop(priv->phylink);

	for (chan = 0; chan < priv->plat->tx_queues_to_use; chan++)
		del_timer_sync(&priv->tx_queue[chan].txtimer);

	stmmac_hw_teardown(dev);
init_error:
	free_dma_desc_resources(priv);
dma_desc_error:
	phylink_disconnect_phy(priv->phylink);
	return ret;
}

/**
 *  stmmac_release - close entry point of the driver
 *  @dev : device pointer.
 *  Description:
 *  This is the stop entry point of the driver.
 */
static int stmmac_release(struct net_device *dev)
{
	struct stmmac_priv *priv = netdev_priv(dev);
	u32 chan;

	if (priv->eee_enabled)
		del_timer_sync(&priv->eee_ctrl_timer);

	/* Stop and disconnect the PHY */
	phylink_stop(priv->phylink);
	phylink_disconnect_phy(priv->phylink);

	stmmac_stop_all_queues(priv);

	stmmac_disable_all_queues(priv);

	for (chan = 0; chan < priv->plat->tx_queues_to_use; chan++)
		del_timer_sync(&priv->tx_queue[chan].txtimer);

	/* Free the IRQ lines */
	free_irq(dev->irq, dev);
	if (priv->wol_irq != dev->irq)
		free_irq(priv->wol_irq, dev);
	if (priv->lpi_irq > 0)
		free_irq(priv->lpi_irq, dev);

	/* Stop TX/RX DMA and clear the descriptors */
	stmmac_stop_all_dma(priv);

	/* Release and free the Rx/Tx resources */
	free_dma_desc_resources(priv);

	/* Disable the MAC Rx/Tx */
	stmmac_mac_set(priv, priv->ioaddr, false);

	netif_carrier_off(dev);

	stmmac_release_ptp(priv);

	return 0;
}

static bool stmmac_vlan_insert(struct stmmac_priv *priv, struct sk_buff *skb,
			       struct stmmac_tx_queue *tx_q)
{
	u16 tag = 0x0, inner_tag = 0x0;
	u32 inner_type = 0x0;
	struct dma_desc *p;

	if (!priv->dma_cap.vlins)
		return false;
	if (!skb_vlan_tag_present(skb))
		return false;
	if (skb->vlan_proto == htons(ETH_P_8021AD)) {
		inner_tag = skb_vlan_tag_get(skb);
		inner_type = STMMAC_VLAN_INSERT;
	}

	tag = skb_vlan_tag_get(skb);

	p = tx_q->dma_tx + tx_q->cur_tx;
	if (stmmac_set_desc_vlan_tag(priv, p, tag, inner_tag, inner_type))
		return false;

	stmmac_set_tx_owner(priv, p);
	tx_q->cur_tx = STMMAC_GET_ENTRY(tx_q->cur_tx, DMA_TX_SIZE);
	return true;
}

/**
 *  stmmac_tso_allocator - close entry point of the driver
 *  @priv: driver private structure
 *  @des: buffer start address
 *  @total_len: total length to fill in descriptors
 *  @last_segmant: condition for the last descriptor
 *  @queue: TX queue index
 *  Description:
 *  This function fills descriptor and request new descriptors according to
 *  buffer length to fill
 */
static void stmmac_tso_allocator(struct stmmac_priv *priv, dma_addr_t des,
				 int total_len, bool last_segment, u32 queue)
{
	struct stmmac_tx_queue *tx_q = &priv->tx_queue[queue];
	struct dma_desc *desc;
	u32 buff_size;
	int tmp_len;

	tmp_len = total_len;

	while (tmp_len > 0) {
		dma_addr_t curr_addr;

		tx_q->cur_tx = STMMAC_GET_ENTRY(tx_q->cur_tx, DMA_TX_SIZE);
		WARN_ON(tx_q->tx_skbuff[tx_q->cur_tx]);
		desc = tx_q->dma_tx + tx_q->cur_tx;

		curr_addr = des + (total_len - tmp_len);
		if (priv->dma_cap.addr64 <= 32)
			desc->des0 = cpu_to_le32(curr_addr);
		else
			stmmac_set_desc_addr(priv, desc, curr_addr);

		buff_size = tmp_len >= TSO_MAX_BUFF_SIZE ?
			    TSO_MAX_BUFF_SIZE : tmp_len;

		stmmac_prepare_tso_tx_desc(priv, desc, 0, buff_size,
				0, 1,
				(last_segment) && (tmp_len <= TSO_MAX_BUFF_SIZE),
				0, 0);

		tmp_len -= TSO_MAX_BUFF_SIZE;
	}
}

/**
 *  stmmac_tso_xmit - Tx entry point of the driver for oversized frames (TSO)
 *  @skb : the socket buffer
 *  @dev : device pointer
 *  Description: this is the transmit function that is called on TSO frames
 *  (support available on GMAC4 and newer chips).
 *  Diagram below show the ring programming in case of TSO frames:
 *
 *  First Descriptor
 *   --------
 *   | DES0 |---> buffer1 = L2/L3/L4 header
 *   | DES1 |---> TCP Payload (can continue on next descr...)
 *   | DES2 |---> buffer 1 and 2 len
 *   | DES3 |---> must set TSE, TCP hdr len-> [22:19]. TCP payload len [17:0]
 *   --------
 *	|
 *     ...
 *	|
 *   --------
 *   | DES0 | --| Split TCP Payload on Buffers 1 and 2
 *   | DES1 | --|
 *   | DES2 | --> buffer 1 and 2 len
 *   | DES3 |
 *   --------
 *
 * mss is fixed when enable tso, so w/o programming the TDES3 ctx field.
 */
static netdev_tx_t stmmac_tso_xmit(struct sk_buff *skb, struct net_device *dev)
{
	struct dma_desc *desc, *first, *mss_desc = NULL;
	struct stmmac_priv *priv = netdev_priv(dev);
	int nfrags = skb_shinfo(skb)->nr_frags;
	u32 queue = skb_get_queue_mapping(skb);
	struct stmmac_tx_queue *tx_q;
	unsigned int first_entry;
	int tmp_pay_len = 0;
	u32 pay_len, mss;
	u8 proto_hdr_len;
	dma_addr_t des;
	bool has_vlan;
	int i;

	tx_q = &priv->tx_queue[queue];

	/* Compute header lengths */
	proto_hdr_len = skb_transport_offset(skb) + tcp_hdrlen(skb);

	/* Desc availability based on threshold should be enough safe */
	if (unlikely(stmmac_tx_avail(priv, queue) <
		(((skb->len - proto_hdr_len) / TSO_MAX_BUFF_SIZE + 1)))) {
		if (!netif_tx_queue_stopped(netdev_get_tx_queue(dev, queue))) {
			netif_tx_stop_queue(netdev_get_tx_queue(priv->dev,
								queue));
			/* This is a hard error, log it. */
			netdev_err(priv->dev,
				   "%s: Tx Ring full when queue awake\n",
				   __func__);
		}
		return NETDEV_TX_BUSY;
	}

	pay_len = skb_headlen(skb) - proto_hdr_len; /* no frags */

	mss = skb_shinfo(skb)->gso_size;

	/* set new MSS value if needed */
	if (mss != tx_q->mss) {
		mss_desc = tx_q->dma_tx + tx_q->cur_tx;
		stmmac_set_mss(priv, mss_desc, mss);
		tx_q->mss = mss;
		tx_q->cur_tx = STMMAC_GET_ENTRY(tx_q->cur_tx, DMA_TX_SIZE);
		WARN_ON(tx_q->tx_skbuff[tx_q->cur_tx]);
	}

	if (netif_msg_tx_queued(priv)) {
		pr_info("%s: tcphdrlen %d, hdr_len %d, pay_len %d, mss %d\n",
			__func__, tcp_hdrlen(skb), proto_hdr_len, pay_len, mss);
		pr_info("\tskb->len %d, skb->data_len %d\n", skb->len,
			skb->data_len);
	}

	/* Check if VLAN can be inserted by HW */
	has_vlan = stmmac_vlan_insert(priv, skb, tx_q);

	first_entry = tx_q->cur_tx;
	WARN_ON(tx_q->tx_skbuff[first_entry]);

	desc = tx_q->dma_tx + first_entry;
	first = desc;

	if (has_vlan)
		stmmac_set_desc_vlan(priv, first, STMMAC_VLAN_INSERT);

	/* first descriptor: fill Headers on Buf1 */
	des = dma_map_single(priv->device, skb->data, skb_headlen(skb),
			     DMA_TO_DEVICE);
	if (dma_mapping_error(priv->device, des))
		goto dma_map_err;

	tx_q->tx_skbuff_dma[first_entry].buf = des;
	tx_q->tx_skbuff_dma[first_entry].len = skb_headlen(skb);

	if (priv->dma_cap.addr64 <= 32) {
		first->des0 = cpu_to_le32(des);

		/* Fill start of payload in buff2 of first descriptor */
		if (pay_len)
			first->des1 = cpu_to_le32(des + proto_hdr_len);

		/* If needed take extra descriptors to fill the remaining payload */
		tmp_pay_len = pay_len - TSO_MAX_BUFF_SIZE;
	} else {
		stmmac_set_desc_addr(priv, first, des);
		tmp_pay_len = pay_len;
		des += proto_hdr_len;
		pay_len = 0;
	}

	stmmac_tso_allocator(priv, des, tmp_pay_len, (nfrags == 0), queue);

	/* Prepare fragments */
	for (i = 0; i < nfrags; i++) {
		const skb_frag_t *frag = &skb_shinfo(skb)->frags[i];

		des = skb_frag_dma_map(priv->device, frag, 0,
				       skb_frag_size(frag),
				       DMA_TO_DEVICE);
		if (dma_mapping_error(priv->device, des))
			goto dma_map_err;

		stmmac_tso_allocator(priv, des, skb_frag_size(frag),
				     (i == nfrags - 1), queue);

		tx_q->tx_skbuff_dma[tx_q->cur_tx].buf = des;
		tx_q->tx_skbuff_dma[tx_q->cur_tx].len = skb_frag_size(frag);
		tx_q->tx_skbuff_dma[tx_q->cur_tx].map_as_page = true;
	}

	tx_q->tx_skbuff_dma[tx_q->cur_tx].last_segment = true;

	/* Only the last descriptor gets to point to the skb. */
	tx_q->tx_skbuff[tx_q->cur_tx] = skb;

	/* Manage tx mitigation */
	tx_q->tx_count_frames += nfrags + 1;
	if (likely(priv->tx_coal_frames > tx_q->tx_count_frames) &&
	    !((skb_shinfo(skb)->tx_flags & SKBTX_HW_TSTAMP) &&
	      priv->hwts_tx_en)) {
		stmmac_tx_timer_arm(priv, queue);
	} else {
		desc = &tx_q->dma_tx[tx_q->cur_tx];
		tx_q->tx_count_frames = 0;
		stmmac_set_tx_ic(priv, desc);
		priv->xstats.tx_set_ic_bit++;
	}

	/* We've used all descriptors we need for this skb, however,
	 * advance cur_tx so that it references a fresh descriptor.
	 * ndo_start_xmit will fill this descriptor the next time it's
	 * called and stmmac_tx_clean may clean up to this descriptor.
	 */
	tx_q->cur_tx = STMMAC_GET_ENTRY(tx_q->cur_tx, DMA_TX_SIZE);

	if (unlikely(stmmac_tx_avail(priv, queue) <= (MAX_SKB_FRAGS + 1))) {
		netif_dbg(priv, hw, priv->dev, "%s: stop transmitted packets\n",
			  __func__);
		netif_tx_stop_queue(netdev_get_tx_queue(priv->dev, queue));
	}

	dev->stats.tx_bytes += skb->len;
	priv->xstats.tx_tso_frames++;
	priv->xstats.tx_tso_nfrags += nfrags;

<<<<<<< HEAD
	/* Manage tx mitigation */
	tx_q->tx_count_frames += nfrags + 1;
	if (likely(priv->tx_coal_frames > tx_q->tx_count_frames) &&
	    !(priv->synopsys_id >= DWMAC_CORE_4_00 &&
	    (skb_shinfo(skb)->tx_flags & SKBTX_HW_TSTAMP) &&
	    priv->hwts_tx_en)) {
		stmmac_tx_timer_arm(priv, queue);
	} else {
		tx_q->tx_count_frames = 0;
		stmmac_set_tx_ic(priv, desc);
		priv->xstats.tx_set_ic_bit++;
	}
=======
	if (priv->sarc_type)
		stmmac_set_desc_sarc(priv, first, priv->sarc_type);
>>>>>>> f7688b48

	skb_tx_timestamp(skb);

	if (unlikely((skb_shinfo(skb)->tx_flags & SKBTX_HW_TSTAMP) &&
		     priv->hwts_tx_en)) {
		/* declare that device is doing timestamping */
		skb_shinfo(skb)->tx_flags |= SKBTX_IN_PROGRESS;
		stmmac_enable_tx_timestamp(priv, first);
	}

	/* Complete the first descriptor before granting the DMA */
	stmmac_prepare_tso_tx_desc(priv, first, 1,
			proto_hdr_len,
			pay_len,
			1, tx_q->tx_skbuff_dma[first_entry].last_segment,
			tcp_hdrlen(skb) / 4, (skb->len - proto_hdr_len));

	/* If context desc is used to change MSS */
	if (mss_desc) {
		/* Make sure that first descriptor has been completely
		 * written, including its own bit. This is because MSS is
		 * actually before first descriptor, so we need to make
		 * sure that MSS's own bit is the last thing written.
		 */
		dma_wmb();
		stmmac_set_tx_owner(priv, mss_desc);
	}

	/* The own bit must be the latest setting done when prepare the
	 * descriptor and then barrier is needed to make sure that
	 * all is coherent before granting the DMA engine.
	 */
	wmb();

	if (netif_msg_pktdata(priv)) {
		pr_info("%s: curr=%d dirty=%d f=%d, e=%d, f_p=%p, nfrags %d\n",
			__func__, tx_q->cur_tx, tx_q->dirty_tx, first_entry,
			tx_q->cur_tx, first, nfrags);

		stmmac_display_ring(priv, (void *)tx_q->dma_tx, DMA_TX_SIZE, 0);

		pr_info(">>> frame to be transmitted: ");
		print_pkt(skb->data, skb_headlen(skb));
	}

	netdev_tx_sent_queue(netdev_get_tx_queue(dev, queue), skb->len);

	tx_q->tx_tail_addr = tx_q->dma_tx_phy + (tx_q->cur_tx * sizeof(*desc));
	stmmac_set_tx_tail_ptr(priv, priv->ioaddr, tx_q->tx_tail_addr, queue);

	return NETDEV_TX_OK;

dma_map_err:
	dev_err(priv->device, "Tx dma map failed\n");
	dev_kfree_skb(skb);
	priv->dev->stats.tx_dropped++;
	return NETDEV_TX_OK;
}

/**
 *  stmmac_xmit - Tx entry point of the driver
 *  @skb : the socket buffer
 *  @dev : device pointer
 *  Description : this is the tx entry point of the driver.
 *  It programs the chain or the ring and supports oversized frames
 *  and SG feature.
 */
static netdev_tx_t stmmac_xmit(struct sk_buff *skb, struct net_device *dev)
{
	struct stmmac_priv *priv = netdev_priv(dev);
	unsigned int nopaged_len = skb_headlen(skb);
	int i, csum_insertion = 0, is_jumbo = 0;
	u32 queue = skb_get_queue_mapping(skb);
	int nfrags = skb_shinfo(skb)->nr_frags;
	struct dma_desc *desc, *first;
	struct stmmac_tx_queue *tx_q;
	unsigned int first_entry;
	unsigned int enh_desc;
	dma_addr_t des;
	bool has_vlan;
	int entry;

	tx_q = &priv->tx_queue[queue];

	if (priv->tx_path_in_lpi_mode)
		stmmac_disable_eee_mode(priv);

	/* Manage oversized TCP frames for GMAC4 device */
	if (skb_is_gso(skb) && priv->tso) {
		if (skb_shinfo(skb)->gso_type & (SKB_GSO_TCPV4 | SKB_GSO_TCPV6))
			return stmmac_tso_xmit(skb, dev);
	}

	if (unlikely(stmmac_tx_avail(priv, queue) < nfrags + 1)) {
		if (!netif_tx_queue_stopped(netdev_get_tx_queue(dev, queue))) {
			netif_tx_stop_queue(netdev_get_tx_queue(priv->dev,
								queue));
			/* This is a hard error, log it. */
			netdev_err(priv->dev,
				   "%s: Tx Ring full when queue awake\n",
				   __func__);
		}
		return NETDEV_TX_BUSY;
	}

<<<<<<< HEAD
=======
	/* Check if VLAN can be inserted by HW */
	has_vlan = stmmac_vlan_insert(priv, skb, tx_q);

>>>>>>> f7688b48
	entry = tx_q->cur_tx;
	first_entry = entry;
	WARN_ON(tx_q->tx_skbuff[first_entry]);

	csum_insertion = (skb->ip_summed == CHECKSUM_PARTIAL);

	if (likely(priv->extend_desc))
		desc = (struct dma_desc *)(tx_q->dma_etx + entry);
	else
		desc = tx_q->dma_tx + entry;

	first = desc;

	if (has_vlan)
		stmmac_set_desc_vlan(priv, first, STMMAC_VLAN_INSERT);

	enh_desc = priv->plat->enh_desc;
	/* To program the descriptors according to the size of the frame */
	if (enh_desc)
		is_jumbo = stmmac_is_jumbo_frm(priv, skb->len, enh_desc);

	if (unlikely(is_jumbo)) {
		entry = stmmac_jumbo_frm(priv, tx_q, skb, csum_insertion);
		if (unlikely(entry < 0) && (entry != -EINVAL))
			goto dma_map_err;
	}

	for (i = 0; i < nfrags; i++) {
		const skb_frag_t *frag = &skb_shinfo(skb)->frags[i];
		int len = skb_frag_size(frag);
		bool last_segment = (i == (nfrags - 1));

		entry = STMMAC_GET_ENTRY(entry, DMA_TX_SIZE);
		WARN_ON(tx_q->tx_skbuff[entry]);

		if (likely(priv->extend_desc))
			desc = (struct dma_desc *)(tx_q->dma_etx + entry);
		else
			desc = tx_q->dma_tx + entry;

		des = skb_frag_dma_map(priv->device, frag, 0, len,
				       DMA_TO_DEVICE);
		if (dma_mapping_error(priv->device, des))
			goto dma_map_err; /* should reuse desc w/o issues */

		tx_q->tx_skbuff_dma[entry].buf = des;

		stmmac_set_desc_addr(priv, desc, des);

		tx_q->tx_skbuff_dma[entry].map_as_page = true;
		tx_q->tx_skbuff_dma[entry].len = len;
		tx_q->tx_skbuff_dma[entry].last_segment = last_segment;

		/* Prepare the descriptor and set the own bit too */
		stmmac_prepare_tx_desc(priv, desc, 0, len, csum_insertion,
				priv->mode, 1, last_segment, skb->len);
	}

	/* Only the last descriptor gets to point to the skb. */
	tx_q->tx_skbuff[entry] = skb;

	/* According to the coalesce parameter the IC bit for the latest
	 * segment is reset and the timer re-started to clean the tx status.
	 * This approach takes care about the fragments: desc is the first
	 * element in case of no SG.
	 */
	tx_q->tx_count_frames += nfrags + 1;
	if (likely(priv->tx_coal_frames > tx_q->tx_count_frames) &&
	    !((skb_shinfo(skb)->tx_flags & SKBTX_HW_TSTAMP) &&
	      priv->hwts_tx_en)) {
		stmmac_tx_timer_arm(priv, queue);
	} else {
		if (likely(priv->extend_desc))
			desc = &tx_q->dma_etx[entry].basic;
		else
			desc = &tx_q->dma_tx[entry];

		tx_q->tx_count_frames = 0;
		stmmac_set_tx_ic(priv, desc);
		priv->xstats.tx_set_ic_bit++;
	}

	/* We've used all descriptors we need for this skb, however,
	 * advance cur_tx so that it references a fresh descriptor.
	 * ndo_start_xmit will fill this descriptor the next time it's
	 * called and stmmac_tx_clean may clean up to this descriptor.
	 */
	entry = STMMAC_GET_ENTRY(entry, DMA_TX_SIZE);
	tx_q->cur_tx = entry;

	if (netif_msg_pktdata(priv)) {
		void *tx_head;

		netdev_dbg(priv->dev,
			   "%s: curr=%d dirty=%d f=%d, e=%d, first=%p, nfrags=%d",
			   __func__, tx_q->cur_tx, tx_q->dirty_tx, first_entry,
			   entry, first, nfrags);

		if (priv->extend_desc)
			tx_head = (void *)tx_q->dma_etx;
		else
			tx_head = (void *)tx_q->dma_tx;

		stmmac_display_ring(priv, tx_head, DMA_TX_SIZE, false);

		netdev_dbg(priv->dev, ">>> frame to be transmitted: ");
		print_pkt(skb->data, skb->len);
	}

	if (unlikely(stmmac_tx_avail(priv, queue) <= (MAX_SKB_FRAGS + 1))) {
		netif_dbg(priv, hw, priv->dev, "%s: stop transmitted packets\n",
			  __func__);
		netif_tx_stop_queue(netdev_get_tx_queue(priv->dev, queue));
	}

	dev->stats.tx_bytes += skb->len;

<<<<<<< HEAD
	/* According to the coalesce parameter the IC bit for the latest
	 * segment is reset and the timer re-started to clean the tx status.
	 * This approach takes care about the fragments: desc is the first
	 * element in case of no SG.
	 */
	tx_q->tx_count_frames += nfrags + 1;
	if (likely(priv->tx_coal_frames > tx_q->tx_count_frames) &&
	    !(priv->synopsys_id >= DWMAC_CORE_4_00 &&
	    (skb_shinfo(skb)->tx_flags & SKBTX_HW_TSTAMP) &&
	    priv->hwts_tx_en)) {
		stmmac_tx_timer_arm(priv, queue);
	} else {
		tx_q->tx_count_frames = 0;
		stmmac_set_tx_ic(priv, desc);
		priv->xstats.tx_set_ic_bit++;
	}
=======
	if (priv->sarc_type)
		stmmac_set_desc_sarc(priv, first, priv->sarc_type);
>>>>>>> f7688b48

	skb_tx_timestamp(skb);

	/* Ready to fill the first descriptor and set the OWN bit w/o any
	 * problems because all the descriptors are actually ready to be
	 * passed to the DMA engine.
	 */
	if (likely(!is_jumbo)) {
		bool last_segment = (nfrags == 0);

		des = dma_map_single(priv->device, skb->data,
				     nopaged_len, DMA_TO_DEVICE);
		if (dma_mapping_error(priv->device, des))
			goto dma_map_err;

		tx_q->tx_skbuff_dma[first_entry].buf = des;

		stmmac_set_desc_addr(priv, first, des);

		tx_q->tx_skbuff_dma[first_entry].len = nopaged_len;
		tx_q->tx_skbuff_dma[first_entry].last_segment = last_segment;

		if (unlikely((skb_shinfo(skb)->tx_flags & SKBTX_HW_TSTAMP) &&
			     priv->hwts_tx_en)) {
			/* declare that device is doing timestamping */
			skb_shinfo(skb)->tx_flags |= SKBTX_IN_PROGRESS;
			stmmac_enable_tx_timestamp(priv, first);
		}

		/* Prepare the first descriptor setting the OWN bit too */
		stmmac_prepare_tx_desc(priv, first, 1, nopaged_len,
				csum_insertion, priv->mode, 1, last_segment,
				skb->len);
	} else {
		stmmac_set_tx_owner(priv, first);
	}

	/* The own bit must be the latest setting done when prepare the
	 * descriptor and then barrier is needed to make sure that
	 * all is coherent before granting the DMA engine.
	 */
	wmb();

	netdev_tx_sent_queue(netdev_get_tx_queue(dev, queue), skb->len);

	stmmac_enable_dma_transmission(priv, priv->ioaddr);

	tx_q->tx_tail_addr = tx_q->dma_tx_phy + (tx_q->cur_tx * sizeof(*desc));
	stmmac_set_tx_tail_ptr(priv, priv->ioaddr, tx_q->tx_tail_addr, queue);

	return NETDEV_TX_OK;

dma_map_err:
	netdev_err(priv->dev, "Tx DMA map failed\n");
	dev_kfree_skb(skb);
	priv->dev->stats.tx_dropped++;
	return NETDEV_TX_OK;
}

static void stmmac_rx_vlan(struct net_device *dev, struct sk_buff *skb)
{
	struct vlan_ethhdr *veth;
	__be16 vlan_proto;
	u16 vlanid;

	veth = (struct vlan_ethhdr *)skb->data;
	vlan_proto = veth->h_vlan_proto;

	if ((vlan_proto == htons(ETH_P_8021Q) &&
	     dev->features & NETIF_F_HW_VLAN_CTAG_RX) ||
	    (vlan_proto == htons(ETH_P_8021AD) &&
	     dev->features & NETIF_F_HW_VLAN_STAG_RX)) {
		/* pop the vlan tag */
		vlanid = ntohs(veth->h_vlan_TCI);
		memmove(skb->data + VLAN_HLEN, veth, ETH_ALEN * 2);
		skb_pull(skb, VLAN_HLEN);
		__vlan_hwaccel_put_tag(skb, vlan_proto, vlanid);
	}
}


static inline int stmmac_rx_threshold_count(struct stmmac_rx_queue *rx_q)
{
	if (rx_q->rx_zeroc_thresh < STMMAC_RX_THRESH)
		return 0;

	return 1;
}

/**
 * stmmac_rx_refill - refill used skb preallocated buffers
 * @priv: driver private structure
 * @queue: RX queue index
 * Description : this is to reallocate the skb for the reception process
 * that is based on zero-copy.
 */
static inline void stmmac_rx_refill(struct stmmac_priv *priv, u32 queue)
{
	struct stmmac_rx_queue *rx_q = &priv->rx_queue[queue];
	int len, dirty = stmmac_rx_dirty(priv, queue);
	unsigned int entry = rx_q->dirty_rx;

	len = DIV_ROUND_UP(priv->dma_buf_sz, PAGE_SIZE) * PAGE_SIZE;

	while (dirty-- > 0) {
		struct stmmac_rx_buffer *buf = &rx_q->buf_pool[entry];
		struct dma_desc *p;
		bool use_rx_wd;

		if (priv->extend_desc)
			p = (struct dma_desc *)(rx_q->dma_erx + entry);
		else
			p = rx_q->dma_rx + entry;

		if (!buf->page) {
			buf->page = page_pool_dev_alloc_pages(rx_q->page_pool);
			if (!buf->page)
				break;
		}

		if (priv->sph && !buf->sec_page) {
			buf->sec_page = page_pool_dev_alloc_pages(rx_q->page_pool);
			if (!buf->sec_page)
				break;

			buf->sec_addr = page_pool_get_dma_addr(buf->sec_page);

			dma_sync_single_for_device(priv->device, buf->sec_addr,
						   len, DMA_FROM_DEVICE);
		}

		buf->addr = page_pool_get_dma_addr(buf->page);

		/* Sync whole allocation to device. This will invalidate old
		 * data.
		 */
		dma_sync_single_for_device(priv->device, buf->addr, len,
					   DMA_FROM_DEVICE);

		stmmac_set_desc_addr(priv, p, buf->addr);
		stmmac_set_desc_sec_addr(priv, p, buf->sec_addr);
		stmmac_refill_desc3(priv, rx_q, p);

		rx_q->rx_count_frames++;
		rx_q->rx_count_frames += priv->rx_coal_frames;
		if (rx_q->rx_count_frames > priv->rx_coal_frames)
			rx_q->rx_count_frames = 0;
		use_rx_wd = priv->use_riwt && rx_q->rx_count_frames;

		dma_wmb();
		stmmac_set_rx_owner(priv, p, use_rx_wd);

		entry = STMMAC_GET_ENTRY(entry, DMA_RX_SIZE);
	}
	rx_q->dirty_rx = entry;
<<<<<<< HEAD
=======
	rx_q->rx_tail_addr = rx_q->dma_rx_phy +
			    (rx_q->dirty_rx * sizeof(struct dma_desc));
>>>>>>> f7688b48
	stmmac_set_rx_tail_ptr(priv, priv->ioaddr, rx_q->rx_tail_addr, queue);
}

/**
 * stmmac_rx - manage the receive process
 * @priv: driver private structure
 * @limit: napi bugget
 * @queue: RX queue index.
 * Description :  this the function called by the napi poll method.
 * It gets all the frames inside the ring.
 */
static int stmmac_rx(struct stmmac_priv *priv, int limit, u32 queue)
{
	struct stmmac_rx_queue *rx_q = &priv->rx_queue[queue];
	struct stmmac_channel *ch = &priv->channel[queue];
<<<<<<< HEAD
	unsigned int next_entry = rx_q->cur_rx;
	int coe = priv->hw->rx_csum;
	unsigned int count = 0;
	bool xmac;

	xmac = priv->plat->has_gmac4 || priv->plat->has_xgmac;
=======
	unsigned int count = 0, error = 0, len = 0;
	int status = 0, coe = priv->hw->rx_csum;
	unsigned int next_entry = rx_q->cur_rx;
	struct sk_buff *skb = NULL;
>>>>>>> f7688b48

	if (netif_msg_rx_status(priv)) {
		void *rx_head;

		netdev_dbg(priv->dev, "%s: descriptor ring:\n", __func__);
		if (priv->extend_desc)
			rx_head = (void *)rx_q->dma_erx;
		else
			rx_head = (void *)rx_q->dma_rx;

		stmmac_display_ring(priv, rx_head, DMA_RX_SIZE, true);
	}
	while (count < limit) {
<<<<<<< HEAD
		int entry, status;
		struct dma_desc *p;
		struct dma_desc *np;
=======
		unsigned int hlen = 0, prev_len = 0;
		enum pkt_hash_types hash_type;
		struct stmmac_rx_buffer *buf;
		struct dma_desc *np, *p;
		unsigned int sec_len;
		int entry;
		u32 hash;

		if (!count && rx_q->state_saved) {
			skb = rx_q->state.skb;
			error = rx_q->state.error;
			len = rx_q->state.len;
		} else {
			rx_q->state_saved = false;
			skb = NULL;
			error = 0;
			len = 0;
		}

		if (count >= limit)
			break;

read_again:
		sec_len = 0;
		entry = next_entry;
		buf = &rx_q->buf_pool[entry];
>>>>>>> f7688b48

		entry = next_entry;

		if (priv->extend_desc)
			p = (struct dma_desc *)(rx_q->dma_erx + entry);
		else
			p = rx_q->dma_rx + entry;

		/* read the status of the incoming frame */
		status = stmmac_rx_status(priv, &priv->dev->stats,
				&priv->xstats, p);
		/* check if managed by the DMA otherwise go ahead */
		if (unlikely(status & dma_own))
			break;

		rx_q->cur_rx = STMMAC_GET_ENTRY(rx_q->cur_rx, DMA_RX_SIZE);
		next_entry = rx_q->cur_rx;

		if (priv->extend_desc)
			np = (struct dma_desc *)(rx_q->dma_erx + next_entry);
		else
			np = rx_q->dma_rx + next_entry;

		prefetch(np);
		prefetch(page_address(buf->page));

		if (priv->extend_desc)
			stmmac_rx_extended_status(priv, &priv->dev->stats,
					&priv->xstats, rx_q->dma_erx + entry);
		if (unlikely(status == discard_frame)) {
			page_pool_recycle_direct(rx_q->page_pool, buf->page);
			buf->page = NULL;
			error = 1;
			if (!priv->hwts_rx_en)
				priv->dev->stats.rx_errors++;
		}

		if (unlikely(error && (status & rx_not_ls)))
			goto read_again;
		if (unlikely(error)) {
			dev_kfree_skb(skb);
			count++;
			continue;
		}

<<<<<<< HEAD
			/*  If frame length is greater than skb buffer size
			 *  (preallocated during init) then the packet is
			 *  ignored
			 */
			if (frame_len > priv->dma_buf_sz) {
				if (net_ratelimit())
					netdev_err(priv->dev,
						   "len %d larger than size (%d)\n",
						   frame_len, priv->dma_buf_sz);
				priv->dev->stats.rx_length_errors++;
				continue;
			}
=======
		/* Buffer is good. Go on. */

		if (likely(status & rx_not_ls)) {
			len += priv->dma_buf_sz;
		} else {
			prev_len = len;
			len = stmmac_get_rx_frame_len(priv, p, coe);
>>>>>>> f7688b48

			/* ACS is set; GMAC core strips PAD/FCS for IEEE 802.3
			 * Type frames (LLC/LLC-SNAP)
			 *
			 * llc_snap is never checked in GMAC >= 4, so this ACS
			 * feature is always disabled and packets need to be
			 * stripped manually.
			 */
			if (unlikely(priv->synopsys_id >= DWMAC_CORE_4_00) ||
			    unlikely(status != llc_snap))
				len -= ETH_FCS_LEN;
		}

		if (!skb) {
			int ret = stmmac_get_rx_header_len(priv, p, &hlen);

<<<<<<< HEAD
			/* The zero-copy is always used for all the sizes
			 * in case of GMAC4 because it needs
			 * to refill the used descriptors, always.
			 */
			if (unlikely(!xmac &&
				     ((frame_len < priv->rx_copybreak) ||
				     stmmac_rx_threshold_count(rx_q)))) {
				skb = netdev_alloc_skb_ip_align(priv->dev,
								frame_len);
				if (unlikely(!skb)) {
					if (net_ratelimit())
						dev_warn(priv->device,
							 "packet dropped\n");
					priv->dev->stats.rx_dropped++;
					continue;
				}

				dma_sync_single_for_cpu(priv->device,
							rx_q->rx_skbuff_dma
							[entry], frame_len,
							DMA_FROM_DEVICE);
				skb_copy_to_linear_data(skb,
							rx_q->
							rx_skbuff[entry]->data,
							frame_len);

				skb_put(skb, frame_len);
				dma_sync_single_for_device(priv->device,
							   rx_q->rx_skbuff_dma
							   [entry], frame_len,
							   DMA_FROM_DEVICE);
			} else {
				skb = rx_q->rx_skbuff[entry];
				if (unlikely(!skb)) {
					if (net_ratelimit())
						netdev_err(priv->dev,
							   "%s: Inconsistent Rx chain\n",
							   priv->dev->name);
					priv->dev->stats.rx_dropped++;
					continue;
				}
				prefetch(skb->data - NET_IP_ALIGN);
				rx_q->rx_skbuff[entry] = NULL;
				rx_q->rx_zeroc_thresh++;

				skb_put(skb, frame_len);
				dma_unmap_single(priv->device,
						 rx_q->rx_skbuff_dma[entry],
						 priv->dma_buf_sz,
						 DMA_FROM_DEVICE);
=======
			if (priv->sph && !ret && (hlen > 0)) {
				sec_len = len;
				if (!(status & rx_not_ls))
					sec_len = sec_len - hlen;
				len = hlen;

				prefetch(page_address(buf->sec_page));
				priv->xstats.rx_split_hdr_pkt_n++;
>>>>>>> f7688b48
			}

			skb = napi_alloc_skb(&ch->rx_napi, len);
			if (!skb) {
				priv->dev->stats.rx_dropped++;
				count++;
				continue;
			}

			dma_sync_single_for_cpu(priv->device, buf->addr, len,
						DMA_FROM_DEVICE);
			skb_copy_to_linear_data(skb, page_address(buf->page),
						len);
			skb_put(skb, len);

			/* Data payload copied into SKB, page ready for recycle */
			page_pool_recycle_direct(rx_q->page_pool, buf->page);
			buf->page = NULL;
		} else {
			unsigned int buf_len = len - prev_len;

			if (likely(status & rx_not_ls))
				buf_len = priv->dma_buf_sz;

			dma_sync_single_for_cpu(priv->device, buf->addr,
						buf_len, DMA_FROM_DEVICE);
			skb_add_rx_frag(skb, skb_shinfo(skb)->nr_frags,
					buf->page, 0, buf_len,
					priv->dma_buf_sz);

			/* Data payload appended into SKB */
			page_pool_release_page(rx_q->page_pool, buf->page);
			buf->page = NULL;
		}

		if (sec_len > 0) {
			dma_sync_single_for_cpu(priv->device, buf->sec_addr,
						sec_len, DMA_FROM_DEVICE);
			skb_add_rx_frag(skb, skb_shinfo(skb)->nr_frags,
					buf->sec_page, 0, sec_len,
					priv->dma_buf_sz);

			len += sec_len;

			/* Data payload appended into SKB */
			page_pool_release_page(rx_q->page_pool, buf->sec_page);
			buf->sec_page = NULL;
		}
<<<<<<< HEAD
=======

		if (likely(status & rx_not_ls))
			goto read_again;

		/* Got entire packet into SKB. Finish it. */

		stmmac_get_rx_hwtstamp(priv, p, np, skb);
		stmmac_rx_vlan(priv->dev, skb);
		skb->protocol = eth_type_trans(skb, priv->dev);

		if (unlikely(!coe))
			skb_checksum_none_assert(skb);
		else
			skb->ip_summed = CHECKSUM_UNNECESSARY;

		if (!stmmac_get_rx_hash(priv, p, &hash, &hash_type))
			skb_set_hash(skb, hash, hash_type);

		skb_record_rx_queue(skb, queue);
		napi_gro_receive(&ch->rx_napi, skb);

		priv->dev->stats.rx_packets++;
		priv->dev->stats.rx_bytes += len;
		count++;
	}

	if (status & rx_not_ls) {
		rx_q->state_saved = true;
		rx_q->state.skb = skb;
		rx_q->state.error = error;
		rx_q->state.len = len;
>>>>>>> f7688b48
	}

	stmmac_rx_refill(priv, queue);

	priv->xstats.rx_pkt_n += count;

	return count;
}

static int stmmac_napi_poll_rx(struct napi_struct *napi, int budget)
{
	struct stmmac_channel *ch =
		container_of(napi, struct stmmac_channel, rx_napi);
	struct stmmac_priv *priv = ch->priv_data;
<<<<<<< HEAD
	int work_done, rx_done = 0, tx_done = 0;
=======
>>>>>>> f7688b48
	u32 chan = ch->index;
	int work_done;

	priv->xstats.napi_poll++;

<<<<<<< HEAD
	if (ch->has_tx)
		tx_done = stmmac_tx_clean(priv, budget, chan);
	if (ch->has_rx)
		rx_done = stmmac_rx(priv, budget, chan);

	work_done = max(rx_done, tx_done);
	work_done = min(work_done, budget);

	if (work_done < budget && napi_complete_done(napi, work_done)) {
		int stat;

		stmmac_enable_dma_irq(priv, priv->ioaddr, chan);
		stat = stmmac_dma_interrupt_status(priv, priv->ioaddr,
						   &priv->xstats, chan);
		if (stat && napi_reschedule(napi))
			stmmac_disable_dma_irq(priv, priv->ioaddr, chan);
=======
	work_done = stmmac_rx(priv, budget, chan);
	if (work_done < budget && napi_complete_done(napi, work_done))
		stmmac_enable_dma_irq(priv, priv->ioaddr, chan);
	return work_done;
}

static int stmmac_napi_poll_tx(struct napi_struct *napi, int budget)
{
	struct stmmac_channel *ch =
		container_of(napi, struct stmmac_channel, tx_napi);
	struct stmmac_priv *priv = ch->priv_data;
	struct stmmac_tx_queue *tx_q;
	u32 chan = ch->index;
	int work_done;

	priv->xstats.napi_poll++;

	work_done = stmmac_tx_clean(priv, DMA_TX_SIZE, chan);
	work_done = min(work_done, budget);

	if (work_done < budget)
		napi_complete_done(napi, work_done);

	/* Force transmission restart */
	tx_q = &priv->tx_queue[chan];
	if (tx_q->cur_tx != tx_q->dirty_tx) {
		stmmac_enable_dma_transmission(priv, priv->ioaddr);
		stmmac_set_tx_tail_ptr(priv, priv->ioaddr, tx_q->tx_tail_addr,
				       chan);
>>>>>>> f7688b48
	}

	return work_done;
}

/**
 *  stmmac_tx_timeout
 *  @dev : Pointer to net device structure
 *  Description: this function is called when a packet transmission fails to
 *   complete within a reasonable time. The driver will mark the error in the
 *   netdev structure and arrange for the device to be reset to a sane state
 *   in order to transmit a new packet.
 */
static void stmmac_tx_timeout(struct net_device *dev)
{
	struct stmmac_priv *priv = netdev_priv(dev);

	stmmac_global_err(priv);
}

/**
 *  stmmac_set_rx_mode - entry point for multicast addressing
 *  @dev : pointer to the device structure
 *  Description:
 *  This function is a driver entry point which gets called by the kernel
 *  whenever multicast addresses must be enabled/disabled.
 *  Return value:
 *  void.
 */
static void stmmac_set_rx_mode(struct net_device *dev)
{
	struct stmmac_priv *priv = netdev_priv(dev);

	stmmac_set_filter(priv, priv->hw, dev);
}

/**
 *  stmmac_change_mtu - entry point to change MTU size for the device.
 *  @dev : device pointer.
 *  @new_mtu : the new MTU size for the device.
 *  Description: the Maximum Transfer Unit (MTU) is used by the network layer
 *  to drive packet transmission. Ethernet has an MTU of 1500 octets
 *  (ETH_DATA_LEN). This value can be changed with ifconfig.
 *  Return value:
 *  0 on success and an appropriate (-)ve integer as defined in errno.h
 *  file on failure.
 */
static int stmmac_change_mtu(struct net_device *dev, int new_mtu)
{
	struct stmmac_priv *priv = netdev_priv(dev);

	if (netif_running(dev)) {
		netdev_err(priv->dev, "must be stopped to change its MTU\n");
		return -EBUSY;
	}

	dev->mtu = new_mtu;

	netdev_update_features(dev);

	return 0;
}

static netdev_features_t stmmac_fix_features(struct net_device *dev,
					     netdev_features_t features)
{
	struct stmmac_priv *priv = netdev_priv(dev);

	if (priv->plat->rx_coe == STMMAC_RX_COE_NONE)
		features &= ~NETIF_F_RXCSUM;

	if (!priv->plat->tx_coe)
		features &= ~NETIF_F_CSUM_MASK;

	/* Some GMAC devices have a bugged Jumbo frame support that
	 * needs to have the Tx COE disabled for oversized frames
	 * (due to limited buffer sizes). In this case we disable
	 * the TX csum insertion in the TDES and not use SF.
	 */
	if (priv->plat->bugged_jumbo && (dev->mtu > ETH_DATA_LEN))
		features &= ~NETIF_F_CSUM_MASK;

	/* Disable tso if asked by ethtool */
	if ((priv->plat->tso_en) && (priv->dma_cap.tsoen)) {
		if (features & NETIF_F_TSO)
			priv->tso = true;
		else
			priv->tso = false;
	}

	return features;
}

static int stmmac_set_features(struct net_device *netdev,
			       netdev_features_t features)
{
	struct stmmac_priv *priv = netdev_priv(netdev);
	bool sph_en;
	u32 chan;

	/* Keep the COE Type in case of csum is supporting */
	if (features & NETIF_F_RXCSUM)
		priv->hw->rx_csum = priv->plat->rx_coe;
	else
		priv->hw->rx_csum = 0;
	/* No check needed because rx_coe has been set before and it will be
	 * fixed in case of issue.
	 */
	stmmac_rx_ipc(priv, priv->hw);

	sph_en = (priv->hw->rx_csum > 0) && priv->sph;
	for (chan = 0; chan < priv->plat->rx_queues_to_use; chan++)
		stmmac_enable_sph(priv, priv->ioaddr, sph_en, chan);

	return 0;
}

/**
 *  stmmac_interrupt - main ISR
 *  @irq: interrupt number.
 *  @dev_id: to pass the net device pointer.
 *  Description: this is the main driver interrupt service routine.
 *  It can call:
 *  o DMA service routine (to manage incoming frame reception and transmission
 *    status)
 *  o Core interrupts to manage: remote wake-up, management counter, LPI
 *    interrupts.
 */
static irqreturn_t stmmac_interrupt(int irq, void *dev_id)
{
	struct net_device *dev = (struct net_device *)dev_id;
	struct stmmac_priv *priv = netdev_priv(dev);
	u32 rx_cnt = priv->plat->rx_queues_to_use;
	u32 tx_cnt = priv->plat->tx_queues_to_use;
	u32 queues_count;
	u32 queue;
	bool xmac;

	xmac = priv->plat->has_gmac4 || priv->plat->has_xgmac;
	queues_count = (rx_cnt > tx_cnt) ? rx_cnt : tx_cnt;

	if (priv->irq_wake)
		pm_wakeup_event(priv->device, 0);

	if (unlikely(!dev)) {
		netdev_err(priv->dev, "%s: invalid dev pointer\n", __func__);
		return IRQ_NONE;
	}

	/* Check if adapter is up */
	if (test_bit(STMMAC_DOWN, &priv->state))
		return IRQ_HANDLED;
	/* Check if a fatal error happened */
	if (stmmac_safety_feat_interrupt(priv))
		return IRQ_HANDLED;

	/* To handle GMAC own interrupts */
	if ((priv->plat->has_gmac) || xmac) {
		int status = stmmac_host_irq_status(priv, priv->hw, &priv->xstats);
		int mtl_status;

		if (unlikely(status)) {
			/* For LPI we need to save the tx status */
			if (status & CORE_IRQ_TX_PATH_IN_LPI_MODE)
				priv->tx_path_in_lpi_mode = true;
			if (status & CORE_IRQ_TX_PATH_EXIT_LPI_MODE)
				priv->tx_path_in_lpi_mode = false;
		}

		for (queue = 0; queue < queues_count; queue++) {
			struct stmmac_rx_queue *rx_q = &priv->rx_queue[queue];

			mtl_status = stmmac_host_mtl_irq_status(priv, priv->hw,
								queue);
			if (mtl_status != -EINVAL)
				status |= mtl_status;

			if (status & CORE_IRQ_MTL_RX_OVERFLOW)
				stmmac_set_rx_tail_ptr(priv, priv->ioaddr,
						       rx_q->rx_tail_addr,
						       queue);
		}

		/* PCS link status */
		if (priv->hw->pcs) {
			if (priv->xstats.pcs_link)
				netif_carrier_on(dev);
			else
				netif_carrier_off(dev);
		}
	}

	/* To handle DMA interrupts */
	stmmac_dma_interrupt(priv);

	return IRQ_HANDLED;
}

#ifdef CONFIG_NET_POLL_CONTROLLER
/* Polling receive - used by NETCONSOLE and other diagnostic tools
 * to allow network I/O with interrupts disabled.
 */
static void stmmac_poll_controller(struct net_device *dev)
{
	disable_irq(dev->irq);
	stmmac_interrupt(dev->irq, dev);
	enable_irq(dev->irq);
}
#endif

/**
 *  stmmac_ioctl - Entry point for the Ioctl
 *  @dev: Device pointer.
 *  @rq: An IOCTL specefic structure, that can contain a pointer to
 *  a proprietary structure used to pass information to the driver.
 *  @cmd: IOCTL command
 *  Description:
 *  Currently it supports the phy_mii_ioctl(...) and HW time stamping.
 */
static int stmmac_ioctl(struct net_device *dev, struct ifreq *rq, int cmd)
{
	struct stmmac_priv *priv = netdev_priv (dev);
	int ret = -EOPNOTSUPP;

	if (!netif_running(dev))
		return -EINVAL;

	switch (cmd) {
	case SIOCGMIIPHY:
	case SIOCGMIIREG:
	case SIOCSMIIREG:
		ret = phylink_mii_ioctl(priv->phylink, rq, cmd);
		break;
	case SIOCSHWTSTAMP:
		ret = stmmac_hwtstamp_set(dev, rq);
		break;
	case SIOCGHWTSTAMP:
		ret = stmmac_hwtstamp_get(dev, rq);
		break;
	default:
		break;
	}

	return ret;
}

static int stmmac_setup_tc_block_cb(enum tc_setup_type type, void *type_data,
				    void *cb_priv)
{
	struct stmmac_priv *priv = cb_priv;
	int ret = -EOPNOTSUPP;

	if (!tc_cls_can_offload_and_chain0(priv->dev, type_data))
		return ret;

	stmmac_disable_all_queues(priv);

	switch (type) {
	case TC_SETUP_CLSU32:
		ret = stmmac_tc_setup_cls_u32(priv, priv, type_data);
		break;
	case TC_SETUP_CLSFLOWER:
		ret = stmmac_tc_setup_cls(priv, priv, type_data);
		break;
	default:
		break;
	}

	stmmac_enable_all_queues(priv);
	return ret;
}

static LIST_HEAD(stmmac_block_cb_list);

static int stmmac_setup_tc(struct net_device *ndev, enum tc_setup_type type,
			   void *type_data)
{
	struct stmmac_priv *priv = netdev_priv(ndev);

	switch (type) {
	case TC_SETUP_BLOCK:
		return flow_block_cb_setup_simple(type_data,
						  &stmmac_block_cb_list,
						  stmmac_setup_tc_block_cb,
						  priv, priv, true);
	case TC_SETUP_QDISC_CBS:
		return stmmac_tc_setup_cbs(priv, priv, type_data);
	default:
		return -EOPNOTSUPP;
	}
}

static u16 stmmac_select_queue(struct net_device *dev, struct sk_buff *skb,
<<<<<<< HEAD
			       struct net_device *sb_dev,
			       select_queue_fallback_t fallback)
=======
			       struct net_device *sb_dev)
>>>>>>> f7688b48
{
	if (skb_shinfo(skb)->gso_type & (SKB_GSO_TCPV4 | SKB_GSO_TCPV6)) {
		/*
		 * There is no way to determine the number of TSO
		 * capable Queues. Let's use always the Queue 0
		 * because if TSO is supported then at least this
		 * one will be capable.
		 */
		return 0;
	}

<<<<<<< HEAD
	return fallback(dev, skb, NULL) % dev->real_num_tx_queues;
=======
	return netdev_pick_tx(dev, skb, NULL) % dev->real_num_tx_queues;
>>>>>>> f7688b48
}

static int stmmac_set_mac_address(struct net_device *ndev, void *addr)
{
	struct stmmac_priv *priv = netdev_priv(ndev);
	int ret = 0;

	ret = eth_mac_addr(ndev, addr);
	if (ret)
		return ret;

	stmmac_set_umac_addr(priv, priv->hw, ndev->dev_addr, 0);

	return ret;
}

#ifdef CONFIG_DEBUG_FS
static struct dentry *stmmac_fs_dir;

static void sysfs_display_ring(void *head, int size, int extend_desc,
			       struct seq_file *seq)
{
	int i;
	struct dma_extended_desc *ep = (struct dma_extended_desc *)head;
	struct dma_desc *p = (struct dma_desc *)head;

	for (i = 0; i < size; i++) {
		if (extend_desc) {
			seq_printf(seq, "%d [0x%x]: 0x%x 0x%x 0x%x 0x%x\n",
				   i, (unsigned int)virt_to_phys(ep),
				   le32_to_cpu(ep->basic.des0),
				   le32_to_cpu(ep->basic.des1),
				   le32_to_cpu(ep->basic.des2),
				   le32_to_cpu(ep->basic.des3));
			ep++;
		} else {
			seq_printf(seq, "%d [0x%x]: 0x%x 0x%x 0x%x 0x%x\n",
				   i, (unsigned int)virt_to_phys(p),
				   le32_to_cpu(p->des0), le32_to_cpu(p->des1),
				   le32_to_cpu(p->des2), le32_to_cpu(p->des3));
			p++;
		}
		seq_printf(seq, "\n");
	}
}

static int stmmac_rings_status_show(struct seq_file *seq, void *v)
{
	struct net_device *dev = seq->private;
	struct stmmac_priv *priv = netdev_priv(dev);
	u32 rx_count = priv->plat->rx_queues_to_use;
	u32 tx_count = priv->plat->tx_queues_to_use;
	u32 queue;

	if ((dev->flags & IFF_UP) == 0)
		return 0;

	for (queue = 0; queue < rx_count; queue++) {
		struct stmmac_rx_queue *rx_q = &priv->rx_queue[queue];

		seq_printf(seq, "RX Queue %d:\n", queue);

		if (priv->extend_desc) {
			seq_printf(seq, "Extended descriptor ring:\n");
			sysfs_display_ring((void *)rx_q->dma_erx,
					   DMA_RX_SIZE, 1, seq);
		} else {
			seq_printf(seq, "Descriptor ring:\n");
			sysfs_display_ring((void *)rx_q->dma_rx,
					   DMA_RX_SIZE, 0, seq);
		}
	}

	for (queue = 0; queue < tx_count; queue++) {
		struct stmmac_tx_queue *tx_q = &priv->tx_queue[queue];

		seq_printf(seq, "TX Queue %d:\n", queue);

		if (priv->extend_desc) {
			seq_printf(seq, "Extended descriptor ring:\n");
			sysfs_display_ring((void *)tx_q->dma_etx,
					   DMA_TX_SIZE, 1, seq);
		} else {
			seq_printf(seq, "Descriptor ring:\n");
			sysfs_display_ring((void *)tx_q->dma_tx,
					   DMA_TX_SIZE, 0, seq);
		}
	}

	return 0;
}
DEFINE_SHOW_ATTRIBUTE(stmmac_rings_status);

static int stmmac_dma_cap_show(struct seq_file *seq, void *v)
{
	struct net_device *dev = seq->private;
	struct stmmac_priv *priv = netdev_priv(dev);

	if (!priv->hw_cap_support) {
		seq_printf(seq, "DMA HW features not supported\n");
		return 0;
	}

	seq_printf(seq, "==============================\n");
	seq_printf(seq, "\tDMA HW features\n");
	seq_printf(seq, "==============================\n");

	seq_printf(seq, "\t10/100 Mbps: %s\n",
		   (priv->dma_cap.mbps_10_100) ? "Y" : "N");
	seq_printf(seq, "\t1000 Mbps: %s\n",
		   (priv->dma_cap.mbps_1000) ? "Y" : "N");
	seq_printf(seq, "\tHalf duplex: %s\n",
		   (priv->dma_cap.half_duplex) ? "Y" : "N");
	seq_printf(seq, "\tHash Filter: %s\n",
		   (priv->dma_cap.hash_filter) ? "Y" : "N");
	seq_printf(seq, "\tMultiple MAC address registers: %s\n",
		   (priv->dma_cap.multi_addr) ? "Y" : "N");
	seq_printf(seq, "\tPCS (TBI/SGMII/RTBI PHY interfaces): %s\n",
		   (priv->dma_cap.pcs) ? "Y" : "N");
	seq_printf(seq, "\tSMA (MDIO) Interface: %s\n",
		   (priv->dma_cap.sma_mdio) ? "Y" : "N");
	seq_printf(seq, "\tPMT Remote wake up: %s\n",
		   (priv->dma_cap.pmt_remote_wake_up) ? "Y" : "N");
	seq_printf(seq, "\tPMT Magic Frame: %s\n",
		   (priv->dma_cap.pmt_magic_frame) ? "Y" : "N");
	seq_printf(seq, "\tRMON module: %s\n",
		   (priv->dma_cap.rmon) ? "Y" : "N");
	seq_printf(seq, "\tIEEE 1588-2002 Time Stamp: %s\n",
		   (priv->dma_cap.time_stamp) ? "Y" : "N");
	seq_printf(seq, "\tIEEE 1588-2008 Advanced Time Stamp: %s\n",
		   (priv->dma_cap.atime_stamp) ? "Y" : "N");
	seq_printf(seq, "\t802.3az - Energy-Efficient Ethernet (EEE): %s\n",
		   (priv->dma_cap.eee) ? "Y" : "N");
	seq_printf(seq, "\tAV features: %s\n", (priv->dma_cap.av) ? "Y" : "N");
	seq_printf(seq, "\tChecksum Offload in TX: %s\n",
		   (priv->dma_cap.tx_coe) ? "Y" : "N");
	if (priv->synopsys_id >= DWMAC_CORE_4_00) {
		seq_printf(seq, "\tIP Checksum Offload in RX: %s\n",
			   (priv->dma_cap.rx_coe) ? "Y" : "N");
	} else {
		seq_printf(seq, "\tIP Checksum Offload (type1) in RX: %s\n",
			   (priv->dma_cap.rx_coe_type1) ? "Y" : "N");
		seq_printf(seq, "\tIP Checksum Offload (type2) in RX: %s\n",
			   (priv->dma_cap.rx_coe_type2) ? "Y" : "N");
	}
	seq_printf(seq, "\tRXFIFO > 2048bytes: %s\n",
		   (priv->dma_cap.rxfifo_over_2048) ? "Y" : "N");
	seq_printf(seq, "\tNumber of Additional RX channel: %d\n",
		   priv->dma_cap.number_rx_channel);
	seq_printf(seq, "\tNumber of Additional TX channel: %d\n",
		   priv->dma_cap.number_tx_channel);
	seq_printf(seq, "\tEnhanced descriptors: %s\n",
		   (priv->dma_cap.enh_desc) ? "Y" : "N");

	return 0;
}
DEFINE_SHOW_ATTRIBUTE(stmmac_dma_cap);

static void stmmac_init_fs(struct net_device *dev)
{
	struct stmmac_priv *priv = netdev_priv(dev);

	/* Create per netdev entries */
	priv->dbgfs_dir = debugfs_create_dir(dev->name, stmmac_fs_dir);

	/* Entry to report DMA RX/TX rings */
	debugfs_create_file("descriptors_status", 0444, priv->dbgfs_dir, dev,
			    &stmmac_rings_status_fops);

	/* Entry to report the DMA HW features */
	debugfs_create_file("dma_cap", 0444, priv->dbgfs_dir, dev,
			    &stmmac_dma_cap_fops);
}

static void stmmac_exit_fs(struct net_device *dev)
{
	struct stmmac_priv *priv = netdev_priv(dev);

	debugfs_remove_recursive(priv->dbgfs_dir);
}
#endif /* CONFIG_DEBUG_FS */

static u32 stmmac_vid_crc32_le(__le16 vid_le)
{
	unsigned char *data = (unsigned char *)&vid_le;
	unsigned char data_byte = 0;
	u32 crc = ~0x0;
	u32 temp = 0;
	int i, bits;

	bits = get_bitmask_order(VLAN_VID_MASK);
	for (i = 0; i < bits; i++) {
		if ((i % 8) == 0)
			data_byte = data[i / 8];

		temp = ((crc & 1) ^ data_byte) & 1;
		crc >>= 1;
		data_byte >>= 1;

		if (temp)
			crc ^= 0xedb88320;
	}

	return crc;
}

static int stmmac_vlan_update(struct stmmac_priv *priv, bool is_double)
{
	u32 crc, hash = 0;
	u16 vid;

	for_each_set_bit(vid, priv->active_vlans, VLAN_N_VID) {
		__le16 vid_le = cpu_to_le16(vid);
		crc = bitrev32(~stmmac_vid_crc32_le(vid_le)) >> 28;
		hash |= (1 << crc);
	}

	return stmmac_update_vlan_hash(priv, priv->hw, hash, is_double);
}

static int stmmac_vlan_rx_add_vid(struct net_device *ndev, __be16 proto, u16 vid)
{
	struct stmmac_priv *priv = netdev_priv(ndev);
	bool is_double = false;
	int ret;

	if (!priv->dma_cap.vlhash)
		return -EOPNOTSUPP;
	if (be16_to_cpu(proto) == ETH_P_8021AD)
		is_double = true;

	set_bit(vid, priv->active_vlans);
	ret = stmmac_vlan_update(priv, is_double);
	if (ret) {
		clear_bit(vid, priv->active_vlans);
		return ret;
	}

	return ret;
}

static int stmmac_vlan_rx_kill_vid(struct net_device *ndev, __be16 proto, u16 vid)
{
	struct stmmac_priv *priv = netdev_priv(ndev);
	bool is_double = false;

	if (!priv->dma_cap.vlhash)
		return -EOPNOTSUPP;
	if (be16_to_cpu(proto) == ETH_P_8021AD)
		is_double = true;

	clear_bit(vid, priv->active_vlans);
	return stmmac_vlan_update(priv, is_double);
}

static const struct net_device_ops stmmac_netdev_ops = {
	.ndo_open = stmmac_open,
	.ndo_start_xmit = stmmac_xmit,
	.ndo_stop = stmmac_release,
	.ndo_change_mtu = stmmac_change_mtu,
	.ndo_fix_features = stmmac_fix_features,
	.ndo_set_features = stmmac_set_features,
	.ndo_set_rx_mode = stmmac_set_rx_mode,
	.ndo_tx_timeout = stmmac_tx_timeout,
	.ndo_do_ioctl = stmmac_ioctl,
	.ndo_setup_tc = stmmac_setup_tc,
	.ndo_select_queue = stmmac_select_queue,
#ifdef CONFIG_NET_POLL_CONTROLLER
	.ndo_poll_controller = stmmac_poll_controller,
#endif
	.ndo_set_mac_address = stmmac_set_mac_address,
	.ndo_vlan_rx_add_vid = stmmac_vlan_rx_add_vid,
	.ndo_vlan_rx_kill_vid = stmmac_vlan_rx_kill_vid,
};

static void stmmac_reset_subtask(struct stmmac_priv *priv)
{
	if (!test_and_clear_bit(STMMAC_RESET_REQUESTED, &priv->state))
		return;
	if (test_bit(STMMAC_DOWN, &priv->state))
		return;

	netdev_err(priv->dev, "Reset adapter.\n");

	rtnl_lock();
	netif_trans_update(priv->dev);
	while (test_and_set_bit(STMMAC_RESETING, &priv->state))
		usleep_range(1000, 2000);

	set_bit(STMMAC_DOWN, &priv->state);
	dev_close(priv->dev);
	dev_open(priv->dev, NULL);
	clear_bit(STMMAC_DOWN, &priv->state);
	clear_bit(STMMAC_RESETING, &priv->state);
	rtnl_unlock();
}

static void stmmac_service_task(struct work_struct *work)
{
	struct stmmac_priv *priv = container_of(work, struct stmmac_priv,
			service_task);

	stmmac_reset_subtask(priv);
	clear_bit(STMMAC_SERVICE_SCHED, &priv->state);
}

/**
 *  stmmac_hw_init - Init the MAC device
 *  @priv: driver private structure
 *  Description: this function is to configure the MAC device according to
 *  some platform parameters or the HW capability register. It prepares the
 *  driver to use either ring or chain modes and to setup either enhanced or
 *  normal descriptors.
 */
static int stmmac_hw_init(struct stmmac_priv *priv)
{
	int ret;

	/* dwmac-sun8i only work in chain mode */
	if (priv->plat->has_sun8i)
		chain_mode = 1;
	priv->chain_mode = chain_mode;

	/* Initialize HW Interface */
	ret = stmmac_hwif_init(priv);
	if (ret)
		return ret;

	/* Get the HW capability (new GMAC newer than 3.50a) */
	priv->hw_cap_support = stmmac_get_hw_features(priv);
	if (priv->hw_cap_support) {
		dev_info(priv->device, "DMA HW capability register supported\n");

		/* We can override some gmac/dma configuration fields: e.g.
		 * enh_desc, tx_coe (e.g. that are passed through the
		 * platform) with the values from the HW capability
		 * register (if supported).
		 */
		priv->plat->enh_desc = priv->dma_cap.enh_desc;
		priv->plat->pmt = priv->dma_cap.pmt_remote_wake_up;
		priv->hw->pmt = priv->plat->pmt;
		if (priv->dma_cap.hash_tb_sz) {
			priv->hw->multicast_filter_bins =
					(BIT(priv->dma_cap.hash_tb_sz) << 5);
			priv->hw->mcast_bits_log2 =
					ilog2(priv->hw->multicast_filter_bins);
		}

		/* TXCOE doesn't work in thresh DMA mode */
		if (priv->plat->force_thresh_dma_mode)
			priv->plat->tx_coe = 0;
		else
			priv->plat->tx_coe = priv->dma_cap.tx_coe;

		/* In case of GMAC4 rx_coe is from HW cap register. */
		priv->plat->rx_coe = priv->dma_cap.rx_coe;

		if (priv->dma_cap.rx_coe_type2)
			priv->plat->rx_coe = STMMAC_RX_COE_TYPE2;
		else if (priv->dma_cap.rx_coe_type1)
			priv->plat->rx_coe = STMMAC_RX_COE_TYPE1;

	} else {
		dev_info(priv->device, "No HW DMA feature register supported\n");
	}

	if (priv->plat->rx_coe) {
		priv->hw->rx_csum = priv->plat->rx_coe;
		dev_info(priv->device, "RX Checksum Offload Engine supported\n");
		if (priv->synopsys_id < DWMAC_CORE_4_00)
			dev_info(priv->device, "COE Type %d\n", priv->hw->rx_csum);
	}
	if (priv->plat->tx_coe)
		dev_info(priv->device, "TX Checksum insertion supported\n");

	if (priv->plat->pmt) {
		dev_info(priv->device, "Wake-Up On Lan supported\n");
		device_set_wakeup_capable(priv->device, 1);
	}

	if (priv->dma_cap.tsoen)
		dev_info(priv->device, "TSO supported\n");

	/* Run HW quirks, if any */
	if (priv->hwif_quirks) {
		ret = priv->hwif_quirks(priv);
		if (ret)
			return ret;
	}

	/* Rx Watchdog is available in the COREs newer than the 3.40.
	 * In some case, for example on bugged HW this feature
	 * has to be disable and this can be done by passing the
	 * riwt_off field from the platform.
	 */
	if (((priv->synopsys_id >= DWMAC_CORE_3_50) ||
	    (priv->plat->has_xgmac)) && (!priv->plat->riwt_off)) {
		priv->use_riwt = 1;
		dev_info(priv->device,
			 "Enable RX Mitigation via HW Watchdog Timer\n");
	}

	return 0;
}

/**
 * stmmac_dvr_probe
 * @device: device pointer
 * @plat_dat: platform data pointer
 * @res: stmmac resource pointer
 * Description: this is the main probe function used to
 * call the alloc_etherdev, allocate the priv structure.
 * Return:
 * returns 0 on success, otherwise errno.
 */
int stmmac_dvr_probe(struct device *device,
		     struct plat_stmmacenet_data *plat_dat,
		     struct stmmac_resources *res)
{
	struct net_device *ndev = NULL;
	struct stmmac_priv *priv;
	u32 queue, rxq, maxq;
	int i, ret = 0;

	ndev = devm_alloc_etherdev_mqs(device, sizeof(struct stmmac_priv),
				       MTL_MAX_TX_QUEUES, MTL_MAX_RX_QUEUES);
	if (!ndev)
		return -ENOMEM;

	SET_NETDEV_DEV(ndev, device);

	priv = netdev_priv(ndev);
	priv->device = device;
	priv->dev = ndev;

	stmmac_set_ethtool_ops(ndev);
	priv->pause = pause;
	priv->plat = plat_dat;
	priv->ioaddr = res->addr;
	priv->dev->base_addr = (unsigned long)res->addr;

	priv->dev->irq = res->irq;
	priv->wol_irq = res->wol_irq;
	priv->lpi_irq = res->lpi_irq;

	if (!IS_ERR_OR_NULL(res->mac))
		memcpy(priv->dev->dev_addr, res->mac, ETH_ALEN);

	dev_set_drvdata(device, priv->dev);

	/* Verify driver arguments */
	stmmac_verify_args();

	/* Allocate workqueue */
	priv->wq = create_singlethread_workqueue("stmmac_wq");
	if (!priv->wq) {
		dev_err(priv->device, "failed to create workqueue\n");
<<<<<<< HEAD
		ret = -ENOMEM;
		goto error_wq;
=======
		return -ENOMEM;
>>>>>>> f7688b48
	}

	INIT_WORK(&priv->service_task, stmmac_service_task);

	/* Override with kernel parameters if supplied XXX CRS XXX
	 * this needs to have multiple instances
	 */
	if ((phyaddr >= 0) && (phyaddr <= 31))
		priv->plat->phy_addr = phyaddr;

	if (priv->plat->stmmac_rst) {
		ret = reset_control_assert(priv->plat->stmmac_rst);
		reset_control_deassert(priv->plat->stmmac_rst);
		/* Some reset controllers have only reset callback instead of
		 * assert + deassert callbacks pair.
		 */
		if (ret == -ENOTSUPP)
			reset_control_reset(priv->plat->stmmac_rst);
	}

	/* Init MAC and get the capabilities */
	ret = stmmac_hw_init(priv);
	if (ret)
		goto error_hw_init;

	stmmac_check_ether_addr(priv);

	/* Configure real RX and TX queues */
	netif_set_real_num_rx_queues(ndev, priv->plat->rx_queues_to_use);
	netif_set_real_num_tx_queues(ndev, priv->plat->tx_queues_to_use);

	ndev->netdev_ops = &stmmac_netdev_ops;

	ndev->hw_features = NETIF_F_SG | NETIF_F_IP_CSUM | NETIF_F_IPV6_CSUM |
			    NETIF_F_RXCSUM;

	ret = stmmac_tc_init(priv, priv);
	if (!ret) {
		ndev->hw_features |= NETIF_F_HW_TC;
	}

	if ((priv->plat->tso_en) && (priv->dma_cap.tsoen)) {
		ndev->hw_features |= NETIF_F_TSO | NETIF_F_TSO6;
		priv->tso = true;
		dev_info(priv->device, "TSO feature enabled\n");
	}

	if (priv->dma_cap.sphen) {
		ndev->hw_features |= NETIF_F_GRO;
		priv->sph = true;
		dev_info(priv->device, "SPH feature enabled\n");
	}

	if (priv->dma_cap.addr64) {
		ret = dma_set_mask_and_coherent(device,
				DMA_BIT_MASK(priv->dma_cap.addr64));
		if (!ret) {
			dev_info(priv->device, "Using %d bits DMA width\n",
				 priv->dma_cap.addr64);
		} else {
			ret = dma_set_mask_and_coherent(device, DMA_BIT_MASK(32));
			if (ret) {
				dev_err(priv->device, "Failed to set DMA Mask\n");
				goto error_hw_init;
			}

			priv->dma_cap.addr64 = 32;
		}
	}

	ndev->features |= ndev->hw_features | NETIF_F_HIGHDMA;
	ndev->watchdog_timeo = msecs_to_jiffies(watchdog);
#ifdef STMMAC_VLAN_TAG_USED
	/* Both mac100 and gmac support receive VLAN tag detection */
	ndev->features |= NETIF_F_HW_VLAN_CTAG_RX | NETIF_F_HW_VLAN_STAG_RX;
	if (priv->dma_cap.vlhash) {
		ndev->features |= NETIF_F_HW_VLAN_CTAG_FILTER;
		ndev->features |= NETIF_F_HW_VLAN_STAG_FILTER;
	}
	if (priv->dma_cap.vlins) {
		ndev->features |= NETIF_F_HW_VLAN_CTAG_TX;
		if (priv->dma_cap.dvlan)
			ndev->features |= NETIF_F_HW_VLAN_STAG_TX;
	}
#endif
	priv->msg_enable = netif_msg_init(debug, default_msg_level);

	/* Initialize RSS */
	rxq = priv->plat->rx_queues_to_use;
	netdev_rss_key_fill(priv->rss.key, sizeof(priv->rss.key));
	for (i = 0; i < ARRAY_SIZE(priv->rss.table); i++)
		priv->rss.table[i] = ethtool_rxfh_indir_default(i, rxq);

	if (priv->dma_cap.rssen && priv->plat->rss_en)
		ndev->features |= NETIF_F_RXHASH;

	/* MTU range: 46 - hw-specific max */
	ndev->min_mtu = ETH_ZLEN - ETH_HLEN;
	if (priv->plat->has_xgmac)
		ndev->max_mtu = XGMAC_JUMBO_LEN;
	else if ((priv->plat->enh_desc) || (priv->synopsys_id >= DWMAC_CORE_4_00))
		ndev->max_mtu = JUMBO_LEN;
	else
		ndev->max_mtu = SKB_MAX_HEAD(NET_SKB_PAD + NET_IP_ALIGN);
	/* Will not overwrite ndev->max_mtu if plat->maxmtu > ndev->max_mtu
	 * as well as plat->maxmtu < ndev->min_mtu which is a invalid range.
	 */
	if ((priv->plat->maxmtu < ndev->max_mtu) &&
	    (priv->plat->maxmtu >= ndev->min_mtu))
		ndev->max_mtu = priv->plat->maxmtu;
	else if (priv->plat->maxmtu < ndev->min_mtu)
		dev_warn(priv->device,
			 "%s: warning: maxmtu having invalid value (%d)\n",
			 __func__, priv->plat->maxmtu);

	if (flow_ctrl)
		priv->flow_ctrl = FLOW_AUTO;	/* RX/TX pause on */

	/* Setup channels NAPI */
	maxq = max(priv->plat->rx_queues_to_use, priv->plat->tx_queues_to_use);

	for (queue = 0; queue < maxq; queue++) {
		struct stmmac_channel *ch = &priv->channel[queue];

		ch->priv_data = priv;
		ch->index = queue;

		if (queue < priv->plat->rx_queues_to_use) {
			netif_napi_add(ndev, &ch->rx_napi, stmmac_napi_poll_rx,
				       NAPI_POLL_WEIGHT);
		}
		if (queue < priv->plat->tx_queues_to_use) {
			netif_tx_napi_add(ndev, &ch->tx_napi,
					  stmmac_napi_poll_tx,
					  NAPI_POLL_WEIGHT);
		}
	}

	mutex_init(&priv->lock);

	/* If a specific clk_csr value is passed from the platform
	 * this means that the CSR Clock Range selection cannot be
	 * changed at run-time and it is fixed. Viceversa the driver'll try to
	 * set the MDC clock dynamically according to the csr actual
	 * clock input.
	 */
	if (priv->plat->clk_csr >= 0)
		priv->clk_csr = priv->plat->clk_csr;
	else
		stmmac_clk_csr_set(priv);

	stmmac_check_pcs_mode(priv);

	if (priv->hw->pcs != STMMAC_PCS_RGMII  &&
	    priv->hw->pcs != STMMAC_PCS_TBI &&
	    priv->hw->pcs != STMMAC_PCS_RTBI) {
		/* MDIO bus Registration */
		ret = stmmac_mdio_register(ndev);
		if (ret < 0) {
			dev_err(priv->device,
				"%s: MDIO bus (id: %d) registration failed",
				__func__, priv->plat->bus_id);
			goto error_mdio_register;
		}
	}

	ret = stmmac_phy_setup(priv);
	if (ret) {
		netdev_err(ndev, "failed to setup phy (%d)\n", ret);
		goto error_phy_setup;
	}

	ret = register_netdev(ndev);
	if (ret) {
		dev_err(priv->device, "%s: ERROR %i registering the device\n",
			__func__, ret);
		goto error_netdev_register;
	}

#ifdef CONFIG_DEBUG_FS
<<<<<<< HEAD
	ret = stmmac_init_fs(ndev);
	if (ret < 0)
		netdev_warn(priv->dev, "%s: failed debugFS registration\n",
			    __func__);
=======
	stmmac_init_fs(ndev);
>>>>>>> f7688b48
#endif

	return ret;

error_netdev_register:
	phylink_destroy(priv->phylink);
error_phy_setup:
	if (priv->hw->pcs != STMMAC_PCS_RGMII &&
	    priv->hw->pcs != STMMAC_PCS_TBI &&
	    priv->hw->pcs != STMMAC_PCS_RTBI)
		stmmac_mdio_unregister(ndev);
error_mdio_register:
	for (queue = 0; queue < maxq; queue++) {
		struct stmmac_channel *ch = &priv->channel[queue];

		if (queue < priv->plat->rx_queues_to_use)
			netif_napi_del(&ch->rx_napi);
		if (queue < priv->plat->tx_queues_to_use)
			netif_napi_del(&ch->tx_napi);
	}
error_hw_init:
	destroy_workqueue(priv->wq);

	return ret;
}
EXPORT_SYMBOL_GPL(stmmac_dvr_probe);

/**
 * stmmac_dvr_remove
 * @dev: device pointer
 * Description: this function resets the TX/RX processes, disables the MAC RX/TX
 * changes the link status, releases the DMA descriptor rings.
 */
int stmmac_dvr_remove(struct device *dev)
{
	struct net_device *ndev = dev_get_drvdata(dev);
	struct stmmac_priv *priv = netdev_priv(ndev);

	netdev_info(priv->dev, "%s: removing driver", __func__);

#ifdef CONFIG_DEBUG_FS
	stmmac_exit_fs(ndev);
#endif
	stmmac_stop_all_dma(priv);

	stmmac_mac_set(priv, priv->ioaddr, false);
	netif_carrier_off(ndev);
	unregister_netdev(ndev);
	phylink_destroy(priv->phylink);
	if (priv->plat->stmmac_rst)
		reset_control_assert(priv->plat->stmmac_rst);
	clk_disable_unprepare(priv->plat->pclk);
	clk_disable_unprepare(priv->plat->stmmac_clk);
	if (priv->hw->pcs != STMMAC_PCS_RGMII &&
	    priv->hw->pcs != STMMAC_PCS_TBI &&
	    priv->hw->pcs != STMMAC_PCS_RTBI)
		stmmac_mdio_unregister(ndev);
	destroy_workqueue(priv->wq);
	mutex_destroy(&priv->lock);

	return 0;
}
EXPORT_SYMBOL_GPL(stmmac_dvr_remove);

/**
 * stmmac_suspend - suspend callback
 * @dev: device pointer
 * Description: this is the function to suspend the device and it is called
 * by the platform driver to stop the network queue, release the resources,
 * program the PMT register (for WoL), clean and release driver resources.
 */
int stmmac_suspend(struct device *dev)
{
	struct net_device *ndev = dev_get_drvdata(dev);
	struct stmmac_priv *priv = netdev_priv(ndev);

	if (!ndev || !netif_running(ndev))
		return 0;

	phylink_mac_change(priv->phylink, false);

	mutex_lock(&priv->lock);

	netif_device_detach(ndev);
	stmmac_stop_all_queues(priv);

	stmmac_disable_all_queues(priv);

	/* Stop TX/RX DMA */
	stmmac_stop_all_dma(priv);

	/* Enable Power down mode by programming the PMT regs */
	if (device_may_wakeup(priv->device)) {
		stmmac_pmt(priv, priv->hw, priv->wolopts);
		priv->irq_wake = 1;
	} else {
		mutex_unlock(&priv->lock);
		rtnl_lock();
		phylink_stop(priv->phylink);
		rtnl_unlock();
		mutex_lock(&priv->lock);

		stmmac_mac_set(priv, priv->ioaddr, false);
		pinctrl_pm_select_sleep_state(priv->device);
		/* Disable clock in case of PWM is off */
		if (priv->plat->clk_ptp_ref)
			clk_disable_unprepare(priv->plat->clk_ptp_ref);
		clk_disable_unprepare(priv->plat->pclk);
		clk_disable_unprepare(priv->plat->stmmac_clk);
	}
	mutex_unlock(&priv->lock);

	priv->speed = SPEED_UNKNOWN;
	return 0;
}
EXPORT_SYMBOL_GPL(stmmac_suspend);

/**
 * stmmac_reset_queues_param - reset queue parameters
 * @dev: device pointer
 */
static void stmmac_reset_queues_param(struct stmmac_priv *priv)
{
	u32 rx_cnt = priv->plat->rx_queues_to_use;
	u32 tx_cnt = priv->plat->tx_queues_to_use;
	u32 queue;

	for (queue = 0; queue < rx_cnt; queue++) {
		struct stmmac_rx_queue *rx_q = &priv->rx_queue[queue];

		rx_q->cur_rx = 0;
		rx_q->dirty_rx = 0;
	}

	for (queue = 0; queue < tx_cnt; queue++) {
		struct stmmac_tx_queue *tx_q = &priv->tx_queue[queue];

		tx_q->cur_tx = 0;
		tx_q->dirty_tx = 0;
		tx_q->mss = 0;
	}
}

/**
 * stmmac_resume - resume callback
 * @dev: device pointer
 * Description: when resume this function is invoked to setup the DMA and CORE
 * in a usable state.
 */
int stmmac_resume(struct device *dev)
{
	struct net_device *ndev = dev_get_drvdata(dev);
	struct stmmac_priv *priv = netdev_priv(ndev);

	if (!netif_running(ndev))
		return 0;

	/* Power Down bit, into the PM register, is cleared
	 * automatically as soon as a magic packet or a Wake-up frame
	 * is received. Anyway, it's better to manually clear
	 * this bit because it can generate problems while resuming
	 * from another devices (e.g. serial console).
	 */
	if (device_may_wakeup(priv->device)) {
		mutex_lock(&priv->lock);
		stmmac_pmt(priv, priv->hw, 0);
		mutex_unlock(&priv->lock);
		priv->irq_wake = 0;
	} else {
		pinctrl_pm_select_default_state(priv->device);
		/* enable the clk previously disabled */
		clk_prepare_enable(priv->plat->stmmac_clk);
		clk_prepare_enable(priv->plat->pclk);
		if (priv->plat->clk_ptp_ref)
			clk_prepare_enable(priv->plat->clk_ptp_ref);
		/* reset the phy so that it's ready */
		if (priv->mii)
			stmmac_mdio_reset(priv->mii);
	}

	netif_device_attach(ndev);

	mutex_lock(&priv->lock);

	stmmac_reset_queues_param(priv);

	stmmac_clear_descriptors(priv);

	stmmac_hw_setup(ndev, false);
	stmmac_init_coalesce(priv);
	stmmac_set_rx_mode(ndev);

	stmmac_enable_all_queues(priv);

	stmmac_start_all_queues(priv);

	mutex_unlock(&priv->lock);

	if (!device_may_wakeup(priv->device)) {
		rtnl_lock();
		phylink_start(priv->phylink);
		rtnl_unlock();
	}

	phylink_mac_change(priv->phylink, true);

	return 0;
}
EXPORT_SYMBOL_GPL(stmmac_resume);

#ifndef MODULE
static int __init stmmac_cmdline_opt(char *str)
{
	char *opt;

	if (!str || !*str)
		return -EINVAL;
	while ((opt = strsep(&str, ",")) != NULL) {
		if (!strncmp(opt, "debug:", 6)) {
			if (kstrtoint(opt + 6, 0, &debug))
				goto err;
		} else if (!strncmp(opt, "phyaddr:", 8)) {
			if (kstrtoint(opt + 8, 0, &phyaddr))
				goto err;
		} else if (!strncmp(opt, "buf_sz:", 7)) {
			if (kstrtoint(opt + 7, 0, &buf_sz))
				goto err;
		} else if (!strncmp(opt, "tc:", 3)) {
			if (kstrtoint(opt + 3, 0, &tc))
				goto err;
		} else if (!strncmp(opt, "watchdog:", 9)) {
			if (kstrtoint(opt + 9, 0, &watchdog))
				goto err;
		} else if (!strncmp(opt, "flow_ctrl:", 10)) {
			if (kstrtoint(opt + 10, 0, &flow_ctrl))
				goto err;
		} else if (!strncmp(opt, "pause:", 6)) {
			if (kstrtoint(opt + 6, 0, &pause))
				goto err;
		} else if (!strncmp(opt, "eee_timer:", 10)) {
			if (kstrtoint(opt + 10, 0, &eee_timer))
				goto err;
		} else if (!strncmp(opt, "chain_mode:", 11)) {
			if (kstrtoint(opt + 11, 0, &chain_mode))
				goto err;
		}
	}
	return 0;

err:
	pr_err("%s: ERROR broken module parameter conversion", __func__);
	return -EINVAL;
}

__setup("stmmaceth=", stmmac_cmdline_opt);
#endif /* MODULE */

static int __init stmmac_init(void)
{
#ifdef CONFIG_DEBUG_FS
	/* Create debugfs main directory if it doesn't exist yet */
	if (!stmmac_fs_dir)
		stmmac_fs_dir = debugfs_create_dir(STMMAC_RESOURCE_NAME, NULL);
#endif

	return 0;
}

static void __exit stmmac_exit(void)
{
#ifdef CONFIG_DEBUG_FS
	debugfs_remove_recursive(stmmac_fs_dir);
#endif
}

module_init(stmmac_init)
module_exit(stmmac_exit)

MODULE_DESCRIPTION("STMMAC 10/100/1000 Ethernet device driver");
MODULE_AUTHOR("Giuseppe Cavallaro <peppe.cavallaro@st.com>");
MODULE_LICENSE("GPL");<|MERGE_RESOLUTION|>--- conflicted
+++ resolved
@@ -432,10 +432,7 @@
 				   struct dma_desc *p, struct sk_buff *skb)
 {
 	struct skb_shared_hwtstamps shhwtstamp;
-<<<<<<< HEAD
-=======
 	bool found = false;
->>>>>>> f7688b48
 	u64 ns = 0;
 
 	if (!priv->hwts_tx_en)
@@ -3057,23 +3054,8 @@
 	priv->xstats.tx_tso_frames++;
 	priv->xstats.tx_tso_nfrags += nfrags;
 
-<<<<<<< HEAD
-	/* Manage tx mitigation */
-	tx_q->tx_count_frames += nfrags + 1;
-	if (likely(priv->tx_coal_frames > tx_q->tx_count_frames) &&
-	    !(priv->synopsys_id >= DWMAC_CORE_4_00 &&
-	    (skb_shinfo(skb)->tx_flags & SKBTX_HW_TSTAMP) &&
-	    priv->hwts_tx_en)) {
-		stmmac_tx_timer_arm(priv, queue);
-	} else {
-		tx_q->tx_count_frames = 0;
-		stmmac_set_tx_ic(priv, desc);
-		priv->xstats.tx_set_ic_bit++;
-	}
-=======
 	if (priv->sarc_type)
 		stmmac_set_desc_sarc(priv, first, priv->sarc_type);
->>>>>>> f7688b48
 
 	skb_tx_timestamp(skb);
 
@@ -3179,12 +3161,9 @@
 		return NETDEV_TX_BUSY;
 	}
 
-<<<<<<< HEAD
-=======
 	/* Check if VLAN can be inserted by HW */
 	has_vlan = stmmac_vlan_insert(priv, skb, tx_q);
 
->>>>>>> f7688b48
 	entry = tx_q->cur_tx;
 	first_entry = entry;
 	WARN_ON(tx_q->tx_skbuff[first_entry]);
@@ -3302,27 +3281,8 @@
 
 	dev->stats.tx_bytes += skb->len;
 
-<<<<<<< HEAD
-	/* According to the coalesce parameter the IC bit for the latest
-	 * segment is reset and the timer re-started to clean the tx status.
-	 * This approach takes care about the fragments: desc is the first
-	 * element in case of no SG.
-	 */
-	tx_q->tx_count_frames += nfrags + 1;
-	if (likely(priv->tx_coal_frames > tx_q->tx_count_frames) &&
-	    !(priv->synopsys_id >= DWMAC_CORE_4_00 &&
-	    (skb_shinfo(skb)->tx_flags & SKBTX_HW_TSTAMP) &&
-	    priv->hwts_tx_en)) {
-		stmmac_tx_timer_arm(priv, queue);
-	} else {
-		tx_q->tx_count_frames = 0;
-		stmmac_set_tx_ic(priv, desc);
-		priv->xstats.tx_set_ic_bit++;
-	}
-=======
 	if (priv->sarc_type)
 		stmmac_set_desc_sarc(priv, first, priv->sarc_type);
->>>>>>> f7688b48
 
 	skb_tx_timestamp(skb);
 
@@ -3478,11 +3438,8 @@
 		entry = STMMAC_GET_ENTRY(entry, DMA_RX_SIZE);
 	}
 	rx_q->dirty_rx = entry;
-<<<<<<< HEAD
-=======
 	rx_q->rx_tail_addr = rx_q->dma_rx_phy +
 			    (rx_q->dirty_rx * sizeof(struct dma_desc));
->>>>>>> f7688b48
 	stmmac_set_rx_tail_ptr(priv, priv->ioaddr, rx_q->rx_tail_addr, queue);
 }
 
@@ -3498,19 +3455,10 @@
 {
 	struct stmmac_rx_queue *rx_q = &priv->rx_queue[queue];
 	struct stmmac_channel *ch = &priv->channel[queue];
-<<<<<<< HEAD
-	unsigned int next_entry = rx_q->cur_rx;
-	int coe = priv->hw->rx_csum;
-	unsigned int count = 0;
-	bool xmac;
-
-	xmac = priv->plat->has_gmac4 || priv->plat->has_xgmac;
-=======
 	unsigned int count = 0, error = 0, len = 0;
 	int status = 0, coe = priv->hw->rx_csum;
 	unsigned int next_entry = rx_q->cur_rx;
 	struct sk_buff *skb = NULL;
->>>>>>> f7688b48
 
 	if (netif_msg_rx_status(priv)) {
 		void *rx_head;
@@ -3524,11 +3472,6 @@
 		stmmac_display_ring(priv, rx_head, DMA_RX_SIZE, true);
 	}
 	while (count < limit) {
-<<<<<<< HEAD
-		int entry, status;
-		struct dma_desc *p;
-		struct dma_desc *np;
-=======
 		unsigned int hlen = 0, prev_len = 0;
 		enum pkt_hash_types hash_type;
 		struct stmmac_rx_buffer *buf;
@@ -3555,9 +3498,6 @@
 		sec_len = 0;
 		entry = next_entry;
 		buf = &rx_q->buf_pool[entry];
->>>>>>> f7688b48
-
-		entry = next_entry;
 
 		if (priv->extend_desc)
 			p = (struct dma_desc *)(rx_q->dma_erx + entry);
@@ -3601,20 +3541,6 @@
 			continue;
 		}
 
-<<<<<<< HEAD
-			/*  If frame length is greater than skb buffer size
-			 *  (preallocated during init) then the packet is
-			 *  ignored
-			 */
-			if (frame_len > priv->dma_buf_sz) {
-				if (net_ratelimit())
-					netdev_err(priv->dev,
-						   "len %d larger than size (%d)\n",
-						   frame_len, priv->dma_buf_sz);
-				priv->dev->stats.rx_length_errors++;
-				continue;
-			}
-=======
 		/* Buffer is good. Go on. */
 
 		if (likely(status & rx_not_ls)) {
@@ -3622,7 +3548,6 @@
 		} else {
 			prev_len = len;
 			len = stmmac_get_rx_frame_len(priv, p, coe);
->>>>>>> f7688b48
 
 			/* ACS is set; GMAC core strips PAD/FCS for IEEE 802.3
 			 * Type frames (LLC/LLC-SNAP)
@@ -3639,58 +3564,6 @@
 		if (!skb) {
 			int ret = stmmac_get_rx_header_len(priv, p, &hlen);
 
-<<<<<<< HEAD
-			/* The zero-copy is always used for all the sizes
-			 * in case of GMAC4 because it needs
-			 * to refill the used descriptors, always.
-			 */
-			if (unlikely(!xmac &&
-				     ((frame_len < priv->rx_copybreak) ||
-				     stmmac_rx_threshold_count(rx_q)))) {
-				skb = netdev_alloc_skb_ip_align(priv->dev,
-								frame_len);
-				if (unlikely(!skb)) {
-					if (net_ratelimit())
-						dev_warn(priv->device,
-							 "packet dropped\n");
-					priv->dev->stats.rx_dropped++;
-					continue;
-				}
-
-				dma_sync_single_for_cpu(priv->device,
-							rx_q->rx_skbuff_dma
-							[entry], frame_len,
-							DMA_FROM_DEVICE);
-				skb_copy_to_linear_data(skb,
-							rx_q->
-							rx_skbuff[entry]->data,
-							frame_len);
-
-				skb_put(skb, frame_len);
-				dma_sync_single_for_device(priv->device,
-							   rx_q->rx_skbuff_dma
-							   [entry], frame_len,
-							   DMA_FROM_DEVICE);
-			} else {
-				skb = rx_q->rx_skbuff[entry];
-				if (unlikely(!skb)) {
-					if (net_ratelimit())
-						netdev_err(priv->dev,
-							   "%s: Inconsistent Rx chain\n",
-							   priv->dev->name);
-					priv->dev->stats.rx_dropped++;
-					continue;
-				}
-				prefetch(skb->data - NET_IP_ALIGN);
-				rx_q->rx_skbuff[entry] = NULL;
-				rx_q->rx_zeroc_thresh++;
-
-				skb_put(skb, frame_len);
-				dma_unmap_single(priv->device,
-						 rx_q->rx_skbuff_dma[entry],
-						 priv->dma_buf_sz,
-						 DMA_FROM_DEVICE);
-=======
 			if (priv->sph && !ret && (hlen > 0)) {
 				sec_len = len;
 				if (!(status & rx_not_ls))
@@ -3699,7 +3572,6 @@
 
 				prefetch(page_address(buf->sec_page));
 				priv->xstats.rx_split_hdr_pkt_n++;
->>>>>>> f7688b48
 			}
 
 			skb = napi_alloc_skb(&ch->rx_napi, len);
@@ -3748,8 +3620,6 @@
 			page_pool_release_page(rx_q->page_pool, buf->sec_page);
 			buf->sec_page = NULL;
 		}
-<<<<<<< HEAD
-=======
 
 		if (likely(status & rx_not_ls))
 			goto read_again;
@@ -3781,7 +3651,6 @@
 		rx_q->state.skb = skb;
 		rx_q->state.error = error;
 		rx_q->state.len = len;
->>>>>>> f7688b48
 	}
 
 	stmmac_rx_refill(priv, queue);
@@ -3796,33 +3665,11 @@
 	struct stmmac_channel *ch =
 		container_of(napi, struct stmmac_channel, rx_napi);
 	struct stmmac_priv *priv = ch->priv_data;
-<<<<<<< HEAD
-	int work_done, rx_done = 0, tx_done = 0;
-=======
->>>>>>> f7688b48
 	u32 chan = ch->index;
 	int work_done;
 
 	priv->xstats.napi_poll++;
 
-<<<<<<< HEAD
-	if (ch->has_tx)
-		tx_done = stmmac_tx_clean(priv, budget, chan);
-	if (ch->has_rx)
-		rx_done = stmmac_rx(priv, budget, chan);
-
-	work_done = max(rx_done, tx_done);
-	work_done = min(work_done, budget);
-
-	if (work_done < budget && napi_complete_done(napi, work_done)) {
-		int stat;
-
-		stmmac_enable_dma_irq(priv, priv->ioaddr, chan);
-		stat = stmmac_dma_interrupt_status(priv, priv->ioaddr,
-						   &priv->xstats, chan);
-		if (stat && napi_reschedule(napi))
-			stmmac_disable_dma_irq(priv, priv->ioaddr, chan);
-=======
 	work_done = stmmac_rx(priv, budget, chan);
 	if (work_done < budget && napi_complete_done(napi, work_done))
 		stmmac_enable_dma_irq(priv, priv->ioaddr, chan);
@@ -3852,7 +3699,6 @@
 		stmmac_enable_dma_transmission(priv, priv->ioaddr);
 		stmmac_set_tx_tail_ptr(priv, priv->ioaddr, tx_q->tx_tail_addr,
 				       chan);
->>>>>>> f7688b48
 	}
 
 	return work_done;
@@ -4146,12 +3992,7 @@
 }
 
 static u16 stmmac_select_queue(struct net_device *dev, struct sk_buff *skb,
-<<<<<<< HEAD
-			       struct net_device *sb_dev,
-			       select_queue_fallback_t fallback)
-=======
 			       struct net_device *sb_dev)
->>>>>>> f7688b48
 {
 	if (skb_shinfo(skb)->gso_type & (SKB_GSO_TCPV4 | SKB_GSO_TCPV6)) {
 		/*
@@ -4163,11 +4004,7 @@
 		return 0;
 	}
 
-<<<<<<< HEAD
-	return fallback(dev, skb, NULL) % dev->real_num_tx_queues;
-=======
 	return netdev_pick_tx(dev, skb, NULL) % dev->real_num_tx_queues;
->>>>>>> f7688b48
 }
 
 static int stmmac_set_mac_address(struct net_device *ndev, void *addr)
@@ -4625,12 +4462,7 @@
 	priv->wq = create_singlethread_workqueue("stmmac_wq");
 	if (!priv->wq) {
 		dev_err(priv->device, "failed to create workqueue\n");
-<<<<<<< HEAD
-		ret = -ENOMEM;
-		goto error_wq;
-=======
 		return -ENOMEM;
->>>>>>> f7688b48
 	}
 
 	INIT_WORK(&priv->service_task, stmmac_service_task);
@@ -4811,14 +4643,7 @@
 	}
 
 #ifdef CONFIG_DEBUG_FS
-<<<<<<< HEAD
-	ret = stmmac_init_fs(ndev);
-	if (ret < 0)
-		netdev_warn(priv->dev, "%s: failed debugFS registration\n",
-			    __func__);
-=======
 	stmmac_init_fs(ndev);
->>>>>>> f7688b48
 #endif
 
 	return ret;
