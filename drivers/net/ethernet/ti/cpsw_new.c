--- conflicted
+++ resolved
@@ -1810,15 +1810,6 @@
 	dl_priv = devlink_priv(cpsw->devlink);
 	dl_priv->cpsw = cpsw;
 
-<<<<<<< HEAD
-	ret = devlink_register(cpsw->devlink);
-	if (ret) {
-		dev_err(dev, "DL reg fail ret:%d\n", ret);
-		goto dl_free;
-	}
-
-=======
->>>>>>> df0cc57e
 	ret = devlink_params_register(cpsw->devlink, cpsw_devlink_params,
 				      ARRAY_SIZE(cpsw_devlink_params));
 	if (ret) {
