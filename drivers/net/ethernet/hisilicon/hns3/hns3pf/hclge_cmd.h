--- conflicted
+++ resolved
@@ -771,19 +771,6 @@
 	u8 rsv[4];
 };
 
-<<<<<<< HEAD
-#define HCLGE_LINK_EVENT_REPORT_EN_B	0
-#define HCLGE_NCSI_ERROR_REPORT_EN_B	1
-#define HCLGE_PHY_IMP_EN_B		2
-#define HCLGE_MAC_STATS_EXT_EN_B	3
-#define HCLGE_SYNC_RX_RING_HEAD_EN_B	4
-struct hclge_firmware_compat_cmd {
-	__le32 compat;
-	u8 rsv[20];
-};
-
-=======
->>>>>>> 754e0b0e
 #define HCLGE_SFP_INFO_CMD_NUM	6
 #define HCLGE_SFP_INFO_BD0_LEN	20
 #define HCLGE_SFP_INFO_BDX_LEN	24
