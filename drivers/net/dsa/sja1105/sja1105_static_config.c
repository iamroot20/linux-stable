// SPDX-License-Identifier: BSD-3-Clause
/* Copyright (c) 2016-2018, NXP Semiconductors
 * Copyright (c) 2018-2019, Vladimir Oltean <olteanv@gmail.com>
 */
#include "sja1105_static_config.h"
#include <linux/crc32.h>
#include <linux/slab.h>
#include <linux/string.h>
#include <linux/errno.h>

/* Convenience wrappers over the generic packing functions. These take into
 * account the SJA1105 memory layout quirks and provide some level of
 * programmer protection against incorrect API use. The errors are not expected
 * to occur durring runtime, therefore printing and swallowing them here is
 * appropriate instead of clutterring up higher-level code.
 */
void sja1105_pack(void *buf, const u64 *val, int start, int end, size_t len)
{
	int rc = packing(buf, (u64 *)val, start, end, len,
			 PACK, QUIRK_LSW32_IS_FIRST);

	if (likely(!rc))
		return;

	if (rc == -EINVAL) {
		pr_err("Start bit (%d) expected to be larger than end (%d)\n",
		       start, end);
	} else if (rc == -ERANGE) {
		if ((start - end + 1) > 64)
			pr_err("Field %d-%d too large for 64 bits!\n",
			       start, end);
		else
			pr_err("Cannot store %llx inside bits %d-%d (would truncate)\n",
			       *val, start, end);
	}
	dump_stack();
}

void sja1105_unpack(const void *buf, u64 *val, int start, int end, size_t len)
{
	int rc = packing((void *)buf, val, start, end, len,
			 UNPACK, QUIRK_LSW32_IS_FIRST);

	if (likely(!rc))
		return;

	if (rc == -EINVAL)
		pr_err("Start bit (%d) expected to be larger than end (%d)\n",
		       start, end);
	else if (rc == -ERANGE)
		pr_err("Field %d-%d too large for 64 bits!\n",
		       start, end);
	dump_stack();
}

void sja1105_packing(void *buf, u64 *val, int start, int end,
		     size_t len, enum packing_op op)
{
	int rc = packing(buf, val, start, end, len, op, QUIRK_LSW32_IS_FIRST);

	if (likely(!rc))
		return;

	if (rc == -EINVAL) {
		pr_err("Start bit (%d) expected to be larger than end (%d)\n",
		       start, end);
	} else if (rc == -ERANGE) {
		if ((start - end + 1) > 64)
			pr_err("Field %d-%d too large for 64 bits!\n",
			       start, end);
		else
			pr_err("Cannot store %llx inside bits %d-%d (would truncate)\n",
			       *val, start, end);
	}
	dump_stack();
}

/* Little-endian Ethernet CRC32 of data packed as big-endian u32 words */
u32 sja1105_crc32(const void *buf, size_t len)
{
	unsigned int i;
	u64 word;
	u32 crc;

	/* seed */
	crc = ~0;
	for (i = 0; i < len; i += 4) {
		sja1105_unpack((void *)buf + i, &word, 31, 0, 4);
		crc = crc32_le(crc, (u8 *)&word, 4);
	}
	return ~crc;
}

static size_t sja1105et_avb_params_entry_packing(void *buf, void *entry_ptr,
						 enum packing_op op)
{
	const size_t size = SJA1105ET_SIZE_AVB_PARAMS_ENTRY;
	struct sja1105_avb_params_entry *entry = entry_ptr;

	sja1105_packing(buf, &entry->destmeta, 95, 48, size, op);
	sja1105_packing(buf, &entry->srcmeta,  47,  0, size, op);
	return size;
}

size_t sja1105pqrs_avb_params_entry_packing(void *buf, void *entry_ptr,
					    enum packing_op op)
{
	const size_t size = SJA1105PQRS_SIZE_AVB_PARAMS_ENTRY;
	struct sja1105_avb_params_entry *entry = entry_ptr;

	sja1105_packing(buf, &entry->cas_master, 126, 126, size, op);
	sja1105_packing(buf, &entry->destmeta,   125,  78, size, op);
	sja1105_packing(buf, &entry->srcmeta,     77,  30, size, op);
	return size;
}

static size_t sja1105et_general_params_entry_packing(void *buf, void *entry_ptr,
						     enum packing_op op)
{
	const size_t size = SJA1105ET_SIZE_GENERAL_PARAMS_ENTRY;
	struct sja1105_general_params_entry *entry = entry_ptr;

	sja1105_packing(buf, &entry->vllupformat, 319, 319, size, op);
	sja1105_packing(buf, &entry->mirr_ptacu,  318, 318, size, op);
	sja1105_packing(buf, &entry->switchid,    317, 315, size, op);
	sja1105_packing(buf, &entry->hostprio,    314, 312, size, op);
	sja1105_packing(buf, &entry->mac_fltres1, 311, 264, size, op);
	sja1105_packing(buf, &entry->mac_fltres0, 263, 216, size, op);
	sja1105_packing(buf, &entry->mac_flt1,    215, 168, size, op);
	sja1105_packing(buf, &entry->mac_flt0,    167, 120, size, op);
	sja1105_packing(buf, &entry->incl_srcpt1, 119, 119, size, op);
	sja1105_packing(buf, &entry->incl_srcpt0, 118, 118, size, op);
	sja1105_packing(buf, &entry->send_meta1,  117, 117, size, op);
	sja1105_packing(buf, &entry->send_meta0,  116, 116, size, op);
	sja1105_packing(buf, &entry->casc_port,   115, 113, size, op);
	sja1105_packing(buf, &entry->host_port,   112, 110, size, op);
	sja1105_packing(buf, &entry->mirr_port,   109, 107, size, op);
	sja1105_packing(buf, &entry->vlmarker,    106,  75, size, op);
	sja1105_packing(buf, &entry->vlmask,       74,  43, size, op);
	sja1105_packing(buf, &entry->tpid,         42,  27, size, op);
	sja1105_packing(buf, &entry->ignore2stf,   26,  26, size, op);
	sja1105_packing(buf, &entry->tpid2,        25,  10, size, op);
	return size;
}

/* TPID and TPID2 are intentionally reversed so that semantic
 * compatibility with E/T is kept.
 */
<<<<<<< HEAD
static size_t
sja1105pqrs_general_params_entry_packing(void *buf, void *entry_ptr,
					 enum packing_op op)
=======
size_t sja1105pqrs_general_params_entry_packing(void *buf, void *entry_ptr,
						enum packing_op op)
>>>>>>> d1988041
{
	const size_t size = SJA1105PQRS_SIZE_GENERAL_PARAMS_ENTRY;
	struct sja1105_general_params_entry *entry = entry_ptr;

	sja1105_packing(buf, &entry->vllupformat, 351, 351, size, op);
	sja1105_packing(buf, &entry->mirr_ptacu,  350, 350, size, op);
	sja1105_packing(buf, &entry->switchid,    349, 347, size, op);
	sja1105_packing(buf, &entry->hostprio,    346, 344, size, op);
	sja1105_packing(buf, &entry->mac_fltres1, 343, 296, size, op);
	sja1105_packing(buf, &entry->mac_fltres0, 295, 248, size, op);
	sja1105_packing(buf, &entry->mac_flt1,    247, 200, size, op);
	sja1105_packing(buf, &entry->mac_flt0,    199, 152, size, op);
	sja1105_packing(buf, &entry->incl_srcpt1, 151, 151, size, op);
	sja1105_packing(buf, &entry->incl_srcpt0, 150, 150, size, op);
	sja1105_packing(buf, &entry->send_meta1,  149, 149, size, op);
	sja1105_packing(buf, &entry->send_meta0,  148, 148, size, op);
	sja1105_packing(buf, &entry->casc_port,   147, 145, size, op);
	sja1105_packing(buf, &entry->host_port,   144, 142, size, op);
	sja1105_packing(buf, &entry->mirr_port,   141, 139, size, op);
	sja1105_packing(buf, &entry->vlmarker,    138, 107, size, op);
	sja1105_packing(buf, &entry->vlmask,      106,  75, size, op);
	sja1105_packing(buf, &entry->tpid2,        74,  59, size, op);
	sja1105_packing(buf, &entry->ignore2stf,   58,  58, size, op);
	sja1105_packing(buf, &entry->tpid,         57,  42, size, op);
	sja1105_packing(buf, &entry->queue_ts,     41,  41, size, op);
	sja1105_packing(buf, &entry->egrmirrvid,   40,  29, size, op);
	sja1105_packing(buf, &entry->egrmirrpcp,   28,  26, size, op);
	sja1105_packing(buf, &entry->egrmirrdei,   25,  25, size, op);
	sja1105_packing(buf, &entry->replay_port,  24,  22, size, op);
	return size;
}

static size_t
sja1105_l2_forwarding_params_entry_packing(void *buf, void *entry_ptr,
					   enum packing_op op)
{
	const size_t size = SJA1105_SIZE_L2_FORWARDING_PARAMS_ENTRY;
	struct sja1105_l2_forwarding_params_entry *entry = entry_ptr;
	int offset, i;

	sja1105_packing(buf, &entry->max_dynp, 95, 93, size, op);
	for (i = 0, offset = 13; i < 8; i++, offset += 10)
		sja1105_packing(buf, &entry->part_spc[i],
				offset + 9, offset + 0, size, op);
	return size;
}

size_t sja1105_l2_forwarding_entry_packing(void *buf, void *entry_ptr,
					   enum packing_op op)
{
	const size_t size = SJA1105_SIZE_L2_FORWARDING_ENTRY;
	struct sja1105_l2_forwarding_entry *entry = entry_ptr;
	int offset, i;

	sja1105_packing(buf, &entry->bc_domain,  63, 59, size, op);
	sja1105_packing(buf, &entry->reach_port, 58, 54, size, op);
	sja1105_packing(buf, &entry->fl_domain,  53, 49, size, op);
	for (i = 0, offset = 25; i < 8; i++, offset += 3)
		sja1105_packing(buf, &entry->vlan_pmap[i],
				offset + 2, offset + 0, size, op);
	return size;
}

static size_t
sja1105et_l2_lookup_params_entry_packing(void *buf, void *entry_ptr,
					 enum packing_op op)
{
	const size_t size = SJA1105ET_SIZE_L2_LOOKUP_PARAMS_ENTRY;
	struct sja1105_l2_lookup_params_entry *entry = entry_ptr;

	sja1105_packing(buf, &entry->maxage,         31, 17, size, op);
	sja1105_packing(buf, &entry->dyn_tbsz,       16, 14, size, op);
	sja1105_packing(buf, &entry->poly,           13,  6, size, op);
	sja1105_packing(buf, &entry->shared_learn,    5,  5, size, op);
	sja1105_packing(buf, &entry->no_enf_hostprt,  4,  4, size, op);
	sja1105_packing(buf, &entry->no_mgmt_learn,   3,  3, size, op);
	return size;
}

size_t sja1105pqrs_l2_lookup_params_entry_packing(void *buf, void *entry_ptr,
						  enum packing_op op)
{
	const size_t size = SJA1105PQRS_SIZE_L2_LOOKUP_PARAMS_ENTRY;
	struct sja1105_l2_lookup_params_entry *entry = entry_ptr;
	int offset, i;

	for (i = 0, offset = 58; i < 5; i++, offset += 11)
		sja1105_packing(buf, &entry->maxaddrp[i],
				offset + 10, offset + 0, size, op);
	sja1105_packing(buf, &entry->maxage,         57,  43, size, op);
	sja1105_packing(buf, &entry->start_dynspc,   42,  33, size, op);
	sja1105_packing(buf, &entry->drpnolearn,     32,  28, size, op);
	sja1105_packing(buf, &entry->shared_learn,   27,  27, size, op);
	sja1105_packing(buf, &entry->no_enf_hostprt, 26,  26, size, op);
	sja1105_packing(buf, &entry->no_mgmt_learn,  25,  25, size, op);
	sja1105_packing(buf, &entry->use_static,     24,  24, size, op);
	sja1105_packing(buf, &entry->owr_dyn,        23,  23, size, op);
	sja1105_packing(buf, &entry->learn_once,     22,  22, size, op);
	return size;
}

size_t sja1105et_l2_lookup_entry_packing(void *buf, void *entry_ptr,
					 enum packing_op op)
{
	const size_t size = SJA1105ET_SIZE_L2_LOOKUP_ENTRY;
	struct sja1105_l2_lookup_entry *entry = entry_ptr;

	sja1105_packing(buf, &entry->vlanid,    95, 84, size, op);
	sja1105_packing(buf, &entry->macaddr,   83, 36, size, op);
	sja1105_packing(buf, &entry->destports, 35, 31, size, op);
	sja1105_packing(buf, &entry->enfport,   30, 30, size, op);
	sja1105_packing(buf, &entry->index,     29, 20, size, op);
	return size;
}

size_t sja1105pqrs_l2_lookup_entry_packing(void *buf, void *entry_ptr,
					   enum packing_op op)
{
	const size_t size = SJA1105PQRS_SIZE_L2_LOOKUP_ENTRY;
	struct sja1105_l2_lookup_entry *entry = entry_ptr;

	if (entry->lockeds) {
		sja1105_packing(buf, &entry->tsreg,    159, 159, size, op);
		sja1105_packing(buf, &entry->mirrvlan, 158, 147, size, op);
		sja1105_packing(buf, &entry->takets,   146, 146, size, op);
		sja1105_packing(buf, &entry->mirr,     145, 145, size, op);
		sja1105_packing(buf, &entry->retag,    144, 144, size, op);
	} else {
		sja1105_packing(buf, &entry->touched,  159, 159, size, op);
		sja1105_packing(buf, &entry->age,      158, 144, size, op);
	}
	sja1105_packing(buf, &entry->mask_iotag,   143, 143, size, op);
	sja1105_packing(buf, &entry->mask_vlanid,  142, 131, size, op);
	sja1105_packing(buf, &entry->mask_macaddr, 130,  83, size, op);
	sja1105_packing(buf, &entry->iotag,         82,  82, size, op);
	sja1105_packing(buf, &entry->vlanid,        81,  70, size, op);
	sja1105_packing(buf, &entry->macaddr,       69,  22, size, op);
	sja1105_packing(buf, &entry->destports,     21,  17, size, op);
	sja1105_packing(buf, &entry->enfport,       16,  16, size, op);
	sja1105_packing(buf, &entry->index,         15,   6, size, op);
	return size;
}

static size_t sja1105_l2_policing_entry_packing(void *buf, void *entry_ptr,
						enum packing_op op)
{
	const size_t size = SJA1105_SIZE_L2_POLICING_ENTRY;
	struct sja1105_l2_policing_entry *entry = entry_ptr;

	sja1105_packing(buf, &entry->sharindx,  63, 58, size, op);
	sja1105_packing(buf, &entry->smax,      57, 42, size, op);
	sja1105_packing(buf, &entry->rate,      41, 26, size, op);
	sja1105_packing(buf, &entry->maxlen,    25, 15, size, op);
	sja1105_packing(buf, &entry->partition, 14, 12, size, op);
	return size;
}

static size_t sja1105et_mac_config_entry_packing(void *buf, void *entry_ptr,
						 enum packing_op op)
{
	const size_t size = SJA1105ET_SIZE_MAC_CONFIG_ENTRY;
	struct sja1105_mac_config_entry *entry = entry_ptr;
	int offset, i;

	for (i = 0, offset = 72; i < 8; i++, offset += 19) {
		sja1105_packing(buf, &entry->enabled[i],
				offset +  0, offset +  0, size, op);
		sja1105_packing(buf, &entry->base[i],
				offset +  9, offset +  1, size, op);
		sja1105_packing(buf, &entry->top[i],
				offset + 18, offset + 10, size, op);
	}
	sja1105_packing(buf, &entry->ifg,       71, 67, size, op);
	sja1105_packing(buf, &entry->speed,     66, 65, size, op);
	sja1105_packing(buf, &entry->tp_delin,  64, 49, size, op);
	sja1105_packing(buf, &entry->tp_delout, 48, 33, size, op);
	sja1105_packing(buf, &entry->maxage,    32, 25, size, op);
	sja1105_packing(buf, &entry->vlanprio,  24, 22, size, op);
	sja1105_packing(buf, &entry->vlanid,    21, 10, size, op);
	sja1105_packing(buf, &entry->ing_mirr,   9,  9, size, op);
	sja1105_packing(buf, &entry->egr_mirr,   8,  8, size, op);
	sja1105_packing(buf, &entry->drpnona664, 7,  7, size, op);
	sja1105_packing(buf, &entry->drpdtag,    6,  6, size, op);
	sja1105_packing(buf, &entry->drpuntag,   5,  5, size, op);
	sja1105_packing(buf, &entry->retag,      4,  4, size, op);
	sja1105_packing(buf, &entry->dyn_learn,  3,  3, size, op);
	sja1105_packing(buf, &entry->egress,     2,  2, size, op);
	sja1105_packing(buf, &entry->ingress,    1,  1, size, op);
	return size;
}

size_t sja1105pqrs_mac_config_entry_packing(void *buf, void *entry_ptr,
					    enum packing_op op)
{
	const size_t size = SJA1105PQRS_SIZE_MAC_CONFIG_ENTRY;
	struct sja1105_mac_config_entry *entry = entry_ptr;
	int offset, i;

	for (i = 0, offset = 104; i < 8; i++, offset += 19) {
		sja1105_packing(buf, &entry->enabled[i],
				offset +  0, offset +  0, size, op);
		sja1105_packing(buf, &entry->base[i],
				offset +  9, offset +  1, size, op);
		sja1105_packing(buf, &entry->top[i],
				offset + 18, offset + 10, size, op);
	}
	sja1105_packing(buf, &entry->ifg,       103, 99, size, op);
	sja1105_packing(buf, &entry->speed,      98, 97, size, op);
	sja1105_packing(buf, &entry->tp_delin,   96, 81, size, op);
	sja1105_packing(buf, &entry->tp_delout,  80, 65, size, op);
	sja1105_packing(buf, &entry->maxage,     64, 57, size, op);
	sja1105_packing(buf, &entry->vlanprio,   56, 54, size, op);
	sja1105_packing(buf, &entry->vlanid,     53, 42, size, op);
	sja1105_packing(buf, &entry->ing_mirr,   41, 41, size, op);
	sja1105_packing(buf, &entry->egr_mirr,   40, 40, size, op);
	sja1105_packing(buf, &entry->drpnona664, 39, 39, size, op);
	sja1105_packing(buf, &entry->drpdtag,    38, 38, size, op);
	sja1105_packing(buf, &entry->drpuntag,   35, 35, size, op);
	sja1105_packing(buf, &entry->retag,      34, 34, size, op);
	sja1105_packing(buf, &entry->dyn_learn,  33, 33, size, op);
	sja1105_packing(buf, &entry->egress,     32, 32, size, op);
	sja1105_packing(buf, &entry->ingress,    31, 31, size, op);
	return size;
}

static size_t
sja1105_schedule_entry_points_params_entry_packing(void *buf, void *entry_ptr,
						   enum packing_op op)
{
	struct sja1105_schedule_entry_points_params_entry *entry = entry_ptr;
	const size_t size = SJA1105_SIZE_SCHEDULE_ENTRY_POINTS_PARAMS_ENTRY;

	sja1105_packing(buf, &entry->clksrc,    31, 30, size, op);
	sja1105_packing(buf, &entry->actsubsch, 29, 27, size, op);
	return size;
}

static size_t
sja1105_schedule_entry_points_entry_packing(void *buf, void *entry_ptr,
					    enum packing_op op)
{
	struct sja1105_schedule_entry_points_entry *entry = entry_ptr;
	const size_t size = SJA1105_SIZE_SCHEDULE_ENTRY_POINTS_ENTRY;

	sja1105_packing(buf, &entry->subschindx, 31, 29, size, op);
	sja1105_packing(buf, &entry->delta,      28, 11, size, op);
	sja1105_packing(buf, &entry->address,    10, 1,  size, op);
	return size;
}

static size_t sja1105_schedule_params_entry_packing(void *buf, void *entry_ptr,
						    enum packing_op op)
{
	const size_t size = SJA1105_SIZE_SCHEDULE_PARAMS_ENTRY;
	struct sja1105_schedule_params_entry *entry = entry_ptr;
	int offset, i;

	for (i = 0, offset = 16; i < 8; i++, offset += 10)
		sja1105_packing(buf, &entry->subscheind[i],
				offset + 9, offset + 0, size, op);
	return size;
}

static size_t sja1105_schedule_entry_packing(void *buf, void *entry_ptr,
					     enum packing_op op)
{
	const size_t size = SJA1105_SIZE_SCHEDULE_ENTRY;
	struct sja1105_schedule_entry *entry = entry_ptr;

	sja1105_packing(buf, &entry->winstindex,  63, 54, size, op);
	sja1105_packing(buf, &entry->winend,      53, 53, size, op);
	sja1105_packing(buf, &entry->winst,       52, 52, size, op);
	sja1105_packing(buf, &entry->destports,   51, 47, size, op);
	sja1105_packing(buf, &entry->setvalid,    46, 46, size, op);
	sja1105_packing(buf, &entry->txen,        45, 45, size, op);
	sja1105_packing(buf, &entry->resmedia_en, 44, 44, size, op);
	sja1105_packing(buf, &entry->resmedia,    43, 36, size, op);
	sja1105_packing(buf, &entry->vlindex,     35, 26, size, op);
	sja1105_packing(buf, &entry->delta,       25, 8,  size, op);
	return size;
}

static size_t
sja1105_vl_forwarding_params_entry_packing(void *buf, void *entry_ptr,
					   enum packing_op op)
{
	struct sja1105_vl_forwarding_params_entry *entry = entry_ptr;
	const size_t size = SJA1105_SIZE_VL_FORWARDING_PARAMS_ENTRY;
	int offset, i;

	for (i = 0, offset = 16; i < 8; i++, offset += 10)
		sja1105_packing(buf, &entry->partspc[i],
				offset + 9, offset + 0, size, op);
	sja1105_packing(buf, &entry->debugen, 15, 15, size, op);
	return size;
}

static size_t sja1105_vl_forwarding_entry_packing(void *buf, void *entry_ptr,
						  enum packing_op op)
{
	struct sja1105_vl_forwarding_entry *entry = entry_ptr;
	const size_t size = SJA1105_SIZE_VL_FORWARDING_ENTRY;

	sja1105_packing(buf, &entry->type,      31, 31, size, op);
	sja1105_packing(buf, &entry->priority,  30, 28, size, op);
	sja1105_packing(buf, &entry->partition, 27, 25, size, op);
	sja1105_packing(buf, &entry->destports, 24, 20, size, op);
	return size;
}

size_t sja1105_vl_lookup_entry_packing(void *buf, void *entry_ptr,
				       enum packing_op op)
{
	struct sja1105_vl_lookup_entry *entry = entry_ptr;
	const size_t size = SJA1105_SIZE_VL_LOOKUP_ENTRY;

	if (entry->format == SJA1105_VL_FORMAT_PSFP) {
		/* Interpreting vllupformat as 0 */
		sja1105_packing(buf, &entry->destports,
				95, 91, size, op);
		sja1105_packing(buf, &entry->iscritical,
				90, 90, size, op);
		sja1105_packing(buf, &entry->macaddr,
				89, 42, size, op);
		sja1105_packing(buf, &entry->vlanid,
				41, 30, size, op);
		sja1105_packing(buf, &entry->port,
				29, 27, size, op);
		sja1105_packing(buf, &entry->vlanprior,
				26, 24, size, op);
	} else {
		/* Interpreting vllupformat as 1 */
		sja1105_packing(buf, &entry->egrmirr,
				95, 91, size, op);
		sja1105_packing(buf, &entry->ingrmirr,
				90, 90, size, op);
		sja1105_packing(buf, &entry->vlid,
				57, 42, size, op);
		sja1105_packing(buf, &entry->port,
				29, 27, size, op);
	}
	return size;
}

static size_t sja1105_vl_policing_entry_packing(void *buf, void *entry_ptr,
						enum packing_op op)
{
	struct sja1105_vl_policing_entry *entry = entry_ptr;
	const size_t size = SJA1105_SIZE_VL_POLICING_ENTRY;

	sja1105_packing(buf, &entry->type,      63, 63, size, op);
	sja1105_packing(buf, &entry->maxlen,    62, 52, size, op);
	sja1105_packing(buf, &entry->sharindx,  51, 42, size, op);
	if (entry->type == 0) {
		sja1105_packing(buf, &entry->bag,    41, 28, size, op);
		sja1105_packing(buf, &entry->jitter, 27, 18, size, op);
	}
	return size;
}

size_t sja1105_vlan_lookup_entry_packing(void *buf, void *entry_ptr,
					 enum packing_op op)
{
	const size_t size = SJA1105_SIZE_VLAN_LOOKUP_ENTRY;
	struct sja1105_vlan_lookup_entry *entry = entry_ptr;

	sja1105_packing(buf, &entry->ving_mirr,  63, 59, size, op);
	sja1105_packing(buf, &entry->vegr_mirr,  58, 54, size, op);
	sja1105_packing(buf, &entry->vmemb_port, 53, 49, size, op);
	sja1105_packing(buf, &entry->vlan_bc,    48, 44, size, op);
	sja1105_packing(buf, &entry->tag_port,   43, 39, size, op);
	sja1105_packing(buf, &entry->vlanid,     38, 27, size, op);
	return size;
}

static size_t sja1105_xmii_params_entry_packing(void *buf, void *entry_ptr,
						enum packing_op op)
{
	const size_t size = SJA1105_SIZE_XMII_PARAMS_ENTRY;
	struct sja1105_xmii_params_entry *entry = entry_ptr;
	int offset, i;

	for (i = 0, offset = 17; i < 5; i++, offset += 3) {
		sja1105_packing(buf, &entry->xmii_mode[i],
				offset + 1, offset + 0, size, op);
		sja1105_packing(buf, &entry->phy_mac[i],
				offset + 2, offset + 2, size, op);
	}
	return size;
}

size_t sja1105_retagging_entry_packing(void *buf, void *entry_ptr,
				       enum packing_op op)
{
	struct sja1105_retagging_entry *entry = entry_ptr;
	const size_t size = SJA1105_SIZE_RETAGGING_ENTRY;

	sja1105_packing(buf, &entry->egr_port,       63, 59, size, op);
	sja1105_packing(buf, &entry->ing_port,       58, 54, size, op);
	sja1105_packing(buf, &entry->vlan_ing,       53, 42, size, op);
	sja1105_packing(buf, &entry->vlan_egr,       41, 30, size, op);
	sja1105_packing(buf, &entry->do_not_learn,   29, 29, size, op);
	sja1105_packing(buf, &entry->use_dest_ports, 28, 28, size, op);
	sja1105_packing(buf, &entry->destports,      27, 23, size, op);
	return size;
}

size_t sja1105_table_header_packing(void *buf, void *entry_ptr,
				    enum packing_op op)
{
	const size_t size = SJA1105_SIZE_TABLE_HEADER;
	struct sja1105_table_header *entry = entry_ptr;

	sja1105_packing(buf, &entry->block_id, 31, 24, size, op);
	sja1105_packing(buf, &entry->len,      55, 32, size, op);
	sja1105_packing(buf, &entry->crc,      95, 64, size, op);
	return size;
}

/* WARNING: the *hdr pointer is really non-const, because it is
 * modifying the CRC of the header for a 2-stage packing operation
 */
void
sja1105_table_header_pack_with_crc(void *buf, struct sja1105_table_header *hdr)
{
	/* First pack the table as-is, then calculate the CRC, and
	 * finally put the proper CRC into the packed buffer
	 */
	memset(buf, 0, SJA1105_SIZE_TABLE_HEADER);
	sja1105_table_header_packing(buf, hdr, PACK);
	hdr->crc = sja1105_crc32(buf, SJA1105_SIZE_TABLE_HEADER - 4);
	sja1105_pack(buf + SJA1105_SIZE_TABLE_HEADER - 4, &hdr->crc, 31, 0, 4);
}

static void sja1105_table_write_crc(u8 *table_start, u8 *crc_ptr)
{
	u64 computed_crc;
	int len_bytes;

	len_bytes = (uintptr_t)(crc_ptr - table_start);
	computed_crc = sja1105_crc32(table_start, len_bytes);
	sja1105_pack(crc_ptr, &computed_crc, 31, 0, 4);
}

/* The block IDs that the switches support are unfortunately sparse, so keep a
 * mapping table to "block indices" and translate back and forth so that we
 * don't waste useless memory in struct sja1105_static_config.
 * Also, since the block id comes from essentially untrusted input (unpacking
 * the static config from userspace) it has to be sanitized (range-checked)
 * before blindly indexing kernel memory with the blk_idx.
 */
static u64 blk_id_map[BLK_IDX_MAX] = {
	[BLK_IDX_SCHEDULE] = BLKID_SCHEDULE,
	[BLK_IDX_SCHEDULE_ENTRY_POINTS] = BLKID_SCHEDULE_ENTRY_POINTS,
	[BLK_IDX_VL_LOOKUP] = BLKID_VL_LOOKUP,
	[BLK_IDX_VL_POLICING] = BLKID_VL_POLICING,
	[BLK_IDX_VL_FORWARDING] = BLKID_VL_FORWARDING,
	[BLK_IDX_L2_LOOKUP] = BLKID_L2_LOOKUP,
	[BLK_IDX_L2_POLICING] = BLKID_L2_POLICING,
	[BLK_IDX_VLAN_LOOKUP] = BLKID_VLAN_LOOKUP,
	[BLK_IDX_L2_FORWARDING] = BLKID_L2_FORWARDING,
	[BLK_IDX_MAC_CONFIG] = BLKID_MAC_CONFIG,
	[BLK_IDX_SCHEDULE_PARAMS] = BLKID_SCHEDULE_PARAMS,
	[BLK_IDX_SCHEDULE_ENTRY_POINTS_PARAMS] = BLKID_SCHEDULE_ENTRY_POINTS_PARAMS,
	[BLK_IDX_VL_FORWARDING_PARAMS] = BLKID_VL_FORWARDING_PARAMS,
	[BLK_IDX_L2_LOOKUP_PARAMS] = BLKID_L2_LOOKUP_PARAMS,
	[BLK_IDX_L2_FORWARDING_PARAMS] = BLKID_L2_FORWARDING_PARAMS,
	[BLK_IDX_AVB_PARAMS] = BLKID_AVB_PARAMS,
	[BLK_IDX_GENERAL_PARAMS] = BLKID_GENERAL_PARAMS,
	[BLK_IDX_RETAGGING] = BLKID_RETAGGING,
	[BLK_IDX_XMII_PARAMS] = BLKID_XMII_PARAMS,
};

const char *sja1105_static_config_error_msg[] = {
	[SJA1105_CONFIG_OK] = "",
	[SJA1105_TTETHERNET_NOT_SUPPORTED] =
		"schedule-table present, but TTEthernet is "
		"only supported on T and Q/S",
	[SJA1105_INCORRECT_TTETHERNET_CONFIGURATION] =
		"schedule-table present, but one of "
		"schedule-entry-points-table, schedule-parameters-table or "
		"schedule-entry-points-parameters table is empty",
	[SJA1105_INCORRECT_VIRTUAL_LINK_CONFIGURATION] =
		"vl-lookup-table present, but one of vl-policing-table, "
		"vl-forwarding-table or vl-forwarding-parameters-table is empty",
	[SJA1105_MISSING_L2_POLICING_TABLE] =
		"l2-policing-table needs to have at least one entry",
	[SJA1105_MISSING_L2_FORWARDING_TABLE] =
		"l2-forwarding-table is either missing or incomplete",
	[SJA1105_MISSING_L2_FORWARDING_PARAMS_TABLE] =
		"l2-forwarding-parameters-table is missing",
	[SJA1105_MISSING_GENERAL_PARAMS_TABLE] =
		"general-parameters-table is missing",
	[SJA1105_MISSING_VLAN_TABLE] =
		"vlan-lookup-table needs to have at least the default untagged VLAN",
	[SJA1105_MISSING_XMII_TABLE] =
		"xmii-table is missing",
	[SJA1105_MISSING_MAC_TABLE] =
		"mac-configuration-table needs to contain an entry for each port",
	[SJA1105_OVERCOMMITTED_FRAME_MEMORY] =
		"Not allowed to overcommit frame memory. L2 memory partitions "
		"and VL memory partitions share the same space. The sum of all "
		"16 memory partitions is not allowed to be larger than 929 "
		"128-byte blocks (or 910 with retagging). Please adjust "
		"l2-forwarding-parameters-table.part_spc and/or "
		"vl-forwarding-parameters-table.partspc.",
};

static sja1105_config_valid_t
static_config_check_memory_size(const struct sja1105_table *tables)
{
	const struct sja1105_l2_forwarding_params_entry *l2_fwd_params;
	const struct sja1105_vl_forwarding_params_entry *vl_fwd_params;
	int i, max_mem, mem = 0;

	l2_fwd_params = tables[BLK_IDX_L2_FORWARDING_PARAMS].entries;

	for (i = 0; i < 8; i++)
		mem += l2_fwd_params->part_spc[i];

	if (tables[BLK_IDX_VL_FORWARDING_PARAMS].entry_count) {
		vl_fwd_params = tables[BLK_IDX_VL_FORWARDING_PARAMS].entries;
		for (i = 0; i < 8; i++)
			mem += vl_fwd_params->partspc[i];
	}

	if (tables[BLK_IDX_RETAGGING].entry_count)
		max_mem = SJA1105_MAX_FRAME_MEMORY_RETAGGING;
	else
		max_mem = SJA1105_MAX_FRAME_MEMORY;

	if (mem > max_mem)
		return SJA1105_OVERCOMMITTED_FRAME_MEMORY;

	return SJA1105_CONFIG_OK;
}

sja1105_config_valid_t
sja1105_static_config_check_valid(const struct sja1105_static_config *config)
{
	const struct sja1105_table *tables = config->tables;
#define IS_FULL(blk_idx) \
	(tables[blk_idx].entry_count == tables[blk_idx].ops->max_entry_count)

	if (tables[BLK_IDX_SCHEDULE].entry_count) {
		if (config->device_id != SJA1105T_DEVICE_ID &&
		    config->device_id != SJA1105QS_DEVICE_ID)
			return SJA1105_TTETHERNET_NOT_SUPPORTED;

		if (tables[BLK_IDX_SCHEDULE_ENTRY_POINTS].entry_count == 0)
			return SJA1105_INCORRECT_TTETHERNET_CONFIGURATION;

		if (!IS_FULL(BLK_IDX_SCHEDULE_PARAMS))
			return SJA1105_INCORRECT_TTETHERNET_CONFIGURATION;

		if (!IS_FULL(BLK_IDX_SCHEDULE_ENTRY_POINTS_PARAMS))
			return SJA1105_INCORRECT_TTETHERNET_CONFIGURATION;
	}
	if (tables[BLK_IDX_VL_LOOKUP].entry_count) {
		struct sja1105_vl_lookup_entry *vl_lookup;
		bool has_critical_links = false;
		int i;

		vl_lookup = tables[BLK_IDX_VL_LOOKUP].entries;

		for (i = 0; i < tables[BLK_IDX_VL_LOOKUP].entry_count; i++) {
			if (vl_lookup[i].iscritical) {
				has_critical_links = true;
				break;
			}
		}

		if (tables[BLK_IDX_VL_POLICING].entry_count == 0 &&
		    has_critical_links)
			return SJA1105_INCORRECT_VIRTUAL_LINK_CONFIGURATION;

		if (tables[BLK_IDX_VL_FORWARDING].entry_count == 0 &&
		    has_critical_links)
			return SJA1105_INCORRECT_VIRTUAL_LINK_CONFIGURATION;

		if (tables[BLK_IDX_VL_FORWARDING_PARAMS].entry_count == 0 &&
		    has_critical_links)
			return SJA1105_INCORRECT_VIRTUAL_LINK_CONFIGURATION;
	}

	if (tables[BLK_IDX_L2_POLICING].entry_count == 0)
		return SJA1105_MISSING_L2_POLICING_TABLE;

	if (tables[BLK_IDX_VLAN_LOOKUP].entry_count == 0)
		return SJA1105_MISSING_VLAN_TABLE;

	if (!IS_FULL(BLK_IDX_L2_FORWARDING))
		return SJA1105_MISSING_L2_FORWARDING_TABLE;

	if (!IS_FULL(BLK_IDX_MAC_CONFIG))
		return SJA1105_MISSING_MAC_TABLE;

	if (!IS_FULL(BLK_IDX_L2_FORWARDING_PARAMS))
		return SJA1105_MISSING_L2_FORWARDING_PARAMS_TABLE;

	if (!IS_FULL(BLK_IDX_GENERAL_PARAMS))
		return SJA1105_MISSING_GENERAL_PARAMS_TABLE;

	if (!IS_FULL(BLK_IDX_XMII_PARAMS))
		return SJA1105_MISSING_XMII_TABLE;

	return static_config_check_memory_size(tables);
#undef IS_FULL
}

void
sja1105_static_config_pack(void *buf, struct sja1105_static_config *config)
{
	struct sja1105_table_header header = {0};
	enum sja1105_blk_idx i;
	char *p = buf;
	int j;

	sja1105_pack(p, &config->device_id, 31, 0, 4);
	p += SJA1105_SIZE_DEVICE_ID;

	for (i = 0; i < BLK_IDX_MAX; i++) {
		const struct sja1105_table *table;
		char *table_start;

		table = &config->tables[i];
		if (!table->entry_count)
			continue;

		header.block_id = blk_id_map[i];
		header.len = table->entry_count *
			     table->ops->packed_entry_size / 4;
		sja1105_table_header_pack_with_crc(p, &header);
		p += SJA1105_SIZE_TABLE_HEADER;
		table_start = p;
		for (j = 0; j < table->entry_count; j++) {
			u8 *entry_ptr = table->entries;

			entry_ptr += j * table->ops->unpacked_entry_size;
			memset(p, 0, table->ops->packed_entry_size);
			table->ops->packing(p, entry_ptr, PACK);
			p += table->ops->packed_entry_size;
		}
		sja1105_table_write_crc(table_start, p);
		p += 4;
	}
	/* Final header:
	 * Block ID does not matter
	 * Length of 0 marks that header is final
	 * CRC will be replaced on-the-fly on "config upload"
	 */
	header.block_id = 0;
	header.len = 0;
	header.crc = 0xDEADBEEF;
	memset(p, 0, SJA1105_SIZE_TABLE_HEADER);
	sja1105_table_header_packing(p, &header, PACK);
}

size_t
sja1105_static_config_get_length(const struct sja1105_static_config *config)
{
	unsigned int sum;
	unsigned int header_count;
	enum sja1105_blk_idx i;

	/* Ending header */
	header_count = 1;
	sum = SJA1105_SIZE_DEVICE_ID;

	/* Tables (headers and entries) */
	for (i = 0; i < BLK_IDX_MAX; i++) {
		const struct sja1105_table *table;

		table = &config->tables[i];
		if (table->entry_count)
			header_count++;

		sum += table->ops->packed_entry_size * table->entry_count;
	}
	/* Headers have an additional CRC at the end */
	sum += header_count * (SJA1105_SIZE_TABLE_HEADER + 4);
	/* Last header does not have an extra CRC because there is no data */
	sum -= 4;

	return sum;
}

/* Compatibility matrices */

/* SJA1105E: First generation, no TTEthernet */
const struct sja1105_table_ops sja1105e_table_ops[BLK_IDX_MAX] = {
	[BLK_IDX_L2_LOOKUP] = {
		.packing = sja1105et_l2_lookup_entry_packing,
		.unpacked_entry_size = sizeof(struct sja1105_l2_lookup_entry),
		.packed_entry_size = SJA1105ET_SIZE_L2_LOOKUP_ENTRY,
		.max_entry_count = SJA1105_MAX_L2_LOOKUP_COUNT,
	},
	[BLK_IDX_L2_POLICING] = {
		.packing = sja1105_l2_policing_entry_packing,
		.unpacked_entry_size = sizeof(struct sja1105_l2_policing_entry),
		.packed_entry_size = SJA1105_SIZE_L2_POLICING_ENTRY,
		.max_entry_count = SJA1105_MAX_L2_POLICING_COUNT,
	},
	[BLK_IDX_VLAN_LOOKUP] = {
		.packing = sja1105_vlan_lookup_entry_packing,
		.unpacked_entry_size = sizeof(struct sja1105_vlan_lookup_entry),
		.packed_entry_size = SJA1105_SIZE_VLAN_LOOKUP_ENTRY,
		.max_entry_count = SJA1105_MAX_VLAN_LOOKUP_COUNT,
	},
	[BLK_IDX_L2_FORWARDING] = {
		.packing = sja1105_l2_forwarding_entry_packing,
		.unpacked_entry_size = sizeof(struct sja1105_l2_forwarding_entry),
		.packed_entry_size = SJA1105_SIZE_L2_FORWARDING_ENTRY,
		.max_entry_count = SJA1105_MAX_L2_FORWARDING_COUNT,
	},
	[BLK_IDX_MAC_CONFIG] = {
		.packing = sja1105et_mac_config_entry_packing,
		.unpacked_entry_size = sizeof(struct sja1105_mac_config_entry),
		.packed_entry_size = SJA1105ET_SIZE_MAC_CONFIG_ENTRY,
		.max_entry_count = SJA1105_MAX_MAC_CONFIG_COUNT,
	},
	[BLK_IDX_L2_LOOKUP_PARAMS] = {
		.packing = sja1105et_l2_lookup_params_entry_packing,
		.unpacked_entry_size = sizeof(struct sja1105_l2_lookup_params_entry),
		.packed_entry_size = SJA1105ET_SIZE_L2_LOOKUP_PARAMS_ENTRY,
		.max_entry_count = SJA1105_MAX_L2_LOOKUP_PARAMS_COUNT,
	},
	[BLK_IDX_L2_FORWARDING_PARAMS] = {
		.packing = sja1105_l2_forwarding_params_entry_packing,
		.unpacked_entry_size = sizeof(struct sja1105_l2_forwarding_params_entry),
		.packed_entry_size = SJA1105_SIZE_L2_FORWARDING_PARAMS_ENTRY,
		.max_entry_count = SJA1105_MAX_L2_FORWARDING_PARAMS_COUNT,
	},
	[BLK_IDX_AVB_PARAMS] = {
		.packing = sja1105et_avb_params_entry_packing,
		.unpacked_entry_size = sizeof(struct sja1105_avb_params_entry),
		.packed_entry_size = SJA1105ET_SIZE_AVB_PARAMS_ENTRY,
		.max_entry_count = SJA1105_MAX_AVB_PARAMS_COUNT,
	},
	[BLK_IDX_GENERAL_PARAMS] = {
		.packing = sja1105et_general_params_entry_packing,
		.unpacked_entry_size = sizeof(struct sja1105_general_params_entry),
		.packed_entry_size = SJA1105ET_SIZE_GENERAL_PARAMS_ENTRY,
		.max_entry_count = SJA1105_MAX_GENERAL_PARAMS_COUNT,
	},
	[BLK_IDX_RETAGGING] = {
		.packing = sja1105_retagging_entry_packing,
		.unpacked_entry_size = sizeof(struct sja1105_retagging_entry),
		.packed_entry_size = SJA1105_SIZE_RETAGGING_ENTRY,
		.max_entry_count = SJA1105_MAX_RETAGGING_COUNT,
	},
	[BLK_IDX_XMII_PARAMS] = {
		.packing = sja1105_xmii_params_entry_packing,
		.unpacked_entry_size = sizeof(struct sja1105_xmii_params_entry),
		.packed_entry_size = SJA1105_SIZE_XMII_PARAMS_ENTRY,
		.max_entry_count = SJA1105_MAX_XMII_PARAMS_COUNT,
	},
};

/* SJA1105T: First generation, TTEthernet */
const struct sja1105_table_ops sja1105t_table_ops[BLK_IDX_MAX] = {
	[BLK_IDX_SCHEDULE] = {
		.packing = sja1105_schedule_entry_packing,
		.unpacked_entry_size = sizeof(struct sja1105_schedule_entry),
		.packed_entry_size = SJA1105_SIZE_SCHEDULE_ENTRY,
		.max_entry_count = SJA1105_MAX_SCHEDULE_COUNT,
	},
	[BLK_IDX_SCHEDULE_ENTRY_POINTS] = {
		.packing = sja1105_schedule_entry_points_entry_packing,
		.unpacked_entry_size = sizeof(struct sja1105_schedule_entry_points_entry),
		.packed_entry_size = SJA1105_SIZE_SCHEDULE_ENTRY_POINTS_ENTRY,
		.max_entry_count = SJA1105_MAX_SCHEDULE_ENTRY_POINTS_COUNT,
	},
	[BLK_IDX_VL_LOOKUP] = {
		.packing = sja1105_vl_lookup_entry_packing,
		.unpacked_entry_size = sizeof(struct sja1105_vl_lookup_entry),
		.packed_entry_size = SJA1105_SIZE_VL_LOOKUP_ENTRY,
		.max_entry_count = SJA1105_MAX_VL_LOOKUP_COUNT,
	},
	[BLK_IDX_VL_POLICING] = {
		.packing = sja1105_vl_policing_entry_packing,
		.unpacked_entry_size = sizeof(struct sja1105_vl_policing_entry),
		.packed_entry_size = SJA1105_SIZE_VL_POLICING_ENTRY,
		.max_entry_count = SJA1105_MAX_VL_POLICING_COUNT,
	},
	[BLK_IDX_VL_FORWARDING] = {
		.packing = sja1105_vl_forwarding_entry_packing,
		.unpacked_entry_size = sizeof(struct sja1105_vl_forwarding_entry),
		.packed_entry_size = SJA1105_SIZE_VL_FORWARDING_ENTRY,
		.max_entry_count = SJA1105_MAX_VL_FORWARDING_COUNT,
	},
	[BLK_IDX_L2_LOOKUP] = {
		.packing = sja1105et_l2_lookup_entry_packing,
		.unpacked_entry_size = sizeof(struct sja1105_l2_lookup_entry),
		.packed_entry_size = SJA1105ET_SIZE_L2_LOOKUP_ENTRY,
		.max_entry_count = SJA1105_MAX_L2_LOOKUP_COUNT,
	},
	[BLK_IDX_L2_POLICING] = {
		.packing = sja1105_l2_policing_entry_packing,
		.unpacked_entry_size = sizeof(struct sja1105_l2_policing_entry),
		.packed_entry_size = SJA1105_SIZE_L2_POLICING_ENTRY,
		.max_entry_count = SJA1105_MAX_L2_POLICING_COUNT,
	},
	[BLK_IDX_VLAN_LOOKUP] = {
		.packing = sja1105_vlan_lookup_entry_packing,
		.unpacked_entry_size = sizeof(struct sja1105_vlan_lookup_entry),
		.packed_entry_size = SJA1105_SIZE_VLAN_LOOKUP_ENTRY,
		.max_entry_count = SJA1105_MAX_VLAN_LOOKUP_COUNT,
	},
	[BLK_IDX_L2_FORWARDING] = {
		.packing = sja1105_l2_forwarding_entry_packing,
		.unpacked_entry_size = sizeof(struct sja1105_l2_forwarding_entry),
		.packed_entry_size = SJA1105_SIZE_L2_FORWARDING_ENTRY,
		.max_entry_count = SJA1105_MAX_L2_FORWARDING_COUNT,
	},
	[BLK_IDX_MAC_CONFIG] = {
		.packing = sja1105et_mac_config_entry_packing,
		.unpacked_entry_size = sizeof(struct sja1105_mac_config_entry),
		.packed_entry_size = SJA1105ET_SIZE_MAC_CONFIG_ENTRY,
		.max_entry_count = SJA1105_MAX_MAC_CONFIG_COUNT,
	},
	[BLK_IDX_SCHEDULE_PARAMS] = {
		.packing = sja1105_schedule_params_entry_packing,
		.unpacked_entry_size = sizeof(struct sja1105_schedule_params_entry),
		.packed_entry_size = SJA1105_SIZE_SCHEDULE_PARAMS_ENTRY,
		.max_entry_count = SJA1105_MAX_SCHEDULE_PARAMS_COUNT,
	},
	[BLK_IDX_SCHEDULE_ENTRY_POINTS_PARAMS] = {
		.packing = sja1105_schedule_entry_points_params_entry_packing,
		.unpacked_entry_size = sizeof(struct sja1105_schedule_entry_points_params_entry),
		.packed_entry_size = SJA1105_SIZE_SCHEDULE_ENTRY_POINTS_PARAMS_ENTRY,
		.max_entry_count = SJA1105_MAX_SCHEDULE_ENTRY_POINTS_PARAMS_COUNT,
	},
	[BLK_IDX_VL_FORWARDING_PARAMS] = {
		.packing = sja1105_vl_forwarding_params_entry_packing,
		.unpacked_entry_size = sizeof(struct sja1105_vl_forwarding_params_entry),
		.packed_entry_size = SJA1105_SIZE_VL_FORWARDING_PARAMS_ENTRY,
		.max_entry_count = SJA1105_MAX_VL_FORWARDING_PARAMS_COUNT,
	},
	[BLK_IDX_L2_LOOKUP_PARAMS] = {
		.packing = sja1105et_l2_lookup_params_entry_packing,
		.unpacked_entry_size = sizeof(struct sja1105_l2_lookup_params_entry),
		.packed_entry_size = SJA1105ET_SIZE_L2_LOOKUP_PARAMS_ENTRY,
		.max_entry_count = SJA1105_MAX_L2_LOOKUP_PARAMS_COUNT,
	},
	[BLK_IDX_L2_FORWARDING_PARAMS] = {
		.packing = sja1105_l2_forwarding_params_entry_packing,
		.unpacked_entry_size = sizeof(struct sja1105_l2_forwarding_params_entry),
		.packed_entry_size = SJA1105_SIZE_L2_FORWARDING_PARAMS_ENTRY,
		.max_entry_count = SJA1105_MAX_L2_FORWARDING_PARAMS_COUNT,
	},
	[BLK_IDX_AVB_PARAMS] = {
		.packing = sja1105et_avb_params_entry_packing,
		.unpacked_entry_size = sizeof(struct sja1105_avb_params_entry),
		.packed_entry_size = SJA1105ET_SIZE_AVB_PARAMS_ENTRY,
		.max_entry_count = SJA1105_MAX_AVB_PARAMS_COUNT,
	},
	[BLK_IDX_GENERAL_PARAMS] = {
		.packing = sja1105et_general_params_entry_packing,
		.unpacked_entry_size = sizeof(struct sja1105_general_params_entry),
		.packed_entry_size = SJA1105ET_SIZE_GENERAL_PARAMS_ENTRY,
		.max_entry_count = SJA1105_MAX_GENERAL_PARAMS_COUNT,
	},
	[BLK_IDX_RETAGGING] = {
		.packing = sja1105_retagging_entry_packing,
		.unpacked_entry_size = sizeof(struct sja1105_retagging_entry),
		.packed_entry_size = SJA1105_SIZE_RETAGGING_ENTRY,
		.max_entry_count = SJA1105_MAX_RETAGGING_COUNT,
	},
	[BLK_IDX_XMII_PARAMS] = {
		.packing = sja1105_xmii_params_entry_packing,
		.unpacked_entry_size = sizeof(struct sja1105_xmii_params_entry),
		.packed_entry_size = SJA1105_SIZE_XMII_PARAMS_ENTRY,
		.max_entry_count = SJA1105_MAX_XMII_PARAMS_COUNT,
	},
};

/* SJA1105P: Second generation, no TTEthernet, no SGMII */
const struct sja1105_table_ops sja1105p_table_ops[BLK_IDX_MAX] = {
	[BLK_IDX_L2_LOOKUP] = {
		.packing = sja1105pqrs_l2_lookup_entry_packing,
		.unpacked_entry_size = sizeof(struct sja1105_l2_lookup_entry),
		.packed_entry_size = SJA1105PQRS_SIZE_L2_LOOKUP_ENTRY,
		.max_entry_count = SJA1105_MAX_L2_LOOKUP_COUNT,
	},
	[BLK_IDX_L2_POLICING] = {
		.packing = sja1105_l2_policing_entry_packing,
		.unpacked_entry_size = sizeof(struct sja1105_l2_policing_entry),
		.packed_entry_size = SJA1105_SIZE_L2_POLICING_ENTRY,
		.max_entry_count = SJA1105_MAX_L2_POLICING_COUNT,
	},
	[BLK_IDX_VLAN_LOOKUP] = {
		.packing = sja1105_vlan_lookup_entry_packing,
		.unpacked_entry_size = sizeof(struct sja1105_vlan_lookup_entry),
		.packed_entry_size = SJA1105_SIZE_VLAN_LOOKUP_ENTRY,
		.max_entry_count = SJA1105_MAX_VLAN_LOOKUP_COUNT,
	},
	[BLK_IDX_L2_FORWARDING] = {
		.packing = sja1105_l2_forwarding_entry_packing,
		.unpacked_entry_size = sizeof(struct sja1105_l2_forwarding_entry),
		.packed_entry_size = SJA1105_SIZE_L2_FORWARDING_ENTRY,
		.max_entry_count = SJA1105_MAX_L2_FORWARDING_COUNT,
	},
	[BLK_IDX_MAC_CONFIG] = {
		.packing = sja1105pqrs_mac_config_entry_packing,
		.unpacked_entry_size = sizeof(struct sja1105_mac_config_entry),
		.packed_entry_size = SJA1105PQRS_SIZE_MAC_CONFIG_ENTRY,
		.max_entry_count = SJA1105_MAX_MAC_CONFIG_COUNT,
	},
	[BLK_IDX_L2_LOOKUP_PARAMS] = {
		.packing = sja1105pqrs_l2_lookup_params_entry_packing,
		.unpacked_entry_size = sizeof(struct sja1105_l2_lookup_params_entry),
		.packed_entry_size = SJA1105PQRS_SIZE_L2_LOOKUP_PARAMS_ENTRY,
		.max_entry_count = SJA1105_MAX_L2_LOOKUP_PARAMS_COUNT,
	},
	[BLK_IDX_L2_FORWARDING_PARAMS] = {
		.packing = sja1105_l2_forwarding_params_entry_packing,
		.unpacked_entry_size = sizeof(struct sja1105_l2_forwarding_params_entry),
		.packed_entry_size = SJA1105_SIZE_L2_FORWARDING_PARAMS_ENTRY,
		.max_entry_count = SJA1105_MAX_L2_FORWARDING_PARAMS_COUNT,
	},
	[BLK_IDX_AVB_PARAMS] = {
		.packing = sja1105pqrs_avb_params_entry_packing,
		.unpacked_entry_size = sizeof(struct sja1105_avb_params_entry),
		.packed_entry_size = SJA1105PQRS_SIZE_AVB_PARAMS_ENTRY,
		.max_entry_count = SJA1105_MAX_AVB_PARAMS_COUNT,
	},
	[BLK_IDX_GENERAL_PARAMS] = {
		.packing = sja1105pqrs_general_params_entry_packing,
		.unpacked_entry_size = sizeof(struct sja1105_general_params_entry),
		.packed_entry_size = SJA1105PQRS_SIZE_GENERAL_PARAMS_ENTRY,
		.max_entry_count = SJA1105_MAX_GENERAL_PARAMS_COUNT,
	},
	[BLK_IDX_RETAGGING] = {
		.packing = sja1105_retagging_entry_packing,
		.unpacked_entry_size = sizeof(struct sja1105_retagging_entry),
		.packed_entry_size = SJA1105_SIZE_RETAGGING_ENTRY,
		.max_entry_count = SJA1105_MAX_RETAGGING_COUNT,
	},
	[BLK_IDX_XMII_PARAMS] = {
		.packing = sja1105_xmii_params_entry_packing,
		.unpacked_entry_size = sizeof(struct sja1105_xmii_params_entry),
		.packed_entry_size = SJA1105_SIZE_XMII_PARAMS_ENTRY,
		.max_entry_count = SJA1105_MAX_XMII_PARAMS_COUNT,
	},
};

/* SJA1105Q: Second generation, TTEthernet, no SGMII */
const struct sja1105_table_ops sja1105q_table_ops[BLK_IDX_MAX] = {
	[BLK_IDX_SCHEDULE] = {
		.packing = sja1105_schedule_entry_packing,
		.unpacked_entry_size = sizeof(struct sja1105_schedule_entry),
		.packed_entry_size = SJA1105_SIZE_SCHEDULE_ENTRY,
		.max_entry_count = SJA1105_MAX_SCHEDULE_COUNT,
	},
	[BLK_IDX_SCHEDULE_ENTRY_POINTS] = {
		.packing = sja1105_schedule_entry_points_entry_packing,
		.unpacked_entry_size = sizeof(struct sja1105_schedule_entry_points_entry),
		.packed_entry_size = SJA1105_SIZE_SCHEDULE_ENTRY_POINTS_ENTRY,
		.max_entry_count = SJA1105_MAX_SCHEDULE_ENTRY_POINTS_COUNT,
	},
	[BLK_IDX_VL_LOOKUP] = {
		.packing = sja1105_vl_lookup_entry_packing,
		.unpacked_entry_size = sizeof(struct sja1105_vl_lookup_entry),
		.packed_entry_size = SJA1105_SIZE_VL_LOOKUP_ENTRY,
		.max_entry_count = SJA1105_MAX_VL_LOOKUP_COUNT,
	},
	[BLK_IDX_VL_POLICING] = {
		.packing = sja1105_vl_policing_entry_packing,
		.unpacked_entry_size = sizeof(struct sja1105_vl_policing_entry),
		.packed_entry_size = SJA1105_SIZE_VL_POLICING_ENTRY,
		.max_entry_count = SJA1105_MAX_VL_POLICING_COUNT,
	},
	[BLK_IDX_VL_FORWARDING] = {
		.packing = sja1105_vl_forwarding_entry_packing,
		.unpacked_entry_size = sizeof(struct sja1105_vl_forwarding_entry),
		.packed_entry_size = SJA1105_SIZE_VL_FORWARDING_ENTRY,
		.max_entry_count = SJA1105_MAX_VL_FORWARDING_COUNT,
	},
	[BLK_IDX_L2_LOOKUP] = {
		.packing = sja1105pqrs_l2_lookup_entry_packing,
		.unpacked_entry_size = sizeof(struct sja1105_l2_lookup_entry),
		.packed_entry_size = SJA1105PQRS_SIZE_L2_LOOKUP_ENTRY,
		.max_entry_count = SJA1105_MAX_L2_LOOKUP_COUNT,
	},
	[BLK_IDX_L2_POLICING] = {
		.packing = sja1105_l2_policing_entry_packing,
		.unpacked_entry_size = sizeof(struct sja1105_l2_policing_entry),
		.packed_entry_size = SJA1105_SIZE_L2_POLICING_ENTRY,
		.max_entry_count = SJA1105_MAX_L2_POLICING_COUNT,
	},
	[BLK_IDX_VLAN_LOOKUP] = {
		.packing = sja1105_vlan_lookup_entry_packing,
		.unpacked_entry_size = sizeof(struct sja1105_vlan_lookup_entry),
		.packed_entry_size = SJA1105_SIZE_VLAN_LOOKUP_ENTRY,
		.max_entry_count = SJA1105_MAX_VLAN_LOOKUP_COUNT,
	},
	[BLK_IDX_L2_FORWARDING] = {
		.packing = sja1105_l2_forwarding_entry_packing,
		.unpacked_entry_size = sizeof(struct sja1105_l2_forwarding_entry),
		.packed_entry_size = SJA1105_SIZE_L2_FORWARDING_ENTRY,
		.max_entry_count = SJA1105_MAX_L2_FORWARDING_COUNT,
	},
	[BLK_IDX_MAC_CONFIG] = {
		.packing = sja1105pqrs_mac_config_entry_packing,
		.unpacked_entry_size = sizeof(struct sja1105_mac_config_entry),
		.packed_entry_size = SJA1105PQRS_SIZE_MAC_CONFIG_ENTRY,
		.max_entry_count = SJA1105_MAX_MAC_CONFIG_COUNT,
	},
	[BLK_IDX_SCHEDULE_PARAMS] = {
		.packing = sja1105_schedule_params_entry_packing,
		.unpacked_entry_size = sizeof(struct sja1105_schedule_params_entry),
		.packed_entry_size = SJA1105_SIZE_SCHEDULE_PARAMS_ENTRY,
		.max_entry_count = SJA1105_MAX_SCHEDULE_PARAMS_COUNT,
	},
	[BLK_IDX_SCHEDULE_ENTRY_POINTS_PARAMS] = {
		.packing = sja1105_schedule_entry_points_params_entry_packing,
		.unpacked_entry_size = sizeof(struct sja1105_schedule_entry_points_params_entry),
		.packed_entry_size = SJA1105_SIZE_SCHEDULE_ENTRY_POINTS_PARAMS_ENTRY,
		.max_entry_count = SJA1105_MAX_SCHEDULE_ENTRY_POINTS_PARAMS_COUNT,
	},
	[BLK_IDX_VL_FORWARDING_PARAMS] = {
		.packing = sja1105_vl_forwarding_params_entry_packing,
		.unpacked_entry_size = sizeof(struct sja1105_vl_forwarding_params_entry),
		.packed_entry_size = SJA1105_SIZE_VL_FORWARDING_PARAMS_ENTRY,
		.max_entry_count = SJA1105_MAX_VL_FORWARDING_PARAMS_COUNT,
	},
	[BLK_IDX_L2_LOOKUP_PARAMS] = {
		.packing = sja1105pqrs_l2_lookup_params_entry_packing,
		.unpacked_entry_size = sizeof(struct sja1105_l2_lookup_params_entry),
		.packed_entry_size = SJA1105PQRS_SIZE_L2_LOOKUP_PARAMS_ENTRY,
		.max_entry_count = SJA1105_MAX_L2_LOOKUP_PARAMS_COUNT,
	},
	[BLK_IDX_L2_FORWARDING_PARAMS] = {
		.packing = sja1105_l2_forwarding_params_entry_packing,
		.unpacked_entry_size = sizeof(struct sja1105_l2_forwarding_params_entry),
		.packed_entry_size = SJA1105_SIZE_L2_FORWARDING_PARAMS_ENTRY,
		.max_entry_count = SJA1105_MAX_L2_FORWARDING_PARAMS_COUNT,
	},
	[BLK_IDX_AVB_PARAMS] = {
		.packing = sja1105pqrs_avb_params_entry_packing,
		.unpacked_entry_size = sizeof(struct sja1105_avb_params_entry),
		.packed_entry_size = SJA1105PQRS_SIZE_AVB_PARAMS_ENTRY,
		.max_entry_count = SJA1105_MAX_AVB_PARAMS_COUNT,
	},
	[BLK_IDX_GENERAL_PARAMS] = {
		.packing = sja1105pqrs_general_params_entry_packing,
		.unpacked_entry_size = sizeof(struct sja1105_general_params_entry),
		.packed_entry_size = SJA1105PQRS_SIZE_GENERAL_PARAMS_ENTRY,
		.max_entry_count = SJA1105_MAX_GENERAL_PARAMS_COUNT,
	},
	[BLK_IDX_RETAGGING] = {
		.packing = sja1105_retagging_entry_packing,
		.unpacked_entry_size = sizeof(struct sja1105_retagging_entry),
		.packed_entry_size = SJA1105_SIZE_RETAGGING_ENTRY,
		.max_entry_count = SJA1105_MAX_RETAGGING_COUNT,
	},
	[BLK_IDX_XMII_PARAMS] = {
		.packing = sja1105_xmii_params_entry_packing,
		.unpacked_entry_size = sizeof(struct sja1105_xmii_params_entry),
		.packed_entry_size = SJA1105_SIZE_XMII_PARAMS_ENTRY,
		.max_entry_count = SJA1105_MAX_XMII_PARAMS_COUNT,
	},
};

/* SJA1105R: Second generation, no TTEthernet, SGMII */
const struct sja1105_table_ops sja1105r_table_ops[BLK_IDX_MAX] = {
	[BLK_IDX_L2_LOOKUP] = {
		.packing = sja1105pqrs_l2_lookup_entry_packing,
		.unpacked_entry_size = sizeof(struct sja1105_l2_lookup_entry),
		.packed_entry_size = SJA1105PQRS_SIZE_L2_LOOKUP_ENTRY,
		.max_entry_count = SJA1105_MAX_L2_LOOKUP_COUNT,
	},
	[BLK_IDX_L2_POLICING] = {
		.packing = sja1105_l2_policing_entry_packing,
		.unpacked_entry_size = sizeof(struct sja1105_l2_policing_entry),
		.packed_entry_size = SJA1105_SIZE_L2_POLICING_ENTRY,
		.max_entry_count = SJA1105_MAX_L2_POLICING_COUNT,
	},
	[BLK_IDX_VLAN_LOOKUP] = {
		.packing = sja1105_vlan_lookup_entry_packing,
		.unpacked_entry_size = sizeof(struct sja1105_vlan_lookup_entry),
		.packed_entry_size = SJA1105_SIZE_VLAN_LOOKUP_ENTRY,
		.max_entry_count = SJA1105_MAX_VLAN_LOOKUP_COUNT,
	},
	[BLK_IDX_L2_FORWARDING] = {
		.packing = sja1105_l2_forwarding_entry_packing,
		.unpacked_entry_size = sizeof(struct sja1105_l2_forwarding_entry),
		.packed_entry_size = SJA1105_SIZE_L2_FORWARDING_ENTRY,
		.max_entry_count = SJA1105_MAX_L2_FORWARDING_COUNT,
	},
	[BLK_IDX_MAC_CONFIG] = {
		.packing = sja1105pqrs_mac_config_entry_packing,
		.unpacked_entry_size = sizeof(struct sja1105_mac_config_entry),
		.packed_entry_size = SJA1105PQRS_SIZE_MAC_CONFIG_ENTRY,
		.max_entry_count = SJA1105_MAX_MAC_CONFIG_COUNT,
	},
	[BLK_IDX_L2_LOOKUP_PARAMS] = {
		.packing = sja1105pqrs_l2_lookup_params_entry_packing,
		.unpacked_entry_size = sizeof(struct sja1105_l2_lookup_params_entry),
		.packed_entry_size = SJA1105PQRS_SIZE_L2_LOOKUP_PARAMS_ENTRY,
		.max_entry_count = SJA1105_MAX_L2_LOOKUP_PARAMS_COUNT,
	},
	[BLK_IDX_L2_FORWARDING_PARAMS] = {
		.packing = sja1105_l2_forwarding_params_entry_packing,
		.unpacked_entry_size = sizeof(struct sja1105_l2_forwarding_params_entry),
		.packed_entry_size = SJA1105_SIZE_L2_FORWARDING_PARAMS_ENTRY,
		.max_entry_count = SJA1105_MAX_L2_FORWARDING_PARAMS_COUNT,
	},
	[BLK_IDX_AVB_PARAMS] = {
		.packing = sja1105pqrs_avb_params_entry_packing,
		.unpacked_entry_size = sizeof(struct sja1105_avb_params_entry),
		.packed_entry_size = SJA1105PQRS_SIZE_AVB_PARAMS_ENTRY,
		.max_entry_count = SJA1105_MAX_AVB_PARAMS_COUNT,
	},
	[BLK_IDX_GENERAL_PARAMS] = {
		.packing = sja1105pqrs_general_params_entry_packing,
		.unpacked_entry_size = sizeof(struct sja1105_general_params_entry),
		.packed_entry_size = SJA1105PQRS_SIZE_GENERAL_PARAMS_ENTRY,
		.max_entry_count = SJA1105_MAX_GENERAL_PARAMS_COUNT,
	},
	[BLK_IDX_RETAGGING] = {
		.packing = sja1105_retagging_entry_packing,
		.unpacked_entry_size = sizeof(struct sja1105_retagging_entry),
		.packed_entry_size = SJA1105_SIZE_RETAGGING_ENTRY,
		.max_entry_count = SJA1105_MAX_RETAGGING_COUNT,
	},
	[BLK_IDX_XMII_PARAMS] = {
		.packing = sja1105_xmii_params_entry_packing,
		.unpacked_entry_size = sizeof(struct sja1105_xmii_params_entry),
		.packed_entry_size = SJA1105_SIZE_XMII_PARAMS_ENTRY,
		.max_entry_count = SJA1105_MAX_XMII_PARAMS_COUNT,
	},
};

/* SJA1105S: Second generation, TTEthernet, SGMII */
const struct sja1105_table_ops sja1105s_table_ops[BLK_IDX_MAX] = {
	[BLK_IDX_SCHEDULE] = {
		.packing = sja1105_schedule_entry_packing,
		.unpacked_entry_size = sizeof(struct sja1105_schedule_entry),
		.packed_entry_size = SJA1105_SIZE_SCHEDULE_ENTRY,
		.max_entry_count = SJA1105_MAX_SCHEDULE_COUNT,
	},
	[BLK_IDX_SCHEDULE_ENTRY_POINTS] = {
		.packing = sja1105_schedule_entry_points_entry_packing,
		.unpacked_entry_size = sizeof(struct sja1105_schedule_entry_points_entry),
		.packed_entry_size = SJA1105_SIZE_SCHEDULE_ENTRY_POINTS_ENTRY,
		.max_entry_count = SJA1105_MAX_SCHEDULE_ENTRY_POINTS_COUNT,
	},
	[BLK_IDX_VL_LOOKUP] = {
		.packing = sja1105_vl_lookup_entry_packing,
		.unpacked_entry_size = sizeof(struct sja1105_vl_lookup_entry),
		.packed_entry_size = SJA1105_SIZE_VL_LOOKUP_ENTRY,
		.max_entry_count = SJA1105_MAX_VL_LOOKUP_COUNT,
	},
	[BLK_IDX_VL_POLICING] = {
		.packing = sja1105_vl_policing_entry_packing,
		.unpacked_entry_size = sizeof(struct sja1105_vl_policing_entry),
		.packed_entry_size = SJA1105_SIZE_VL_POLICING_ENTRY,
		.max_entry_count = SJA1105_MAX_VL_POLICING_COUNT,
	},
	[BLK_IDX_VL_FORWARDING] = {
		.packing = sja1105_vl_forwarding_entry_packing,
		.unpacked_entry_size = sizeof(struct sja1105_vl_forwarding_entry),
		.packed_entry_size = SJA1105_SIZE_VL_FORWARDING_ENTRY,
		.max_entry_count = SJA1105_MAX_VL_FORWARDING_COUNT,
	},
	[BLK_IDX_L2_LOOKUP] = {
		.packing = sja1105pqrs_l2_lookup_entry_packing,
		.unpacked_entry_size = sizeof(struct sja1105_l2_lookup_entry),
		.packed_entry_size = SJA1105PQRS_SIZE_L2_LOOKUP_ENTRY,
		.max_entry_count = SJA1105_MAX_L2_LOOKUP_COUNT,
	},
	[BLK_IDX_L2_POLICING] = {
		.packing = sja1105_l2_policing_entry_packing,
		.unpacked_entry_size = sizeof(struct sja1105_l2_policing_entry),
		.packed_entry_size = SJA1105_SIZE_L2_POLICING_ENTRY,
		.max_entry_count = SJA1105_MAX_L2_POLICING_COUNT,
	},
	[BLK_IDX_VLAN_LOOKUP] = {
		.packing = sja1105_vlan_lookup_entry_packing,
		.unpacked_entry_size = sizeof(struct sja1105_vlan_lookup_entry),
		.packed_entry_size = SJA1105_SIZE_VLAN_LOOKUP_ENTRY,
		.max_entry_count = SJA1105_MAX_VLAN_LOOKUP_COUNT,
	},
	[BLK_IDX_L2_FORWARDING] = {
		.packing = sja1105_l2_forwarding_entry_packing,
		.unpacked_entry_size = sizeof(struct sja1105_l2_forwarding_entry),
		.packed_entry_size = SJA1105_SIZE_L2_FORWARDING_ENTRY,
		.max_entry_count = SJA1105_MAX_L2_FORWARDING_COUNT,
	},
	[BLK_IDX_MAC_CONFIG] = {
		.packing = sja1105pqrs_mac_config_entry_packing,
		.unpacked_entry_size = sizeof(struct sja1105_mac_config_entry),
		.packed_entry_size = SJA1105PQRS_SIZE_MAC_CONFIG_ENTRY,
		.max_entry_count = SJA1105_MAX_MAC_CONFIG_COUNT,
	},
	[BLK_IDX_SCHEDULE_PARAMS] = {
		.packing = sja1105_schedule_params_entry_packing,
		.unpacked_entry_size = sizeof(struct sja1105_schedule_params_entry),
		.packed_entry_size = SJA1105_SIZE_SCHEDULE_PARAMS_ENTRY,
		.max_entry_count = SJA1105_MAX_SCHEDULE_PARAMS_COUNT,
	},
	[BLK_IDX_SCHEDULE_ENTRY_POINTS_PARAMS] = {
		.packing = sja1105_schedule_entry_points_params_entry_packing,
		.unpacked_entry_size = sizeof(struct sja1105_schedule_entry_points_params_entry),
		.packed_entry_size = SJA1105_SIZE_SCHEDULE_ENTRY_POINTS_PARAMS_ENTRY,
		.max_entry_count = SJA1105_MAX_SCHEDULE_ENTRY_POINTS_PARAMS_COUNT,
	},
	[BLK_IDX_VL_FORWARDING_PARAMS] = {
		.packing = sja1105_vl_forwarding_params_entry_packing,
		.unpacked_entry_size = sizeof(struct sja1105_vl_forwarding_params_entry),
		.packed_entry_size = SJA1105_SIZE_VL_FORWARDING_PARAMS_ENTRY,
		.max_entry_count = SJA1105_MAX_VL_FORWARDING_PARAMS_COUNT,
	},
	[BLK_IDX_L2_LOOKUP_PARAMS] = {
		.packing = sja1105pqrs_l2_lookup_params_entry_packing,
		.unpacked_entry_size = sizeof(struct sja1105_l2_lookup_params_entry),
		.packed_entry_size = SJA1105PQRS_SIZE_L2_LOOKUP_PARAMS_ENTRY,
		.max_entry_count = SJA1105_MAX_L2_LOOKUP_PARAMS_COUNT,
	},
	[BLK_IDX_L2_FORWARDING_PARAMS] = {
		.packing = sja1105_l2_forwarding_params_entry_packing,
		.unpacked_entry_size = sizeof(struct sja1105_l2_forwarding_params_entry),
		.packed_entry_size = SJA1105_SIZE_L2_FORWARDING_PARAMS_ENTRY,
		.max_entry_count = SJA1105_MAX_L2_FORWARDING_PARAMS_COUNT,
	},
	[BLK_IDX_AVB_PARAMS] = {
		.packing = sja1105pqrs_avb_params_entry_packing,
		.unpacked_entry_size = sizeof(struct sja1105_avb_params_entry),
		.packed_entry_size = SJA1105PQRS_SIZE_AVB_PARAMS_ENTRY,
		.max_entry_count = SJA1105_MAX_AVB_PARAMS_COUNT,
	},
	[BLK_IDX_GENERAL_PARAMS] = {
		.packing = sja1105pqrs_general_params_entry_packing,
		.unpacked_entry_size = sizeof(struct sja1105_general_params_entry),
		.packed_entry_size = SJA1105PQRS_SIZE_GENERAL_PARAMS_ENTRY,
		.max_entry_count = SJA1105_MAX_GENERAL_PARAMS_COUNT,
	},
	[BLK_IDX_RETAGGING] = {
		.packing = sja1105_retagging_entry_packing,
		.unpacked_entry_size = sizeof(struct sja1105_retagging_entry),
		.packed_entry_size = SJA1105_SIZE_RETAGGING_ENTRY,
		.max_entry_count = SJA1105_MAX_RETAGGING_COUNT,
	},
	[BLK_IDX_XMII_PARAMS] = {
		.packing = sja1105_xmii_params_entry_packing,
		.unpacked_entry_size = sizeof(struct sja1105_xmii_params_entry),
		.packed_entry_size = SJA1105_SIZE_XMII_PARAMS_ENTRY,
		.max_entry_count = SJA1105_MAX_XMII_PARAMS_COUNT,
	},
};

int sja1105_static_config_init(struct sja1105_static_config *config,
			       const struct sja1105_table_ops *static_ops,
			       u64 device_id)
{
	enum sja1105_blk_idx i;

	*config = (struct sja1105_static_config) {0};

	/* Transfer static_ops array from priv into per-table ops
	 * for handier access
	 */
	for (i = 0; i < BLK_IDX_MAX; i++)
		config->tables[i].ops = &static_ops[i];

	config->device_id = device_id;
	return 0;
}

void sja1105_static_config_free(struct sja1105_static_config *config)
{
	enum sja1105_blk_idx i;

	for (i = 0; i < BLK_IDX_MAX; i++) {
		if (config->tables[i].entry_count) {
			kfree(config->tables[i].entries);
			config->tables[i].entry_count = 0;
		}
	}
}

int sja1105_table_delete_entry(struct sja1105_table *table, int i)
{
	size_t entry_size = table->ops->unpacked_entry_size;
	u8 *entries = table->entries;

	if (i > table->entry_count)
		return -ERANGE;

	memmove(entries + i * entry_size, entries + (i + 1) * entry_size,
		(table->entry_count - i) * entry_size);

	table->entry_count--;

	return 0;
}

/* No pointers to table->entries should be kept when this is called. */
int sja1105_table_resize(struct sja1105_table *table, size_t new_count)
{
	size_t entry_size = table->ops->unpacked_entry_size;
	void *new_entries, *old_entries = table->entries;

	if (new_count > table->ops->max_entry_count)
		return -ERANGE;

	new_entries = kcalloc(new_count, entry_size, GFP_KERNEL);
	if (!new_entries)
		return -ENOMEM;

	memcpy(new_entries, old_entries, min(new_count, table->entry_count) *
		entry_size);

	table->entries = new_entries;
	table->entry_count = new_count;
	kfree(old_entries);
	return 0;
}<|MERGE_RESOLUTION|>--- conflicted
+++ resolved
@@ -146,14 +146,8 @@
 /* TPID and TPID2 are intentionally reversed so that semantic
  * compatibility with E/T is kept.
  */
-<<<<<<< HEAD
-static size_t
-sja1105pqrs_general_params_entry_packing(void *buf, void *entry_ptr,
-					 enum packing_op op)
-=======
 size_t sja1105pqrs_general_params_entry_packing(void *buf, void *entry_ptr,
 						enum packing_op op)
->>>>>>> d1988041
 {
 	const size_t size = SJA1105PQRS_SIZE_GENERAL_PARAMS_ENTRY;
 	struct sja1105_general_params_entry *entry = entry_ptr;
