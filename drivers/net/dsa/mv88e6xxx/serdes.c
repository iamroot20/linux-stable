// SPDX-License-Identifier: GPL-2.0-or-later
/*
 * Marvell 88E6xxx SERDES manipulation, via SMI bus
 *
 * Copyright (c) 2008 Marvell Semiconductor
 *
 * Copyright (c) 2017 Andrew Lunn <andrew@lunn.ch>
 */

#include <linux/interrupt.h>
#include <linux/irqdomain.h>
#include <linux/mii.h>

#include "chip.h"
#include "global2.h"
#include "phy.h"
#include "port.h"
#include "serdes.h"

static int mv88e6352_serdes_read(struct mv88e6xxx_chip *chip, int reg,
				 u16 *val)
{
	return mv88e6xxx_phy_page_read(chip, MV88E6352_ADDR_SERDES,
				       MV88E6352_SERDES_PAGE_FIBER,
				       reg, val);
}

static int mv88e6352_serdes_write(struct mv88e6xxx_chip *chip, int reg,
				  u16 val)
{
	return mv88e6xxx_phy_page_write(chip, MV88E6352_ADDR_SERDES,
					MV88E6352_SERDES_PAGE_FIBER,
					reg, val);
}

static int mv88e6390_serdes_read(struct mv88e6xxx_chip *chip,
				 int lane, int device, int reg, u16 *val)
{
	int reg_c45 = MII_ADDR_C45 | device << 16 | reg;

	return mv88e6xxx_phy_read(chip, lane, reg_c45, val);
}

static int mv88e6390_serdes_write(struct mv88e6xxx_chip *chip,
				  int lane, int device, int reg, u16 val)
{
	int reg_c45 = MII_ADDR_C45 | device << 16 | reg;

	return mv88e6xxx_phy_write(chip, lane, reg_c45, val);
}

static int mv88e6xxx_serdes_pcs_get_state(struct mv88e6xxx_chip *chip,
					  u16 bmsr, u16 lpa, u16 status,
					  struct phylink_link_state *state)
{
<<<<<<< HEAD
=======
	state->link = false;

	/* If the BMSR reports that the link had failed, report this to
	 * phylink.
	 */
	if (!(bmsr & BMSR_LSTATUS))
		return 0;

>>>>>>> d60c95ef
	state->link = !!(status & MV88E6390_SGMII_PHY_STATUS_LINK);
	state->an_complete = !!(bmsr & BMSR_ANEGCOMPLETE);

	if (status & MV88E6390_SGMII_PHY_STATUS_SPD_DPL_VALID) {
		/* The Spped and Duplex Resolved register is 1 if AN is enabled
		 * and complete, or if AN is disabled. So with disabled AN we
		 * still get here on link up.
		 */
		state->duplex = status &
				MV88E6390_SGMII_PHY_STATUS_DUPLEX_FULL ?
			                         DUPLEX_FULL : DUPLEX_HALF;

		if (status & MV88E6390_SGMII_PHY_STATUS_TX_PAUSE)
			state->pause |= MLO_PAUSE_TX;
		if (status & MV88E6390_SGMII_PHY_STATUS_RX_PAUSE)
			state->pause |= MLO_PAUSE_RX;

		switch (status & MV88E6390_SGMII_PHY_STATUS_SPEED_MASK) {
		case MV88E6390_SGMII_PHY_STATUS_SPEED_1000:
			if (state->interface == PHY_INTERFACE_MODE_2500BASEX)
				state->speed = SPEED_2500;
			else
				state->speed = SPEED_1000;
			break;
		case MV88E6390_SGMII_PHY_STATUS_SPEED_100:
			state->speed = SPEED_100;
			break;
		case MV88E6390_SGMII_PHY_STATUS_SPEED_10:
			state->speed = SPEED_10;
			break;
		default:
			dev_err(chip->dev, "invalid PHY speed\n");
			return -EINVAL;
		}
	} else if (state->link &&
		   state->interface != PHY_INTERFACE_MODE_SGMII) {
		/* If Speed and Duplex Resolved register is 0 and link is up, it
		 * means that AN was enabled, but link partner had it disabled
		 * and the PHY invoked the Auto-Negotiation Bypass feature and
		 * linked anyway.
		 */
		state->duplex = DUPLEX_FULL;
		if (state->interface == PHY_INTERFACE_MODE_2500BASEX)
			state->speed = SPEED_2500;
		else
			state->speed = SPEED_1000;
	} else {
		state->link = false;
	}

	if (state->interface == PHY_INTERFACE_MODE_2500BASEX)
		mii_lpa_mod_linkmode_x(state->lp_advertising, lpa,
				       ETHTOOL_LINK_MODE_2500baseX_Full_BIT);
	else if (state->interface == PHY_INTERFACE_MODE_1000BASEX)
		mii_lpa_mod_linkmode_x(state->lp_advertising, lpa,
				       ETHTOOL_LINK_MODE_1000baseX_Full_BIT);

	return 0;
}

int mv88e6352_serdes_power(struct mv88e6xxx_chip *chip, int port, int lane,
			   bool up)
{
	u16 val, new_val;
	int err;

	err = mv88e6352_serdes_read(chip, MII_BMCR, &val);
	if (err)
		return err;

	if (up)
		new_val = val & ~BMCR_PDOWN;
	else
		new_val = val | BMCR_PDOWN;

	if (val != new_val)
		err = mv88e6352_serdes_write(chip, MII_BMCR, new_val);

	return err;
}

int mv88e6352_serdes_pcs_config(struct mv88e6xxx_chip *chip, int port,
				int lane, unsigned int mode,
				phy_interface_t interface,
				const unsigned long *advertise)
{
	u16 adv, bmcr, val;
	bool changed;
	int err;

	switch (interface) {
	case PHY_INTERFACE_MODE_SGMII:
		adv = 0x0001;
		break;

	case PHY_INTERFACE_MODE_1000BASEX:
		adv = linkmode_adv_to_mii_adv_x(advertise,
					ETHTOOL_LINK_MODE_1000baseX_Full_BIT);
		break;

	default:
		return 0;
	}

	err = mv88e6352_serdes_read(chip, MII_ADVERTISE, &val);
	if (err)
		return err;

	changed = val != adv;
	if (changed) {
		err = mv88e6352_serdes_write(chip, MII_ADVERTISE, adv);
		if (err)
			return err;
	}

	err = mv88e6352_serdes_read(chip, MII_BMCR, &val);
	if (err)
		return err;

	if (phylink_autoneg_inband(mode))
		bmcr = val | BMCR_ANENABLE;
	else
		bmcr = val & ~BMCR_ANENABLE;

	if (bmcr == val)
		return changed;

	return mv88e6352_serdes_write(chip, MII_BMCR, bmcr);
}

int mv88e6352_serdes_pcs_get_state(struct mv88e6xxx_chip *chip, int port,
				   int lane, struct phylink_link_state *state)
{
	u16 bmsr, lpa, status;
	int err;

	err = mv88e6352_serdes_read(chip, MII_BMSR, &bmsr);
	if (err) {
<<<<<<< HEAD
		dev_err(chip->dev, "can't read Serdes BMSR: %d\n", err);
=======
		dev_err(chip->dev, "can't read Serdes PHY BMSR: %d\n", err);
>>>>>>> d60c95ef
		return err;
	}

	err = mv88e6352_serdes_read(chip, 0x11, &status);
	if (err) {
		dev_err(chip->dev, "can't read Serdes PHY status: %d\n", err);
		return err;
	}

	err = mv88e6352_serdes_read(chip, MII_LPA, &lpa);
	if (err) {
		dev_err(chip->dev, "can't read Serdes PHY LPA: %d\n", err);
		return err;
	}

	return mv88e6xxx_serdes_pcs_get_state(chip, bmsr, lpa, status, state);
}

int mv88e6352_serdes_pcs_an_restart(struct mv88e6xxx_chip *chip, int port,
				    int lane)
{
	u16 bmcr;
	int err;

	err = mv88e6352_serdes_read(chip, MII_BMCR, &bmcr);
	if (err)
		return err;

	return mv88e6352_serdes_write(chip, MII_BMCR, bmcr | BMCR_ANRESTART);
}

int mv88e6352_serdes_pcs_link_up(struct mv88e6xxx_chip *chip, int port,
				 int lane, int speed, int duplex)
{
	u16 val, bmcr;
	int err;

	err = mv88e6352_serdes_read(chip, MII_BMCR, &val);
	if (err)
		return err;

	bmcr = val & ~(BMCR_SPEED100 | BMCR_FULLDPLX | BMCR_SPEED1000);
	switch (speed) {
	case SPEED_1000:
		bmcr |= BMCR_SPEED1000;
		break;
	case SPEED_100:
		bmcr |= BMCR_SPEED100;
		break;
	case SPEED_10:
		break;
	}

	if (duplex == DUPLEX_FULL)
		bmcr |= BMCR_FULLDPLX;

	if (bmcr == val)
		return 0;

	return mv88e6352_serdes_write(chip, MII_BMCR, bmcr);
}

int mv88e6352_serdes_get_lane(struct mv88e6xxx_chip *chip, int port)
{
	u8 cmode = chip->ports[port].cmode;
	int lane = -ENODEV;

	if ((cmode == MV88E6XXX_PORT_STS_CMODE_100BASEX) ||
	    (cmode == MV88E6XXX_PORT_STS_CMODE_1000BASEX) ||
	    (cmode == MV88E6XXX_PORT_STS_CMODE_SGMII))
		lane = 0xff; /* Unused */

	return lane;
}

struct mv88e6352_serdes_hw_stat {
	char string[ETH_GSTRING_LEN];
	int sizeof_stat;
	int reg;
};

static struct mv88e6352_serdes_hw_stat mv88e6352_serdes_hw_stats[] = {
	{ "serdes_fibre_rx_error", 16, 21 },
	{ "serdes_PRBS_error", 32, 24 },
};

int mv88e6352_serdes_get_sset_count(struct mv88e6xxx_chip *chip, int port)
{
	int err;

	err = mv88e6352_g2_scratch_port_has_serdes(chip, port);
	if (err <= 0)
		return err;

	return ARRAY_SIZE(mv88e6352_serdes_hw_stats);
}

int mv88e6352_serdes_get_strings(struct mv88e6xxx_chip *chip,
				 int port, uint8_t *data)
{
	struct mv88e6352_serdes_hw_stat *stat;
	int err, i;

	err = mv88e6352_g2_scratch_port_has_serdes(chip, port);
	if (err <= 0)
		return err;

	for (i = 0; i < ARRAY_SIZE(mv88e6352_serdes_hw_stats); i++) {
		stat = &mv88e6352_serdes_hw_stats[i];
		memcpy(data + i * ETH_GSTRING_LEN, stat->string,
		       ETH_GSTRING_LEN);
	}
	return ARRAY_SIZE(mv88e6352_serdes_hw_stats);
}

static uint64_t mv88e6352_serdes_get_stat(struct mv88e6xxx_chip *chip,
					  struct mv88e6352_serdes_hw_stat *stat)
{
	u64 val = 0;
	u16 reg;
	int err;

	err = mv88e6352_serdes_read(chip, stat->reg, &reg);
	if (err) {
		dev_err(chip->dev, "failed to read statistic\n");
		return 0;
	}

	val = reg;

	if (stat->sizeof_stat == 32) {
		err = mv88e6352_serdes_read(chip, stat->reg + 1, &reg);
		if (err) {
			dev_err(chip->dev, "failed to read statistic\n");
			return 0;
		}
		val = val << 16 | reg;
	}

	return val;
}

int mv88e6352_serdes_get_stats(struct mv88e6xxx_chip *chip, int port,
			       uint64_t *data)
{
	struct mv88e6xxx_port *mv88e6xxx_port = &chip->ports[port];
	struct mv88e6352_serdes_hw_stat *stat;
	int i, err;
	u64 value;

	err = mv88e6352_g2_scratch_port_has_serdes(chip, port);
	if (err <= 0)
		return err;

	BUILD_BUG_ON(ARRAY_SIZE(mv88e6352_serdes_hw_stats) >
		     ARRAY_SIZE(mv88e6xxx_port->serdes_stats));

	for (i = 0; i < ARRAY_SIZE(mv88e6352_serdes_hw_stats); i++) {
		stat = &mv88e6352_serdes_hw_stats[i];
		value = mv88e6352_serdes_get_stat(chip, stat);
		mv88e6xxx_port->serdes_stats[i] += value;
		data[i] = mv88e6xxx_port->serdes_stats[i];
	}

	return ARRAY_SIZE(mv88e6352_serdes_hw_stats);
}

static void mv88e6352_serdes_irq_link(struct mv88e6xxx_chip *chip, int port)
{
	u16 bmsr;
	int err;

	/* If the link has dropped, we want to know about it. */
	err = mv88e6352_serdes_read(chip, MII_BMSR, &bmsr);
	if (err) {
		dev_err(chip->dev, "can't read Serdes BMSR: %d\n", err);
		return;
	}

	dsa_port_phylink_mac_change(chip->ds, port, !!(bmsr & BMSR_LSTATUS));
}

irqreturn_t mv88e6352_serdes_irq_status(struct mv88e6xxx_chip *chip, int port,
					int lane)
{
	irqreturn_t ret = IRQ_NONE;
	u16 status;
	int err;

	err = mv88e6352_serdes_read(chip, MV88E6352_SERDES_INT_STATUS, &status);
	if (err)
		return ret;

	if (status & MV88E6352_SERDES_INT_LINK_CHANGE) {
		ret = IRQ_HANDLED;
		mv88e6352_serdes_irq_link(chip, port);
	}

	return ret;
}

int mv88e6352_serdes_irq_enable(struct mv88e6xxx_chip *chip, int port, int lane,
				bool enable)
{
	u16 val = 0;

	if (enable)
		val |= MV88E6352_SERDES_INT_LINK_CHANGE;

	return mv88e6352_serdes_write(chip, MV88E6352_SERDES_INT_ENABLE, val);
}

unsigned int mv88e6352_serdes_irq_mapping(struct mv88e6xxx_chip *chip, int port)
{
	return irq_find_mapping(chip->g2_irq.domain, MV88E6352_SERDES_IRQ);
}

int mv88e6352_serdes_get_regs_len(struct mv88e6xxx_chip *chip, int port)
{
	int err;

	mv88e6xxx_reg_lock(chip);
	err = mv88e6352_g2_scratch_port_has_serdes(chip, port);
	mv88e6xxx_reg_unlock(chip);
	if (err <= 0)
		return err;

	return 32 * sizeof(u16);
}

void mv88e6352_serdes_get_regs(struct mv88e6xxx_chip *chip, int port, void *_p)
{
	u16 *p = _p;
	u16 reg;
	int err;
	int i;

	err = mv88e6352_g2_scratch_port_has_serdes(chip, port);
	if (err <= 0)
		return;

	for (i = 0 ; i < 32; i++) {
		err = mv88e6352_serdes_read(chip, i, &reg);
		if (!err)
			p[i] = reg;
	}
}

int mv88e6341_serdes_get_lane(struct mv88e6xxx_chip *chip, int port)
{
	u8 cmode = chip->ports[port].cmode;
	int lane = -ENODEV;

	switch (port) {
	case 5:
		if (cmode == MV88E6XXX_PORT_STS_CMODE_1000BASEX ||
		    cmode == MV88E6XXX_PORT_STS_CMODE_SGMII ||
		    cmode == MV88E6XXX_PORT_STS_CMODE_2500BASEX)
			lane = MV88E6341_PORT5_LANE;
		break;
	}

	return lane;
}

int mv88e6185_serdes_power(struct mv88e6xxx_chip *chip, int port, int lane,
			   bool up)
{
	/* The serdes power can't be controlled on this switch chip but we need
	 * to supply this function to avoid returning -EOPNOTSUPP in
	 * mv88e6xxx_serdes_power_up/mv88e6xxx_serdes_power_down
	 */
	return 0;
}

int mv88e6185_serdes_get_lane(struct mv88e6xxx_chip *chip, int port)
{
	/* There are no configurable serdes lanes on this switch chip but we
	 * need to return a non-negative lane number so that callers of
	 * mv88e6xxx_serdes_get_lane() know this is a serdes port.
	 */
	switch (chip->ports[port].cmode) {
	case MV88E6185_PORT_STS_CMODE_SERDES:
	case MV88E6185_PORT_STS_CMODE_1000BASE_X:
		return 0;
	default:
		return -ENODEV;
	}
}

int mv88e6185_serdes_pcs_get_state(struct mv88e6xxx_chip *chip, int port,
				   int lane, struct phylink_link_state *state)
{
	int err;
	u16 status;

	err = mv88e6xxx_port_read(chip, port, MV88E6XXX_PORT_STS, &status);
	if (err)
		return err;

	state->link = !!(status & MV88E6XXX_PORT_STS_LINK);

	if (state->link) {
		state->duplex = status & MV88E6XXX_PORT_STS_DUPLEX ? DUPLEX_FULL : DUPLEX_HALF;

		switch (status &  MV88E6XXX_PORT_STS_SPEED_MASK) {
		case MV88E6XXX_PORT_STS_SPEED_1000:
			state->speed = SPEED_1000;
			break;
		case MV88E6XXX_PORT_STS_SPEED_100:
			state->speed = SPEED_100;
			break;
		case MV88E6XXX_PORT_STS_SPEED_10:
			state->speed = SPEED_10;
			break;
		default:
			dev_err(chip->dev, "invalid PHY speed\n");
			return -EINVAL;
		}
	} else {
		state->duplex = DUPLEX_UNKNOWN;
		state->speed = SPEED_UNKNOWN;
	}

	return 0;
}

int mv88e6097_serdes_irq_enable(struct mv88e6xxx_chip *chip, int port, int lane,
				bool enable)
{
	u8 cmode = chip->ports[port].cmode;

	/* The serdes interrupts are enabled in the G2_INT_MASK register. We
	 * need to return 0 to avoid returning -EOPNOTSUPP in
	 * mv88e6xxx_serdes_irq_enable/mv88e6xxx_serdes_irq_disable
	 */
	switch (cmode) {
	case MV88E6185_PORT_STS_CMODE_SERDES:
	case MV88E6185_PORT_STS_CMODE_1000BASE_X:
		return 0;
	}

	return -EOPNOTSUPP;
}

static void mv88e6097_serdes_irq_link(struct mv88e6xxx_chip *chip, int port)
{
	u16 status;
	int err;

	err = mv88e6xxx_port_read(chip, port, MV88E6XXX_PORT_STS, &status);
	if (err) {
		dev_err(chip->dev, "can't read port status: %d\n", err);
		return;
	}

	dsa_port_phylink_mac_change(chip->ds, port, !!(status & MV88E6XXX_PORT_STS_LINK));
}

irqreturn_t mv88e6097_serdes_irq_status(struct mv88e6xxx_chip *chip, int port,
					int lane)
{
	u8 cmode = chip->ports[port].cmode;

	switch (cmode) {
	case MV88E6185_PORT_STS_CMODE_SERDES:
	case MV88E6185_PORT_STS_CMODE_1000BASE_X:
		mv88e6097_serdes_irq_link(chip, port);
		return IRQ_HANDLED;
	}

	return IRQ_NONE;
}

int mv88e6390_serdes_get_lane(struct mv88e6xxx_chip *chip, int port)
{
	u8 cmode = chip->ports[port].cmode;
	int lane = -ENODEV;

	switch (port) {
	case 9:
		if (cmode == MV88E6XXX_PORT_STS_CMODE_1000BASEX ||
		    cmode == MV88E6XXX_PORT_STS_CMODE_SGMII ||
		    cmode == MV88E6XXX_PORT_STS_CMODE_2500BASEX)
			lane = MV88E6390_PORT9_LANE0;
		break;
	case 10:
		if (cmode == MV88E6XXX_PORT_STS_CMODE_1000BASEX ||
		    cmode == MV88E6XXX_PORT_STS_CMODE_SGMII ||
		    cmode == MV88E6XXX_PORT_STS_CMODE_2500BASEX)
			lane = MV88E6390_PORT10_LANE0;
		break;
	}

	return lane;
}

int mv88e6390x_serdes_get_lane(struct mv88e6xxx_chip *chip, int port)
{
	u8 cmode_port = chip->ports[port].cmode;
	u8 cmode_port10 = chip->ports[10].cmode;
	u8 cmode_port9 = chip->ports[9].cmode;
	int lane = -ENODEV;

	switch (port) {
	case 2:
		if (cmode_port9 == MV88E6XXX_PORT_STS_CMODE_1000BASEX ||
		    cmode_port9 == MV88E6XXX_PORT_STS_CMODE_SGMII ||
		    cmode_port9 == MV88E6XXX_PORT_STS_CMODE_2500BASEX)
			if (cmode_port == MV88E6XXX_PORT_STS_CMODE_1000BASEX)
				lane = MV88E6390_PORT9_LANE1;
		break;
	case 3:
		if (cmode_port9 == MV88E6XXX_PORT_STS_CMODE_1000BASEX ||
		    cmode_port9 == MV88E6XXX_PORT_STS_CMODE_SGMII ||
		    cmode_port9 == MV88E6XXX_PORT_STS_CMODE_2500BASEX ||
		    cmode_port9 == MV88E6XXX_PORT_STS_CMODE_RXAUI)
			if (cmode_port == MV88E6XXX_PORT_STS_CMODE_1000BASEX)
				lane = MV88E6390_PORT9_LANE2;
		break;
	case 4:
		if (cmode_port9 == MV88E6XXX_PORT_STS_CMODE_1000BASEX ||
		    cmode_port9 == MV88E6XXX_PORT_STS_CMODE_SGMII ||
		    cmode_port9 == MV88E6XXX_PORT_STS_CMODE_2500BASEX ||
		    cmode_port9 == MV88E6XXX_PORT_STS_CMODE_RXAUI)
			if (cmode_port == MV88E6XXX_PORT_STS_CMODE_1000BASEX)
				lane = MV88E6390_PORT9_LANE3;
		break;
	case 5:
		if (cmode_port10 == MV88E6XXX_PORT_STS_CMODE_1000BASEX ||
		    cmode_port10 == MV88E6XXX_PORT_STS_CMODE_SGMII ||
		    cmode_port10 == MV88E6XXX_PORT_STS_CMODE_2500BASEX)
			if (cmode_port == MV88E6XXX_PORT_STS_CMODE_1000BASEX)
				lane = MV88E6390_PORT10_LANE1;
		break;
	case 6:
		if (cmode_port10 == MV88E6XXX_PORT_STS_CMODE_1000BASEX ||
		    cmode_port10 == MV88E6XXX_PORT_STS_CMODE_SGMII ||
		    cmode_port10 == MV88E6XXX_PORT_STS_CMODE_2500BASEX ||
		    cmode_port10 == MV88E6XXX_PORT_STS_CMODE_RXAUI)
			if (cmode_port == MV88E6XXX_PORT_STS_CMODE_1000BASEX)
				lane = MV88E6390_PORT10_LANE2;
		break;
	case 7:
		if (cmode_port10 == MV88E6XXX_PORT_STS_CMODE_1000BASEX ||
		    cmode_port10 == MV88E6XXX_PORT_STS_CMODE_SGMII ||
		    cmode_port10 == MV88E6XXX_PORT_STS_CMODE_2500BASEX ||
		    cmode_port10 == MV88E6XXX_PORT_STS_CMODE_RXAUI)
			if (cmode_port == MV88E6XXX_PORT_STS_CMODE_1000BASEX)
				lane = MV88E6390_PORT10_LANE3;
		break;
	case 9:
		if (cmode_port9 == MV88E6XXX_PORT_STS_CMODE_1000BASEX ||
		    cmode_port9 == MV88E6XXX_PORT_STS_CMODE_SGMII ||
		    cmode_port9 == MV88E6XXX_PORT_STS_CMODE_2500BASEX ||
		    cmode_port9 == MV88E6XXX_PORT_STS_CMODE_XAUI ||
		    cmode_port9 == MV88E6XXX_PORT_STS_CMODE_RXAUI)
			lane = MV88E6390_PORT9_LANE0;
		break;
	case 10:
		if (cmode_port10 == MV88E6XXX_PORT_STS_CMODE_1000BASEX ||
		    cmode_port10 == MV88E6XXX_PORT_STS_CMODE_SGMII ||
		    cmode_port10 == MV88E6XXX_PORT_STS_CMODE_2500BASEX ||
		    cmode_port10 == MV88E6XXX_PORT_STS_CMODE_XAUI ||
		    cmode_port10 == MV88E6XXX_PORT_STS_CMODE_RXAUI)
			lane = MV88E6390_PORT10_LANE0;
		break;
	}

	return lane;
}

/* Only Ports 0, 9 and 10 have SERDES lanes. Return the SERDES lane address
 * a port is using else Returns -ENODEV.
 */
int mv88e6393x_serdes_get_lane(struct mv88e6xxx_chip *chip, int port)
{
	u8 cmode = chip->ports[port].cmode;
	int lane = -ENODEV;

	if (port != 0 && port != 9 && port != 10)
		return -EOPNOTSUPP;

	if (cmode == MV88E6XXX_PORT_STS_CMODE_1000BASEX ||
	    cmode == MV88E6XXX_PORT_STS_CMODE_SGMII ||
	    cmode == MV88E6XXX_PORT_STS_CMODE_2500BASEX ||
	    cmode == MV88E6393X_PORT_STS_CMODE_5GBASER ||
	    cmode == MV88E6393X_PORT_STS_CMODE_10GBASER)
		lane = port;

	return lane;
}

/* Set power up/down for 10GBASE-R and 10GBASE-X4/X2 */
static int mv88e6390_serdes_power_10g(struct mv88e6xxx_chip *chip, int lane,
				      bool up)
{
	u16 val, new_val;
	int err;

	err = mv88e6390_serdes_read(chip, lane, MDIO_MMD_PHYXS,
				    MV88E6390_10G_CTRL1, &val);

	if (err)
		return err;

	if (up)
		new_val = val & ~(MDIO_CTRL1_RESET |
				  MDIO_PCS_CTRL1_LOOPBACK |
				  MDIO_CTRL1_LPOWER);
	else
		new_val = val | MDIO_CTRL1_LPOWER;

	if (val != new_val)
		err = mv88e6390_serdes_write(chip, lane, MDIO_MMD_PHYXS,
					     MV88E6390_10G_CTRL1, new_val);

	return err;
}

/* Set power up/down for SGMII and 1000Base-X */
static int mv88e6390_serdes_power_sgmii(struct mv88e6xxx_chip *chip, int lane,
					bool up)
{
	u16 val, new_val;
	int err;

	err = mv88e6390_serdes_read(chip, lane, MDIO_MMD_PHYXS,
				    MV88E6390_SGMII_BMCR, &val);
	if (err)
		return err;

	if (up)
		new_val = val & ~(BMCR_RESET | BMCR_LOOPBACK | BMCR_PDOWN);
	else
		new_val = val | BMCR_PDOWN;

	if (val != new_val)
		err = mv88e6390_serdes_write(chip, lane, MDIO_MMD_PHYXS,
					     MV88E6390_SGMII_BMCR, new_val);

	return err;
}

struct mv88e6390_serdes_hw_stat {
	char string[ETH_GSTRING_LEN];
	int reg;
};

static struct mv88e6390_serdes_hw_stat mv88e6390_serdes_hw_stats[] = {
	{ "serdes_rx_pkts", 0xf021 },
	{ "serdes_rx_bytes", 0xf024 },
	{ "serdes_rx_pkts_error", 0xf027 },
};

int mv88e6390_serdes_get_sset_count(struct mv88e6xxx_chip *chip, int port)
{
	if (mv88e6xxx_serdes_get_lane(chip, port) < 0)
		return 0;

	return ARRAY_SIZE(mv88e6390_serdes_hw_stats);
}

int mv88e6390_serdes_get_strings(struct mv88e6xxx_chip *chip,
				 int port, uint8_t *data)
{
	struct mv88e6390_serdes_hw_stat *stat;
	int i;

	if (mv88e6xxx_serdes_get_lane(chip, port) < 0)
		return 0;

	for (i = 0; i < ARRAY_SIZE(mv88e6390_serdes_hw_stats); i++) {
		stat = &mv88e6390_serdes_hw_stats[i];
		memcpy(data + i * ETH_GSTRING_LEN, stat->string,
		       ETH_GSTRING_LEN);
	}
	return ARRAY_SIZE(mv88e6390_serdes_hw_stats);
}

static uint64_t mv88e6390_serdes_get_stat(struct mv88e6xxx_chip *chip, int lane,
					  struct mv88e6390_serdes_hw_stat *stat)
{
	u16 reg[3];
	int err, i;

	for (i = 0; i < 3; i++) {
		err = mv88e6390_serdes_read(chip, lane, MDIO_MMD_PHYXS,
					    stat->reg + i, &reg[i]);
		if (err) {
			dev_err(chip->dev, "failed to read statistic\n");
			return 0;
		}
	}

	return reg[0] | ((u64)reg[1] << 16) | ((u64)reg[2] << 32);
}

int mv88e6390_serdes_get_stats(struct mv88e6xxx_chip *chip, int port,
			       uint64_t *data)
{
	struct mv88e6390_serdes_hw_stat *stat;
	int lane;
	int i;

	lane = mv88e6xxx_serdes_get_lane(chip, port);
	if (lane < 0)
		return 0;

	for (i = 0; i < ARRAY_SIZE(mv88e6390_serdes_hw_stats); i++) {
		stat = &mv88e6390_serdes_hw_stats[i];
		data[i] = mv88e6390_serdes_get_stat(chip, lane, stat);
	}

	return ARRAY_SIZE(mv88e6390_serdes_hw_stats);
}

static int mv88e6390_serdes_enable_checker(struct mv88e6xxx_chip *chip, int lane)
{
	u16 reg;
	int err;

	err = mv88e6390_serdes_read(chip, lane, MDIO_MMD_PHYXS,
				    MV88E6390_PG_CONTROL, &reg);
	if (err)
		return err;

	reg |= MV88E6390_PG_CONTROL_ENABLE_PC;
	return mv88e6390_serdes_write(chip, lane, MDIO_MMD_PHYXS,
				      MV88E6390_PG_CONTROL, reg);
}

int mv88e6390_serdes_power(struct mv88e6xxx_chip *chip, int port, int lane,
			   bool up)
{
	u8 cmode = chip->ports[port].cmode;
	int err;

	switch (cmode) {
	case MV88E6XXX_PORT_STS_CMODE_SGMII:
	case MV88E6XXX_PORT_STS_CMODE_1000BASEX:
	case MV88E6XXX_PORT_STS_CMODE_2500BASEX:
		err = mv88e6390_serdes_power_sgmii(chip, lane, up);
		break;
	case MV88E6XXX_PORT_STS_CMODE_XAUI:
	case MV88E6XXX_PORT_STS_CMODE_RXAUI:
		err = mv88e6390_serdes_power_10g(chip, lane, up);
		break;
	default:
		err = -EINVAL;
		break;
	}

	if (!err && up)
		err = mv88e6390_serdes_enable_checker(chip, lane);

	return err;
}

int mv88e6390_serdes_pcs_config(struct mv88e6xxx_chip *chip, int port,
				int lane, unsigned int mode,
				phy_interface_t interface,
				const unsigned long *advertise)
{
	u16 val, bmcr, adv;
	bool changed;
	int err;

	switch (interface) {
	case PHY_INTERFACE_MODE_SGMII:
		adv = 0x0001;
		break;

	case PHY_INTERFACE_MODE_1000BASEX:
		adv = linkmode_adv_to_mii_adv_x(advertise,
					ETHTOOL_LINK_MODE_1000baseX_Full_BIT);
		break;

	case PHY_INTERFACE_MODE_2500BASEX:
		adv = linkmode_adv_to_mii_adv_x(advertise,
					ETHTOOL_LINK_MODE_2500baseX_Full_BIT);
		break;

	default:
		return 0;
	}

	err = mv88e6390_serdes_read(chip, lane, MDIO_MMD_PHYXS,
				    MV88E6390_SGMII_ADVERTISE, &val);
	if (err)
		return err;

	changed = val != adv;
	if (changed) {
		err = mv88e6390_serdes_write(chip, lane, MDIO_MMD_PHYXS,
					     MV88E6390_SGMII_ADVERTISE, adv);
		if (err)
			return err;
	}

	err = mv88e6390_serdes_read(chip, lane, MDIO_MMD_PHYXS,
				    MV88E6390_SGMII_BMCR, &val);
	if (err)
		return err;

	if (phylink_autoneg_inband(mode))
		bmcr = val | BMCR_ANENABLE;
	else
		bmcr = val & ~BMCR_ANENABLE;

	/* setting ANENABLE triggers a restart of negotiation */
	if (bmcr == val)
		return changed;

	return mv88e6390_serdes_write(chip, lane, MDIO_MMD_PHYXS,
				      MV88E6390_SGMII_BMCR, bmcr);
}

static int mv88e6390_serdes_pcs_get_state_sgmii(struct mv88e6xxx_chip *chip,
	int port, int lane, struct phylink_link_state *state)
{
	u16 bmsr, lpa, status;
	int err;

	err = mv88e6390_serdes_read(chip, lane, MDIO_MMD_PHYXS,
				    MV88E6390_SGMII_BMSR, &bmsr);
	if (err) {
		dev_err(chip->dev, "can't read Serdes PHY BMSR: %d\n", err);
		return err;
	}

	err = mv88e6390_serdes_read(chip, lane, MDIO_MMD_PHYXS,
				    MV88E6390_SGMII_PHY_STATUS, &status);
	if (err) {
		dev_err(chip->dev, "can't read Serdes PHY status: %d\n", err);
		return err;
	}

	err = mv88e6390_serdes_read(chip, lane, MDIO_MMD_PHYXS,
				    MV88E6390_SGMII_LPA, &lpa);
	if (err) {
		dev_err(chip->dev, "can't read Serdes PHY LPA: %d\n", err);
		return err;
	}

	return mv88e6xxx_serdes_pcs_get_state(chip, bmsr, lpa, status, state);
}

static int mv88e6390_serdes_pcs_get_state_10g(struct mv88e6xxx_chip *chip,
	int port, int lane, struct phylink_link_state *state)
{
	u16 status;
	int err;

	err = mv88e6390_serdes_read(chip, lane, MDIO_MMD_PHYXS,
				    MV88E6390_10G_STAT1, &status);
	if (err)
		return err;

	state->link = !!(status & MDIO_STAT1_LSTATUS);
	if (state->link) {
		state->speed = SPEED_10000;
		state->duplex = DUPLEX_FULL;
	}

	return 0;
}

static int mv88e6393x_serdes_pcs_get_state_10g(struct mv88e6xxx_chip *chip,
					       int port, int lane,
					       struct phylink_link_state *state)
{
	u16 status;
	int err;

	err = mv88e6390_serdes_read(chip, lane, MDIO_MMD_PHYXS,
				    MV88E6390_10G_STAT1, &status);
	if (err)
		return err;

	state->link = !!(status & MDIO_STAT1_LSTATUS);
	if (state->link) {
		if (state->interface == PHY_INTERFACE_MODE_5GBASER)
			state->speed = SPEED_5000;
		else
			state->speed = SPEED_10000;
		state->duplex = DUPLEX_FULL;
	}

	return 0;
}

int mv88e6390_serdes_pcs_get_state(struct mv88e6xxx_chip *chip, int port,
				   int lane, struct phylink_link_state *state)
{
	switch (state->interface) {
	case PHY_INTERFACE_MODE_SGMII:
	case PHY_INTERFACE_MODE_1000BASEX:
	case PHY_INTERFACE_MODE_2500BASEX:
		return mv88e6390_serdes_pcs_get_state_sgmii(chip, port, lane,
							    state);
	case PHY_INTERFACE_MODE_XAUI:
	case PHY_INTERFACE_MODE_RXAUI:
		return mv88e6390_serdes_pcs_get_state_10g(chip, port, lane,
							  state);

	default:
		return -EOPNOTSUPP;
	}
}

int mv88e6393x_serdes_pcs_get_state(struct mv88e6xxx_chip *chip, int port,
				    int lane, struct phylink_link_state *state)
{
	switch (state->interface) {
	case PHY_INTERFACE_MODE_SGMII:
	case PHY_INTERFACE_MODE_1000BASEX:
	case PHY_INTERFACE_MODE_2500BASEX:
		return mv88e6390_serdes_pcs_get_state_sgmii(chip, port, lane,
							    state);
	case PHY_INTERFACE_MODE_5GBASER:
	case PHY_INTERFACE_MODE_10GBASER:
		return mv88e6393x_serdes_pcs_get_state_10g(chip, port, lane,
							   state);

	default:
		return -EOPNOTSUPP;
	}
}

int mv88e6390_serdes_pcs_an_restart(struct mv88e6xxx_chip *chip, int port,
				    int lane)
{
	u16 bmcr;
	int err;

	err = mv88e6390_serdes_read(chip, lane, MDIO_MMD_PHYXS,
				    MV88E6390_SGMII_BMCR, &bmcr);
	if (err)
		return err;

	return mv88e6390_serdes_write(chip, lane, MDIO_MMD_PHYXS,
				      MV88E6390_SGMII_BMCR,
				      bmcr | BMCR_ANRESTART);
}

int mv88e6390_serdes_pcs_link_up(struct mv88e6xxx_chip *chip, int port,
				 int lane, int speed, int duplex)
{
	u16 val, bmcr;
	int err;

	err = mv88e6390_serdes_read(chip, lane, MDIO_MMD_PHYXS,
				    MV88E6390_SGMII_BMCR, &val);
	if (err)
		return err;

	bmcr = val & ~(BMCR_SPEED100 | BMCR_FULLDPLX | BMCR_SPEED1000);
	switch (speed) {
	case SPEED_2500:
	case SPEED_1000:
		bmcr |= BMCR_SPEED1000;
		break;
	case SPEED_100:
		bmcr |= BMCR_SPEED100;
		break;
	case SPEED_10:
		break;
	}

	if (duplex == DUPLEX_FULL)
		bmcr |= BMCR_FULLDPLX;

	if (bmcr == val)
		return 0;

	return mv88e6390_serdes_write(chip, lane, MDIO_MMD_PHYXS,
				      MV88E6390_SGMII_BMCR, bmcr);
}

static void mv88e6390_serdes_irq_link_sgmii(struct mv88e6xxx_chip *chip,
					    int port, int lane)
{
	u16 bmsr;
	int err;

	/* If the link has dropped, we want to know about it. */
	err = mv88e6390_serdes_read(chip, lane, MDIO_MMD_PHYXS,
				    MV88E6390_SGMII_BMSR, &bmsr);
	if (err) {
		dev_err(chip->dev, "can't read Serdes BMSR: %d\n", err);
		return;
	}

	dsa_port_phylink_mac_change(chip->ds, port, !!(bmsr & BMSR_LSTATUS));
}

static void mv88e6393x_serdes_irq_link_10g(struct mv88e6xxx_chip *chip,
					   int port, u8 lane)
{
	u16 status;
	int err;

	/* If the link has dropped, we want to know about it. */
	err = mv88e6390_serdes_read(chip, lane, MDIO_MMD_PHYXS,
				    MV88E6390_10G_STAT1, &status);
	if (err) {
		dev_err(chip->dev, "can't read Serdes STAT1: %d\n", err);
		return;
	}

	dsa_port_phylink_mac_change(chip->ds, port, !!(status & MDIO_STAT1_LSTATUS));
}

static int mv88e6390_serdes_irq_enable_sgmii(struct mv88e6xxx_chip *chip,
					     int lane, bool enable)
{
	u16 val = 0;

	if (enable)
		val |= MV88E6390_SGMII_INT_LINK_DOWN |
			MV88E6390_SGMII_INT_LINK_UP;

	return mv88e6390_serdes_write(chip, lane, MDIO_MMD_PHYXS,
				      MV88E6390_SGMII_INT_ENABLE, val);
}

int mv88e6390_serdes_irq_enable(struct mv88e6xxx_chip *chip, int port, int lane,
				bool enable)
{
	u8 cmode = chip->ports[port].cmode;

	switch (cmode) {
	case MV88E6XXX_PORT_STS_CMODE_SGMII:
	case MV88E6XXX_PORT_STS_CMODE_1000BASEX:
	case MV88E6XXX_PORT_STS_CMODE_2500BASEX:
		return mv88e6390_serdes_irq_enable_sgmii(chip, lane, enable);
	}

	return 0;
}

static int mv88e6390_serdes_irq_status_sgmii(struct mv88e6xxx_chip *chip,
					     int lane, u16 *status)
{
	int err;

	err = mv88e6390_serdes_read(chip, lane, MDIO_MMD_PHYXS,
				    MV88E6390_SGMII_INT_STATUS, status);

	return err;
}

static int mv88e6393x_serdes_irq_enable_10g(struct mv88e6xxx_chip *chip,
					    u8 lane, bool enable)
{
	u16 val = 0;

	if (enable)
		val |= MV88E6393X_10G_INT_LINK_CHANGE;

	return mv88e6390_serdes_write(chip, lane, MDIO_MMD_PHYXS,
				      MV88E6393X_10G_INT_ENABLE, val);
}

int mv88e6393x_serdes_irq_enable(struct mv88e6xxx_chip *chip, int port,
				 int lane, bool enable)
{
	u8 cmode = chip->ports[port].cmode;

	switch (cmode) {
	case MV88E6XXX_PORT_STS_CMODE_SGMII:
	case MV88E6XXX_PORT_STS_CMODE_1000BASEX:
	case MV88E6XXX_PORT_STS_CMODE_2500BASEX:
		return mv88e6390_serdes_irq_enable_sgmii(chip, lane, enable);
	case MV88E6393X_PORT_STS_CMODE_5GBASER:
	case MV88E6393X_PORT_STS_CMODE_10GBASER:
		return mv88e6393x_serdes_irq_enable_10g(chip, lane, enable);
	}

	return 0;
}

static int mv88e6393x_serdes_irq_status_10g(struct mv88e6xxx_chip *chip,
					    u8 lane, u16 *status)
{
	int err;

	err = mv88e6390_serdes_read(chip, lane, MDIO_MMD_PHYXS,
				    MV88E6393X_10G_INT_STATUS, status);

	return err;
}

irqreturn_t mv88e6393x_serdes_irq_status(struct mv88e6xxx_chip *chip, int port,
					 int lane)
{
	u8 cmode = chip->ports[port].cmode;
	irqreturn_t ret = IRQ_NONE;
	u16 status;
	int err;

	switch (cmode) {
	case MV88E6XXX_PORT_STS_CMODE_SGMII:
	case MV88E6XXX_PORT_STS_CMODE_1000BASEX:
	case MV88E6XXX_PORT_STS_CMODE_2500BASEX:
		err = mv88e6390_serdes_irq_status_sgmii(chip, lane, &status);
		if (err)
			return ret;
		if (status & (MV88E6390_SGMII_INT_LINK_DOWN |
			      MV88E6390_SGMII_INT_LINK_UP)) {
			ret = IRQ_HANDLED;
			mv88e6390_serdes_irq_link_sgmii(chip, port, lane);
		}
		break;
	case MV88E6393X_PORT_STS_CMODE_5GBASER:
	case MV88E6393X_PORT_STS_CMODE_10GBASER:
		err = mv88e6393x_serdes_irq_status_10g(chip, lane, &status);
		if (err)
			return err;
		if (status & MV88E6393X_10G_INT_LINK_CHANGE) {
			ret = IRQ_HANDLED;
			mv88e6393x_serdes_irq_link_10g(chip, port, lane);
		}
		break;
	}

	return ret;
}

irqreturn_t mv88e6390_serdes_irq_status(struct mv88e6xxx_chip *chip, int port,
					int lane)
{
	u8 cmode = chip->ports[port].cmode;
	irqreturn_t ret = IRQ_NONE;
	u16 status;
	int err;

	switch (cmode) {
	case MV88E6XXX_PORT_STS_CMODE_SGMII:
	case MV88E6XXX_PORT_STS_CMODE_1000BASEX:
	case MV88E6XXX_PORT_STS_CMODE_2500BASEX:
		err = mv88e6390_serdes_irq_status_sgmii(chip, lane, &status);
		if (err)
			return ret;
		if (status & (MV88E6390_SGMII_INT_LINK_DOWN |
			      MV88E6390_SGMII_INT_LINK_UP)) {
			ret = IRQ_HANDLED;
			mv88e6390_serdes_irq_link_sgmii(chip, port, lane);
		}
	}

	return ret;
}

unsigned int mv88e6390_serdes_irq_mapping(struct mv88e6xxx_chip *chip, int port)
{
	return irq_find_mapping(chip->g2_irq.domain, port);
}

static const u16 mv88e6390_serdes_regs[] = {
	/* SERDES common registers */
	0xf00a, 0xf00b, 0xf00c,
	0xf010, 0xf011, 0xf012, 0xf013,
	0xf016, 0xf017, 0xf018,
	0xf01b, 0xf01c, 0xf01d, 0xf01e, 0xf01f,
	0xf020, 0xf021, 0xf022, 0xf023, 0xf024, 0xf025, 0xf026, 0xf027,
	0xf028, 0xf029,
	0xf030, 0xf031, 0xf032, 0xf033, 0xf034, 0xf035, 0xf036, 0xf037,
	0xf038, 0xf039,
	/* SGMII */
	0x2000, 0x2001, 0x2002, 0x2003, 0x2004, 0x2005, 0x2006, 0x2007,
	0x2008,
	0x200f,
	0xa000, 0xa001, 0xa002, 0xa003,
	/* 10Gbase-X */
	0x1000, 0x1001, 0x1002, 0x1003, 0x1004, 0x1005, 0x1006, 0x1007,
	0x1008,
	0x100e, 0x100f,
	0x1018, 0x1019,
	0x9000, 0x9001, 0x9002, 0x9003, 0x9004,
	0x9006,
	0x9010, 0x9011, 0x9012, 0x9013, 0x9014, 0x9015, 0x9016,
	/* 10Gbase-R */
	0x1020, 0x1021, 0x1022, 0x1023, 0x1024, 0x1025, 0x1026, 0x1027,
	0x1028, 0x1029, 0x102a, 0x102b,
};

int mv88e6390_serdes_get_regs_len(struct mv88e6xxx_chip *chip, int port)
{
	if (mv88e6xxx_serdes_get_lane(chip, port) < 0)
		return 0;

	return ARRAY_SIZE(mv88e6390_serdes_regs) * sizeof(u16);
}

void mv88e6390_serdes_get_regs(struct mv88e6xxx_chip *chip, int port, void *_p)
{
	u16 *p = _p;
	int lane;
	u16 reg;
	int err;
	int i;

	lane = mv88e6xxx_serdes_get_lane(chip, port);
	if (lane < 0)
		return;

	for (i = 0 ; i < ARRAY_SIZE(mv88e6390_serdes_regs); i++) {
		err = mv88e6390_serdes_read(chip, lane, MDIO_MMD_PHYXS,
					    mv88e6390_serdes_regs[i], &reg);
		if (!err)
			p[i] = reg;
	}
}

<<<<<<< HEAD
static int mv88e6393x_serdes_power_lane(struct mv88e6xxx_chip *chip, int lane,
					bool on)
{
=======
static const int mv88e6352_serdes_p2p_to_reg[] = {
	/* Index of value in microvolts corresponds to the register value */
	14000, 112000, 210000, 308000, 406000, 504000, 602000, 700000,
};

int mv88e6352_serdes_set_tx_amplitude(struct mv88e6xxx_chip *chip, int port,
				      int val)
{
	bool found = false;
	u16 ctrl, reg;
	int err;
	int i;

	err = mv88e6352_g2_scratch_port_has_serdes(chip, port);
	if (err <= 0)
		return err;

	for (i = 0; i < ARRAY_SIZE(mv88e6352_serdes_p2p_to_reg); ++i) {
		if (mv88e6352_serdes_p2p_to_reg[i] == val) {
			reg = i;
			found = true;
			break;
		}
	}

	if (!found)
		return -EINVAL;

	err = mv88e6352_serdes_read(chip, MV88E6352_SERDES_SPEC_CTRL2, &ctrl);
	if (err)
		return err;

	ctrl &= ~MV88E6352_SERDES_OUT_AMP_MASK;
	ctrl |= reg;

	return mv88e6352_serdes_write(chip, MV88E6352_SERDES_SPEC_CTRL2, ctrl);
}

static int mv88e6393x_serdes_power_lane(struct mv88e6xxx_chip *chip, int lane,
					bool on)
{
>>>>>>> d60c95ef
	u16 reg;
	int err;

	err = mv88e6390_serdes_read(chip, lane, MDIO_MMD_PHYXS,
				    MV88E6393X_SERDES_CTRL1, &reg);
	if (err)
		return err;

	if (on)
		reg &= ~(MV88E6393X_SERDES_CTRL1_TX_PDOWN |
			 MV88E6393X_SERDES_CTRL1_RX_PDOWN);
	else
		reg |= MV88E6393X_SERDES_CTRL1_TX_PDOWN |
		       MV88E6393X_SERDES_CTRL1_RX_PDOWN;

	return mv88e6390_serdes_write(chip, lane, MDIO_MMD_PHYXS,
				      MV88E6393X_SERDES_CTRL1, reg);
}

static int mv88e6393x_serdes_erratum_4_6(struct mv88e6xxx_chip *chip, int lane)
{
	u16 reg;
	int err;

	/* mv88e6393x family errata 4.6:
	 * Cannot clear PwrDn bit on SERDES if device is configured CPU_MGD
	 * mode or P0_mode is configured for [x]MII.
	 * Workaround: Set SERDES register 4.F002 bit 5=0 and bit 15=1.
	 *
	 * It seems that after this workaround the SERDES is automatically
	 * powered up (the bit is cleared), so power it down.
	 */
	err = mv88e6390_serdes_read(chip, lane, MDIO_MMD_PHYXS,
				    MV88E6393X_SERDES_POC, &reg);
	if (err)
		return err;

	reg &= ~MV88E6393X_SERDES_POC_PDOWN;
	reg |= MV88E6393X_SERDES_POC_RESET;

	err = mv88e6390_serdes_write(chip, lane, MDIO_MMD_PHYXS,
				     MV88E6393X_SERDES_POC, reg);
	if (err)
		return err;

	err = mv88e6390_serdes_power_sgmii(chip, lane, false);
	if (err)
		return err;

	return mv88e6393x_serdes_power_lane(chip, lane, false);
}

int mv88e6393x_serdes_setup_errata(struct mv88e6xxx_chip *chip)
{
	int err;

	err = mv88e6393x_serdes_erratum_4_6(chip, MV88E6393X_PORT0_LANE);
	if (err)
		return err;

	err = mv88e6393x_serdes_erratum_4_6(chip, MV88E6393X_PORT9_LANE);
	if (err)
		return err;

	return mv88e6393x_serdes_erratum_4_6(chip, MV88E6393X_PORT10_LANE);
}

static int mv88e6393x_serdes_erratum_4_8(struct mv88e6xxx_chip *chip, int lane)
{
	u16 reg, pcs;
	int err;

	/* mv88e6393x family errata 4.8:
	 * When a SERDES port is operating in 1000BASE-X or SGMII mode link may
	 * not come up after hardware reset or software reset of SERDES core.
	 * Workaround is to write SERDES register 4.F074.14=1 for only those
	 * modes and 0 in all other modes.
	 */
	err = mv88e6390_serdes_read(chip, lane, MDIO_MMD_PHYXS,
				    MV88E6393X_SERDES_POC, &pcs);
	if (err)
		return err;

	pcs &= MV88E6393X_SERDES_POC_PCS_MASK;

	err = mv88e6390_serdes_read(chip, lane, MDIO_MMD_PHYXS,
				    MV88E6393X_ERRATA_4_8_REG, &reg);
	if (err)
		return err;

	if (pcs == MV88E6393X_SERDES_POC_PCS_1000BASEX ||
	    pcs == MV88E6393X_SERDES_POC_PCS_SGMII_PHY ||
	    pcs == MV88E6393X_SERDES_POC_PCS_SGMII_MAC)
		reg |= MV88E6393X_ERRATA_4_8_BIT;
	else
		reg &= ~MV88E6393X_ERRATA_4_8_BIT;

	return mv88e6390_serdes_write(chip, lane, MDIO_MMD_PHYXS,
				      MV88E6393X_ERRATA_4_8_REG, reg);
}

static int mv88e6393x_serdes_erratum_5_2(struct mv88e6xxx_chip *chip, int lane,
					 u8 cmode)
{
	static const struct {
		u16 dev, reg, val, mask;
	} fixes[] = {
		{ MDIO_MMD_VEND1, 0x8093, 0xcb5a, 0xffff },
		{ MDIO_MMD_VEND1, 0x8171, 0x7088, 0xffff },
		{ MDIO_MMD_VEND1, 0x80c9, 0x311a, 0xffff },
		{ MDIO_MMD_VEND1, 0x80a2, 0x8000, 0xff7f },
		{ MDIO_MMD_VEND1, 0x80a9, 0x0000, 0xfff0 },
		{ MDIO_MMD_VEND1, 0x80a3, 0x0000, 0xf8ff },
		{ MDIO_MMD_PHYXS, MV88E6393X_SERDES_POC,
		  MV88E6393X_SERDES_POC_RESET, MV88E6393X_SERDES_POC_RESET },
	};
	int err, i;
	u16 reg;

	/* mv88e6393x family errata 5.2:
	 * For optimal signal integrity the following sequence should be applied
	 * to SERDES operating in 10G mode. These registers only apply to 10G
	 * operation and have no effect on other speeds.
	 */
	if (cmode != MV88E6393X_PORT_STS_CMODE_10GBASER)
		return 0;

	for (i = 0; i < ARRAY_SIZE(fixes); ++i) {
		err = mv88e6390_serdes_read(chip, lane, fixes[i].dev,
					    fixes[i].reg, &reg);
		if (err)
			return err;

		reg &= ~fixes[i].mask;
		reg |= fixes[i].val;

		err = mv88e6390_serdes_write(chip, lane, fixes[i].dev,
					     fixes[i].reg, reg);
		if (err)
			return err;
	}

	return 0;
}

static int mv88e6393x_serdes_fix_2500basex_an(struct mv88e6xxx_chip *chip,
					      int lane, u8 cmode, bool on)
{
	u16 reg;
	int err;

	if (cmode != MV88E6XXX_PORT_STS_CMODE_2500BASEX)
		return 0;

	/* Inband AN is broken on Amethyst in 2500base-x mode when set by
	 * standard mechanism (via cmode).
	 * We can get around this by configuring the PCS mode to 1000base-x
	 * and then writing value 0x58 to register 1e.8000. (This must be done
	 * while SerDes receiver and transmitter are disabled, which is, when
	 * this function is called.)
	 * It seem that when we do this configuration to 2500base-x mode (by
	 * changing PCS mode to 1000base-x and frequency to 3.125 GHz from
	 * 1.25 GHz) and then configure to sgmii or 1000base-x, the device
	 * thinks that it already has SerDes at 1.25 GHz and does not change
	 * the 1e.8000 register, leaving SerDes at 3.125 GHz.
	 * To avoid this, change PCS mode back to 2500base-x when disabling
	 * SerDes from 2500base-x mode.
	 */
	err = mv88e6390_serdes_read(chip, lane, MDIO_MMD_PHYXS,
				    MV88E6393X_SERDES_POC, &reg);
<<<<<<< HEAD
	if (err)
		return err;

	reg &= ~(MV88E6393X_SERDES_POC_PCS_MASK | MV88E6393X_SERDES_POC_AN);
	if (on)
		reg |= MV88E6393X_SERDES_POC_PCS_1000BASEX |
		       MV88E6393X_SERDES_POC_AN;
	else
		reg |= MV88E6393X_SERDES_POC_PCS_2500BASEX;
	reg |= MV88E6393X_SERDES_POC_RESET;

	err = mv88e6390_serdes_write(chip, lane, MDIO_MMD_PHYXS,
				     MV88E6393X_SERDES_POC, reg);
	if (err)
		return err;

	err = mv88e6390_serdes_write(chip, lane, MDIO_MMD_VEND1, 0x8000, 0x58);
	if (err)
		return err;

=======
	if (err)
		return err;

	reg &= ~(MV88E6393X_SERDES_POC_PCS_MASK | MV88E6393X_SERDES_POC_AN);
	if (on)
		reg |= MV88E6393X_SERDES_POC_PCS_1000BASEX |
		       MV88E6393X_SERDES_POC_AN;
	else
		reg |= MV88E6393X_SERDES_POC_PCS_2500BASEX;
	reg |= MV88E6393X_SERDES_POC_RESET;

	err = mv88e6390_serdes_write(chip, lane, MDIO_MMD_PHYXS,
				     MV88E6393X_SERDES_POC, reg);
	if (err)
		return err;

	err = mv88e6390_serdes_write(chip, lane, MDIO_MMD_VEND1, 0x8000, 0x58);
	if (err)
		return err;

>>>>>>> d60c95ef
	return 0;
}

int mv88e6393x_serdes_power(struct mv88e6xxx_chip *chip, int port, int lane,
			    bool on)
{
	u8 cmode = chip->ports[port].cmode;
	int err;

	if (port != 0 && port != 9 && port != 10)
		return -EOPNOTSUPP;

	if (on) {
		err = mv88e6393x_serdes_erratum_4_8(chip, lane);
		if (err)
			return err;

		err = mv88e6393x_serdes_erratum_5_2(chip, lane, cmode);
		if (err)
			return err;

		err = mv88e6393x_serdes_fix_2500basex_an(chip, lane, cmode,
							 true);
		if (err)
			return err;

		err = mv88e6393x_serdes_power_lane(chip, lane, true);
		if (err)
			return err;
	}

	switch (cmode) {
	case MV88E6XXX_PORT_STS_CMODE_SGMII:
	case MV88E6XXX_PORT_STS_CMODE_1000BASEX:
	case MV88E6XXX_PORT_STS_CMODE_2500BASEX:
		err = mv88e6390_serdes_power_sgmii(chip, lane, on);
		break;
	case MV88E6393X_PORT_STS_CMODE_5GBASER:
	case MV88E6393X_PORT_STS_CMODE_10GBASER:
		err = mv88e6390_serdes_power_10g(chip, lane, on);
		break;
	default:
		err = -EINVAL;
		break;
	}

	if (err)
		return err;

	if (!on) {
		err = mv88e6393x_serdes_power_lane(chip, lane, false);
		if (err)
			return err;

		err = mv88e6393x_serdes_fix_2500basex_an(chip, lane, cmode,
							 false);
	}

	return err;
}<|MERGE_RESOLUTION|>--- conflicted
+++ resolved
@@ -53,8 +53,6 @@
 					  u16 bmsr, u16 lpa, u16 status,
 					  struct phylink_link_state *state)
 {
-<<<<<<< HEAD
-=======
 	state->link = false;
 
 	/* If the BMSR reports that the link had failed, report this to
@@ -63,7 +61,6 @@
 	if (!(bmsr & BMSR_LSTATUS))
 		return 0;
 
->>>>>>> d60c95ef
 	state->link = !!(status & MV88E6390_SGMII_PHY_STATUS_LINK);
 	state->an_complete = !!(bmsr & BMSR_ANEGCOMPLETE);
 
@@ -202,11 +199,7 @@
 
 	err = mv88e6352_serdes_read(chip, MII_BMSR, &bmsr);
 	if (err) {
-<<<<<<< HEAD
-		dev_err(chip->dev, "can't read Serdes BMSR: %d\n", err);
-=======
 		dev_err(chip->dev, "can't read Serdes PHY BMSR: %d\n", err);
->>>>>>> d60c95ef
 		return err;
 	}
 
@@ -1323,11 +1316,6 @@
 	}
 }
 
-<<<<<<< HEAD
-static int mv88e6393x_serdes_power_lane(struct mv88e6xxx_chip *chip, int lane,
-					bool on)
-{
-=======
 static const int mv88e6352_serdes_p2p_to_reg[] = {
 	/* Index of value in microvolts corresponds to the register value */
 	14000, 112000, 210000, 308000, 406000, 504000, 602000, 700000,
@@ -1369,7 +1357,6 @@
 static int mv88e6393x_serdes_power_lane(struct mv88e6xxx_chip *chip, int lane,
 					bool on)
 {
->>>>>>> d60c95ef
 	u16 reg;
 	int err;
 
@@ -1540,7 +1527,6 @@
 	 */
 	err = mv88e6390_serdes_read(chip, lane, MDIO_MMD_PHYXS,
 				    MV88E6393X_SERDES_POC, &reg);
-<<<<<<< HEAD
 	if (err)
 		return err;
 
@@ -1561,28 +1547,6 @@
 	if (err)
 		return err;
 
-=======
-	if (err)
-		return err;
-
-	reg &= ~(MV88E6393X_SERDES_POC_PCS_MASK | MV88E6393X_SERDES_POC_AN);
-	if (on)
-		reg |= MV88E6393X_SERDES_POC_PCS_1000BASEX |
-		       MV88E6393X_SERDES_POC_AN;
-	else
-		reg |= MV88E6393X_SERDES_POC_PCS_2500BASEX;
-	reg |= MV88E6393X_SERDES_POC_RESET;
-
-	err = mv88e6390_serdes_write(chip, lane, MDIO_MMD_PHYXS,
-				     MV88E6393X_SERDES_POC, reg);
-	if (err)
-		return err;
-
-	err = mv88e6390_serdes_write(chip, lane, MDIO_MMD_VEND1, 0x8000, 0x58);
-	if (err)
-		return err;
-
->>>>>>> d60c95ef
 	return 0;
 }
 
