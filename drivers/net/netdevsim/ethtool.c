// SPDX-License-Identifier: GPL-2.0
// Copyright (c) 2020 Facebook

#include <linux/debugfs.h>
#include <linux/ethtool.h>
#include <linux/random.h>

#include "netdevsim.h"

static void
nsim_get_pause_stats(struct net_device *dev,
		     struct ethtool_pause_stats *pause_stats)
{
	struct netdevsim *ns = netdev_priv(dev);

	if (ns->ethtool.pauseparam.report_stats_rx)
		pause_stats->rx_pause_frames = 1;
	if (ns->ethtool.pauseparam.report_stats_tx)
		pause_stats->tx_pause_frames = 2;
}

static void
nsim_get_pauseparam(struct net_device *dev, struct ethtool_pauseparam *pause)
{
	struct netdevsim *ns = netdev_priv(dev);

	pause->autoneg = 0; /* We don't support ksettings, so can't pretend */
	pause->rx_pause = ns->ethtool.pauseparam.rx;
	pause->tx_pause = ns->ethtool.pauseparam.tx;
}

static int
nsim_set_pauseparam(struct net_device *dev, struct ethtool_pauseparam *pause)
{
	struct netdevsim *ns = netdev_priv(dev);

	if (pause->autoneg)
		return -EINVAL;

	ns->ethtool.pauseparam.rx = pause->rx_pause;
	ns->ethtool.pauseparam.tx = pause->tx_pause;
	return 0;
}

static int nsim_get_coalesce(struct net_device *dev,
			     struct ethtool_coalesce *coal,
			     struct kernel_ethtool_coalesce *kernel_coal,
			     struct netlink_ext_ack *extack)
{
	struct netdevsim *ns = netdev_priv(dev);

	memcpy(coal, &ns->ethtool.coalesce, sizeof(ns->ethtool.coalesce));
	return 0;
}

static int nsim_set_coalesce(struct net_device *dev,
			     struct ethtool_coalesce *coal,
			     struct kernel_ethtool_coalesce *kernel_coal,
			     struct netlink_ext_ack *extack)
{
	struct netdevsim *ns = netdev_priv(dev);

	memcpy(&ns->ethtool.coalesce, coal, sizeof(ns->ethtool.coalesce));
	return 0;
}

static void nsim_get_ringparam(struct net_device *dev,
			       struct ethtool_ringparam *ring)
{
	struct netdevsim *ns = netdev_priv(dev);

	memcpy(ring, &ns->ethtool.ring, sizeof(ns->ethtool.ring));
}

static int nsim_set_ringparam(struct net_device *dev,
			      struct ethtool_ringparam *ring)
{
	struct netdevsim *ns = netdev_priv(dev);

	ns->ethtool.ring.rx_pending = ring->rx_pending;
	ns->ethtool.ring.rx_jumbo_pending = ring->rx_jumbo_pending;
	ns->ethtool.ring.rx_mini_pending = ring->rx_mini_pending;
	ns->ethtool.ring.tx_pending = ring->tx_pending;
<<<<<<< HEAD
=======
	return 0;
}

static void
nsim_get_channels(struct net_device *dev, struct ethtool_channels *ch)
{
	struct netdevsim *ns = netdev_priv(dev);

	ch->max_combined = ns->nsim_bus_dev->num_queues;
	ch->combined_count = ns->ethtool.channels;
}

static int
nsim_set_channels(struct net_device *dev, struct ethtool_channels *ch)
{
	struct netdevsim *ns = netdev_priv(dev);
	int err;

	err = netif_set_real_num_queues(dev, ch->combined_count,
					ch->combined_count);
	if (err)
		return err;

	ns->ethtool.channels = ch->combined_count;
>>>>>>> 92b4b594
	return 0;
}

static int
nsim_get_fecparam(struct net_device *dev, struct ethtool_fecparam *fecparam)
{
	struct netdevsim *ns = netdev_priv(dev);

	if (ns->ethtool.get_err)
		return -ns->ethtool.get_err;
	memcpy(fecparam, &ns->ethtool.fec, sizeof(ns->ethtool.fec));
	return 0;
}

static int
nsim_set_fecparam(struct net_device *dev, struct ethtool_fecparam *fecparam)
{
	struct netdevsim *ns = netdev_priv(dev);
	u32 fec;

	if (ns->ethtool.set_err)
		return -ns->ethtool.set_err;
	memcpy(&ns->ethtool.fec, fecparam, sizeof(ns->ethtool.fec));
	fec = fecparam->fec;
	if (fec == ETHTOOL_FEC_AUTO)
		fec |= ETHTOOL_FEC_OFF;
	fec |= ETHTOOL_FEC_NONE;
	ns->ethtool.fec.active_fec = 1 << (fls(fec) - 1);
	return 0;
}

static const struct ethtool_ops nsim_ethtool_ops = {
	.supported_coalesce_params	= ETHTOOL_COALESCE_ALL_PARAMS,
	.get_pause_stats	        = nsim_get_pause_stats,
	.get_pauseparam		        = nsim_get_pauseparam,
	.set_pauseparam		        = nsim_set_pauseparam,
	.set_coalesce			= nsim_set_coalesce,
	.get_coalesce			= nsim_get_coalesce,
	.get_ringparam			= nsim_get_ringparam,
	.set_ringparam			= nsim_set_ringparam,
	.get_channels			= nsim_get_channels,
	.set_channels			= nsim_set_channels,
	.get_fecparam			= nsim_get_fecparam,
	.set_fecparam			= nsim_set_fecparam,
};

static void nsim_ethtool_ring_init(struct netdevsim *ns)
{
	ns->ethtool.ring.rx_max_pending = 4096;
	ns->ethtool.ring.rx_jumbo_max_pending = 4096;
	ns->ethtool.ring.rx_mini_max_pending = 4096;
	ns->ethtool.ring.tx_max_pending = 4096;
}

void nsim_ethtool_init(struct netdevsim *ns)
{
	struct dentry *ethtool, *dir;

	ns->netdev->ethtool_ops = &nsim_ethtool_ops;

	nsim_ethtool_ring_init(ns);

	ns->ethtool.fec.fec = ETHTOOL_FEC_NONE;
	ns->ethtool.fec.active_fec = ETHTOOL_FEC_NONE;

	ns->ethtool.channels = ns->nsim_bus_dev->num_queues;

	ethtool = debugfs_create_dir("ethtool", ns->nsim_dev_port->ddir);

	debugfs_create_u32("get_err", 0600, ethtool, &ns->ethtool.get_err);
	debugfs_create_u32("set_err", 0600, ethtool, &ns->ethtool.set_err);

	dir = debugfs_create_dir("pause", ethtool);
	debugfs_create_bool("report_stats_rx", 0600, dir,
			    &ns->ethtool.pauseparam.report_stats_rx);
	debugfs_create_bool("report_stats_tx", 0600, dir,
			    &ns->ethtool.pauseparam.report_stats_tx);

	dir = debugfs_create_dir("ring", ethtool);
	debugfs_create_u32("rx_max_pending", 0600, dir,
			   &ns->ethtool.ring.rx_max_pending);
	debugfs_create_u32("rx_jumbo_max_pending", 0600, dir,
			   &ns->ethtool.ring.rx_jumbo_max_pending);
	debugfs_create_u32("rx_mini_max_pending", 0600, dir,
			   &ns->ethtool.ring.rx_mini_max_pending);
	debugfs_create_u32("tx_max_pending", 0600, dir,
			   &ns->ethtool.ring.tx_max_pending);
}<|MERGE_RESOLUTION|>--- conflicted
+++ resolved
@@ -81,8 +81,6 @@
 	ns->ethtool.ring.rx_jumbo_pending = ring->rx_jumbo_pending;
 	ns->ethtool.ring.rx_mini_pending = ring->rx_mini_pending;
 	ns->ethtool.ring.tx_pending = ring->tx_pending;
-<<<<<<< HEAD
-=======
 	return 0;
 }
 
@@ -107,7 +105,6 @@
 		return err;
 
 	ns->ethtool.channels = ch->combined_count;
->>>>>>> 92b4b594
 	return 0;
 }
 
