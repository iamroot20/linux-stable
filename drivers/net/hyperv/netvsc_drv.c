// SPDX-License-Identifier: GPL-2.0-only
/*
 * Copyright (c) 2009, Microsoft Corporation.
 *
 * Authors:
 *   Haiyang Zhang <haiyangz@microsoft.com>
 *   Hank Janssen  <hjanssen@microsoft.com>
 */
#define pr_fmt(fmt) KBUILD_MODNAME ": " fmt

#include <linux/init.h>
#include <linux/atomic.h>
#include <linux/module.h>
#include <linux/highmem.h>
#include <linux/device.h>
#include <linux/io.h>
#include <linux/delay.h>
#include <linux/netdevice.h>
#include <linux/inetdevice.h>
#include <linux/etherdevice.h>
#include <linux/pci.h>
#include <linux/skbuff.h>
#include <linux/if_vlan.h>
#include <linux/in.h>
#include <linux/slab.h>
#include <linux/rtnetlink.h>
#include <linux/netpoll.h>

#include <net/arp.h>
#include <net/route.h>
#include <net/sock.h>
#include <net/pkt_sched.h>
#include <net/checksum.h>
#include <net/ip6_checksum.h>

#include "hyperv_net.h"

#define RING_SIZE_MIN	64
#define RETRY_US_LO	5000
#define RETRY_US_HI	10000
#define RETRY_MAX	2000	/* >10 sec */

#define LINKCHANGE_INT (2 * HZ)
#define VF_TAKEOVER_INT (HZ / 10)

static unsigned int ring_size __ro_after_init = 128;
module_param(ring_size, uint, 0444);
MODULE_PARM_DESC(ring_size, "Ring buffer size (# of pages)");
unsigned int netvsc_ring_bytes __ro_after_init;

static const u32 default_msg = NETIF_MSG_DRV | NETIF_MSG_PROBE |
				NETIF_MSG_LINK | NETIF_MSG_IFUP |
				NETIF_MSG_IFDOWN | NETIF_MSG_RX_ERR |
				NETIF_MSG_TX_ERR;

static int debug = -1;
module_param(debug, int, 0444);
MODULE_PARM_DESC(debug, "Debug level (0=none,...,16=all)");

static LIST_HEAD(netvsc_dev_list);

static void netvsc_change_rx_flags(struct net_device *net, int change)
{
	struct net_device_context *ndev_ctx = netdev_priv(net);
	struct net_device *vf_netdev = rtnl_dereference(ndev_ctx->vf_netdev);
	int inc;

	if (!vf_netdev)
		return;

	if (change & IFF_PROMISC) {
		inc = (net->flags & IFF_PROMISC) ? 1 : -1;
		dev_set_promiscuity(vf_netdev, inc);
	}

	if (change & IFF_ALLMULTI) {
		inc = (net->flags & IFF_ALLMULTI) ? 1 : -1;
		dev_set_allmulti(vf_netdev, inc);
	}
}

static void netvsc_set_rx_mode(struct net_device *net)
{
	struct net_device_context *ndev_ctx = netdev_priv(net);
	struct net_device *vf_netdev;
	struct netvsc_device *nvdev;

	rcu_read_lock();
	vf_netdev = rcu_dereference(ndev_ctx->vf_netdev);
	if (vf_netdev) {
		dev_uc_sync(vf_netdev, net);
		dev_mc_sync(vf_netdev, net);
	}

	nvdev = rcu_dereference(ndev_ctx->nvdev);
	if (nvdev)
		rndis_filter_update(nvdev);
	rcu_read_unlock();
}

static void netvsc_tx_enable(struct netvsc_device *nvscdev,
			     struct net_device *ndev)
{
	nvscdev->tx_disable = false;
	virt_wmb(); /* ensure queue wake up mechanism is on */

	netif_tx_wake_all_queues(ndev);
}

static int netvsc_open(struct net_device *net)
{
	struct net_device_context *ndev_ctx = netdev_priv(net);
	struct net_device *vf_netdev = rtnl_dereference(ndev_ctx->vf_netdev);
	struct netvsc_device *nvdev = rtnl_dereference(ndev_ctx->nvdev);
	struct rndis_device *rdev;
	int ret = 0;

	netif_carrier_off(net);

	/* Open up the device */
	ret = rndis_filter_open(nvdev);
	if (ret != 0) {
		netdev_err(net, "unable to open device (ret %d).\n", ret);
		return ret;
	}

	rdev = nvdev->extension;
	if (!rdev->link_state) {
		netif_carrier_on(net);
		netvsc_tx_enable(nvdev, net);
	}

	if (vf_netdev) {
		/* Setting synthetic device up transparently sets
		 * slave as up. If open fails, then slave will be
		 * still be offline (and not used).
		 */
		ret = dev_open(vf_netdev, NULL);
		if (ret)
			netdev_warn(net,
				    "unable to open slave: %s: %d\n",
				    vf_netdev->name, ret);
	}
	return 0;
}

static int netvsc_wait_until_empty(struct netvsc_device *nvdev)
{
	unsigned int retry = 0;
	int i;

	/* Ensure pending bytes in ring are read */
	for (;;) {
		u32 aread = 0;

		for (i = 0; i < nvdev->num_chn; i++) {
			struct vmbus_channel *chn
				= nvdev->chan_table[i].channel;

			if (!chn)
				continue;

			/* make sure receive not running now */
			napi_synchronize(&nvdev->chan_table[i].napi);

			aread = hv_get_bytes_to_read(&chn->inbound);
			if (aread)
				break;

			aread = hv_get_bytes_to_read(&chn->outbound);
			if (aread)
				break;
		}

		if (aread == 0)
			return 0;

		if (++retry > RETRY_MAX)
			return -ETIMEDOUT;

		usleep_range(RETRY_US_LO, RETRY_US_HI);
	}
}

static void netvsc_tx_disable(struct netvsc_device *nvscdev,
			      struct net_device *ndev)
{
	if (nvscdev) {
		nvscdev->tx_disable = true;
		virt_wmb(); /* ensure txq will not wake up after stop */
	}

	netif_tx_disable(ndev);
}

static int netvsc_close(struct net_device *net)
{
	struct net_device_context *net_device_ctx = netdev_priv(net);
	struct net_device *vf_netdev
		= rtnl_dereference(net_device_ctx->vf_netdev);
	struct netvsc_device *nvdev = rtnl_dereference(net_device_ctx->nvdev);
	int ret;

	netvsc_tx_disable(nvdev, net);

	/* No need to close rndis filter if it is removed already */
	if (!nvdev)
		return 0;

	ret = rndis_filter_close(nvdev);
	if (ret != 0) {
		netdev_err(net, "unable to close device (ret %d).\n", ret);
		return ret;
	}

	ret = netvsc_wait_until_empty(nvdev);
	if (ret)
		netdev_err(net, "Ring buffer not empty after closing rndis\n");

	if (vf_netdev)
		dev_close(vf_netdev);

	return ret;
}

static inline void *init_ppi_data(struct rndis_message *msg,
				  u32 ppi_size, u32 pkt_type)
{
	struct rndis_packet *rndis_pkt = &msg->msg.pkt;
	struct rndis_per_packet_info *ppi;

	rndis_pkt->data_offset += ppi_size;
	ppi = (void *)rndis_pkt + rndis_pkt->per_pkt_info_offset
		+ rndis_pkt->per_pkt_info_len;

	ppi->size = ppi_size;
	ppi->type = pkt_type;
	ppi->internal = 0;
	ppi->ppi_offset = sizeof(struct rndis_per_packet_info);

	rndis_pkt->per_pkt_info_len += ppi_size;

	return ppi + 1;
}

/* Azure hosts don't support non-TCP port numbers in hashing for fragmented
 * packets. We can use ethtool to change UDP hash level when necessary.
 */
static inline u32 netvsc_get_hash(
	struct sk_buff *skb,
	const struct net_device_context *ndc)
{
	struct flow_keys flow;
	u32 hash, pkt_proto = 0;
	static u32 hashrnd __read_mostly;

	net_get_random_once(&hashrnd, sizeof(hashrnd));

	if (!skb_flow_dissect_flow_keys(skb, &flow, 0))
		return 0;

	switch (flow.basic.ip_proto) {
	case IPPROTO_TCP:
		if (flow.basic.n_proto == htons(ETH_P_IP))
			pkt_proto = HV_TCP4_L4HASH;
		else if (flow.basic.n_proto == htons(ETH_P_IPV6))
			pkt_proto = HV_TCP6_L4HASH;

		break;

	case IPPROTO_UDP:
		if (flow.basic.n_proto == htons(ETH_P_IP))
			pkt_proto = HV_UDP4_L4HASH;
		else if (flow.basic.n_proto == htons(ETH_P_IPV6))
			pkt_proto = HV_UDP6_L4HASH;

		break;
	}

	if (pkt_proto & ndc->l4_hash) {
		return skb_get_hash(skb);
	} else {
		if (flow.basic.n_proto == htons(ETH_P_IP))
			hash = jhash2((u32 *)&flow.addrs.v4addrs, 2, hashrnd);
		else if (flow.basic.n_proto == htons(ETH_P_IPV6))
			hash = jhash2((u32 *)&flow.addrs.v6addrs, 8, hashrnd);
		else
			hash = 0;

		skb_set_hash(skb, hash, PKT_HASH_TYPE_L3);
	}

	return hash;
}

static inline int netvsc_get_tx_queue(struct net_device *ndev,
				      struct sk_buff *skb, int old_idx)
{
	const struct net_device_context *ndc = netdev_priv(ndev);
	struct sock *sk = skb->sk;
	int q_idx;

	q_idx = ndc->tx_table[netvsc_get_hash(skb, ndc) &
			      (VRSS_SEND_TAB_SIZE - 1)];

	/* If queue index changed record the new value */
	if (q_idx != old_idx &&
	    sk && sk_fullsock(sk) && rcu_access_pointer(sk->sk_dst_cache))
		sk_tx_queue_set(sk, q_idx);

	return q_idx;
}

/*
 * Select queue for transmit.
 *
 * If a valid queue has already been assigned, then use that.
 * Otherwise compute tx queue based on hash and the send table.
 *
 * This is basically similar to default (netdev_pick_tx) with the added step
 * of using the host send_table when no other queue has been assigned.
 *
 * TODO support XPS - but get_xps_queue not exported
 */
static u16 netvsc_pick_tx(struct net_device *ndev, struct sk_buff *skb)
{
	int q_idx = sk_tx_queue_get(skb->sk);

	if (q_idx < 0 || skb->ooo_okay || q_idx >= ndev->real_num_tx_queues) {
		/* If forwarding a packet, we use the recorded queue when
		 * available for better cache locality.
		 */
		if (skb_rx_queue_recorded(skb))
			q_idx = skb_get_rx_queue(skb);
		else
			q_idx = netvsc_get_tx_queue(ndev, skb, q_idx);
	}

	return q_idx;
}

static u16 netvsc_select_queue(struct net_device *ndev, struct sk_buff *skb,
			       struct net_device *sb_dev)
{
	struct net_device_context *ndc = netdev_priv(ndev);
	struct net_device *vf_netdev;
	u16 txq;

	rcu_read_lock();
	vf_netdev = rcu_dereference(ndc->vf_netdev);
	if (vf_netdev) {
		const struct net_device_ops *vf_ops = vf_netdev->netdev_ops;

		if (vf_ops->ndo_select_queue)
			txq = vf_ops->ndo_select_queue(vf_netdev, skb, sb_dev);
		else
			txq = netdev_pick_tx(vf_netdev, skb, NULL);

		/* Record the queue selected by VF so that it can be
		 * used for common case where VF has more queues than
		 * the synthetic device.
		 */
		qdisc_skb_cb(skb)->slave_dev_queue_mapping = txq;
	} else {
		txq = netvsc_pick_tx(ndev, skb);
	}
	rcu_read_unlock();

	while (unlikely(txq >= ndev->real_num_tx_queues))
		txq -= ndev->real_num_tx_queues;

	return txq;
}

static u32 fill_pg_buf(struct page *page, u32 offset, u32 len,
		       struct hv_page_buffer *pb)
{
	int j = 0;

	/* Deal with compound pages by ignoring unused part
	 * of the page.
	 */
	page += (offset >> PAGE_SHIFT);
	offset &= ~PAGE_MASK;

	while (len > 0) {
		unsigned long bytes;

		bytes = PAGE_SIZE - offset;
		if (bytes > len)
			bytes = len;
		pb[j].pfn = page_to_pfn(page);
		pb[j].offset = offset;
		pb[j].len = bytes;

		offset += bytes;
		len -= bytes;

		if (offset == PAGE_SIZE && len) {
			page++;
			offset = 0;
			j++;
		}
	}

	return j + 1;
}

static u32 init_page_array(void *hdr, u32 len, struct sk_buff *skb,
			   struct hv_netvsc_packet *packet,
			   struct hv_page_buffer *pb)
{
	u32 slots_used = 0;
	char *data = skb->data;
	int frags = skb_shinfo(skb)->nr_frags;
	int i;

	/* The packet is laid out thus:
	 * 1. hdr: RNDIS header and PPI
	 * 2. skb linear data
	 * 3. skb fragment data
	 */
	slots_used += fill_pg_buf(virt_to_page(hdr),
				  offset_in_page(hdr),
				  len, &pb[slots_used]);

	packet->rmsg_size = len;
	packet->rmsg_pgcnt = slots_used;

	slots_used += fill_pg_buf(virt_to_page(data),
				offset_in_page(data),
				skb_headlen(skb), &pb[slots_used]);

	for (i = 0; i < frags; i++) {
		skb_frag_t *frag = skb_shinfo(skb)->frags + i;

		slots_used += fill_pg_buf(skb_frag_page(frag),
					skb_frag_off(frag),
					skb_frag_size(frag), &pb[slots_used]);
	}
	return slots_used;
}

static int count_skb_frag_slots(struct sk_buff *skb)
{
	int i, frags = skb_shinfo(skb)->nr_frags;
	int pages = 0;

	for (i = 0; i < frags; i++) {
		skb_frag_t *frag = skb_shinfo(skb)->frags + i;
		unsigned long size = skb_frag_size(frag);
		unsigned long offset = skb_frag_off(frag);

		/* Skip unused frames from start of page */
		offset &= ~PAGE_MASK;
		pages += PFN_UP(offset + size);
	}
	return pages;
}

static int netvsc_get_slots(struct sk_buff *skb)
{
	char *data = skb->data;
	unsigned int offset = offset_in_page(data);
	unsigned int len = skb_headlen(skb);
	int slots;
	int frag_slots;

	slots = DIV_ROUND_UP(offset + len, PAGE_SIZE);
	frag_slots = count_skb_frag_slots(skb);
	return slots + frag_slots;
}

static u32 net_checksum_info(struct sk_buff *skb)
{
	if (skb->protocol == htons(ETH_P_IP)) {
		struct iphdr *ip = ip_hdr(skb);

		if (ip->protocol == IPPROTO_TCP)
			return TRANSPORT_INFO_IPV4_TCP;
		else if (ip->protocol == IPPROTO_UDP)
			return TRANSPORT_INFO_IPV4_UDP;
	} else {
		struct ipv6hdr *ip6 = ipv6_hdr(skb);

		if (ip6->nexthdr == IPPROTO_TCP)
			return TRANSPORT_INFO_IPV6_TCP;
		else if (ip6->nexthdr == IPPROTO_UDP)
			return TRANSPORT_INFO_IPV6_UDP;
	}

	return TRANSPORT_INFO_NOT_IP;
}

/* Send skb on the slave VF device. */
static int netvsc_vf_xmit(struct net_device *net, struct net_device *vf_netdev,
			  struct sk_buff *skb)
{
	struct net_device_context *ndev_ctx = netdev_priv(net);
	unsigned int len = skb->len;
	int rc;

	skb->dev = vf_netdev;
	skb->queue_mapping = qdisc_skb_cb(skb)->slave_dev_queue_mapping;

	rc = dev_queue_xmit(skb);
	if (likely(rc == NET_XMIT_SUCCESS || rc == NET_XMIT_CN)) {
		struct netvsc_vf_pcpu_stats *pcpu_stats
			= this_cpu_ptr(ndev_ctx->vf_stats);

		u64_stats_update_begin(&pcpu_stats->syncp);
		pcpu_stats->tx_packets++;
		pcpu_stats->tx_bytes += len;
		u64_stats_update_end(&pcpu_stats->syncp);
	} else {
		this_cpu_inc(ndev_ctx->vf_stats->tx_dropped);
	}

	return rc;
}

static int netvsc_start_xmit(struct sk_buff *skb, struct net_device *net)
{
	struct net_device_context *net_device_ctx = netdev_priv(net);
	struct hv_netvsc_packet *packet = NULL;
	int ret;
	unsigned int num_data_pgs;
	struct rndis_message *rndis_msg;
	struct net_device *vf_netdev;
	u32 rndis_msg_size;
	u32 hash;
	struct hv_page_buffer pb[MAX_PAGE_BUFFER_COUNT];

	/* if VF is present and up then redirect packets
	 * already called with rcu_read_lock_bh
	 */
	vf_netdev = rcu_dereference_bh(net_device_ctx->vf_netdev);
	if (vf_netdev && netif_running(vf_netdev) &&
	    !netpoll_tx_running(net))
		return netvsc_vf_xmit(net, vf_netdev, skb);

	/* We will atmost need two pages to describe the rndis
	 * header. We can only transmit MAX_PAGE_BUFFER_COUNT number
	 * of pages in a single packet. If skb is scattered around
	 * more pages we try linearizing it.
	 */

	num_data_pgs = netvsc_get_slots(skb) + 2;

	if (unlikely(num_data_pgs > MAX_PAGE_BUFFER_COUNT)) {
		++net_device_ctx->eth_stats.tx_scattered;

		if (skb_linearize(skb))
			goto no_memory;

		num_data_pgs = netvsc_get_slots(skb) + 2;
		if (num_data_pgs > MAX_PAGE_BUFFER_COUNT) {
			++net_device_ctx->eth_stats.tx_too_big;
			goto drop;
		}
	}

	/*
	 * Place the rndis header in the skb head room and
	 * the skb->cb will be used for hv_netvsc_packet
	 * structure.
	 */
	ret = skb_cow_head(skb, RNDIS_AND_PPI_SIZE);
	if (ret)
		goto no_memory;

	/* Use the skb control buffer for building up the packet */
	BUILD_BUG_ON(sizeof(struct hv_netvsc_packet) >
			FIELD_SIZEOF(struct sk_buff, cb));
	packet = (struct hv_netvsc_packet *)skb->cb;

	packet->q_idx = skb_get_queue_mapping(skb);

	packet->total_data_buflen = skb->len;
	packet->total_bytes = skb->len;
	packet->total_packets = 1;

	rndis_msg = (struct rndis_message *)skb->head;

	/* Add the rndis header */
	rndis_msg->ndis_msg_type = RNDIS_MSG_PACKET;
	rndis_msg->msg_len = packet->total_data_buflen;

	rndis_msg->msg.pkt = (struct rndis_packet) {
		.data_offset = sizeof(struct rndis_packet),
		.data_len = packet->total_data_buflen,
		.per_pkt_info_offset = sizeof(struct rndis_packet),
	};

	rndis_msg_size = RNDIS_MESSAGE_SIZE(struct rndis_packet);

	hash = skb_get_hash_raw(skb);
	if (hash != 0 && net->real_num_tx_queues > 1) {
		u32 *hash_info;

		rndis_msg_size += NDIS_HASH_PPI_SIZE;
		hash_info = init_ppi_data(rndis_msg, NDIS_HASH_PPI_SIZE,
					  NBL_HASH_VALUE);
		*hash_info = hash;
	}

	if (skb_vlan_tag_present(skb)) {
		struct ndis_pkt_8021q_info *vlan;

		rndis_msg_size += NDIS_VLAN_PPI_SIZE;
		vlan = init_ppi_data(rndis_msg, NDIS_VLAN_PPI_SIZE,
				     IEEE_8021Q_INFO);

		vlan->value = 0;
		vlan->vlanid = skb_vlan_tag_get_id(skb);
		vlan->cfi = skb_vlan_tag_get_cfi(skb);
		vlan->pri = skb_vlan_tag_get_prio(skb);
	}

	if (skb_is_gso(skb)) {
		struct ndis_tcp_lso_info *lso_info;

		rndis_msg_size += NDIS_LSO_PPI_SIZE;
		lso_info = init_ppi_data(rndis_msg, NDIS_LSO_PPI_SIZE,
					 TCP_LARGESEND_PKTINFO);

		lso_info->value = 0;
		lso_info->lso_v2_transmit.type = NDIS_TCP_LARGE_SEND_OFFLOAD_V2_TYPE;
		if (skb->protocol == htons(ETH_P_IP)) {
			lso_info->lso_v2_transmit.ip_version =
				NDIS_TCP_LARGE_SEND_OFFLOAD_IPV4;
			ip_hdr(skb)->tot_len = 0;
			ip_hdr(skb)->check = 0;
			tcp_hdr(skb)->check =
				~csum_tcpudp_magic(ip_hdr(skb)->saddr,
						   ip_hdr(skb)->daddr, 0, IPPROTO_TCP, 0);
		} else {
			lso_info->lso_v2_transmit.ip_version =
				NDIS_TCP_LARGE_SEND_OFFLOAD_IPV6;
			ipv6_hdr(skb)->payload_len = 0;
			tcp_hdr(skb)->check =
				~csum_ipv6_magic(&ipv6_hdr(skb)->saddr,
						 &ipv6_hdr(skb)->daddr, 0, IPPROTO_TCP, 0);
		}
		lso_info->lso_v2_transmit.tcp_header_offset = skb_transport_offset(skb);
		lso_info->lso_v2_transmit.mss = skb_shinfo(skb)->gso_size;
	} else if (skb->ip_summed == CHECKSUM_PARTIAL) {
		if (net_checksum_info(skb) & net_device_ctx->tx_checksum_mask) {
			struct ndis_tcp_ip_checksum_info *csum_info;

			rndis_msg_size += NDIS_CSUM_PPI_SIZE;
			csum_info = init_ppi_data(rndis_msg, NDIS_CSUM_PPI_SIZE,
						  TCPIP_CHKSUM_PKTINFO);

			csum_info->value = 0;
			csum_info->transmit.tcp_header_offset = skb_transport_offset(skb);

			if (skb->protocol == htons(ETH_P_IP)) {
				csum_info->transmit.is_ipv4 = 1;

				if (ip_hdr(skb)->protocol == IPPROTO_TCP)
					csum_info->transmit.tcp_checksum = 1;
				else
					csum_info->transmit.udp_checksum = 1;
			} else {
				csum_info->transmit.is_ipv6 = 1;

				if (ipv6_hdr(skb)->nexthdr == IPPROTO_TCP)
					csum_info->transmit.tcp_checksum = 1;
				else
					csum_info->transmit.udp_checksum = 1;
			}
		} else {
			/* Can't do offload of this type of checksum */
			if (skb_checksum_help(skb))
				goto drop;
		}
	}

	/* Start filling in the page buffers with the rndis hdr */
	rndis_msg->msg_len += rndis_msg_size;
	packet->total_data_buflen = rndis_msg->msg_len;
	packet->page_buf_cnt = init_page_array(rndis_msg, rndis_msg_size,
					       skb, packet, pb);

	/* timestamp packet in software */
	skb_tx_timestamp(skb);

	ret = netvsc_send(net, packet, rndis_msg, pb, skb);
	if (likely(ret == 0))
		return NETDEV_TX_OK;

	if (ret == -EAGAIN) {
		++net_device_ctx->eth_stats.tx_busy;
		return NETDEV_TX_BUSY;
	}

	if (ret == -ENOSPC)
		++net_device_ctx->eth_stats.tx_no_space;

drop:
	dev_kfree_skb_any(skb);
	net->stats.tx_dropped++;

	return NETDEV_TX_OK;

no_memory:
	++net_device_ctx->eth_stats.tx_no_memory;
	goto drop;
}

/*
 * netvsc_linkstatus_callback - Link up/down notification
 */
void netvsc_linkstatus_callback(struct net_device *net,
				struct rndis_message *resp)
{
	struct rndis_indicate_status *indicate = &resp->msg.indicate_status;
	struct net_device_context *ndev_ctx = netdev_priv(net);
	struct netvsc_reconfig *event;
	unsigned long flags;

	/* Update the physical link speed when changing to another vSwitch */
	if (indicate->status == RNDIS_STATUS_LINK_SPEED_CHANGE) {
		u32 speed;

		speed = *(u32 *)((void *)indicate
				 + indicate->status_buf_offset) / 10000;
		ndev_ctx->speed = speed;
		return;
	}

	/* Handle these link change statuses below */
	if (indicate->status != RNDIS_STATUS_NETWORK_CHANGE &&
	    indicate->status != RNDIS_STATUS_MEDIA_CONNECT &&
	    indicate->status != RNDIS_STATUS_MEDIA_DISCONNECT)
		return;

	if (net->reg_state != NETREG_REGISTERED)
		return;

	event = kzalloc(sizeof(*event), GFP_ATOMIC);
	if (!event)
		return;
	event->event = indicate->status;

	spin_lock_irqsave(&ndev_ctx->lock, flags);
	list_add_tail(&event->list, &ndev_ctx->reconfig_events);
	spin_unlock_irqrestore(&ndev_ctx->lock, flags);

	schedule_delayed_work(&ndev_ctx->dwork, 0);
}

static void netvsc_comp_ipcsum(struct sk_buff *skb)
{
	struct iphdr *iph = (struct iphdr *)skb->data;

	iph->check = 0;
	iph->check = ip_fast_csum(iph, iph->ihl);
}

static struct sk_buff *netvsc_alloc_recv_skb(struct net_device *net,
					     struct netvsc_channel *nvchan)
{
	struct napi_struct *napi = &nvchan->napi;
	const struct ndis_pkt_8021q_info *vlan = nvchan->rsc.vlan;
	const struct ndis_tcp_ip_checksum_info *csum_info =
						nvchan->rsc.csum_info;
	struct sk_buff *skb;
	int i;

	skb = napi_alloc_skb(napi, nvchan->rsc.pktlen);
	if (!skb)
		return skb;

	/*
	 * Copy to skb. This copy is needed here since the memory pointed by
	 * hv_netvsc_packet cannot be deallocated
	 */
	for (i = 0; i < nvchan->rsc.cnt; i++)
		skb_put_data(skb, nvchan->rsc.data[i], nvchan->rsc.len[i]);

	skb->protocol = eth_type_trans(skb, net);

	/* skb is already created with CHECKSUM_NONE */
	skb_checksum_none_assert(skb);

	/* Incoming packets may have IP header checksum verified by the host.
	 * They may not have IP header checksum computed after coalescing.
	 * We compute it here if the flags are set, because on Linux, the IP
	 * checksum is always checked.
	 */
	if (csum_info && csum_info->receive.ip_checksum_value_invalid &&
	    csum_info->receive.ip_checksum_succeeded &&
	    skb->protocol == htons(ETH_P_IP))
		netvsc_comp_ipcsum(skb);

	/* Do L4 checksum offload if enabled and present.
	 */
	if (csum_info && (net->features & NETIF_F_RXCSUM)) {
		if (csum_info->receive.tcp_checksum_succeeded ||
		    csum_info->receive.udp_checksum_succeeded)
			skb->ip_summed = CHECKSUM_UNNECESSARY;
	}

	if (vlan) {
		u16 vlan_tci = vlan->vlanid | (vlan->pri << VLAN_PRIO_SHIFT) |
			(vlan->cfi ? VLAN_CFI_MASK : 0);

		__vlan_hwaccel_put_tag(skb, htons(ETH_P_8021Q),
				       vlan_tci);
	}

	return skb;
}

/*
 * netvsc_recv_callback -  Callback when we receive a packet from the
 * "wire" on the specified device.
 */
int netvsc_recv_callback(struct net_device *net,
			 struct netvsc_device *net_device,
			 struct netvsc_channel *nvchan)
{
	struct net_device_context *net_device_ctx = netdev_priv(net);
	struct vmbus_channel *channel = nvchan->channel;
	u16 q_idx = channel->offermsg.offer.sub_channel_index;
	struct sk_buff *skb;
	struct netvsc_stats *rx_stats;

	if (net->reg_state != NETREG_REGISTERED)
		return NVSP_STAT_FAIL;

	/* Allocate a skb - TODO direct I/O to pages? */
	skb = netvsc_alloc_recv_skb(net, nvchan);

	if (unlikely(!skb)) {
		++net_device_ctx->eth_stats.rx_no_memory;
		return NVSP_STAT_FAIL;
	}

	skb_record_rx_queue(skb, q_idx);

	/*
	 * Even if injecting the packet, record the statistics
	 * on the synthetic device because modifying the VF device
	 * statistics will not work correctly.
	 */
	rx_stats = &nvchan->rx_stats;
	u64_stats_update_begin(&rx_stats->syncp);
	rx_stats->packets++;
	rx_stats->bytes += nvchan->rsc.pktlen;

	if (skb->pkt_type == PACKET_BROADCAST)
		++rx_stats->broadcast;
	else if (skb->pkt_type == PACKET_MULTICAST)
		++rx_stats->multicast;
	u64_stats_update_end(&rx_stats->syncp);

	napi_gro_receive(&nvchan->napi, skb);
	return NVSP_STAT_SUCCESS;
}

static void netvsc_get_drvinfo(struct net_device *net,
			       struct ethtool_drvinfo *info)
{
	strlcpy(info->driver, KBUILD_MODNAME, sizeof(info->driver));
	strlcpy(info->fw_version, "N/A", sizeof(info->fw_version));
}

static void netvsc_get_channels(struct net_device *net,
				struct ethtool_channels *channel)
{
	struct net_device_context *net_device_ctx = netdev_priv(net);
	struct netvsc_device *nvdev = rtnl_dereference(net_device_ctx->nvdev);

	if (nvdev) {
		channel->max_combined	= nvdev->max_chn;
		channel->combined_count = nvdev->num_chn;
	}
}

/* Alloc struct netvsc_device_info, and initialize it from either existing
 * struct netvsc_device, or from default values.
 */
static struct netvsc_device_info *netvsc_devinfo_get
			(struct netvsc_device *nvdev)
{
	struct netvsc_device_info *dev_info;

	dev_info = kzalloc(sizeof(*dev_info), GFP_ATOMIC);

	if (!dev_info)
		return NULL;

	if (nvdev) {
		dev_info->num_chn = nvdev->num_chn;
		dev_info->send_sections = nvdev->send_section_cnt;
		dev_info->send_section_size = nvdev->send_section_size;
		dev_info->recv_sections = nvdev->recv_section_cnt;
		dev_info->recv_section_size = nvdev->recv_section_size;

		memcpy(dev_info->rss_key, nvdev->extension->rss_key,
		       NETVSC_HASH_KEYLEN);
	} else {
		dev_info->num_chn = VRSS_CHANNEL_DEFAULT;
		dev_info->send_sections = NETVSC_DEFAULT_TX;
		dev_info->send_section_size = NETVSC_SEND_SECTION_SIZE;
		dev_info->recv_sections = NETVSC_DEFAULT_RX;
		dev_info->recv_section_size = NETVSC_RECV_SECTION_SIZE;
	}

	return dev_info;
}

static int netvsc_detach(struct net_device *ndev,
			 struct netvsc_device *nvdev)
{
	struct net_device_context *ndev_ctx = netdev_priv(ndev);
	struct hv_device *hdev = ndev_ctx->device_ctx;
	int ret;

	/* Don't try continuing to try and setup sub channels */
	if (cancel_work_sync(&nvdev->subchan_work))
		nvdev->num_chn = 1;

	/* If device was up (receiving) then shutdown */
	if (netif_running(ndev)) {
		netvsc_tx_disable(nvdev, ndev);

		ret = rndis_filter_close(nvdev);
		if (ret) {
			netdev_err(ndev,
				   "unable to close device (ret %d).\n", ret);
			return ret;
		}

		ret = netvsc_wait_until_empty(nvdev);
		if (ret) {
			netdev_err(ndev,
				   "Ring buffer not empty after closing rndis\n");
			return ret;
		}
	}

	netif_device_detach(ndev);

	rndis_filter_device_remove(hdev, nvdev);

	return 0;
}

static int netvsc_attach(struct net_device *ndev,
			 struct netvsc_device_info *dev_info)
{
	struct net_device_context *ndev_ctx = netdev_priv(ndev);
	struct hv_device *hdev = ndev_ctx->device_ctx;
	struct netvsc_device *nvdev;
	struct rndis_device *rdev;
	int ret;

	nvdev = rndis_filter_device_add(hdev, dev_info);
	if (IS_ERR(nvdev))
		return PTR_ERR(nvdev);

	if (nvdev->num_chn > 1) {
		ret = rndis_set_subchannel(ndev, nvdev, dev_info);

		/* if unavailable, just proceed with one queue */
		if (ret) {
			nvdev->max_chn = 1;
			nvdev->num_chn = 1;
		}
	}

	/* In any case device is now ready */
	netif_device_attach(ndev);

	/* Note: enable and attach happen when sub-channels setup */
	netif_carrier_off(ndev);

	if (netif_running(ndev)) {
		ret = rndis_filter_open(nvdev);
		if (ret)
			goto err;

		rdev = nvdev->extension;
		if (!rdev->link_state)
			netif_carrier_on(ndev);
	}

	return 0;

err:
	netif_device_detach(ndev);

	rndis_filter_device_remove(hdev, nvdev);

	return ret;
}

static int netvsc_set_channels(struct net_device *net,
			       struct ethtool_channels *channels)
{
	struct net_device_context *net_device_ctx = netdev_priv(net);
	struct netvsc_device *nvdev = rtnl_dereference(net_device_ctx->nvdev);
	unsigned int orig, count = channels->combined_count;
	struct netvsc_device_info *device_info;
	int ret;

	/* We do not support separate count for rx, tx, or other */
	if (count == 0 ||
	    channels->rx_count || channels->tx_count || channels->other_count)
		return -EINVAL;

	if (!nvdev || nvdev->destroy)
		return -ENODEV;

	if (nvdev->nvsp_version < NVSP_PROTOCOL_VERSION_5)
		return -EINVAL;

	if (count > nvdev->max_chn)
		return -EINVAL;

	orig = nvdev->num_chn;

	device_info = netvsc_devinfo_get(nvdev);

	if (!device_info)
		return -ENOMEM;

	device_info->num_chn = count;

	ret = netvsc_detach(net, nvdev);
	if (ret)
		goto out;

	ret = netvsc_attach(net, device_info);
	if (ret) {
		device_info->num_chn = orig;
		if (netvsc_attach(net, device_info))
			netdev_err(net, "restoring channel setting failed\n");
	}

out:
	kfree(device_info);
	return ret;
}

static bool
netvsc_validate_ethtool_ss_cmd(const struct ethtool_link_ksettings *cmd)
{
	struct ethtool_link_ksettings diff1 = *cmd;
	struct ethtool_link_ksettings diff2 = {};

	diff1.base.speed = 0;
	diff1.base.duplex = 0;
	/* advertising and cmd are usually set */
	ethtool_link_ksettings_zero_link_mode(&diff1, advertising);
	diff1.base.cmd = 0;
	/* We set port to PORT_OTHER */
	diff2.base.port = PORT_OTHER;

	return !memcmp(&diff1, &diff2, sizeof(diff1));
}

static void netvsc_init_settings(struct net_device *dev)
{
	struct net_device_context *ndc = netdev_priv(dev);

	ndc->l4_hash = HV_DEFAULT_L4HASH;

	ndc->speed = SPEED_UNKNOWN;
	ndc->duplex = DUPLEX_FULL;

	dev->features = NETIF_F_LRO;
}

static int netvsc_get_link_ksettings(struct net_device *dev,
				     struct ethtool_link_ksettings *cmd)
{
	struct net_device_context *ndc = netdev_priv(dev);

	cmd->base.speed = ndc->speed;
	cmd->base.duplex = ndc->duplex;
	cmd->base.port = PORT_OTHER;

	return 0;
}

static int netvsc_set_link_ksettings(struct net_device *dev,
				     const struct ethtool_link_ksettings *cmd)
{
	struct net_device_context *ndc = netdev_priv(dev);
	u32 speed;

	speed = cmd->base.speed;
	if (!ethtool_validate_speed(speed) ||
	    !ethtool_validate_duplex(cmd->base.duplex) ||
	    !netvsc_validate_ethtool_ss_cmd(cmd))
		return -EINVAL;

	ndc->speed = speed;
	ndc->duplex = cmd->base.duplex;

	return 0;
}

static int netvsc_change_mtu(struct net_device *ndev, int mtu)
{
	struct net_device_context *ndevctx = netdev_priv(ndev);
	struct net_device *vf_netdev = rtnl_dereference(ndevctx->vf_netdev);
	struct netvsc_device *nvdev = rtnl_dereference(ndevctx->nvdev);
	int orig_mtu = ndev->mtu;
	struct netvsc_device_info *device_info;
	int ret = 0;

	if (!nvdev || nvdev->destroy)
		return -ENODEV;

	device_info = netvsc_devinfo_get(nvdev);

	if (!device_info)
		return -ENOMEM;

	/* Change MTU of underlying VF netdev first. */
	if (vf_netdev) {
		ret = dev_set_mtu(vf_netdev, mtu);
		if (ret)
			goto out;
	}

	ret = netvsc_detach(ndev, nvdev);
	if (ret)
		goto rollback_vf;

	ndev->mtu = mtu;

	ret = netvsc_attach(ndev, device_info);
	if (!ret)
		goto out;

	/* Attempt rollback to original MTU */
	ndev->mtu = orig_mtu;

	if (netvsc_attach(ndev, device_info))
		netdev_err(ndev, "restoring mtu failed\n");
rollback_vf:
	if (vf_netdev)
		dev_set_mtu(vf_netdev, orig_mtu);

out:
	kfree(device_info);
	return ret;
}

static void netvsc_get_vf_stats(struct net_device *net,
				struct netvsc_vf_pcpu_stats *tot)
{
	struct net_device_context *ndev_ctx = netdev_priv(net);
	int i;

	memset(tot, 0, sizeof(*tot));

	for_each_possible_cpu(i) {
		const struct netvsc_vf_pcpu_stats *stats
			= per_cpu_ptr(ndev_ctx->vf_stats, i);
		u64 rx_packets, rx_bytes, tx_packets, tx_bytes;
		unsigned int start;

		do {
			start = u64_stats_fetch_begin_irq(&stats->syncp);
			rx_packets = stats->rx_packets;
			tx_packets = stats->tx_packets;
			rx_bytes = stats->rx_bytes;
			tx_bytes = stats->tx_bytes;
		} while (u64_stats_fetch_retry_irq(&stats->syncp, start));

		tot->rx_packets += rx_packets;
		tot->tx_packets += tx_packets;
		tot->rx_bytes   += rx_bytes;
		tot->tx_bytes   += tx_bytes;
		tot->tx_dropped += stats->tx_dropped;
	}
}

static void netvsc_get_pcpu_stats(struct net_device *net,
				  struct netvsc_ethtool_pcpu_stats *pcpu_tot)
{
	struct net_device_context *ndev_ctx = netdev_priv(net);
	struct netvsc_device *nvdev = rcu_dereference_rtnl(ndev_ctx->nvdev);
	int i;

	/* fetch percpu stats of vf */
	for_each_possible_cpu(i) {
		const struct netvsc_vf_pcpu_stats *stats =
			per_cpu_ptr(ndev_ctx->vf_stats, i);
		struct netvsc_ethtool_pcpu_stats *this_tot = &pcpu_tot[i];
		unsigned int start;

		do {
			start = u64_stats_fetch_begin_irq(&stats->syncp);
			this_tot->vf_rx_packets = stats->rx_packets;
			this_tot->vf_tx_packets = stats->tx_packets;
			this_tot->vf_rx_bytes = stats->rx_bytes;
			this_tot->vf_tx_bytes = stats->tx_bytes;
		} while (u64_stats_fetch_retry_irq(&stats->syncp, start));
		this_tot->rx_packets = this_tot->vf_rx_packets;
		this_tot->tx_packets = this_tot->vf_tx_packets;
		this_tot->rx_bytes   = this_tot->vf_rx_bytes;
		this_tot->tx_bytes   = this_tot->vf_tx_bytes;
	}

	/* fetch percpu stats of netvsc */
	for (i = 0; i < nvdev->num_chn; i++) {
		const struct netvsc_channel *nvchan = &nvdev->chan_table[i];
		const struct netvsc_stats *stats;
		struct netvsc_ethtool_pcpu_stats *this_tot =
			&pcpu_tot[nvchan->channel->target_cpu];
		u64 packets, bytes;
		unsigned int start;

		stats = &nvchan->tx_stats;
		do {
			start = u64_stats_fetch_begin_irq(&stats->syncp);
			packets = stats->packets;
			bytes = stats->bytes;
		} while (u64_stats_fetch_retry_irq(&stats->syncp, start));

		this_tot->tx_bytes	+= bytes;
		this_tot->tx_packets	+= packets;

		stats = &nvchan->rx_stats;
		do {
			start = u64_stats_fetch_begin_irq(&stats->syncp);
			packets = stats->packets;
			bytes = stats->bytes;
		} while (u64_stats_fetch_retry_irq(&stats->syncp, start));

		this_tot->rx_bytes	+= bytes;
		this_tot->rx_packets	+= packets;
	}
}

static void netvsc_get_stats64(struct net_device *net,
			       struct rtnl_link_stats64 *t)
{
	struct net_device_context *ndev_ctx = netdev_priv(net);
	struct netvsc_device *nvdev;
	struct netvsc_vf_pcpu_stats vf_tot;
	int i;

	rcu_read_lock();

	nvdev = rcu_dereference(ndev_ctx->nvdev);
	if (!nvdev)
		goto out;

	netdev_stats_to_stats64(t, &net->stats);

	netvsc_get_vf_stats(net, &vf_tot);
	t->rx_packets += vf_tot.rx_packets;
	t->tx_packets += vf_tot.tx_packets;
	t->rx_bytes   += vf_tot.rx_bytes;
	t->tx_bytes   += vf_tot.tx_bytes;
	t->tx_dropped += vf_tot.tx_dropped;

	for (i = 0; i < nvdev->num_chn; i++) {
		const struct netvsc_channel *nvchan = &nvdev->chan_table[i];
		const struct netvsc_stats *stats;
		u64 packets, bytes, multicast;
		unsigned int start;

		stats = &nvchan->tx_stats;
		do {
			start = u64_stats_fetch_begin_irq(&stats->syncp);
			packets = stats->packets;
			bytes = stats->bytes;
		} while (u64_stats_fetch_retry_irq(&stats->syncp, start));

		t->tx_bytes	+= bytes;
		t->tx_packets	+= packets;

		stats = &nvchan->rx_stats;
		do {
			start = u64_stats_fetch_begin_irq(&stats->syncp);
			packets = stats->packets;
			bytes = stats->bytes;
			multicast = stats->multicast + stats->broadcast;
		} while (u64_stats_fetch_retry_irq(&stats->syncp, start));

		t->rx_bytes	+= bytes;
		t->rx_packets	+= packets;
		t->multicast	+= multicast;
	}
out:
	rcu_read_unlock();
}

static int netvsc_set_mac_addr(struct net_device *ndev, void *p)
{
	struct net_device_context *ndc = netdev_priv(ndev);
	struct net_device *vf_netdev = rtnl_dereference(ndc->vf_netdev);
	struct netvsc_device *nvdev = rtnl_dereference(ndc->nvdev);
	struct sockaddr *addr = p;
	int err;

	err = eth_prepare_mac_addr_change(ndev, p);
	if (err)
		return err;

	if (!nvdev)
		return -ENODEV;

	if (vf_netdev) {
		err = dev_set_mac_address(vf_netdev, addr, NULL);
		if (err)
			return err;
	}

	err = rndis_filter_set_device_mac(nvdev, addr->sa_data);
	if (!err) {
		eth_commit_mac_addr_change(ndev, p);
	} else if (vf_netdev) {
		/* rollback change on VF */
		memcpy(addr->sa_data, ndev->dev_addr, ETH_ALEN);
		dev_set_mac_address(vf_netdev, addr, NULL);
	}

	return err;
}

static const struct {
	char name[ETH_GSTRING_LEN];
	u16 offset;
} netvsc_stats[] = {
	{ "tx_scattered", offsetof(struct netvsc_ethtool_stats, tx_scattered) },
	{ "tx_no_memory", offsetof(struct netvsc_ethtool_stats, tx_no_memory) },
	{ "tx_no_space",  offsetof(struct netvsc_ethtool_stats, tx_no_space) },
	{ "tx_too_big",	  offsetof(struct netvsc_ethtool_stats, tx_too_big) },
	{ "tx_busy",	  offsetof(struct netvsc_ethtool_stats, tx_busy) },
	{ "tx_send_full", offsetof(struct netvsc_ethtool_stats, tx_send_full) },
	{ "rx_comp_busy", offsetof(struct netvsc_ethtool_stats, rx_comp_busy) },
	{ "rx_no_memory", offsetof(struct netvsc_ethtool_stats, rx_no_memory) },
	{ "stop_queue", offsetof(struct netvsc_ethtool_stats, stop_queue) },
	{ "wake_queue", offsetof(struct netvsc_ethtool_stats, wake_queue) },
}, pcpu_stats[] = {
	{ "cpu%u_rx_packets",
		offsetof(struct netvsc_ethtool_pcpu_stats, rx_packets) },
	{ "cpu%u_rx_bytes",
		offsetof(struct netvsc_ethtool_pcpu_stats, rx_bytes) },
	{ "cpu%u_tx_packets",
		offsetof(struct netvsc_ethtool_pcpu_stats, tx_packets) },
	{ "cpu%u_tx_bytes",
		offsetof(struct netvsc_ethtool_pcpu_stats, tx_bytes) },
	{ "cpu%u_vf_rx_packets",
		offsetof(struct netvsc_ethtool_pcpu_stats, vf_rx_packets) },
	{ "cpu%u_vf_rx_bytes",
		offsetof(struct netvsc_ethtool_pcpu_stats, vf_rx_bytes) },
	{ "cpu%u_vf_tx_packets",
		offsetof(struct netvsc_ethtool_pcpu_stats, vf_tx_packets) },
	{ "cpu%u_vf_tx_bytes",
		offsetof(struct netvsc_ethtool_pcpu_stats, vf_tx_bytes) },
}, vf_stats[] = {
	{ "vf_rx_packets", offsetof(struct netvsc_vf_pcpu_stats, rx_packets) },
	{ "vf_rx_bytes",   offsetof(struct netvsc_vf_pcpu_stats, rx_bytes) },
	{ "vf_tx_packets", offsetof(struct netvsc_vf_pcpu_stats, tx_packets) },
	{ "vf_tx_bytes",   offsetof(struct netvsc_vf_pcpu_stats, tx_bytes) },
	{ "vf_tx_dropped", offsetof(struct netvsc_vf_pcpu_stats, tx_dropped) },
};

#define NETVSC_GLOBAL_STATS_LEN	ARRAY_SIZE(netvsc_stats)
#define NETVSC_VF_STATS_LEN	ARRAY_SIZE(vf_stats)

/* statistics per queue (rx/tx packets/bytes) */
#define NETVSC_PCPU_STATS_LEN (num_present_cpus() * ARRAY_SIZE(pcpu_stats))

/* 4 statistics per queue (rx/tx packets/bytes) */
#define NETVSC_QUEUE_STATS_LEN(dev) ((dev)->num_chn * 4)

static int netvsc_get_sset_count(struct net_device *dev, int string_set)
{
	struct net_device_context *ndc = netdev_priv(dev);
	struct netvsc_device *nvdev = rtnl_dereference(ndc->nvdev);

	if (!nvdev)
		return -ENODEV;

	switch (string_set) {
	case ETH_SS_STATS:
		return NETVSC_GLOBAL_STATS_LEN
			+ NETVSC_VF_STATS_LEN
			+ NETVSC_QUEUE_STATS_LEN(nvdev)
			+ NETVSC_PCPU_STATS_LEN;
	default:
		return -EINVAL;
	}
}

static void netvsc_get_ethtool_stats(struct net_device *dev,
				     struct ethtool_stats *stats, u64 *data)
{
	struct net_device_context *ndc = netdev_priv(dev);
	struct netvsc_device *nvdev = rtnl_dereference(ndc->nvdev);
	const void *nds = &ndc->eth_stats;
	const struct netvsc_stats *qstats;
	struct netvsc_vf_pcpu_stats sum;
	struct netvsc_ethtool_pcpu_stats *pcpu_sum;
	unsigned int start;
	u64 packets, bytes;
	int i, j, cpu;

	if (!nvdev)
		return;

	for (i = 0; i < NETVSC_GLOBAL_STATS_LEN; i++)
		data[i] = *(unsigned long *)(nds + netvsc_stats[i].offset);

	netvsc_get_vf_stats(dev, &sum);
	for (j = 0; j < NETVSC_VF_STATS_LEN; j++)
		data[i++] = *(u64 *)((void *)&sum + vf_stats[j].offset);

	for (j = 0; j < nvdev->num_chn; j++) {
		qstats = &nvdev->chan_table[j].tx_stats;

		do {
			start = u64_stats_fetch_begin_irq(&qstats->syncp);
			packets = qstats->packets;
			bytes = qstats->bytes;
		} while (u64_stats_fetch_retry_irq(&qstats->syncp, start));
		data[i++] = packets;
		data[i++] = bytes;

		qstats = &nvdev->chan_table[j].rx_stats;
		do {
			start = u64_stats_fetch_begin_irq(&qstats->syncp);
			packets = qstats->packets;
			bytes = qstats->bytes;
		} while (u64_stats_fetch_retry_irq(&qstats->syncp, start));
		data[i++] = packets;
		data[i++] = bytes;
	}

	pcpu_sum = kvmalloc_array(num_possible_cpus(),
				  sizeof(struct netvsc_ethtool_pcpu_stats),
				  GFP_KERNEL);
	netvsc_get_pcpu_stats(dev, pcpu_sum);
	for_each_present_cpu(cpu) {
		struct netvsc_ethtool_pcpu_stats *this_sum = &pcpu_sum[cpu];

		for (j = 0; j < ARRAY_SIZE(pcpu_stats); j++)
			data[i++] = *(u64 *)((void *)this_sum
					     + pcpu_stats[j].offset);
	}
	kvfree(pcpu_sum);
}

static void netvsc_get_strings(struct net_device *dev, u32 stringset, u8 *data)
{
	struct net_device_context *ndc = netdev_priv(dev);
	struct netvsc_device *nvdev = rtnl_dereference(ndc->nvdev);
	u8 *p = data;
	int i, cpu;

	if (!nvdev)
		return;

	switch (stringset) {
	case ETH_SS_STATS:
		for (i = 0; i < ARRAY_SIZE(netvsc_stats); i++) {
			memcpy(p, netvsc_stats[i].name, ETH_GSTRING_LEN);
			p += ETH_GSTRING_LEN;
		}

		for (i = 0; i < ARRAY_SIZE(vf_stats); i++) {
			memcpy(p, vf_stats[i].name, ETH_GSTRING_LEN);
			p += ETH_GSTRING_LEN;
		}

		for (i = 0; i < nvdev->num_chn; i++) {
			sprintf(p, "tx_queue_%u_packets", i);
			p += ETH_GSTRING_LEN;
			sprintf(p, "tx_queue_%u_bytes", i);
			p += ETH_GSTRING_LEN;
			sprintf(p, "rx_queue_%u_packets", i);
			p += ETH_GSTRING_LEN;
			sprintf(p, "rx_queue_%u_bytes", i);
			p += ETH_GSTRING_LEN;
		}

		for_each_present_cpu(cpu) {
			for (i = 0; i < ARRAY_SIZE(pcpu_stats); i++) {
				sprintf(p, pcpu_stats[i].name, cpu);
				p += ETH_GSTRING_LEN;
			}
		}

		break;
	}
}

static int
netvsc_get_rss_hash_opts(struct net_device_context *ndc,
			 struct ethtool_rxnfc *info)
{
	const u32 l4_flag = RXH_L4_B_0_1 | RXH_L4_B_2_3;

	info->data = RXH_IP_SRC | RXH_IP_DST;

	switch (info->flow_type) {
	case TCP_V4_FLOW:
		if (ndc->l4_hash & HV_TCP4_L4HASH)
			info->data |= l4_flag;

		break;

	case TCP_V6_FLOW:
		if (ndc->l4_hash & HV_TCP6_L4HASH)
			info->data |= l4_flag;

		break;

	case UDP_V4_FLOW:
		if (ndc->l4_hash & HV_UDP4_L4HASH)
			info->data |= l4_flag;

		break;

	case UDP_V6_FLOW:
		if (ndc->l4_hash & HV_UDP6_L4HASH)
			info->data |= l4_flag;

		break;

	case IPV4_FLOW:
	case IPV6_FLOW:
		break;
	default:
		info->data = 0;
		break;
	}

	return 0;
}

static int
netvsc_get_rxnfc(struct net_device *dev, struct ethtool_rxnfc *info,
		 u32 *rules)
{
	struct net_device_context *ndc = netdev_priv(dev);
	struct netvsc_device *nvdev = rtnl_dereference(ndc->nvdev);

	if (!nvdev)
		return -ENODEV;

	switch (info->cmd) {
	case ETHTOOL_GRXRINGS:
		info->data = nvdev->num_chn;
		return 0;

	case ETHTOOL_GRXFH:
		return netvsc_get_rss_hash_opts(ndc, info);
	}
	return -EOPNOTSUPP;
}

static int netvsc_set_rss_hash_opts(struct net_device_context *ndc,
				    struct ethtool_rxnfc *info)
{
	if (info->data == (RXH_IP_SRC | RXH_IP_DST |
			   RXH_L4_B_0_1 | RXH_L4_B_2_3)) {
		switch (info->flow_type) {
		case TCP_V4_FLOW:
			ndc->l4_hash |= HV_TCP4_L4HASH;
			break;

		case TCP_V6_FLOW:
			ndc->l4_hash |= HV_TCP6_L4HASH;
			break;

		case UDP_V4_FLOW:
			ndc->l4_hash |= HV_UDP4_L4HASH;
			break;

		case UDP_V6_FLOW:
			ndc->l4_hash |= HV_UDP6_L4HASH;
			break;

		default:
			return -EOPNOTSUPP;
		}

		return 0;
	}

	if (info->data == (RXH_IP_SRC | RXH_IP_DST)) {
		switch (info->flow_type) {
		case TCP_V4_FLOW:
			ndc->l4_hash &= ~HV_TCP4_L4HASH;
			break;

		case TCP_V6_FLOW:
			ndc->l4_hash &= ~HV_TCP6_L4HASH;
			break;

		case UDP_V4_FLOW:
			ndc->l4_hash &= ~HV_UDP4_L4HASH;
			break;

		case UDP_V6_FLOW:
			ndc->l4_hash &= ~HV_UDP6_L4HASH;
			break;

		default:
			return -EOPNOTSUPP;
		}

		return 0;
	}

	return -EOPNOTSUPP;
}

static int
netvsc_set_rxnfc(struct net_device *ndev, struct ethtool_rxnfc *info)
{
	struct net_device_context *ndc = netdev_priv(ndev);

	if (info->cmd == ETHTOOL_SRXFH)
		return netvsc_set_rss_hash_opts(ndc, info);

	return -EOPNOTSUPP;
}

static u32 netvsc_get_rxfh_key_size(struct net_device *dev)
{
	return NETVSC_HASH_KEYLEN;
}

static u32 netvsc_rss_indir_size(struct net_device *dev)
{
	return ITAB_NUM;
}

static int netvsc_get_rxfh(struct net_device *dev, u32 *indir, u8 *key,
			   u8 *hfunc)
{
	struct net_device_context *ndc = netdev_priv(dev);
	struct netvsc_device *ndev = rtnl_dereference(ndc->nvdev);
	struct rndis_device *rndis_dev;
	int i;

	if (!ndev)
		return -ENODEV;

	if (hfunc)
		*hfunc = ETH_RSS_HASH_TOP;	/* Toeplitz */

	rndis_dev = ndev->extension;
	if (indir) {
		for (i = 0; i < ITAB_NUM; i++)
			indir[i] = rndis_dev->rx_table[i];
	}

	if (key)
		memcpy(key, rndis_dev->rss_key, NETVSC_HASH_KEYLEN);

	return 0;
}

static int netvsc_set_rxfh(struct net_device *dev, const u32 *indir,
			   const u8 *key, const u8 hfunc)
{
	struct net_device_context *ndc = netdev_priv(dev);
	struct netvsc_device *ndev = rtnl_dereference(ndc->nvdev);
	struct rndis_device *rndis_dev;
	int i;

	if (!ndev)
		return -ENODEV;

	if (hfunc != ETH_RSS_HASH_NO_CHANGE && hfunc != ETH_RSS_HASH_TOP)
		return -EOPNOTSUPP;

	rndis_dev = ndev->extension;
	if (indir) {
		for (i = 0; i < ITAB_NUM; i++)
			if (indir[i] >= ndev->num_chn)
				return -EINVAL;

		for (i = 0; i < ITAB_NUM; i++)
			rndis_dev->rx_table[i] = indir[i];
	}

	if (!key) {
		if (!indir)
			return 0;

		key = rndis_dev->rss_key;
	}

	return rndis_filter_set_rss_param(rndis_dev, key);
}

/* Hyper-V RNDIS protocol does not have ring in the HW sense.
 * It does have pre-allocated receive area which is divided into sections.
 */
static void __netvsc_get_ringparam(struct netvsc_device *nvdev,
				   struct ethtool_ringparam *ring)
{
	u32 max_buf_size;

	ring->rx_pending = nvdev->recv_section_cnt;
	ring->tx_pending = nvdev->send_section_cnt;

	if (nvdev->nvsp_version <= NVSP_PROTOCOL_VERSION_2)
		max_buf_size = NETVSC_RECEIVE_BUFFER_SIZE_LEGACY;
	else
		max_buf_size = NETVSC_RECEIVE_BUFFER_SIZE;

	ring->rx_max_pending = max_buf_size / nvdev->recv_section_size;
	ring->tx_max_pending = NETVSC_SEND_BUFFER_SIZE
		/ nvdev->send_section_size;
}

static void netvsc_get_ringparam(struct net_device *ndev,
				 struct ethtool_ringparam *ring)
{
	struct net_device_context *ndevctx = netdev_priv(ndev);
	struct netvsc_device *nvdev = rtnl_dereference(ndevctx->nvdev);

	if (!nvdev)
		return;

	__netvsc_get_ringparam(nvdev, ring);
}

static int netvsc_set_ringparam(struct net_device *ndev,
				struct ethtool_ringparam *ring)
{
	struct net_device_context *ndevctx = netdev_priv(ndev);
	struct netvsc_device *nvdev = rtnl_dereference(ndevctx->nvdev);
	struct netvsc_device_info *device_info;
	struct ethtool_ringparam orig;
	u32 new_tx, new_rx;
	int ret = 0;

	if (!nvdev || nvdev->destroy)
		return -ENODEV;

	memset(&orig, 0, sizeof(orig));
	__netvsc_get_ringparam(nvdev, &orig);

	new_tx = clamp_t(u32, ring->tx_pending,
			 NETVSC_MIN_TX_SECTIONS, orig.tx_max_pending);
	new_rx = clamp_t(u32, ring->rx_pending,
			 NETVSC_MIN_RX_SECTIONS, orig.rx_max_pending);

	if (new_tx == orig.tx_pending &&
	    new_rx == orig.rx_pending)
		return 0;	 /* no change */

	device_info = netvsc_devinfo_get(nvdev);

	if (!device_info)
		return -ENOMEM;

	device_info->send_sections = new_tx;
	device_info->recv_sections = new_rx;

	ret = netvsc_detach(ndev, nvdev);
	if (ret)
		goto out;

	ret = netvsc_attach(ndev, device_info);
	if (ret) {
		device_info->send_sections = orig.tx_pending;
		device_info->recv_sections = orig.rx_pending;

		if (netvsc_attach(ndev, device_info))
			netdev_err(ndev, "restoring ringparam failed");
	}

out:
	kfree(device_info);
<<<<<<< HEAD
=======
	return ret;
}

static int netvsc_set_features(struct net_device *ndev,
			       netdev_features_t features)
{
	netdev_features_t change = features ^ ndev->features;
	struct net_device_context *ndevctx = netdev_priv(ndev);
	struct netvsc_device *nvdev = rtnl_dereference(ndevctx->nvdev);
	struct net_device *vf_netdev = rtnl_dereference(ndevctx->vf_netdev);
	struct ndis_offload_params offloads;
	int ret = 0;

	if (!nvdev || nvdev->destroy)
		return -ENODEV;

	if (!(change & NETIF_F_LRO))
		goto syncvf;

	memset(&offloads, 0, sizeof(struct ndis_offload_params));

	if (features & NETIF_F_LRO) {
		offloads.rsc_ip_v4 = NDIS_OFFLOAD_PARAMETERS_RSC_ENABLED;
		offloads.rsc_ip_v6 = NDIS_OFFLOAD_PARAMETERS_RSC_ENABLED;
	} else {
		offloads.rsc_ip_v4 = NDIS_OFFLOAD_PARAMETERS_RSC_DISABLED;
		offloads.rsc_ip_v6 = NDIS_OFFLOAD_PARAMETERS_RSC_DISABLED;
	}

	ret = rndis_filter_set_offload_params(ndev, nvdev, &offloads);

	if (ret) {
		features ^= NETIF_F_LRO;
		ndev->features = features;
	}

syncvf:
	if (!vf_netdev)
		return ret;

	vf_netdev->wanted_features = features;
	netdev_update_features(vf_netdev);

>>>>>>> f7688b48
	return ret;
}

static u32 netvsc_get_msglevel(struct net_device *ndev)
{
	struct net_device_context *ndev_ctx = netdev_priv(ndev);

	return ndev_ctx->msg_enable;
}

static void netvsc_set_msglevel(struct net_device *ndev, u32 val)
{
	struct net_device_context *ndev_ctx = netdev_priv(ndev);

	ndev_ctx->msg_enable = val;
}

static const struct ethtool_ops ethtool_ops = {
	.get_drvinfo	= netvsc_get_drvinfo,
	.get_msglevel	= netvsc_get_msglevel,
	.set_msglevel	= netvsc_set_msglevel,
	.get_link	= ethtool_op_get_link,
	.get_ethtool_stats = netvsc_get_ethtool_stats,
	.get_sset_count = netvsc_get_sset_count,
	.get_strings	= netvsc_get_strings,
	.get_channels   = netvsc_get_channels,
	.set_channels   = netvsc_set_channels,
	.get_ts_info	= ethtool_op_get_ts_info,
	.get_rxnfc	= netvsc_get_rxnfc,
	.set_rxnfc	= netvsc_set_rxnfc,
	.get_rxfh_key_size = netvsc_get_rxfh_key_size,
	.get_rxfh_indir_size = netvsc_rss_indir_size,
	.get_rxfh	= netvsc_get_rxfh,
	.set_rxfh	= netvsc_set_rxfh,
	.get_link_ksettings = netvsc_get_link_ksettings,
	.set_link_ksettings = netvsc_set_link_ksettings,
	.get_ringparam	= netvsc_get_ringparam,
	.set_ringparam	= netvsc_set_ringparam,
};

static const struct net_device_ops device_ops = {
	.ndo_open =			netvsc_open,
	.ndo_stop =			netvsc_close,
	.ndo_start_xmit =		netvsc_start_xmit,
	.ndo_change_rx_flags =		netvsc_change_rx_flags,
	.ndo_set_rx_mode =		netvsc_set_rx_mode,
	.ndo_set_features =		netvsc_set_features,
	.ndo_change_mtu =		netvsc_change_mtu,
	.ndo_validate_addr =		eth_validate_addr,
	.ndo_set_mac_address =		netvsc_set_mac_addr,
	.ndo_select_queue =		netvsc_select_queue,
	.ndo_get_stats64 =		netvsc_get_stats64,
};

/*
 * Handle link status changes. For RNDIS_STATUS_NETWORK_CHANGE emulate link
 * down/up sequence. In case of RNDIS_STATUS_MEDIA_CONNECT when carrier is
 * present send GARP packet to network peers with netif_notify_peers().
 */
static void netvsc_link_change(struct work_struct *w)
{
	struct net_device_context *ndev_ctx =
		container_of(w, struct net_device_context, dwork.work);
	struct hv_device *device_obj = ndev_ctx->device_ctx;
	struct net_device *net = hv_get_drvdata(device_obj);
	struct netvsc_device *net_device;
	struct rndis_device *rdev;
	struct netvsc_reconfig *event = NULL;
	bool notify = false, reschedule = false;
	unsigned long flags, next_reconfig, delay;

	/* if changes are happening, comeback later */
	if (!rtnl_trylock()) {
		schedule_delayed_work(&ndev_ctx->dwork, LINKCHANGE_INT);
		return;
	}

	net_device = rtnl_dereference(ndev_ctx->nvdev);
	if (!net_device)
		goto out_unlock;

	rdev = net_device->extension;

	next_reconfig = ndev_ctx->last_reconfig + LINKCHANGE_INT;
	if (time_is_after_jiffies(next_reconfig)) {
		/* link_watch only sends one notification with current state
		 * per second, avoid doing reconfig more frequently. Handle
		 * wrap around.
		 */
		delay = next_reconfig - jiffies;
		delay = delay < LINKCHANGE_INT ? delay : LINKCHANGE_INT;
		schedule_delayed_work(&ndev_ctx->dwork, delay);
		goto out_unlock;
	}
	ndev_ctx->last_reconfig = jiffies;

	spin_lock_irqsave(&ndev_ctx->lock, flags);
	if (!list_empty(&ndev_ctx->reconfig_events)) {
		event = list_first_entry(&ndev_ctx->reconfig_events,
					 struct netvsc_reconfig, list);
		list_del(&event->list);
		reschedule = !list_empty(&ndev_ctx->reconfig_events);
	}
	spin_unlock_irqrestore(&ndev_ctx->lock, flags);

	if (!event)
		goto out_unlock;

	switch (event->event) {
		/* Only the following events are possible due to the check in
		 * netvsc_linkstatus_callback()
		 */
	case RNDIS_STATUS_MEDIA_CONNECT:
		if (rdev->link_state) {
			rdev->link_state = false;
			netif_carrier_on(net);
			netvsc_tx_enable(net_device, net);
		} else {
			notify = true;
		}
		kfree(event);
		break;
	case RNDIS_STATUS_MEDIA_DISCONNECT:
		if (!rdev->link_state) {
			rdev->link_state = true;
			netif_carrier_off(net);
			netvsc_tx_disable(net_device, net);
		}
		kfree(event);
		break;
	case RNDIS_STATUS_NETWORK_CHANGE:
		/* Only makes sense if carrier is present */
		if (!rdev->link_state) {
			rdev->link_state = true;
			netif_carrier_off(net);
			netvsc_tx_disable(net_device, net);
			event->event = RNDIS_STATUS_MEDIA_CONNECT;
			spin_lock_irqsave(&ndev_ctx->lock, flags);
			list_add(&event->list, &ndev_ctx->reconfig_events);
			spin_unlock_irqrestore(&ndev_ctx->lock, flags);
			reschedule = true;
		}
		break;
	}

	rtnl_unlock();

	if (notify)
		netdev_notify_peers(net);

	/* link_watch only sends one notification with current state per
	 * second, handle next reconfig event in 2 seconds.
	 */
	if (reschedule)
		schedule_delayed_work(&ndev_ctx->dwork, LINKCHANGE_INT);

	return;

out_unlock:
	rtnl_unlock();
}

static struct net_device *get_netvsc_byref(struct net_device *vf_netdev)
{
	struct net_device_context *net_device_ctx;
	struct net_device *dev;

	dev = netdev_master_upper_dev_get(vf_netdev);
	if (!dev || dev->netdev_ops != &device_ops)
		return NULL;	/* not a netvsc device */

	net_device_ctx = netdev_priv(dev);
	if (!rtnl_dereference(net_device_ctx->nvdev))
		return NULL;	/* device is removed */

	return dev;
}

/* Called when VF is injecting data into network stack.
 * Change the associated network device from VF to netvsc.
 * note: already called with rcu_read_lock
 */
static rx_handler_result_t netvsc_vf_handle_frame(struct sk_buff **pskb)
{
	struct sk_buff *skb = *pskb;
	struct net_device *ndev = rcu_dereference(skb->dev->rx_handler_data);
	struct net_device_context *ndev_ctx = netdev_priv(ndev);
	struct netvsc_vf_pcpu_stats *pcpu_stats
		 = this_cpu_ptr(ndev_ctx->vf_stats);

	skb = skb_share_check(skb, GFP_ATOMIC);
	if (unlikely(!skb))
		return RX_HANDLER_CONSUMED;

	*pskb = skb;

	skb->dev = ndev;

	u64_stats_update_begin(&pcpu_stats->syncp);
	pcpu_stats->rx_packets++;
	pcpu_stats->rx_bytes += skb->len;
	u64_stats_update_end(&pcpu_stats->syncp);

	return RX_HANDLER_ANOTHER;
}

static int netvsc_vf_join(struct net_device *vf_netdev,
			  struct net_device *ndev)
{
	struct net_device_context *ndev_ctx = netdev_priv(ndev);
	int ret;

	ret = netdev_rx_handler_register(vf_netdev,
					 netvsc_vf_handle_frame, ndev);
	if (ret != 0) {
		netdev_err(vf_netdev,
			   "can not register netvsc VF receive handler (err = %d)\n",
			   ret);
		goto rx_handler_failed;
	}

	ret = netdev_master_upper_dev_link(vf_netdev, ndev,
					   NULL, NULL, NULL);
	if (ret != 0) {
		netdev_err(vf_netdev,
			   "can not set master device %s (err = %d)\n",
			   ndev->name, ret);
		goto upper_link_failed;
	}

	/* set slave flag before open to prevent IPv6 addrconf */
	vf_netdev->flags |= IFF_SLAVE;

	schedule_delayed_work(&ndev_ctx->vf_takeover, VF_TAKEOVER_INT);

	call_netdevice_notifiers(NETDEV_JOIN, vf_netdev);

	netdev_info(vf_netdev, "joined to %s\n", ndev->name);
	return 0;

upper_link_failed:
	netdev_rx_handler_unregister(vf_netdev);
rx_handler_failed:
	return ret;
}

static void __netvsc_vf_setup(struct net_device *ndev,
			      struct net_device *vf_netdev)
{
	int ret;

	/* Align MTU of VF with master */
	ret = dev_set_mtu(vf_netdev, ndev->mtu);
	if (ret)
		netdev_warn(vf_netdev,
			    "unable to change mtu to %u\n", ndev->mtu);

	/* set multicast etc flags on VF */
	dev_change_flags(vf_netdev, ndev->flags | IFF_SLAVE, NULL);

	/* sync address list from ndev to VF */
	netif_addr_lock_bh(ndev);
	dev_uc_sync(vf_netdev, ndev);
	dev_mc_sync(vf_netdev, ndev);
	netif_addr_unlock_bh(ndev);

	if (netif_running(ndev)) {
		ret = dev_open(vf_netdev, NULL);
		if (ret)
			netdev_warn(vf_netdev,
				    "unable to open: %d\n", ret);
	}
}

/* Setup VF as slave of the synthetic device.
 * Runs in workqueue to avoid recursion in netlink callbacks.
 */
static void netvsc_vf_setup(struct work_struct *w)
{
	struct net_device_context *ndev_ctx
		= container_of(w, struct net_device_context, vf_takeover.work);
	struct net_device *ndev = hv_get_drvdata(ndev_ctx->device_ctx);
	struct net_device *vf_netdev;

	if (!rtnl_trylock()) {
		schedule_delayed_work(&ndev_ctx->vf_takeover, 0);
		return;
	}

	vf_netdev = rtnl_dereference(ndev_ctx->vf_netdev);
	if (vf_netdev)
		__netvsc_vf_setup(ndev, vf_netdev);

	rtnl_unlock();
}

/* Find netvsc by VF serial number.
 * The PCI hyperv controller records the serial number as the slot kobj name.
 */
static struct net_device *get_netvsc_byslot(const struct net_device *vf_netdev)
{
	struct device *parent = vf_netdev->dev.parent;
	struct net_device_context *ndev_ctx;
	struct pci_dev *pdev;
	u32 serial;

	if (!parent || !dev_is_pci(parent))
		return NULL; /* not a PCI device */

	pdev = to_pci_dev(parent);
	if (!pdev->slot) {
		netdev_notice(vf_netdev, "no PCI slot information\n");
		return NULL;
	}

	if (kstrtou32(pci_slot_name(pdev->slot), 10, &serial)) {
		netdev_notice(vf_netdev, "Invalid vf serial:%s\n",
			      pci_slot_name(pdev->slot));
		return NULL;
	}

	list_for_each_entry(ndev_ctx, &netvsc_dev_list, list) {
		if (!ndev_ctx->vf_alloc)
			continue;

		if (ndev_ctx->vf_serial == serial)
			return hv_get_drvdata(ndev_ctx->device_ctx);
	}

	netdev_notice(vf_netdev,
		      "no netdev found for vf serial:%u\n", serial);
	return NULL;
}

static int netvsc_register_vf(struct net_device *vf_netdev)
{
	struct net_device_context *net_device_ctx;
	struct netvsc_device *netvsc_dev;
	struct net_device *ndev;
	int ret;

	if (vf_netdev->addr_len != ETH_ALEN)
		return NOTIFY_DONE;

	ndev = get_netvsc_byslot(vf_netdev);
	if (!ndev)
		return NOTIFY_DONE;

	net_device_ctx = netdev_priv(ndev);
	netvsc_dev = rtnl_dereference(net_device_ctx->nvdev);
	if (!netvsc_dev || rtnl_dereference(net_device_ctx->vf_netdev))
		return NOTIFY_DONE;

	/* if synthetic interface is a different namespace,
	 * then move the VF to that namespace; join will be
	 * done again in that context.
	 */
	if (!net_eq(dev_net(ndev), dev_net(vf_netdev))) {
		ret = dev_change_net_namespace(vf_netdev,
					       dev_net(ndev), "eth%d");
		if (ret)
			netdev_err(vf_netdev,
				   "could not move to same namespace as %s: %d\n",
				   ndev->name, ret);
		else
			netdev_info(vf_netdev,
				    "VF moved to namespace with: %s\n",
				    ndev->name);
		return NOTIFY_DONE;
	}

	netdev_info(ndev, "VF registering: %s\n", vf_netdev->name);

	if (netvsc_vf_join(vf_netdev, ndev) != 0)
		return NOTIFY_DONE;

	dev_hold(vf_netdev);
	rcu_assign_pointer(net_device_ctx->vf_netdev, vf_netdev);

	vf_netdev->wanted_features = ndev->features;
	netdev_update_features(vf_netdev);

	return NOTIFY_OK;
}

/* VF up/down change detected, schedule to change data path */
static int netvsc_vf_changed(struct net_device *vf_netdev)
{
	struct net_device_context *net_device_ctx;
	struct netvsc_device *netvsc_dev;
	struct net_device *ndev;
	bool vf_is_up = netif_running(vf_netdev);

	ndev = get_netvsc_byref(vf_netdev);
	if (!ndev)
		return NOTIFY_DONE;

	net_device_ctx = netdev_priv(ndev);
	netvsc_dev = rtnl_dereference(net_device_ctx->nvdev);
	if (!netvsc_dev)
		return NOTIFY_DONE;

	netvsc_switch_datapath(ndev, vf_is_up);
	netdev_info(ndev, "Data path switched %s VF: %s\n",
		    vf_is_up ? "to" : "from", vf_netdev->name);

	return NOTIFY_OK;
}

static int netvsc_unregister_vf(struct net_device *vf_netdev)
{
	struct net_device *ndev;
	struct net_device_context *net_device_ctx;

	ndev = get_netvsc_byref(vf_netdev);
	if (!ndev)
		return NOTIFY_DONE;

	net_device_ctx = netdev_priv(ndev);
	cancel_delayed_work_sync(&net_device_ctx->vf_takeover);

	netdev_info(ndev, "VF unregistering: %s\n", vf_netdev->name);

	netdev_rx_handler_unregister(vf_netdev);
	netdev_upper_dev_unlink(vf_netdev, ndev);
	RCU_INIT_POINTER(net_device_ctx->vf_netdev, NULL);
	dev_put(vf_netdev);

	return NOTIFY_OK;
}

static int netvsc_probe(struct hv_device *dev,
			const struct hv_vmbus_device_id *dev_id)
{
	struct net_device *net = NULL;
	struct net_device_context *net_device_ctx;
	struct netvsc_device_info *device_info = NULL;
	struct netvsc_device *nvdev;
	int ret = -ENOMEM;

	net = alloc_etherdev_mq(sizeof(struct net_device_context),
				VRSS_CHANNEL_MAX);
	if (!net)
		goto no_net;

	netif_carrier_off(net);

	netvsc_init_settings(net);

	net_device_ctx = netdev_priv(net);
	net_device_ctx->device_ctx = dev;
	net_device_ctx->msg_enable = netif_msg_init(debug, default_msg);
	if (netif_msg_probe(net_device_ctx))
		netdev_dbg(net, "netvsc msg_enable: %d\n",
			   net_device_ctx->msg_enable);

	hv_set_drvdata(dev, net);

	INIT_DELAYED_WORK(&net_device_ctx->dwork, netvsc_link_change);

	spin_lock_init(&net_device_ctx->lock);
	INIT_LIST_HEAD(&net_device_ctx->reconfig_events);
	INIT_DELAYED_WORK(&net_device_ctx->vf_takeover, netvsc_vf_setup);

	net_device_ctx->vf_stats
		= netdev_alloc_pcpu_stats(struct netvsc_vf_pcpu_stats);
	if (!net_device_ctx->vf_stats)
		goto no_stats;

	net->netdev_ops = &device_ops;
	net->ethtool_ops = &ethtool_ops;
	SET_NETDEV_DEV(net, &dev->device);

	/* We always need headroom for rndis header */
	net->needed_headroom = RNDIS_AND_PPI_SIZE;

	/* Initialize the number of queues to be 1, we may change it if more
	 * channels are offered later.
	 */
	netif_set_real_num_tx_queues(net, 1);
	netif_set_real_num_rx_queues(net, 1);

	/* Notify the netvsc driver of the new device */
	device_info = netvsc_devinfo_get(NULL);

	if (!device_info) {
		ret = -ENOMEM;
		goto devinfo_failed;
	}

	nvdev = rndis_filter_device_add(dev, device_info);
	if (IS_ERR(nvdev)) {
		ret = PTR_ERR(nvdev);
		netdev_err(net, "unable to add netvsc device (ret %d)\n", ret);
		goto rndis_failed;
	}

	memcpy(net->dev_addr, device_info->mac_adr, ETH_ALEN);

	/* We must get rtnl lock before scheduling nvdev->subchan_work,
	 * otherwise netvsc_subchan_work() can get rtnl lock first and wait
	 * all subchannels to show up, but that may not happen because
	 * netvsc_probe() can't get rtnl lock and as a result vmbus_onoffer()
	 * -> ... -> device_add() -> ... -> __device_attach() can't get
	 * the device lock, so all the subchannels can't be processed --
	 * finally netvsc_subchan_work() hangs forever.
	 */
	rtnl_lock();

	if (nvdev->num_chn > 1)
		schedule_work(&nvdev->subchan_work);

	/* hw_features computed in rndis_netdev_set_hwcaps() */
	net->features = net->hw_features |
		NETIF_F_HIGHDMA | NETIF_F_HW_VLAN_CTAG_TX |
		NETIF_F_HW_VLAN_CTAG_RX;
	net->vlan_features = net->features;

	/* MTU range: 68 - 1500 or 65521 */
	net->min_mtu = NETVSC_MTU_MIN;
	if (nvdev->nvsp_version >= NVSP_PROTOCOL_VERSION_2)
		net->max_mtu = NETVSC_MTU - ETH_HLEN;
	else
		net->max_mtu = ETH_DATA_LEN;

	ret = register_netdevice(net);
	if (ret != 0) {
		pr_err("Unable to register netdev.\n");
		goto register_failed;
	}

	list_add(&net_device_ctx->list, &netvsc_dev_list);
	rtnl_unlock();

	kfree(device_info);
	return 0;

register_failed:
	rtnl_unlock();
	rndis_filter_device_remove(dev, nvdev);
rndis_failed:
	kfree(device_info);
devinfo_failed:
	free_percpu(net_device_ctx->vf_stats);
no_stats:
	hv_set_drvdata(dev, NULL);
	free_netdev(net);
no_net:
	return ret;
}

static int netvsc_remove(struct hv_device *dev)
{
	struct net_device_context *ndev_ctx;
	struct net_device *vf_netdev, *net;
	struct netvsc_device *nvdev;

	net = hv_get_drvdata(dev);
	if (net == NULL) {
		dev_err(&dev->device, "No net device to remove\n");
		return 0;
	}

	ndev_ctx = netdev_priv(net);

	cancel_delayed_work_sync(&ndev_ctx->dwork);

	rtnl_lock();
	nvdev = rtnl_dereference(ndev_ctx->nvdev);
	if (nvdev)
		cancel_work_sync(&nvdev->subchan_work);

	/*
	 * Call to the vsc driver to let it know that the device is being
	 * removed. Also blocks mtu and channel changes.
	 */
	vf_netdev = rtnl_dereference(ndev_ctx->vf_netdev);
	if (vf_netdev)
		netvsc_unregister_vf(vf_netdev);

	if (nvdev)
		rndis_filter_device_remove(dev, nvdev);

	unregister_netdevice(net);
	list_del(&ndev_ctx->list);

	rtnl_unlock();

	hv_set_drvdata(dev, NULL);

	free_percpu(ndev_ctx->vf_stats);
	free_netdev(net);
	return 0;
}

static const struct hv_vmbus_device_id id_table[] = {
	/* Network guid */
	{ HV_NIC_GUID, },
	{ },
};

MODULE_DEVICE_TABLE(vmbus, id_table);

/* The one and only one */
static struct  hv_driver netvsc_drv = {
	.name = KBUILD_MODNAME,
	.id_table = id_table,
	.probe = netvsc_probe,
	.remove = netvsc_remove,
	.driver = {
		.probe_type = PROBE_FORCE_SYNCHRONOUS,
	},
};

/*
 * On Hyper-V, every VF interface is matched with a corresponding
 * synthetic interface. The synthetic interface is presented first
 * to the guest. When the corresponding VF instance is registered,
 * we will take care of switching the data path.
 */
static int netvsc_netdev_event(struct notifier_block *this,
			       unsigned long event, void *ptr)
{
	struct net_device *event_dev = netdev_notifier_info_to_dev(ptr);

	/* Skip our own events */
	if (event_dev->netdev_ops == &device_ops)
		return NOTIFY_DONE;

	/* Avoid non-Ethernet type devices */
	if (event_dev->type != ARPHRD_ETHER)
		return NOTIFY_DONE;

	/* Avoid Vlan dev with same MAC registering as VF */
	if (is_vlan_dev(event_dev))
		return NOTIFY_DONE;

	/* Avoid Bonding master dev with same MAC registering as VF */
	if ((event_dev->priv_flags & IFF_BONDING) &&
	    (event_dev->flags & IFF_MASTER))
		return NOTIFY_DONE;

	switch (event) {
	case NETDEV_REGISTER:
		return netvsc_register_vf(event_dev);
	case NETDEV_UNREGISTER:
		return netvsc_unregister_vf(event_dev);
	case NETDEV_UP:
	case NETDEV_DOWN:
		return netvsc_vf_changed(event_dev);
	default:
		return NOTIFY_DONE;
	}
}

static struct notifier_block netvsc_netdev_notifier = {
	.notifier_call = netvsc_netdev_event,
};

static void __exit netvsc_drv_exit(void)
{
	unregister_netdevice_notifier(&netvsc_netdev_notifier);
	vmbus_driver_unregister(&netvsc_drv);
}

static int __init netvsc_drv_init(void)
{
	int ret;

	if (ring_size < RING_SIZE_MIN) {
		ring_size = RING_SIZE_MIN;
		pr_info("Increased ring_size to %u (min allowed)\n",
			ring_size);
	}
	netvsc_ring_bytes = ring_size * PAGE_SIZE;

	ret = vmbus_driver_register(&netvsc_drv);
	if (ret)
		return ret;

	register_netdevice_notifier(&netvsc_netdev_notifier);
	return 0;
}

MODULE_LICENSE("GPL");
MODULE_DESCRIPTION("Microsoft Hyper-V network driver");

module_init(netvsc_drv_init);
module_exit(netvsc_drv_exit);<|MERGE_RESOLUTION|>--- conflicted
+++ resolved
@@ -1783,8 +1783,6 @@
 
 out:
 	kfree(device_info);
-<<<<<<< HEAD
-=======
 	return ret;
 }
 
@@ -1828,7 +1826,6 @@
 	vf_netdev->wanted_features = features;
 	netdev_update_features(vf_netdev);
 
->>>>>>> f7688b48
 	return ret;
 }
 
