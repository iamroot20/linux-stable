--- conflicted
+++ resolved
@@ -335,9 +335,6 @@
 	rxq = skb_get_queue_mapping(skb);
 	if (rxq < rcv->real_num_rx_queues) {
 		rq = &rcv_priv->rq[rxq];
-<<<<<<< HEAD
-		rcv_xdp = rcu_access_pointer(rq->xdp_prog);
-=======
 
 		/* The napi pointer is available when an XDP program is
 		 * attached or when GRO is enabled
@@ -345,7 +342,6 @@
 		 */
 		use_napi = rcu_access_pointer(rq->napi) &&
 			   veth_skb_is_eligible_for_gro(dev, rcv, skb);
->>>>>>> 3b17187f
 		skb_record_rx_queue(skb, rxq);
 	}
 
