--- conflicted
+++ resolved
@@ -91,21 +91,12 @@
 
 /* RSCFDnCFDGAFLCFG0 / RSCFDnGAFLCFG0 */
 #define RCANFD_GAFLCFG_SETRNC(gpriv, n, x) \
-<<<<<<< HEAD
-	(((x) & reg_v3u(gpriv, 0x1ff, 0xff)) << \
-	 (reg_v3u(gpriv, 16, 24) - ((n) & 1) * reg_v3u(gpriv, 16, 8)))
-
-#define RCANFD_GAFLCFG_GETRNC(gpriv, n, x) \
-	(((x) >> (reg_v3u(gpriv, 16, 24) - ((n) & 1) * reg_v3u(gpriv, 16, 8))) & \
-	 reg_v3u(gpriv, 0x1ff, 0xff))
-=======
 	(((x) & reg_gen4(gpriv, 0x1ff, 0xff)) << \
 	 (reg_gen4(gpriv, 16, 24) - ((n) & 1) * reg_gen4(gpriv, 16, 8)))
 
 #define RCANFD_GAFLCFG_GETRNC(gpriv, n, x) \
 	(((x) >> (reg_gen4(gpriv, 16, 24) - ((n) & 1) * reg_gen4(gpriv, 16, 8))) & \
 	 reg_gen4(gpriv, 0x1ff, 0xff))
->>>>>>> 5729a900
 
 /* RSCFDnCFDGAFLECTR / RSCFDnGAFLECTR */
 #define RCANFD_GAFLECTR_AFLDAE		BIT(8)
@@ -206,13 +197,8 @@
 #define RCANFD_DCFG_DBRP(x)		(((x) & 0xff) << 0)
 
 /* RSCFDnCFDCmFDCFG */
-<<<<<<< HEAD
-#define RCANFD_V3U_FDCFG_CLOE		BIT(30)
-#define RCANFD_V3U_FDCFG_FDOE		BIT(28)
-=======
 #define RCANFD_GEN4_FDCFG_CLOE		BIT(30)
 #define RCANFD_GEN4_FDCFG_FDOE		BIT(28)
->>>>>>> 5729a900
 #define RCANFD_FDCFG_TDCE		BIT(9)
 #define RCANFD_FDCFG_TDCOC		BIT(8)
 #define RCANFD_FDCFG_TDCO(x)		(((x) & 0x7f) >> 16)
@@ -443,14 +429,8 @@
 /* RSCFDnRPGACCr */
 #define RCANFD_C_RPGACC(r)		(0x1900 + (0x04 * (r)))
 
-<<<<<<< HEAD
-/* R-Car V3U Classical and CAN FD mode specific register map */
-#define RCANFD_V3U_DCFG(m)		(0x1400 + (0x20 * (m)))
-#define RCANFD_V3U_FDCFG(m)		(0x1404 + (0x20 * (m)))
-=======
 /* R-Car Gen4 Classical and CAN FD mode specific register map */
 #define RCANFD_GEN4_FDCFG(m)		(0x1404 + (0x20 * (m)))
->>>>>>> 5729a900
 
 #define RCANFD_GEN4_GAFL_OFFSET		(0x1800)
 
@@ -708,15 +688,6 @@
 
 static void rcar_canfd_set_mode(struct rcar_canfd_global *gpriv)
 {
-<<<<<<< HEAD
-	if (is_v3u(gpriv)) {
-		u32 ch, val = gpriv->fdmode ? RCANFD_V3U_FDCFG_FDOE
-					    : RCANFD_V3U_FDCFG_CLOE;
-
-		for_each_set_bit(ch, &gpriv->channels_mask,
-				 gpriv->info->max_channels)
-			rcar_canfd_set_bit(gpriv->base, RCANFD_V3U_FDCFG(ch),
-=======
 	if (is_gen4(gpriv)) {
 		u32 ch, val = gpriv->fdmode ? RCANFD_GEN4_FDCFG_FDOE
 					    : RCANFD_GEN4_FDCFG_CLOE;
@@ -724,7 +695,6 @@
 		for_each_set_bit(ch, &gpriv->channels_mask,
 				 gpriv->info->max_channels)
 			rcar_canfd_set_bit(gpriv->base, RCANFD_GEN4_FDCFG(ch),
->>>>>>> 5729a900
 					   val);
 	} else {
 		if (gpriv->fdmode)
