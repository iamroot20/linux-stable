// SPDX-License-Identifier: GPL-2.0

/* Driver for Theobroma Systems UCAN devices, Protocol Version 3
 *
 * Copyright (C) 2018 Theobroma Systems Design und Consulting GmbH
 *
 *
 * General Description:
 *
 * The USB Device uses three Endpoints:
 *
 *   CONTROL Endpoint: Is used the setup the device (start, stop,
 *   info, configure).
 *
 *   IN Endpoint: The device sends CAN Frame Messages and Device
 *   Information using the IN endpoint.
 *
 *   OUT Endpoint: The driver sends configuration requests, and CAN
 *   Frames on the out endpoint.
 *
 * Error Handling:
 *
 *   If error reporting is turned on the device encodes error into CAN
 *   error frames (see uapi/linux/can/error.h) and sends it using the
 *   IN Endpoint. The driver updates statistics and forward it.
 */

#include <linux/can.h>
#include <linux/can/dev.h>
#include <linux/can/error.h>
#include <linux/module.h>
#include <linux/netdevice.h>
#include <linux/signal.h>
#include <linux/skbuff.h>
#include <linux/slab.h>
#include <linux/usb.h>

#define UCAN_DRIVER_NAME "ucan"
#define UCAN_MAX_RX_URBS 8
/* the CAN controller needs a while to enable/disable the bus */
#define UCAN_USB_CTL_PIPE_TIMEOUT 1000
/* this driver currently supports protocol version 3 only */
#define UCAN_PROTOCOL_VERSION_MIN 3
#define UCAN_PROTOCOL_VERSION_MAX 3

/* UCAN Message Definitions
 * ------------------------
 *
 *  ucan_message_out_t and ucan_message_in_t define the messages
 *  transmitted on the OUT and IN endpoint.
 *
 *  Multibyte fields are transmitted with little endianness
 *
 *  INTR Endpoint: a single uint32_t storing the current space in the fifo
 *
 *  OUT Endpoint: single message of type ucan_message_out_t is
 *    transmitted on the out endpoint
 *
 *  IN Endpoint: multiple messages ucan_message_in_t concateted in
 *    the following way:
 *
 *	m[n].len <=> the length if message n(including the header in bytes)
 *	m[n] is is aligned to a 4 byte boundary, hence
 *	  offset(m[0])	 := 0;
 *	  offset(m[n+1]) := offset(m[n]) + (m[n].len + 3) & 3
 *
 *	this implies that
 *	  offset(m[n]) % 4 <=> 0
 */

/* Device Global Commands */
enum {
	UCAN_DEVICE_GET_FW_STRING = 0,
};

/* UCAN Commands */
enum {
	/* start the can transceiver - val defines the operation mode */
	UCAN_COMMAND_START = 0,
	/* cancel pending transmissions and stop the can transceiver */
	UCAN_COMMAND_STOP = 1,
	/* send can transceiver into low-power sleep mode */
	UCAN_COMMAND_SLEEP = 2,
	/* wake up can transceiver from low-power sleep mode */
	UCAN_COMMAND_WAKEUP = 3,
	/* reset the can transceiver */
	UCAN_COMMAND_RESET = 4,
	/* get piece of info from the can transceiver - subcmd defines what
	 * piece
	 */
	UCAN_COMMAND_GET = 5,
	/* clear or disable hardware filter - subcmd defines which of the two */
	UCAN_COMMAND_FILTER = 6,
	/* Setup bittiming */
	UCAN_COMMAND_SET_BITTIMING = 7,
	/* recover from bus-off state */
	UCAN_COMMAND_RESTART = 8,
};

/* UCAN_COMMAND_START and UCAN_COMMAND_GET_INFO operation modes (bitmap).
 * Undefined bits must be set to 0.
 */
enum {
	UCAN_MODE_LOOPBACK = BIT(0),
	UCAN_MODE_SILENT = BIT(1),
	UCAN_MODE_3_SAMPLES = BIT(2),
	UCAN_MODE_ONE_SHOT = BIT(3),
	UCAN_MODE_BERR_REPORT = BIT(4),
};

/* UCAN_COMMAND_GET subcommands */
enum {
	UCAN_COMMAND_GET_INFO = 0,
	UCAN_COMMAND_GET_PROTOCOL_VERSION = 1,
};

/* UCAN_COMMAND_FILTER subcommands */
enum {
	UCAN_FILTER_CLEAR = 0,
	UCAN_FILTER_DISABLE = 1,
	UCAN_FILTER_ENABLE = 2,
};

/* OUT endpoint message types */
enum {
	UCAN_OUT_TX = 2,     /* transmit a CAN frame */
};

/* IN endpoint message types */
enum {
	UCAN_IN_TX_COMPLETE = 1,  /* CAN frame transmission completed */
	UCAN_IN_RX = 2,           /* CAN frame received */
};

struct ucan_ctl_cmd_start {
	__le16 mode;         /* OR-ing any of UCAN_MODE_* */
} __packed;

struct ucan_ctl_cmd_set_bittiming {
	__le32 tq;           /* Time quanta (TQ) in nanoseconds */
	__le16 brp;          /* TQ Prescaler */
	__le16 sample_point; /* Samplepoint on tenth percent */
	u8 prop_seg;         /* Propagation segment in TQs */
	u8 phase_seg1;       /* Phase buffer segment 1 in TQs */
	u8 phase_seg2;       /* Phase buffer segment 2 in TQs */
	u8 sjw;              /* Synchronisation jump width in TQs */
} __packed;

struct ucan_ctl_cmd_device_info {
	__le32 freq;         /* Clock Frequency for tq generation */
	u8 tx_fifo;          /* Size of the transmission fifo */
	u8 sjw_max;          /* can_bittiming fields... */
	u8 tseg1_min;
	u8 tseg1_max;
	u8 tseg2_min;
	u8 tseg2_max;
	__le16 brp_inc;
	__le32 brp_min;
	__le32 brp_max;      /* ...can_bittiming fields */
	__le16 ctrlmodes;    /* supported control modes */
	__le16 hwfilter;     /* Number of HW filter banks */
	__le16 rxmboxes;     /* Number of receive Mailboxes */
} __packed;

struct ucan_ctl_cmd_get_protocol_version {
	__le32 version;
} __packed;

union ucan_ctl_payload {
	/* Setup Bittiming
	 * bmRequest == UCAN_COMMAND_START
	 */
	struct ucan_ctl_cmd_start cmd_start;
	/* Setup Bittiming
	 * bmRequest == UCAN_COMMAND_SET_BITTIMING
	 */
	struct ucan_ctl_cmd_set_bittiming cmd_set_bittiming;
	/* Get Device Information
	 * bmRequest == UCAN_COMMAND_GET; wValue = UCAN_COMMAND_GET_INFO
	 */
	struct ucan_ctl_cmd_device_info cmd_get_device_info;
	/* Get Protocol Version
	 * bmRequest == UCAN_COMMAND_GET;
	 * wValue = UCAN_COMMAND_GET_PROTOCOL_VERSION
	 */
	struct ucan_ctl_cmd_get_protocol_version cmd_get_protocol_version;

	u8 raw[128];
} __packed;

enum {
	UCAN_TX_COMPLETE_SUCCESS = BIT(0),
};

/* Transmission Complete within ucan_message_in */
struct ucan_tx_complete_entry_t {
	u8 echo_index;
	u8 flags;
} __packed __aligned(0x2);

/* CAN Data message format within ucan_message_in/out */
struct ucan_can_msg {
	/* note DLC is computed by
	 *    msg.len - sizeof (msg.len)
	 *            - sizeof (msg.type)
	 *            - sizeof (msg.can_msg.id)
	 */
	__le32 id;

	union {
		u8 data[CAN_MAX_DLEN];  /* Data of CAN frames */
		u8 dlc;                 /* RTR dlc */
	};
} __packed;

/* OUT Endpoint, outbound messages */
struct ucan_message_out {
	__le16 len; /* Length of the content include header */
	u8 type;    /* UCAN_OUT_TX and friends */
	u8 subtype; /* command sub type */

	union {
		/* Transmit CAN frame
		 * (type == UCAN_TX) && ((msg.can_msg.id & CAN_RTR_FLAG) == 0)
		 * subtype stores the echo id
		 */
		struct ucan_can_msg can_msg;
	} msg;
} __packed __aligned(0x4);

/* IN Endpoint, inbound messages */
struct ucan_message_in {
	__le16 len; /* Length of the content include header */
	u8 type;    /* UCAN_IN_RX and friends */
	u8 subtype; /* command sub type */

	union {
		/* CAN Frame received
		 * (type == UCAN_IN_RX)
		 * && ((msg.can_msg.id & CAN_RTR_FLAG) == 0)
		 */
		struct ucan_can_msg can_msg;

		/* CAN transmission complete
		 * (type == UCAN_IN_TX_COMPLETE)
		 */
		struct ucan_tx_complete_entry_t can_tx_complete_msg[0];
	} __aligned(0x4) msg;
} __packed __aligned(0x4);

/* Macros to calculate message lengths */
#define UCAN_OUT_HDR_SIZE offsetof(struct ucan_message_out, msg)

#define UCAN_IN_HDR_SIZE offsetof(struct ucan_message_in, msg)
#define UCAN_IN_LEN(member) (UCAN_OUT_HDR_SIZE + sizeof(member))

struct ucan_priv;

/* Context Information for transmission URBs */
struct ucan_urb_context {
	struct ucan_priv *up;
	bool allocated;
};

/* Information reported by the USB device */
struct ucan_device_info {
	struct can_bittiming_const bittiming_const;
	u8 tx_fifo;
};

/* Driver private data */
struct ucan_priv {
	/* must be the first member */
	struct can_priv can;

	/* linux USB device structures */
	struct usb_device *udev;
	struct usb_interface *intf;
	struct net_device *netdev;

	/* lock for can->echo_skb (used around
	 * can_put/get/free_echo_skb
	 */
	spinlock_t echo_skb_lock;

	/* usb device information information */
	u8 intf_index;
	u8 in_ep_addr;
	u8 out_ep_addr;
	u16 in_ep_size;

	/* transmission and reception buffers */
	struct usb_anchor rx_urbs;
	struct usb_anchor tx_urbs;

	union ucan_ctl_payload *ctl_msg_buffer;
	struct ucan_device_info device_info;

	/* transmission control information and locks */
	spinlock_t context_lock;
	unsigned int available_tx_urbs;
	struct ucan_urb_context *context_array;
};

static u8 ucan_can_cc_dlc2len(struct ucan_can_msg *msg, u16 len)
{
	if (le32_to_cpu(msg->id) & CAN_RTR_FLAG)
		return can_cc_dlc2len(msg->dlc);
	else
		return can_cc_dlc2len(len - (UCAN_IN_HDR_SIZE + sizeof(msg->id)));
}

static void ucan_release_context_array(struct ucan_priv *up)
{
	if (!up->context_array)
		return;

	/* lock is not needed because, driver is currently opening or closing */
	up->available_tx_urbs = 0;

	kfree(up->context_array);
	up->context_array = NULL;
}

static int ucan_alloc_context_array(struct ucan_priv *up)
{
	int i;

	/* release contexts if any */
	ucan_release_context_array(up);

	up->context_array = kcalloc(up->device_info.tx_fifo,
				    sizeof(*up->context_array),
				    GFP_KERNEL);
	if (!up->context_array) {
		netdev_err(up->netdev,
			   "Not enough memory to allocate tx contexts\n");
		return -ENOMEM;
	}

	for (i = 0; i < up->device_info.tx_fifo; i++) {
		up->context_array[i].allocated = false;
		up->context_array[i].up = up;
	}

	/* lock is not needed because, driver is currently opening */
	up->available_tx_urbs = up->device_info.tx_fifo;

	return 0;
}

static struct ucan_urb_context *ucan_alloc_context(struct ucan_priv *up)
{
	int i;
	unsigned long flags;
	struct ucan_urb_context *ret = NULL;

	if (WARN_ON_ONCE(!up->context_array))
		return NULL;

	/* execute context operation atomically */
	spin_lock_irqsave(&up->context_lock, flags);

	for (i = 0; i < up->device_info.tx_fifo; i++) {
		if (!up->context_array[i].allocated) {
			/* update context */
			ret = &up->context_array[i];
			up->context_array[i].allocated = true;

			/* stop queue if necessary */
			up->available_tx_urbs--;
			if (!up->available_tx_urbs)
				netif_stop_queue(up->netdev);

			break;
		}
	}

	spin_unlock_irqrestore(&up->context_lock, flags);
	return ret;
}

static bool ucan_release_context(struct ucan_priv *up,
				 struct ucan_urb_context *ctx)
{
	unsigned long flags;
	bool ret = false;

	if (WARN_ON_ONCE(!up->context_array))
		return false;

	/* execute context operation atomically */
	spin_lock_irqsave(&up->context_lock, flags);

	/* context was not allocated, maybe the device sent garbage */
	if (ctx->allocated) {
		ctx->allocated = false;

		/* check if the queue needs to be woken */
		if (!up->available_tx_urbs)
			netif_wake_queue(up->netdev);
		up->available_tx_urbs++;

		ret = true;
	}

	spin_unlock_irqrestore(&up->context_lock, flags);
	return ret;
}

static int ucan_ctrl_command_out(struct ucan_priv *up,
				 u8 cmd, u16 subcmd, u16 datalen)
{
	return usb_control_msg(up->udev,
			       usb_sndctrlpipe(up->udev, 0),
			       cmd,
			       USB_DIR_OUT | USB_TYPE_VENDOR |
						USB_RECIP_INTERFACE,
			       subcmd,
			       up->intf_index,
			       up->ctl_msg_buffer,
			       datalen,
			       UCAN_USB_CTL_PIPE_TIMEOUT);
}

static int ucan_device_request_in(struct ucan_priv *up,
				  u8 cmd, u16 subcmd, u16 datalen)
{
	return usb_control_msg(up->udev,
			       usb_rcvctrlpipe(up->udev, 0),
			       cmd,
			       USB_DIR_IN | USB_TYPE_VENDOR | USB_RECIP_DEVICE,
			       subcmd,
			       0,
			       up->ctl_msg_buffer,
			       datalen,
			       UCAN_USB_CTL_PIPE_TIMEOUT);
}

/* Parse the device information structure reported by the device and
 * setup private variables accordingly
 */
static void ucan_parse_device_info(struct ucan_priv *up,
				   struct ucan_ctl_cmd_device_info *device_info)
{
	struct can_bittiming_const *bittiming =
		&up->device_info.bittiming_const;
	u16 ctrlmodes;

	/* store the data */
	up->can.clock.freq = le32_to_cpu(device_info->freq);
	up->device_info.tx_fifo = device_info->tx_fifo;
	strcpy(bittiming->name, "ucan");
	bittiming->tseg1_min = device_info->tseg1_min;
	bittiming->tseg1_max = device_info->tseg1_max;
	bittiming->tseg2_min = device_info->tseg2_min;
	bittiming->tseg2_max = device_info->tseg2_max;
	bittiming->sjw_max = device_info->sjw_max;
	bittiming->brp_min = le32_to_cpu(device_info->brp_min);
	bittiming->brp_max = le32_to_cpu(device_info->brp_max);
	bittiming->brp_inc = le16_to_cpu(device_info->brp_inc);

	ctrlmodes = le16_to_cpu(device_info->ctrlmodes);

	up->can.ctrlmode_supported = 0;

	if (ctrlmodes & UCAN_MODE_LOOPBACK)
		up->can.ctrlmode_supported |= CAN_CTRLMODE_LOOPBACK;
	if (ctrlmodes & UCAN_MODE_SILENT)
		up->can.ctrlmode_supported |= CAN_CTRLMODE_LISTENONLY;
	if (ctrlmodes & UCAN_MODE_3_SAMPLES)
		up->can.ctrlmode_supported |= CAN_CTRLMODE_3_SAMPLES;
	if (ctrlmodes & UCAN_MODE_ONE_SHOT)
		up->can.ctrlmode_supported |= CAN_CTRLMODE_ONE_SHOT;
	if (ctrlmodes & UCAN_MODE_BERR_REPORT)
		up->can.ctrlmode_supported |= CAN_CTRLMODE_BERR_REPORTING;
}

/* Handle a CAN error frame that we have received from the device.
 * Returns true if the can state has changed.
 */
static bool ucan_handle_error_frame(struct ucan_priv *up,
				    struct ucan_message_in *m,
				    canid_t canid)
{
	enum can_state new_state = up->can.state;
	struct net_device_stats *net_stats = &up->netdev->stats;
	struct can_device_stats *can_stats = &up->can.can_stats;

	if (canid & CAN_ERR_LOSTARB)
		can_stats->arbitration_lost++;

	if (canid & CAN_ERR_BUSERROR)
		can_stats->bus_error++;

	if (canid & CAN_ERR_ACK)
		net_stats->tx_errors++;

	if (canid & CAN_ERR_BUSOFF)
		new_state = CAN_STATE_BUS_OFF;

	/* controller problems, details in data[1] */
	if (canid & CAN_ERR_CRTL) {
		u8 d1 = m->msg.can_msg.data[1];

		if (d1 & CAN_ERR_CRTL_RX_OVERFLOW)
			net_stats->rx_over_errors++;

		/* controller state bits: if multiple are set the worst wins */
		if (d1 & CAN_ERR_CRTL_ACTIVE)
			new_state = CAN_STATE_ERROR_ACTIVE;

		if (d1 & (CAN_ERR_CRTL_RX_WARNING | CAN_ERR_CRTL_TX_WARNING))
			new_state = CAN_STATE_ERROR_WARNING;

		if (d1 & (CAN_ERR_CRTL_RX_PASSIVE | CAN_ERR_CRTL_TX_PASSIVE))
			new_state = CAN_STATE_ERROR_PASSIVE;
	}

	/* protocol error, details in data[2] */
	if (canid & CAN_ERR_PROT) {
		u8 d2 = m->msg.can_msg.data[2];

		if (d2 & CAN_ERR_PROT_TX)
			net_stats->tx_errors++;
		else
			net_stats->rx_errors++;
	}

	/* no state change - we are done */
	if (up->can.state == new_state)
		return false;

	/* we switched into a better state */
	if (up->can.state > new_state) {
		up->can.state = new_state;
		return true;
	}

	/* we switched into a worse state */
	up->can.state = new_state;
	switch (new_state) {
	case CAN_STATE_BUS_OFF:
		can_stats->bus_off++;
		can_bus_off(up->netdev);
		break;
	case CAN_STATE_ERROR_PASSIVE:
		can_stats->error_passive++;
		break;
	case CAN_STATE_ERROR_WARNING:
		can_stats->error_warning++;
		break;
	default:
		break;
	}
	return true;
}

/* Callback on reception of a can frame via the IN endpoint
 *
 * This function allocates an skb and transferres it to the Linux
 * network stack
 */
static void ucan_rx_can_msg(struct ucan_priv *up, struct ucan_message_in *m)
{
	int len;
	canid_t canid;
	struct can_frame *cf;
	struct sk_buff *skb;
	struct net_device_stats *stats = &up->netdev->stats;

	/* get the contents of the length field */
	len = le16_to_cpu(m->len);

	/* check sanity */
	if (len < UCAN_IN_HDR_SIZE + sizeof(m->msg.can_msg.id)) {
		netdev_warn(up->netdev, "invalid input message len: %d\n", len);
		return;
	}

	/* handle error frames */
	canid = le32_to_cpu(m->msg.can_msg.id);
	if (canid & CAN_ERR_FLAG) {
		bool busstate_changed = ucan_handle_error_frame(up, m, canid);

		/* if berr-reporting is off only state changes get through */
		if (!(up->can.ctrlmode & CAN_CTRLMODE_BERR_REPORTING) &&
		    !busstate_changed)
			return;
	} else {
		canid_t canid_mask;
		/* compute the mask for canid */
		canid_mask = CAN_RTR_FLAG;
		if (canid & CAN_EFF_FLAG)
			canid_mask |= CAN_EFF_MASK | CAN_EFF_FLAG;
		else
			canid_mask |= CAN_SFF_MASK;

		if (canid & ~canid_mask)
			netdev_warn(up->netdev,
				    "unexpected bits set (canid %x, mask %x)",
				    canid, canid_mask);

		canid &= canid_mask;
	}

	/* allocate skb */
	skb = alloc_can_skb(up->netdev, &cf);
	if (!skb)
		return;

	/* fill the can frame */
	cf->can_id = canid;

	/* compute DLC taking RTR_FLAG into account */
	cf->len = ucan_can_cc_dlc2len(&m->msg.can_msg, len);

	/* copy the payload of non RTR frames */
	if (!(cf->can_id & CAN_RTR_FLAG) || (cf->can_id & CAN_ERR_FLAG))
		memcpy(cf->data, m->msg.can_msg.data, cf->len);

	/* don't count error frames as real packets */
	if (!(cf->can_id & CAN_ERR_FLAG)) {
		stats->rx_packets++;
<<<<<<< HEAD
		stats->rx_bytes += cf->len;
=======
		if (!(cf->can_id & CAN_RTR_FLAG))
			stats->rx_bytes += cf->len;
>>>>>>> 77b5472d
	}

	/* pass it to Linux */
	netif_rx(skb);
}

/* callback indicating completed transmission */
static void ucan_tx_complete_msg(struct ucan_priv *up,
				 struct ucan_message_in *m)
{
	unsigned long flags;
	u16 count, i;
	u8 echo_index;
	u16 len = le16_to_cpu(m->len);

	struct ucan_urb_context *context;

	if (len < UCAN_IN_HDR_SIZE || (len % 2 != 0)) {
		netdev_err(up->netdev, "invalid tx complete length\n");
		return;
	}

	count = (len - UCAN_IN_HDR_SIZE) / 2;
	for (i = 0; i < count; i++) {
		/* we did not submit such echo ids */
		echo_index = m->msg.can_tx_complete_msg[i].echo_index;
		if (echo_index >= up->device_info.tx_fifo) {
			up->netdev->stats.tx_errors++;
			netdev_err(up->netdev,
				   "invalid echo_index %d received\n",
				   echo_index);
			continue;
		}

		/* gather information from the context */
		context = &up->context_array[echo_index];

		/* Release context and restart queue if necessary.
		 * Also check if the context was allocated
		 */
		if (!ucan_release_context(up, context))
			continue;

		spin_lock_irqsave(&up->echo_skb_lock, flags);
		if (m->msg.can_tx_complete_msg[i].flags &
		    UCAN_TX_COMPLETE_SUCCESS) {
			/* update statistics */
			up->netdev->stats.tx_packets++;
			up->netdev->stats.tx_bytes +=
				can_get_echo_skb(up->netdev, echo_index, NULL);
		} else {
			up->netdev->stats.tx_dropped++;
			can_free_echo_skb(up->netdev, echo_index, NULL);
		}
		spin_unlock_irqrestore(&up->echo_skb_lock, flags);
	}
}

/* callback on reception of a USB message */
static void ucan_read_bulk_callback(struct urb *urb)
{
	int ret;
	int pos;
	struct ucan_priv *up = urb->context;
	struct net_device *netdev = up->netdev;
	struct ucan_message_in *m;

	/* the device is not up and the driver should not receive any
	 * data on the bulk in pipe
	 */
	if (WARN_ON(!up->context_array)) {
		usb_free_coherent(up->udev,
				  up->in_ep_size,
				  urb->transfer_buffer,
				  urb->transfer_dma);
		return;
	}

	/* check URB status */
	switch (urb->status) {
	case 0:
		break;
	case -ENOENT:
	case -EPIPE:
	case -EPROTO:
	case -ESHUTDOWN:
	case -ETIME:
		/* urb is not resubmitted -> free dma data */
		usb_free_coherent(up->udev,
				  up->in_ep_size,
				  urb->transfer_buffer,
				  urb->transfer_dma);
		netdev_dbg(up->netdev, "not resubmitting urb; status: %d\n",
			   urb->status);
		return;
	default:
		goto resubmit;
	}

	/* sanity check */
	if (!netif_device_present(netdev))
		return;

	/* iterate over input */
	pos = 0;
	while (pos < urb->actual_length) {
		int len;

		/* check sanity (length of header) */
		if ((urb->actual_length - pos) < UCAN_IN_HDR_SIZE) {
			netdev_warn(up->netdev,
				    "invalid message (short; no hdr; l:%d)\n",
				    urb->actual_length);
			goto resubmit;
		}

		/* setup the message address */
		m = (struct ucan_message_in *)
			((u8 *)urb->transfer_buffer + pos);
		len = le16_to_cpu(m->len);

		/* check sanity (length of content) */
		if (urb->actual_length - pos < len) {
			netdev_warn(up->netdev,
				    "invalid message (short; no data; l:%d)\n",
				    urb->actual_length);
			print_hex_dump(KERN_WARNING,
				       "raw data: ",
				       DUMP_PREFIX_ADDRESS,
				       16,
				       1,
				       urb->transfer_buffer,
				       urb->actual_length,
				       true);

			goto resubmit;
		}

		switch (m->type) {
		case UCAN_IN_RX:
			ucan_rx_can_msg(up, m);
			break;
		case UCAN_IN_TX_COMPLETE:
			ucan_tx_complete_msg(up, m);
			break;
		default:
			netdev_warn(up->netdev,
				    "invalid message (type; t:%d)\n",
				    m->type);
			break;
		}

		/* proceed to next message */
		pos += len;
		/* align to 4 byte boundary */
		pos = round_up(pos, 4);
	}

resubmit:
	/* resubmit urb when done */
	usb_fill_bulk_urb(urb, up->udev,
			  usb_rcvbulkpipe(up->udev,
					  up->in_ep_addr),
			  urb->transfer_buffer,
			  up->in_ep_size,
			  ucan_read_bulk_callback,
			  up);

	usb_anchor_urb(urb, &up->rx_urbs);
	ret = usb_submit_urb(urb, GFP_ATOMIC);

	if (ret < 0) {
		netdev_err(up->netdev,
			   "failed resubmitting read bulk urb: %d\n",
			   ret);

		usb_unanchor_urb(urb);
		usb_free_coherent(up->udev,
				  up->in_ep_size,
				  urb->transfer_buffer,
				  urb->transfer_dma);

		if (ret == -ENODEV)
			netif_device_detach(netdev);
	}
}

/* callback after transmission of a USB message */
static void ucan_write_bulk_callback(struct urb *urb)
{
	unsigned long flags;
	struct ucan_priv *up;
	struct ucan_urb_context *context = urb->context;

	/* get the urb context */
	if (WARN_ON_ONCE(!context))
		return;

	/* free up our allocated buffer */
	usb_free_coherent(urb->dev,
			  sizeof(struct ucan_message_out),
			  urb->transfer_buffer,
			  urb->transfer_dma);

	up = context->up;
	if (WARN_ON_ONCE(!up))
		return;

	/* sanity check */
	if (!netif_device_present(up->netdev))
		return;

	/* transmission failed (USB - the device will not send a TX complete) */
	if (urb->status) {
		netdev_warn(up->netdev,
			    "failed to transmit USB message to device: %d\n",
			     urb->status);

		/* update counters an cleanup */
		spin_lock_irqsave(&up->echo_skb_lock, flags);
		can_free_echo_skb(up->netdev, context - up->context_array, NULL);
		spin_unlock_irqrestore(&up->echo_skb_lock, flags);

		up->netdev->stats.tx_dropped++;

		/* release context and restart the queue if necessary */
		if (!ucan_release_context(up, context))
			netdev_err(up->netdev,
				   "urb failed, failed to release context\n");
	}
}

static void ucan_cleanup_rx_urbs(struct ucan_priv *up, struct urb **urbs)
{
	int i;

	for (i = 0; i < UCAN_MAX_RX_URBS; i++) {
		if (urbs[i]) {
			usb_unanchor_urb(urbs[i]);
			usb_free_coherent(up->udev,
					  up->in_ep_size,
					  urbs[i]->transfer_buffer,
					  urbs[i]->transfer_dma);
			usb_free_urb(urbs[i]);
		}
	}

	memset(urbs, 0, sizeof(*urbs) * UCAN_MAX_RX_URBS);
}

static int ucan_prepare_and_anchor_rx_urbs(struct ucan_priv *up,
					   struct urb **urbs)
{
	int i;

	memset(urbs, 0, sizeof(*urbs) * UCAN_MAX_RX_URBS);

	for (i = 0; i < UCAN_MAX_RX_URBS; i++) {
		void *buf;

		urbs[i] = usb_alloc_urb(0, GFP_KERNEL);
		if (!urbs[i])
			goto err;

		buf = usb_alloc_coherent(up->udev,
					 up->in_ep_size,
					 GFP_KERNEL, &urbs[i]->transfer_dma);
		if (!buf) {
			/* cleanup this urb */
			usb_free_urb(urbs[i]);
			urbs[i] = NULL;
			goto err;
		}

		usb_fill_bulk_urb(urbs[i], up->udev,
				  usb_rcvbulkpipe(up->udev,
						  up->in_ep_addr),
				  buf,
				  up->in_ep_size,
				  ucan_read_bulk_callback,
				  up);

		urbs[i]->transfer_flags |= URB_NO_TRANSFER_DMA_MAP;

		usb_anchor_urb(urbs[i], &up->rx_urbs);
	}
	return 0;

err:
	/* cleanup other unsubmitted urbs */
	ucan_cleanup_rx_urbs(up, urbs);
	return -ENOMEM;
}

/* Submits rx urbs with the semantic: Either submit all, or cleanup
 * everything. I case of errors submitted urbs are killed and all urbs in
 * the array are freed. I case of no errors every entry in the urb
 * array is set to NULL.
 */
static int ucan_submit_rx_urbs(struct ucan_priv *up, struct urb **urbs)
{
	int i, ret;

	/* Iterate over all urbs to submit. On success remove the urb
	 * from the list.
	 */
	for (i = 0; i < UCAN_MAX_RX_URBS; i++) {
		ret = usb_submit_urb(urbs[i], GFP_KERNEL);
		if (ret) {
			netdev_err(up->netdev,
				   "could not submit urb; code: %d\n",
				   ret);
			goto err;
		}

		/* Anchor URB and drop reference, USB core will take
		 * care of freeing it
		 */
		usb_free_urb(urbs[i]);
		urbs[i] = NULL;
	}
	return 0;

err:
	/* Cleanup unsubmitted urbs */
	ucan_cleanup_rx_urbs(up, urbs);

	/* Kill urbs that are already submitted */
	usb_kill_anchored_urbs(&up->rx_urbs);

	return ret;
}

/* Open the network device */
static int ucan_open(struct net_device *netdev)
{
	int ret, ret_cleanup;
	u16 ctrlmode;
	struct urb *urbs[UCAN_MAX_RX_URBS];
	struct ucan_priv *up = netdev_priv(netdev);

	ret = ucan_alloc_context_array(up);
	if (ret)
		return ret;

	/* Allocate and prepare IN URBS - allocated and anchored
	 * urbs are stored in urbs[] for clean
	 */
	ret = ucan_prepare_and_anchor_rx_urbs(up, urbs);
	if (ret)
		goto err_contexts;

	/* Check the control mode */
	ctrlmode = 0;
	if (up->can.ctrlmode & CAN_CTRLMODE_LOOPBACK)
		ctrlmode |= UCAN_MODE_LOOPBACK;
	if (up->can.ctrlmode & CAN_CTRLMODE_LISTENONLY)
		ctrlmode |= UCAN_MODE_SILENT;
	if (up->can.ctrlmode & CAN_CTRLMODE_3_SAMPLES)
		ctrlmode |= UCAN_MODE_3_SAMPLES;
	if (up->can.ctrlmode & CAN_CTRLMODE_ONE_SHOT)
		ctrlmode |= UCAN_MODE_ONE_SHOT;

	/* Enable this in any case - filtering is down within the
	 * receive path
	 */
	ctrlmode |= UCAN_MODE_BERR_REPORT;
	up->ctl_msg_buffer->cmd_start.mode = cpu_to_le16(ctrlmode);

	/* Driver is ready to receive data - start the USB device */
	ret = ucan_ctrl_command_out(up, UCAN_COMMAND_START, 0, 2);
	if (ret < 0) {
		netdev_err(up->netdev,
			   "could not start device, code: %d\n",
			   ret);
		goto err_reset;
	}

	/* Call CAN layer open */
	ret = open_candev(netdev);
	if (ret)
		goto err_stop;

	/* Driver is ready to receive data. Submit RX URBS */
	ret = ucan_submit_rx_urbs(up, urbs);
	if (ret)
		goto err_stop;

	up->can.state = CAN_STATE_ERROR_ACTIVE;

	/* Start the network queue */
	netif_start_queue(netdev);

	return 0;

err_stop:
	/* The device have started already stop it */
	ret_cleanup = ucan_ctrl_command_out(up, UCAN_COMMAND_STOP, 0, 0);
	if (ret_cleanup < 0)
		netdev_err(up->netdev,
			   "could not stop device, code: %d\n",
			   ret_cleanup);

err_reset:
	/* The device might have received data, reset it for
	 * consistent state
	 */
	ret_cleanup = ucan_ctrl_command_out(up, UCAN_COMMAND_RESET, 0, 0);
	if (ret_cleanup < 0)
		netdev_err(up->netdev,
			   "could not reset device, code: %d\n",
			   ret_cleanup);

	/* clean up unsubmitted urbs */
	ucan_cleanup_rx_urbs(up, urbs);

err_contexts:
	ucan_release_context_array(up);
	return ret;
}

static struct urb *ucan_prepare_tx_urb(struct ucan_priv *up,
				       struct ucan_urb_context *context,
				       struct can_frame *cf,
				       u8 echo_index)
{
	int mlen;
	struct urb *urb;
	struct ucan_message_out *m;

	/* create a URB, and a buffer for it, and copy the data to the URB */
	urb = usb_alloc_urb(0, GFP_ATOMIC);
	if (!urb) {
		netdev_err(up->netdev, "no memory left for URBs\n");
		return NULL;
	}

	m = usb_alloc_coherent(up->udev,
			       sizeof(struct ucan_message_out),
			       GFP_ATOMIC,
			       &urb->transfer_dma);
	if (!m) {
		netdev_err(up->netdev, "no memory left for USB buffer\n");
		usb_free_urb(urb);
		return NULL;
	}

	/* build the USB message */
	m->type = UCAN_OUT_TX;
	m->msg.can_msg.id = cpu_to_le32(cf->can_id);

	if (cf->can_id & CAN_RTR_FLAG) {
		mlen = UCAN_OUT_HDR_SIZE +
			offsetof(struct ucan_can_msg, dlc) +
			sizeof(m->msg.can_msg.dlc);
		m->msg.can_msg.dlc = cf->len;
	} else {
		mlen = UCAN_OUT_HDR_SIZE +
			sizeof(m->msg.can_msg.id) + cf->len;
		memcpy(m->msg.can_msg.data, cf->data, cf->len);
	}
	m->len = cpu_to_le16(mlen);

	m->subtype = echo_index;

	/* build the urb */
	usb_fill_bulk_urb(urb, up->udev,
			  usb_sndbulkpipe(up->udev,
					  up->out_ep_addr),
			  m, mlen, ucan_write_bulk_callback, context);
	urb->transfer_flags |= URB_NO_TRANSFER_DMA_MAP;

	return urb;
}

static void ucan_clean_up_tx_urb(struct ucan_priv *up, struct urb *urb)
{
	usb_free_coherent(up->udev, sizeof(struct ucan_message_out),
			  urb->transfer_buffer, urb->transfer_dma);
	usb_free_urb(urb);
}

/* callback when Linux needs to send a can frame */
static netdev_tx_t ucan_start_xmit(struct sk_buff *skb,
				   struct net_device *netdev)
{
	unsigned long flags;
	int ret;
	u8 echo_index;
	struct urb *urb;
	struct ucan_urb_context *context;
	struct ucan_priv *up = netdev_priv(netdev);
	struct can_frame *cf = (struct can_frame *)skb->data;

	/* check skb */
	if (can_dropped_invalid_skb(netdev, skb))
		return NETDEV_TX_OK;

	/* allocate a context and slow down tx path, if fifo state is low */
	context = ucan_alloc_context(up);
	echo_index = context - up->context_array;

	if (WARN_ON_ONCE(!context))
		return NETDEV_TX_BUSY;

	/* prepare urb for transmission */
	urb = ucan_prepare_tx_urb(up, context, cf, echo_index);
	if (!urb)
		goto drop;

	/* put the skb on can loopback stack */
	spin_lock_irqsave(&up->echo_skb_lock, flags);
	can_put_echo_skb(skb, up->netdev, echo_index, 0);
	spin_unlock_irqrestore(&up->echo_skb_lock, flags);

	/* transmit it */
	usb_anchor_urb(urb, &up->tx_urbs);
	ret = usb_submit_urb(urb, GFP_ATOMIC);

	/* cleanup urb */
	if (ret) {
		/* on error, clean up */
		usb_unanchor_urb(urb);
		ucan_clean_up_tx_urb(up, urb);
		if (!ucan_release_context(up, context))
			netdev_err(up->netdev,
				   "xmit err: failed to release context\n");

		/* remove the skb from the echo stack - this also
		 * frees the skb
		 */
		spin_lock_irqsave(&up->echo_skb_lock, flags);
		can_free_echo_skb(up->netdev, echo_index, NULL);
		spin_unlock_irqrestore(&up->echo_skb_lock, flags);

		if (ret == -ENODEV) {
			netif_device_detach(up->netdev);
		} else {
			netdev_warn(up->netdev,
				    "xmit err: failed to submit urb %d\n",
				    ret);
			up->netdev->stats.tx_dropped++;
		}
		return NETDEV_TX_OK;
	}

	netif_trans_update(netdev);

	/* release ref, as we do not need the urb anymore */
	usb_free_urb(urb);

	return NETDEV_TX_OK;

drop:
	if (!ucan_release_context(up, context))
		netdev_err(up->netdev,
			   "xmit drop: failed to release context\n");
	dev_kfree_skb(skb);
	up->netdev->stats.tx_dropped++;

	return NETDEV_TX_OK;
}

/* Device goes down
 *
 * Clean up used resources
 */
static int ucan_close(struct net_device *netdev)
{
	int ret;
	struct ucan_priv *up = netdev_priv(netdev);

	up->can.state = CAN_STATE_STOPPED;

	/* stop sending data */
	usb_kill_anchored_urbs(&up->tx_urbs);

	/* stop receiving data */
	usb_kill_anchored_urbs(&up->rx_urbs);

	/* stop and reset can device */
	ret = ucan_ctrl_command_out(up, UCAN_COMMAND_STOP, 0, 0);
	if (ret < 0)
		netdev_err(up->netdev,
			   "could not stop device, code: %d\n",
			   ret);

	ret = ucan_ctrl_command_out(up, UCAN_COMMAND_RESET, 0, 0);
	if (ret < 0)
		netdev_err(up->netdev,
			   "could not reset device, code: %d\n",
			   ret);

	netif_stop_queue(netdev);

	ucan_release_context_array(up);

	close_candev(up->netdev);
	return 0;
}

/* CAN driver callbacks */
static const struct net_device_ops ucan_netdev_ops = {
	.ndo_open = ucan_open,
	.ndo_stop = ucan_close,
	.ndo_start_xmit = ucan_start_xmit,
	.ndo_change_mtu = can_change_mtu,
};

/* Request to set bittiming
 *
 * This function generates an USB set bittiming message and transmits
 * it to the device
 */
static int ucan_set_bittiming(struct net_device *netdev)
{
	int ret;
	struct ucan_priv *up = netdev_priv(netdev);
	struct ucan_ctl_cmd_set_bittiming *cmd_set_bittiming;

	cmd_set_bittiming = &up->ctl_msg_buffer->cmd_set_bittiming;
	cmd_set_bittiming->tq = cpu_to_le32(up->can.bittiming.tq);
	cmd_set_bittiming->brp = cpu_to_le16(up->can.bittiming.brp);
	cmd_set_bittiming->sample_point =
	    cpu_to_le16(up->can.bittiming.sample_point);
	cmd_set_bittiming->prop_seg = up->can.bittiming.prop_seg;
	cmd_set_bittiming->phase_seg1 = up->can.bittiming.phase_seg1;
	cmd_set_bittiming->phase_seg2 = up->can.bittiming.phase_seg2;
	cmd_set_bittiming->sjw = up->can.bittiming.sjw;

	ret = ucan_ctrl_command_out(up, UCAN_COMMAND_SET_BITTIMING, 0,
				    sizeof(*cmd_set_bittiming));
	return (ret < 0) ? ret : 0;
}

/* Restart the device to get it out of BUS-OFF state.
 * Called when the user runs "ip link set can1 type can restart".
 */
static int ucan_set_mode(struct net_device *netdev, enum can_mode mode)
{
	int ret;
	unsigned long flags;
	struct ucan_priv *up = netdev_priv(netdev);

	switch (mode) {
	case CAN_MODE_START:
		netdev_dbg(up->netdev, "restarting device\n");

		ret = ucan_ctrl_command_out(up, UCAN_COMMAND_RESTART, 0, 0);
		up->can.state = CAN_STATE_ERROR_ACTIVE;

		/* check if queue can be restarted,
		 * up->available_tx_urbs must be protected by the
		 * lock
		 */
		spin_lock_irqsave(&up->context_lock, flags);

		if (up->available_tx_urbs > 0)
			netif_wake_queue(up->netdev);

		spin_unlock_irqrestore(&up->context_lock, flags);

		return ret;
	default:
		return -EOPNOTSUPP;
	}
}

/* Probe the device, reset it and gather general device information */
static int ucan_probe(struct usb_interface *intf,
		      const struct usb_device_id *id)
{
	int ret;
	int i;
	u32 protocol_version;
	struct usb_device *udev;
	struct net_device *netdev;
	struct usb_host_interface *iface_desc;
	struct ucan_priv *up;
	struct usb_endpoint_descriptor *ep;
	u16 in_ep_size;
	u16 out_ep_size;
	u8 in_ep_addr;
	u8 out_ep_addr;
	union ucan_ctl_payload *ctl_msg_buffer;
	char firmware_str[sizeof(union ucan_ctl_payload) + 1];

	udev = interface_to_usbdev(intf);

	/* Stage 1 - Interface Parsing
	 * ---------------------------
	 *
	 * Identifie the device USB interface descriptor and its
	 * endpoints. Probing is aborted on errors.
	 */

	/* check if the interface is sane */
	iface_desc = intf->cur_altsetting;
	if (!iface_desc)
		return -ENODEV;

	dev_info(&udev->dev,
		 "%s: probing device on interface #%d\n",
		 UCAN_DRIVER_NAME,
		 iface_desc->desc.bInterfaceNumber);

	/* interface sanity check */
	if (iface_desc->desc.bNumEndpoints != 2) {
		dev_err(&udev->dev,
			"%s: invalid EP count (%d)",
			UCAN_DRIVER_NAME, iface_desc->desc.bNumEndpoints);
		goto err_firmware_needs_update;
	}

	/* check interface endpoints */
	in_ep_addr = 0;
	out_ep_addr = 0;
	in_ep_size = 0;
	out_ep_size = 0;
	for (i = 0; i < iface_desc->desc.bNumEndpoints; i++) {
		ep = &iface_desc->endpoint[i].desc;

		if (((ep->bEndpointAddress & USB_ENDPOINT_DIR_MASK) != 0) &&
		    ((ep->bmAttributes & USB_ENDPOINT_XFERTYPE_MASK) ==
		     USB_ENDPOINT_XFER_BULK)) {
			/* In Endpoint */
			in_ep_addr = ep->bEndpointAddress;
			in_ep_addr &= USB_ENDPOINT_NUMBER_MASK;
			in_ep_size = le16_to_cpu(ep->wMaxPacketSize);
		} else if (((ep->bEndpointAddress & USB_ENDPOINT_DIR_MASK) ==
			    0) &&
			   ((ep->bmAttributes & USB_ENDPOINT_XFERTYPE_MASK) ==
			    USB_ENDPOINT_XFER_BULK)) {
			/* Out Endpoint */
			out_ep_addr = ep->bEndpointAddress;
			out_ep_addr &= USB_ENDPOINT_NUMBER_MASK;
			out_ep_size = le16_to_cpu(ep->wMaxPacketSize);
		}
	}

	/* check if interface is sane */
	if (!in_ep_addr || !out_ep_addr) {
		dev_err(&udev->dev, "%s: invalid endpoint configuration\n",
			UCAN_DRIVER_NAME);
		goto err_firmware_needs_update;
	}
	if (in_ep_size < sizeof(struct ucan_message_in)) {
		dev_err(&udev->dev, "%s: invalid in_ep MaxPacketSize\n",
			UCAN_DRIVER_NAME);
		goto err_firmware_needs_update;
	}
	if (out_ep_size < sizeof(struct ucan_message_out)) {
		dev_err(&udev->dev, "%s: invalid out_ep MaxPacketSize\n",
			UCAN_DRIVER_NAME);
		goto err_firmware_needs_update;
	}

	/* Stage 2 - Device Identification
	 * -------------------------------
	 *
	 * The device interface seems to be a ucan device. Do further
	 * compatibility checks. On error probing is aborted, on
	 * success this stage leaves the ctl_msg_buffer with the
	 * reported contents of a GET_INFO command (supported
	 * bittimings, tx_fifo depth). This information is used in
	 * Stage 3 for the final driver initialisation.
	 */

	/* Prepare Memory for control transferes */
	ctl_msg_buffer = devm_kzalloc(&udev->dev,
				      sizeof(union ucan_ctl_payload),
				      GFP_KERNEL);
	if (!ctl_msg_buffer) {
		dev_err(&udev->dev,
			"%s: failed to allocate control pipe memory\n",
			UCAN_DRIVER_NAME);
		return -ENOMEM;
	}

	/* get protocol version
	 *
	 * note: ucan_ctrl_command_* wrappers cannot be used yet
	 * because `up` is initialised in Stage 3
	 */
	ret = usb_control_msg(udev,
			      usb_rcvctrlpipe(udev, 0),
			      UCAN_COMMAND_GET,
			      USB_DIR_IN | USB_TYPE_VENDOR |
					USB_RECIP_INTERFACE,
			      UCAN_COMMAND_GET_PROTOCOL_VERSION,
			      iface_desc->desc.bInterfaceNumber,
			      ctl_msg_buffer,
			      sizeof(union ucan_ctl_payload),
			      UCAN_USB_CTL_PIPE_TIMEOUT);

	/* older firmware version do not support this command - those
	 * are not supported by this drive
	 */
	if (ret != 4) {
		dev_err(&udev->dev,
			"%s: could not read protocol version, ret=%d\n",
			UCAN_DRIVER_NAME, ret);
		if (ret >= 0)
			ret = -EINVAL;
		goto err_firmware_needs_update;
	}

	/* this driver currently supports protocol version 3 only */
	protocol_version =
		le32_to_cpu(ctl_msg_buffer->cmd_get_protocol_version.version);
	if (protocol_version < UCAN_PROTOCOL_VERSION_MIN ||
	    protocol_version > UCAN_PROTOCOL_VERSION_MAX) {
		dev_err(&udev->dev,
			"%s: device protocol version %d is not supported\n",
			UCAN_DRIVER_NAME, protocol_version);
		goto err_firmware_needs_update;
	}

	/* request the device information and store it in ctl_msg_buffer
	 *
	 * note: ucan_ctrl_command_* wrappers cannot be used yet
	 * because `up` is initialised in Stage 3
	 */
	ret = usb_control_msg(udev,
			      usb_rcvctrlpipe(udev, 0),
			      UCAN_COMMAND_GET,
			      USB_DIR_IN | USB_TYPE_VENDOR |
					USB_RECIP_INTERFACE,
			      UCAN_COMMAND_GET_INFO,
			      iface_desc->desc.bInterfaceNumber,
			      ctl_msg_buffer,
			      sizeof(ctl_msg_buffer->cmd_get_device_info),
			      UCAN_USB_CTL_PIPE_TIMEOUT);

	if (ret < 0) {
		dev_err(&udev->dev, "%s: failed to retrieve device info\n",
			UCAN_DRIVER_NAME);
		goto err_firmware_needs_update;
	}
	if (ret < sizeof(ctl_msg_buffer->cmd_get_device_info)) {
		dev_err(&udev->dev, "%s: device reported invalid device info\n",
			UCAN_DRIVER_NAME);
		goto err_firmware_needs_update;
	}
	if (ctl_msg_buffer->cmd_get_device_info.tx_fifo == 0) {
		dev_err(&udev->dev,
			"%s: device reported invalid tx-fifo size\n",
			UCAN_DRIVER_NAME);
		goto err_firmware_needs_update;
	}

	/* Stage 3 - Driver Initialisation
	 * -------------------------------
	 *
	 * Register device to Linux, prepare private structures and
	 * reset the device.
	 */

	/* allocate driver resources */
	netdev = alloc_candev(sizeof(struct ucan_priv),
			      ctl_msg_buffer->cmd_get_device_info.tx_fifo);
	if (!netdev) {
		dev_err(&udev->dev,
			"%s: cannot allocate candev\n", UCAN_DRIVER_NAME);
		return -ENOMEM;
	}

	up = netdev_priv(netdev);

	/* initialize data */
	up->udev = udev;
	up->intf = intf;
	up->netdev = netdev;
	up->intf_index = iface_desc->desc.bInterfaceNumber;
	up->in_ep_addr = in_ep_addr;
	up->out_ep_addr = out_ep_addr;
	up->in_ep_size = in_ep_size;
	up->ctl_msg_buffer = ctl_msg_buffer;
	up->context_array = NULL;
	up->available_tx_urbs = 0;

	up->can.state = CAN_STATE_STOPPED;
	up->can.bittiming_const = &up->device_info.bittiming_const;
	up->can.do_set_bittiming = ucan_set_bittiming;
	up->can.do_set_mode = &ucan_set_mode;
	spin_lock_init(&up->context_lock);
	spin_lock_init(&up->echo_skb_lock);
	netdev->netdev_ops = &ucan_netdev_ops;

	usb_set_intfdata(intf, up);
	SET_NETDEV_DEV(netdev, &intf->dev);

	/* parse device information
	 * the data retrieved in Stage 2 is still available in
	 * up->ctl_msg_buffer
	 */
	ucan_parse_device_info(up, &ctl_msg_buffer->cmd_get_device_info);

	/* just print some device information - if available */
	ret = ucan_device_request_in(up, UCAN_DEVICE_GET_FW_STRING, 0,
				     sizeof(union ucan_ctl_payload));
	if (ret > 0) {
		/* copy string while ensuring zero terminiation */
		strncpy(firmware_str, up->ctl_msg_buffer->raw,
			sizeof(union ucan_ctl_payload));
		firmware_str[sizeof(union ucan_ctl_payload)] = '\0';
	} else {
		strcpy(firmware_str, "unknown");
	}

	/* device is compatible, reset it */
	ret = ucan_ctrl_command_out(up, UCAN_COMMAND_RESET, 0, 0);
	if (ret < 0)
		goto err_free_candev;

	init_usb_anchor(&up->rx_urbs);
	init_usb_anchor(&up->tx_urbs);

	up->can.state = CAN_STATE_STOPPED;

	/* register the device */
	ret = register_candev(netdev);
	if (ret)
		goto err_free_candev;

	/* initialisation complete, log device info */
	netdev_info(up->netdev, "registered device\n");
	netdev_info(up->netdev, "firmware string: %s\n", firmware_str);

	/* success */
	return 0;

err_free_candev:
	free_candev(netdev);
	return ret;

err_firmware_needs_update:
	dev_err(&udev->dev,
		"%s: probe failed; try to update the device firmware\n",
		UCAN_DRIVER_NAME);
	return -ENODEV;
}

/* disconnect the device */
static void ucan_disconnect(struct usb_interface *intf)
{
	struct ucan_priv *up = usb_get_intfdata(intf);

	usb_set_intfdata(intf, NULL);

	if (up) {
		unregister_netdev(up->netdev);
		free_candev(up->netdev);
	}
}

static struct usb_device_id ucan_table[] = {
	/* Mule (soldered onto compute modules) */
	{USB_DEVICE_INTERFACE_NUMBER(0x2294, 0x425a, 0)},
	/* Seal (standalone USB stick) */
	{USB_DEVICE_INTERFACE_NUMBER(0x2294, 0x425b, 0)},
	{} /* Terminating entry */
};

MODULE_DEVICE_TABLE(usb, ucan_table);
/* driver callbacks */
static struct usb_driver ucan_driver = {
	.name = UCAN_DRIVER_NAME,
	.probe = ucan_probe,
	.disconnect = ucan_disconnect,
	.id_table = ucan_table,
};

module_usb_driver(ucan_driver);

MODULE_LICENSE("GPL v2");
MODULE_AUTHOR("Martin Elshuber <martin.elshuber@theobroma-systems.com>");
MODULE_AUTHOR("Jakob Unterwurzacher <jakob.unterwurzacher@theobroma-systems.com>");
MODULE_DESCRIPTION("Driver for Theobroma Systems UCAN devices");<|MERGE_RESOLUTION|>--- conflicted
+++ resolved
@@ -622,12 +622,8 @@
 	/* don't count error frames as real packets */
 	if (!(cf->can_id & CAN_ERR_FLAG)) {
 		stats->rx_packets++;
-<<<<<<< HEAD
-		stats->rx_bytes += cf->len;
-=======
 		if (!(cf->can_id & CAN_RTR_FLAG))
 			stats->rx_bytes += cf->len;
->>>>>>> 77b5472d
 	}
 
 	/* pass it to Linux */
