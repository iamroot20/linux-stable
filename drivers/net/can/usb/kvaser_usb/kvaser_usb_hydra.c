--- conflicted
+++ resolved
@@ -964,10 +964,7 @@
 		priv->can.can_stats.restarts++;
 
 	if (new_state != CAN_STATE_BUS_OFF) {
-<<<<<<< HEAD
-=======
 		cf->can_id |= CAN_ERR_CNT;
->>>>>>> d60c95ef
 		cf->data[6] = bec->txerr;
 		cf->data[7] = bec->rxerr;
 	}
@@ -1122,10 +1119,7 @@
 
 	cf->can_id |= CAN_ERR_BUSERROR;
 	if (new_state != CAN_STATE_BUS_OFF) {
-<<<<<<< HEAD
-=======
 		cf->can_id |= CAN_ERR_CNT;
->>>>>>> d60c95ef
 		cf->data[6] = bec.txerr;
 		cf->data[7] = bec.rxerr;
 	}
@@ -1199,15 +1193,6 @@
 	}
 
 	context = &priv->tx_contexts[transid % dev->max_tx_urbs];
-<<<<<<< HEAD
-	if (!one_shot_fail && !is_err_frame) {
-		struct net_device_stats *stats = &priv->netdev->stats;
-
-		stats->tx_packets++;
-		stats->tx_bytes += can_fd_dlc2len(context->dlc);
-	}
-=======
->>>>>>> d60c95ef
 
 	spin_lock_irqsave(&priv->tx_contexts_lock, irq_flags);
 
