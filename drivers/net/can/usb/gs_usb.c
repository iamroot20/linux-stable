// SPDX-License-Identifier: GPL-2.0-only
/* CAN driver for Geschwister Schneider USB/CAN devices
 * and bytewerk.org candleLight USB CAN interfaces.
 *
 * Copyright (C) 2013-2016 Geschwister Schneider Technologie-,
 * Entwicklungs- und Vertriebs UG (Haftungsbeschränkt).
 * Copyright (C) 2016 Hubert Denkmair
 *
 * Many thanks to all socketcan devs!
 */

#include <linux/bitfield.h>
#include <linux/clocksource.h>
#include <linux/ethtool.h>
#include <linux/init.h>
#include <linux/module.h>
#include <linux/netdevice.h>
#include <linux/signal.h>
#include <linux/timecounter.h>
#include <linux/units.h>
#include <linux/usb.h>
#include <linux/workqueue.h>

#include <linux/can.h>
#include <linux/can/dev.h>
#include <linux/can/error.h>

/* Device specific constants */
#define USB_GS_USB_1_VENDOR_ID 0x1d50
#define USB_GS_USB_1_PRODUCT_ID 0x606f

#define USB_CANDLELIGHT_VENDOR_ID 0x1209
#define USB_CANDLELIGHT_PRODUCT_ID 0x2323

#define USB_CES_CANEXT_FD_VENDOR_ID 0x1cd2
#define USB_CES_CANEXT_FD_PRODUCT_ID 0x606f

#define USB_ABE_CANDEBUGGER_FD_VENDOR_ID 0x16d0
#define USB_ABE_CANDEBUGGER_FD_PRODUCT_ID 0x10b8

#define GS_USB_ENDPOINT_IN 1
#define GS_USB_ENDPOINT_OUT 2

/* Timestamp 32 bit timer runs at 1 MHz (1 µs tick). Worker accounts
 * for timer overflow (will be after ~71 minutes)
 */
#define GS_USB_TIMESTAMP_TIMER_HZ (1 * HZ_PER_MHZ)
#define GS_USB_TIMESTAMP_WORK_DELAY_SEC 1800
static_assert(GS_USB_TIMESTAMP_WORK_DELAY_SEC <
	      CYCLECOUNTER_MASK(32) / GS_USB_TIMESTAMP_TIMER_HZ / 2);

/* Device specific constants */
enum gs_usb_breq {
	GS_USB_BREQ_HOST_FORMAT = 0,
	GS_USB_BREQ_BITTIMING,
	GS_USB_BREQ_MODE,
	GS_USB_BREQ_BERR,
	GS_USB_BREQ_BT_CONST,
	GS_USB_BREQ_DEVICE_CONFIG,
	GS_USB_BREQ_TIMESTAMP,
	GS_USB_BREQ_IDENTIFY,
	GS_USB_BREQ_GET_USER_ID,
	GS_USB_BREQ_QUIRK_CANTACT_PRO_DATA_BITTIMING = GS_USB_BREQ_GET_USER_ID,
	GS_USB_BREQ_SET_USER_ID,
	GS_USB_BREQ_DATA_BITTIMING,
	GS_USB_BREQ_BT_CONST_EXT,
	GS_USB_BREQ_SET_TERMINATION,
	GS_USB_BREQ_GET_TERMINATION,
};

enum gs_can_mode {
	/* reset a channel. turns it off */
	GS_CAN_MODE_RESET = 0,
	/* starts a channel */
	GS_CAN_MODE_START
};

enum gs_can_state {
	GS_CAN_STATE_ERROR_ACTIVE = 0,
	GS_CAN_STATE_ERROR_WARNING,
	GS_CAN_STATE_ERROR_PASSIVE,
	GS_CAN_STATE_BUS_OFF,
	GS_CAN_STATE_STOPPED,
	GS_CAN_STATE_SLEEPING
};

enum gs_can_identify_mode {
	GS_CAN_IDENTIFY_OFF = 0,
	GS_CAN_IDENTIFY_ON
};

enum gs_can_termination_state {
	GS_CAN_TERMINATION_STATE_OFF = 0,
	GS_CAN_TERMINATION_STATE_ON
};

#define GS_USB_TERMINATION_DISABLED CAN_TERMINATION_DISABLED
#define GS_USB_TERMINATION_ENABLED 120

/* data types passed between host and device */

/* The firmware on the original USB2CAN by Geschwister Schneider
 * Technologie Entwicklungs- und Vertriebs UG exchanges all data
 * between the host and the device in host byte order. This is done
 * with the struct gs_host_config::byte_order member, which is sent
 * first to indicate the desired byte order.
 *
 * The widely used open source firmware candleLight doesn't support
 * this feature and exchanges the data in little endian byte order.
 */
struct gs_host_config {
	__le32 byte_order;
} __packed;

struct gs_device_config {
	u8 reserved1;
	u8 reserved2;
	u8 reserved3;
	u8 icount;
	__le32 sw_version;
	__le32 hw_version;
} __packed;

#define GS_CAN_MODE_NORMAL 0
#define GS_CAN_MODE_LISTEN_ONLY BIT(0)
#define GS_CAN_MODE_LOOP_BACK BIT(1)
#define GS_CAN_MODE_TRIPLE_SAMPLE BIT(2)
#define GS_CAN_MODE_ONE_SHOT BIT(3)
#define GS_CAN_MODE_HW_TIMESTAMP BIT(4)
/* GS_CAN_FEATURE_IDENTIFY BIT(5) */
/* GS_CAN_FEATURE_USER_ID BIT(6) */
#define GS_CAN_MODE_PAD_PKTS_TO_MAX_PKT_SIZE BIT(7)
#define GS_CAN_MODE_FD BIT(8)
/* GS_CAN_FEATURE_REQ_USB_QUIRK_LPC546XX BIT(9) */
/* GS_CAN_FEATURE_BT_CONST_EXT BIT(10) */
/* GS_CAN_FEATURE_TERMINATION BIT(11) */

struct gs_device_mode {
	__le32 mode;
	__le32 flags;
} __packed;

struct gs_device_state {
	__le32 state;
	__le32 rxerr;
	__le32 txerr;
} __packed;

struct gs_device_bittiming {
	__le32 prop_seg;
	__le32 phase_seg1;
	__le32 phase_seg2;
	__le32 sjw;
	__le32 brp;
} __packed;

struct gs_identify_mode {
	__le32 mode;
} __packed;

struct gs_device_termination_state {
	__le32 state;
} __packed;

#define GS_CAN_FEATURE_LISTEN_ONLY BIT(0)
#define GS_CAN_FEATURE_LOOP_BACK BIT(1)
#define GS_CAN_FEATURE_TRIPLE_SAMPLE BIT(2)
#define GS_CAN_FEATURE_ONE_SHOT BIT(3)
#define GS_CAN_FEATURE_HW_TIMESTAMP BIT(4)
#define GS_CAN_FEATURE_IDENTIFY BIT(5)
#define GS_CAN_FEATURE_USER_ID BIT(6)
#define GS_CAN_FEATURE_PAD_PKTS_TO_MAX_PKT_SIZE BIT(7)
#define GS_CAN_FEATURE_FD BIT(8)
#define GS_CAN_FEATURE_REQ_USB_QUIRK_LPC546XX BIT(9)
#define GS_CAN_FEATURE_BT_CONST_EXT BIT(10)
#define GS_CAN_FEATURE_TERMINATION BIT(11)
#define GS_CAN_FEATURE_MASK GENMASK(11, 0)

/* internal quirks - keep in GS_CAN_FEATURE space for now */

/* CANtact Pro original firmware:
 * BREQ DATA_BITTIMING overlaps with GET_USER_ID
 */
#define GS_CAN_FEATURE_QUIRK_BREQ_CANTACT_PRO BIT(31)

struct gs_device_bt_const {
	__le32 feature;
	__le32 fclk_can;
	__le32 tseg1_min;
	__le32 tseg1_max;
	__le32 tseg2_min;
	__le32 tseg2_max;
	__le32 sjw_max;
	__le32 brp_min;
	__le32 brp_max;
	__le32 brp_inc;
} __packed;

struct gs_device_bt_const_extended {
	__le32 feature;
	__le32 fclk_can;
	__le32 tseg1_min;
	__le32 tseg1_max;
	__le32 tseg2_min;
	__le32 tseg2_max;
	__le32 sjw_max;
	__le32 brp_min;
	__le32 brp_max;
	__le32 brp_inc;

	__le32 dtseg1_min;
	__le32 dtseg1_max;
	__le32 dtseg2_min;
	__le32 dtseg2_max;
	__le32 dsjw_max;
	__le32 dbrp_min;
	__le32 dbrp_max;
	__le32 dbrp_inc;
} __packed;

#define GS_CAN_FLAG_OVERFLOW BIT(0)
#define GS_CAN_FLAG_FD BIT(1)
#define GS_CAN_FLAG_BRS BIT(2)
#define GS_CAN_FLAG_ESI BIT(3)

struct classic_can {
	u8 data[8];
} __packed;

struct classic_can_ts {
	u8 data[8];
	__le32 timestamp_us;
} __packed;

struct classic_can_quirk {
	u8 data[8];
	u8 quirk;
} __packed;

struct canfd {
	u8 data[64];
} __packed;

struct canfd_ts {
	u8 data[64];
	__le32 timestamp_us;
} __packed;

struct canfd_quirk {
	u8 data[64];
	u8 quirk;
} __packed;

struct gs_host_frame {
	u32 echo_id;
	__le32 can_id;

	u8 can_dlc;
	u8 channel;
	u8 flags;
	u8 reserved;

	union {
		DECLARE_FLEX_ARRAY(struct classic_can, classic_can);
		DECLARE_FLEX_ARRAY(struct classic_can_ts, classic_can_ts);
		DECLARE_FLEX_ARRAY(struct classic_can_quirk, classic_can_quirk);
		DECLARE_FLEX_ARRAY(struct canfd, canfd);
		DECLARE_FLEX_ARRAY(struct canfd_ts, canfd_ts);
		DECLARE_FLEX_ARRAY(struct canfd_quirk, canfd_quirk);
	};
} __packed;
/* The GS USB devices make use of the same flags and masks as in
 * linux/can.h and linux/can/error.h, and no additional mapping is necessary.
 */

/* Only send a max of GS_MAX_TX_URBS frames per channel at a time. */
#define GS_MAX_TX_URBS 10
/* Only launch a max of GS_MAX_RX_URBS usb requests at a time. */
#define GS_MAX_RX_URBS 30
/* Maximum number of interfaces the driver supports per device.
 * Current hardware only supports 3 interfaces. The future may vary.
 */
#define GS_MAX_INTF 3

struct gs_tx_context {
	struct gs_can *dev;
	unsigned int echo_id;
};

struct gs_can {
	struct can_priv can; /* must be the first member */

	struct gs_usb *parent;

	struct net_device *netdev;
	struct usb_device *udev;
	struct usb_interface *iface;

	struct can_bittiming_const bt_const, data_bt_const;
	unsigned int channel;	/* channel number */

	/* time counter for hardware timestamps */
	struct cyclecounter cc;
	struct timecounter tc;
	spinlock_t tc_lock; /* spinlock to guard access tc->cycle_last */
	struct delayed_work timestamp;

	u32 feature;
	unsigned int hf_size_tx;

	/* This lock prevents a race condition between xmit and receive. */
	spinlock_t tx_ctx_lock;
	struct gs_tx_context tx_context[GS_MAX_TX_URBS];

	struct usb_anchor tx_submitted;
	atomic_t active_tx_urbs;
	void *rxbuf[GS_MAX_RX_URBS];
	dma_addr_t rxbuf_dma[GS_MAX_RX_URBS];
};

/* usb interface struct */
struct gs_usb {
	struct gs_can *canch[GS_MAX_INTF];
	struct usb_anchor rx_submitted;
	struct usb_device *udev;
<<<<<<< HEAD
=======
	unsigned int hf_size_rx;
>>>>>>> d60c95ef
	u8 active_channels;
};

/* 'allocate' a tx context.
 * returns a valid tx context or NULL if there is no space.
 */
static struct gs_tx_context *gs_alloc_tx_context(struct gs_can *dev)
{
	int i = 0;
	unsigned long flags;

	spin_lock_irqsave(&dev->tx_ctx_lock, flags);

	for (; i < GS_MAX_TX_URBS; i++) {
		if (dev->tx_context[i].echo_id == GS_MAX_TX_URBS) {
			dev->tx_context[i].echo_id = i;
			spin_unlock_irqrestore(&dev->tx_ctx_lock, flags);
			return &dev->tx_context[i];
		}
	}

	spin_unlock_irqrestore(&dev->tx_ctx_lock, flags);
	return NULL;
}

/* releases a tx context
 */
static void gs_free_tx_context(struct gs_tx_context *txc)
{
	txc->echo_id = GS_MAX_TX_URBS;
}

/* Get a tx context by id.
 */
static struct gs_tx_context *gs_get_tx_context(struct gs_can *dev,
					       unsigned int id)
{
	unsigned long flags;

	if (id < GS_MAX_TX_URBS) {
		spin_lock_irqsave(&dev->tx_ctx_lock, flags);
		if (dev->tx_context[id].echo_id == id) {
			spin_unlock_irqrestore(&dev->tx_ctx_lock, flags);
			return &dev->tx_context[id];
		}
		spin_unlock_irqrestore(&dev->tx_ctx_lock, flags);
	}
	return NULL;
}

static int gs_cmd_reset(struct gs_can *dev)
{
	struct gs_device_mode dm = {
		.mode = GS_CAN_MODE_RESET,
	};

	return usb_control_msg_send(interface_to_usbdev(dev->iface), 0,
				    GS_USB_BREQ_MODE,
				    USB_DIR_OUT | USB_TYPE_VENDOR | USB_RECIP_INTERFACE,
				    dev->channel, 0, &dm, sizeof(dm), 1000,
				    GFP_KERNEL);
}

static inline int gs_usb_get_timestamp(const struct gs_can *dev,
				       u32 *timestamp_p)
{
	__le32 timestamp;
	int rc;

	rc = usb_control_msg_recv(interface_to_usbdev(dev->iface), 0,
				  GS_USB_BREQ_TIMESTAMP,
				  USB_DIR_IN | USB_TYPE_VENDOR | USB_RECIP_INTERFACE,
				  dev->channel, 0,
				  &timestamp, sizeof(timestamp),
				  USB_CTRL_GET_TIMEOUT,
				  GFP_KERNEL);
	if (rc)
		return rc;

	*timestamp_p = le32_to_cpu(timestamp);

	return 0;
}

static u64 gs_usb_timestamp_read(const struct cyclecounter *cc) __must_hold(&dev->tc_lock)
{
	struct gs_can *dev = container_of(cc, struct gs_can, cc);
	u32 timestamp = 0;
	int err;

	lockdep_assert_held(&dev->tc_lock);

	/* drop lock for synchronous USB transfer */
	spin_unlock_bh(&dev->tc_lock);
	err = gs_usb_get_timestamp(dev, &timestamp);
	spin_lock_bh(&dev->tc_lock);
	if (err)
		netdev_err(dev->netdev,
			   "Error %d while reading timestamp. HW timestamps may be inaccurate.",
			   err);

	return timestamp;
}

static void gs_usb_timestamp_work(struct work_struct *work)
{
	struct delayed_work *delayed_work = to_delayed_work(work);
	struct gs_can *dev;

	dev = container_of(delayed_work, struct gs_can, timestamp);
	spin_lock_bh(&dev->tc_lock);
	timecounter_read(&dev->tc);
	spin_unlock_bh(&dev->tc_lock);

	schedule_delayed_work(&dev->timestamp,
			      GS_USB_TIMESTAMP_WORK_DELAY_SEC * HZ);
}

static void gs_usb_skb_set_timestamp(struct gs_can *dev,
				     struct sk_buff *skb, u32 timestamp)
{
	struct skb_shared_hwtstamps *hwtstamps = skb_hwtstamps(skb);
	u64 ns;

	spin_lock_bh(&dev->tc_lock);
	ns = timecounter_cyc2time(&dev->tc, timestamp);
	spin_unlock_bh(&dev->tc_lock);

	hwtstamps->hwtstamp = ns_to_ktime(ns);
}

static void gs_usb_timestamp_init(struct gs_can *dev)
{
	struct cyclecounter *cc = &dev->cc;

	cc->read = gs_usb_timestamp_read;
	cc->mask = CYCLECOUNTER_MASK(32);
	cc->shift = 32 - bits_per(NSEC_PER_SEC / GS_USB_TIMESTAMP_TIMER_HZ);
	cc->mult = clocksource_hz2mult(GS_USB_TIMESTAMP_TIMER_HZ, cc->shift);

	spin_lock_init(&dev->tc_lock);
	spin_lock_bh(&dev->tc_lock);
	timecounter_init(&dev->tc, &dev->cc, ktime_get_real_ns());
	spin_unlock_bh(&dev->tc_lock);

	INIT_DELAYED_WORK(&dev->timestamp, gs_usb_timestamp_work);
	schedule_delayed_work(&dev->timestamp,
			      GS_USB_TIMESTAMP_WORK_DELAY_SEC * HZ);
}

static void gs_usb_timestamp_stop(struct gs_can *dev)
{
	cancel_delayed_work_sync(&dev->timestamp);
}

static void gs_update_state(struct gs_can *dev, struct can_frame *cf)
{
	struct can_device_stats *can_stats = &dev->can.can_stats;

	if (cf->can_id & CAN_ERR_RESTARTED) {
		dev->can.state = CAN_STATE_ERROR_ACTIVE;
		can_stats->restarts++;
	} else if (cf->can_id & CAN_ERR_BUSOFF) {
		dev->can.state = CAN_STATE_BUS_OFF;
		can_stats->bus_off++;
	} else if (cf->can_id & CAN_ERR_CRTL) {
		if ((cf->data[1] & CAN_ERR_CRTL_TX_WARNING) ||
		    (cf->data[1] & CAN_ERR_CRTL_RX_WARNING)) {
			dev->can.state = CAN_STATE_ERROR_WARNING;
			can_stats->error_warning++;
		} else if ((cf->data[1] & CAN_ERR_CRTL_TX_PASSIVE) ||
			   (cf->data[1] & CAN_ERR_CRTL_RX_PASSIVE)) {
			dev->can.state = CAN_STATE_ERROR_PASSIVE;
			can_stats->error_passive++;
		} else {
			dev->can.state = CAN_STATE_ERROR_ACTIVE;
		}
	}
}

static void gs_usb_set_timestamp(struct gs_can *dev, struct sk_buff *skb,
				 const struct gs_host_frame *hf)
{
	u32 timestamp;

	if (!(dev->feature & GS_CAN_FEATURE_HW_TIMESTAMP))
		return;

	if (hf->flags & GS_CAN_FLAG_FD)
		timestamp = le32_to_cpu(hf->canfd_ts->timestamp_us);
	else
		timestamp = le32_to_cpu(hf->classic_can_ts->timestamp_us);

	gs_usb_skb_set_timestamp(dev, skb, timestamp);

	return;
}

static void gs_usb_receive_bulk_callback(struct urb *urb)
{
	struct gs_usb *usbcan = urb->context;
	struct gs_can *dev;
	struct net_device *netdev;
	int rc;
	struct net_device_stats *stats;
	struct gs_host_frame *hf = urb->transfer_buffer;
	struct gs_tx_context *txc;
	struct can_frame *cf;
	struct canfd_frame *cfd;
	struct sk_buff *skb;

	BUG_ON(!usbcan);

	switch (urb->status) {
	case 0: /* success */
		break;
	case -ENOENT:
	case -ESHUTDOWN:
		return;
	default:
		/* do not resubmit aborted urbs. eg: when device goes down */
		return;
	}

	/* device reports out of range channel id */
	if (hf->channel >= GS_MAX_INTF)
		goto device_detach;

	dev = usbcan->canch[hf->channel];

	netdev = dev->netdev;
	stats = &netdev->stats;

	if (!netif_device_present(netdev))
		return;

	if (hf->echo_id == -1) { /* normal rx */
		if (hf->flags & GS_CAN_FLAG_FD) {
			skb = alloc_canfd_skb(dev->netdev, &cfd);
			if (!skb)
				return;

			cfd->can_id = le32_to_cpu(hf->can_id);
			cfd->len = can_fd_dlc2len(hf->can_dlc);
			if (hf->flags & GS_CAN_FLAG_BRS)
				cfd->flags |= CANFD_BRS;
			if (hf->flags & GS_CAN_FLAG_ESI)
				cfd->flags |= CANFD_ESI;

			memcpy(cfd->data, hf->canfd->data, cfd->len);
		} else {
			skb = alloc_can_skb(dev->netdev, &cf);
			if (!skb)
				return;

			cf->can_id = le32_to_cpu(hf->can_id);
			can_frame_set_cc_len(cf, hf->can_dlc, dev->can.ctrlmode);

			memcpy(cf->data, hf->classic_can->data, 8);

			/* ERROR frames tell us information about the controller */
			if (le32_to_cpu(hf->can_id) & CAN_ERR_FLAG)
				gs_update_state(dev, cf);
		}

		gs_usb_set_timestamp(dev, skb, hf);

		netdev->stats.rx_packets++;
		netdev->stats.rx_bytes += hf->can_dlc;

		netif_rx(skb);
	} else { /* echo_id == hf->echo_id */
		if (hf->echo_id >= GS_MAX_TX_URBS) {
			netdev_err(netdev,
				   "Unexpected out of range echo id %u\n",
				   hf->echo_id);
			goto resubmit_urb;
		}

		txc = gs_get_tx_context(dev, hf->echo_id);

		/* bad devices send bad echo_ids. */
		if (!txc) {
			netdev_err(netdev,
				   "Unexpected unused echo id %u\n",
				   hf->echo_id);
			goto resubmit_urb;
		}

		skb = dev->can.echo_skb[hf->echo_id];
		gs_usb_set_timestamp(dev, skb, hf);

		netdev->stats.tx_packets++;
		netdev->stats.tx_bytes += can_get_echo_skb(netdev, hf->echo_id,
							   NULL);

		gs_free_tx_context(txc);

		atomic_dec(&dev->active_tx_urbs);

		netif_wake_queue(netdev);
	}

	if (hf->flags & GS_CAN_FLAG_OVERFLOW) {
		skb = alloc_can_err_skb(netdev, &cf);
		if (!skb)
			goto resubmit_urb;

		cf->can_id |= CAN_ERR_CRTL;
		cf->len = CAN_ERR_DLC;
		cf->data[1] = CAN_ERR_CRTL_RX_OVERFLOW;
		stats->rx_over_errors++;
		stats->rx_errors++;
		netif_rx(skb);
	}

 resubmit_urb:
	usb_fill_bulk_urb(urb, usbcan->udev,
			  usb_rcvbulkpipe(usbcan->udev, GS_USB_ENDPOINT_IN),
			  hf, dev->parent->hf_size_rx,
			  gs_usb_receive_bulk_callback, usbcan);

	rc = usb_submit_urb(urb, GFP_ATOMIC);

	/* USB failure take down all interfaces */
	if (rc == -ENODEV) {
 device_detach:
		for (rc = 0; rc < GS_MAX_INTF; rc++) {
			if (usbcan->canch[rc])
				netif_device_detach(usbcan->canch[rc]->netdev);
		}
	}
}

static int gs_usb_set_bittiming(struct net_device *netdev)
{
	struct gs_can *dev = netdev_priv(netdev);
	struct can_bittiming *bt = &dev->can.bittiming;
	struct gs_device_bittiming dbt = {
		.prop_seg = cpu_to_le32(bt->prop_seg),
		.phase_seg1 = cpu_to_le32(bt->phase_seg1),
		.phase_seg2 = cpu_to_le32(bt->phase_seg2),
		.sjw = cpu_to_le32(bt->sjw),
		.brp = cpu_to_le32(bt->brp),
	};

	/* request bit timings */
	return usb_control_msg_send(interface_to_usbdev(dev->iface), 0,
				    GS_USB_BREQ_BITTIMING,
				    USB_DIR_OUT | USB_TYPE_VENDOR | USB_RECIP_INTERFACE,
				    dev->channel, 0, &dbt, sizeof(dbt), 1000,
				    GFP_KERNEL);
}

static int gs_usb_set_data_bittiming(struct net_device *netdev)
{
	struct gs_can *dev = netdev_priv(netdev);
	struct can_bittiming *bt = &dev->can.data_bittiming;
	struct gs_device_bittiming dbt = {
		.prop_seg = cpu_to_le32(bt->prop_seg),
		.phase_seg1 = cpu_to_le32(bt->phase_seg1),
		.phase_seg2 = cpu_to_le32(bt->phase_seg2),
		.sjw = cpu_to_le32(bt->sjw),
		.brp = cpu_to_le32(bt->brp),
	};
	u8 request = GS_USB_BREQ_DATA_BITTIMING;

	if (dev->feature & GS_CAN_FEATURE_QUIRK_BREQ_CANTACT_PRO)
		request = GS_USB_BREQ_QUIRK_CANTACT_PRO_DATA_BITTIMING;

	/* request data bit timings */
	return usb_control_msg_send(interface_to_usbdev(dev->iface), 0,
				    request,
				    USB_DIR_OUT | USB_TYPE_VENDOR | USB_RECIP_INTERFACE,
				    dev->channel, 0, &dbt, sizeof(dbt), 1000,
				    GFP_KERNEL);
}

static void gs_usb_xmit_callback(struct urb *urb)
{
	struct gs_tx_context *txc = urb->context;
	struct gs_can *dev = txc->dev;
	struct net_device *netdev = dev->netdev;

	if (urb->status)
		netdev_info(netdev, "usb xmit fail %u\n", txc->echo_id);
}

static netdev_tx_t gs_can_start_xmit(struct sk_buff *skb,
				     struct net_device *netdev)
{
	struct gs_can *dev = netdev_priv(netdev);
	struct net_device_stats *stats = &dev->netdev->stats;
	struct urb *urb;
	struct gs_host_frame *hf;
	struct can_frame *cf;
	struct canfd_frame *cfd;
	int rc;
	unsigned int idx;
	struct gs_tx_context *txc;

	if (can_dev_dropped_skb(netdev, skb))
		return NETDEV_TX_OK;

	/* find an empty context to keep track of transmission */
	txc = gs_alloc_tx_context(dev);
	if (!txc)
		return NETDEV_TX_BUSY;

	/* create a URB, and a buffer for it */
	urb = usb_alloc_urb(0, GFP_ATOMIC);
	if (!urb)
		goto nomem_urb;

	hf = kmalloc(dev->hf_size_tx, GFP_ATOMIC);
	if (!hf) {
		netdev_err(netdev, "No memory left for USB buffer\n");
		goto nomem_hf;
	}

	idx = txc->echo_id;

	if (idx >= GS_MAX_TX_URBS) {
		netdev_err(netdev, "Invalid tx context %u\n", idx);
		goto badidx;
	}

	hf->echo_id = idx;
	hf->channel = dev->channel;
	hf->flags = 0;
	hf->reserved = 0;
<<<<<<< HEAD
=======

	if (can_is_canfd_skb(skb)) {
		cfd = (struct canfd_frame *)skb->data;
>>>>>>> d60c95ef

		hf->can_id = cpu_to_le32(cfd->can_id);
		hf->can_dlc = can_fd_len2dlc(cfd->len);
		hf->flags |= GS_CAN_FLAG_FD;
		if (cfd->flags & CANFD_BRS)
			hf->flags |= GS_CAN_FLAG_BRS;
		if (cfd->flags & CANFD_ESI)
			hf->flags |= GS_CAN_FLAG_ESI;

		memcpy(hf->canfd->data, cfd->data, cfd->len);
	} else {
		cf = (struct can_frame *)skb->data;

		hf->can_id = cpu_to_le32(cf->can_id);
		hf->can_dlc = can_get_cc_dlc(cf, dev->can.ctrlmode);

		memcpy(hf->classic_can->data, cf->data, cf->len);
	}

	usb_fill_bulk_urb(urb, dev->udev,
			  usb_sndbulkpipe(dev->udev, GS_USB_ENDPOINT_OUT),
			  hf, dev->hf_size_tx,
			  gs_usb_xmit_callback, txc);

	urb->transfer_flags |= URB_FREE_BUFFER;
	usb_anchor_urb(urb, &dev->tx_submitted);

	can_put_echo_skb(skb, netdev, idx, 0);

	atomic_inc(&dev->active_tx_urbs);

	rc = usb_submit_urb(urb, GFP_ATOMIC);
	if (unlikely(rc)) {			/* usb send failed */
		atomic_dec(&dev->active_tx_urbs);

		can_free_echo_skb(netdev, idx, NULL);
		gs_free_tx_context(txc);

		usb_unanchor_urb(urb);

		if (rc == -ENODEV) {
			netif_device_detach(netdev);
		} else {
			netdev_err(netdev, "usb_submit failed (err=%d)\n", rc);
			stats->tx_dropped++;
		}
	} else {
		/* Slow down tx path */
		if (atomic_read(&dev->active_tx_urbs) >= GS_MAX_TX_URBS)
			netif_stop_queue(netdev);
	}

	/* let usb core take care of this urb */
	usb_free_urb(urb);

	return NETDEV_TX_OK;

 badidx:
	kfree(hf);
 nomem_hf:
	usb_free_urb(urb);

 nomem_urb:
	gs_free_tx_context(txc);
	dev_kfree_skb(skb);
	stats->tx_dropped++;
	return NETDEV_TX_OK;
}

static int gs_can_open(struct net_device *netdev)
{
	struct gs_can *dev = netdev_priv(netdev);
	struct gs_usb *parent = dev->parent;
	struct gs_device_mode dm = {
		.mode = cpu_to_le32(GS_CAN_MODE_START),
	};
	struct gs_host_frame *hf;
	u32 ctrlmode;
	u32 flags = 0;
	int rc, i;

	rc = open_candev(netdev);
	if (rc)
		return rc;

<<<<<<< HEAD
=======
	ctrlmode = dev->can.ctrlmode;
	if (ctrlmode & CAN_CTRLMODE_FD) {
		flags |= GS_CAN_MODE_FD;

		if (dev->feature & GS_CAN_FEATURE_REQ_USB_QUIRK_LPC546XX)
			dev->hf_size_tx = struct_size(hf, canfd_quirk, 1);
		else
			dev->hf_size_tx = struct_size(hf, canfd, 1);
	} else {
		if (dev->feature & GS_CAN_FEATURE_REQ_USB_QUIRK_LPC546XX)
			dev->hf_size_tx = struct_size(hf, classic_can_quirk, 1);
		else
			dev->hf_size_tx = struct_size(hf, classic_can, 1);
	}

>>>>>>> d60c95ef
	if (!parent->active_channels) {
		for (i = 0; i < GS_MAX_RX_URBS; i++) {
			struct urb *urb;
			u8 *buf;
			dma_addr_t buf_dma;

			/* alloc rx urb */
			urb = usb_alloc_urb(0, GFP_KERNEL);
			if (!urb)
				return -ENOMEM;

			/* alloc rx buffer */
<<<<<<< HEAD
			buf = usb_alloc_coherent(dev->udev,
						 sizeof(struct gs_host_frame),
						 GFP_KERNEL,
						 &buf_dma);
=======
			buf = kmalloc(dev->parent->hf_size_rx,
				      GFP_KERNEL);
>>>>>>> d60c95ef
			if (!buf) {
				netdev_err(netdev,
					   "No memory left for USB buffer\n");
				usb_free_urb(urb);
				return -ENOMEM;
			}

			urb->transfer_dma = buf_dma;

			/* fill, anchor, and submit rx urb */
			usb_fill_bulk_urb(urb,
					  dev->udev,
					  usb_rcvbulkpipe(dev->udev,
							  GS_USB_ENDPOINT_IN),
					  buf,
					  dev->parent->hf_size_rx,
					  gs_usb_receive_bulk_callback, parent);
			urb->transfer_flags |= URB_FREE_BUFFER;

			usb_anchor_urb(urb, &parent->rx_submitted);

			rc = usb_submit_urb(urb, GFP_KERNEL);
			if (rc) {
				if (rc == -ENODEV)
					netif_device_detach(dev->netdev);

				netdev_err(netdev,
					   "usb_submit failed (err=%d)\n", rc);

				usb_unanchor_urb(urb);
				usb_free_coherent(dev->udev,
						  sizeof(struct gs_host_frame),
						  buf,
						  buf_dma);
				usb_free_urb(urb);
				break;
			}

			dev->rxbuf[i] = buf;
			dev->rxbuf_dma[i] = buf_dma;

			/* Drop reference,
			 * USB core will take care of freeing it
			 */
			usb_free_urb(urb);
		}
	}

	/* flags */
	if (ctrlmode & CAN_CTRLMODE_LOOPBACK)
		flags |= GS_CAN_MODE_LOOP_BACK;
	else if (ctrlmode & CAN_CTRLMODE_LISTENONLY)
		flags |= GS_CAN_MODE_LISTEN_ONLY;

	/* Controller is not allowed to retry TX
	 * this mode is unavailable on atmels uc3c hardware
	 */
	if (ctrlmode & CAN_CTRLMODE_ONE_SHOT)
		flags |= GS_CAN_MODE_ONE_SHOT;

	if (ctrlmode & CAN_CTRLMODE_3_SAMPLES)
		flags |= GS_CAN_MODE_TRIPLE_SAMPLE;

	/* if hardware supports timestamps, enable it */
	if (dev->feature & GS_CAN_FEATURE_HW_TIMESTAMP)
		flags |= GS_CAN_MODE_HW_TIMESTAMP;

	/* start polling timestamp */
	if (dev->feature & GS_CAN_FEATURE_HW_TIMESTAMP)
		gs_usb_timestamp_init(dev);

	/* finally start device */
	dev->can.state = CAN_STATE_ERROR_ACTIVE;
<<<<<<< HEAD
	dm->mode = cpu_to_le32(GS_CAN_MODE_START);
	dm->flags = cpu_to_le32(flags);
	rc = usb_control_msg(interface_to_usbdev(dev->iface),
			     usb_sndctrlpipe(interface_to_usbdev(dev->iface), 0),
			     GS_USB_BREQ_MODE,
			     USB_DIR_OUT | USB_TYPE_VENDOR |
			     USB_RECIP_INTERFACE,
			     dev->channel,
			     0,
			     dm,
			     sizeof(*dm),
			     1000);

	if (rc < 0) {
		netdev_err(netdev, "Couldn't start device (err=%d)\n", rc);
		kfree(dm);
=======
	dm.flags = cpu_to_le32(flags);
	rc = usb_control_msg_send(interface_to_usbdev(dev->iface), 0,
				  GS_USB_BREQ_MODE,
				  USB_DIR_OUT | USB_TYPE_VENDOR | USB_RECIP_INTERFACE,
				  dev->channel, 0, &dm, sizeof(dm), 1000,
				  GFP_KERNEL);
	if (rc) {
		netdev_err(netdev, "Couldn't start device (err=%d)\n", rc);
		if (dev->feature & GS_CAN_FEATURE_HW_TIMESTAMP)
			gs_usb_timestamp_stop(dev);
>>>>>>> d60c95ef
		dev->can.state = CAN_STATE_STOPPED;
		return rc;
	}

<<<<<<< HEAD
	kfree(dm);

=======
>>>>>>> d60c95ef
	parent->active_channels++;
	if (!(dev->can.ctrlmode & CAN_CTRLMODE_LISTENONLY))
		netif_start_queue(netdev);

	return 0;
}

static int gs_can_close(struct net_device *netdev)
{
	int rc;
	struct gs_can *dev = netdev_priv(netdev);
	struct gs_usb *parent = dev->parent;
	unsigned int i;

	netif_stop_queue(netdev);

	/* stop polling timestamp */
	if (dev->feature & GS_CAN_FEATURE_HW_TIMESTAMP)
		gs_usb_timestamp_stop(dev);

	/* Stop polling */
	parent->active_channels--;
	if (!parent->active_channels) {
		usb_kill_anchored_urbs(&parent->rx_submitted);
<<<<<<< HEAD
		for (i = 0; i < GS_MAX_RX_URBS; i++)
			usb_free_coherent(dev->udev,
					  sizeof(struct gs_host_frame),
					  dev->rxbuf[i],
					  dev->rxbuf_dma[i]);
=======
>>>>>>> d60c95ef
	}

	/* Stop sending URBs */
	usb_kill_anchored_urbs(&dev->tx_submitted);
	atomic_set(&dev->active_tx_urbs, 0);

	/* reset the device */
	rc = gs_cmd_reset(dev);
	if (rc < 0)
		netdev_warn(netdev, "Couldn't shutdown device (err=%d)", rc);

	/* reset tx contexts */
	for (rc = 0; rc < GS_MAX_TX_URBS; rc++) {
		dev->tx_context[rc].dev = dev;
		dev->tx_context[rc].echo_id = GS_MAX_TX_URBS;
	}

	/* close the netdev */
	close_candev(netdev);

	return 0;
}

static int gs_can_eth_ioctl(struct net_device *netdev, struct ifreq *ifr, int cmd)
{
	const struct gs_can *dev = netdev_priv(netdev);

	if (dev->feature & GS_CAN_FEATURE_HW_TIMESTAMP)
		return can_eth_ioctl_hwts(netdev, ifr, cmd);

	return -EOPNOTSUPP;
}

static const struct net_device_ops gs_usb_netdev_ops = {
	.ndo_open = gs_can_open,
	.ndo_stop = gs_can_close,
	.ndo_start_xmit = gs_can_start_xmit,
	.ndo_change_mtu = can_change_mtu,
	.ndo_eth_ioctl = gs_can_eth_ioctl,
};

static int gs_usb_set_identify(struct net_device *netdev, bool do_identify)
{
	struct gs_can *dev = netdev_priv(netdev);
	struct gs_identify_mode imode;

	if (do_identify)
		imode.mode = cpu_to_le32(GS_CAN_IDENTIFY_ON);
	else
		imode.mode = cpu_to_le32(GS_CAN_IDENTIFY_OFF);

	return usb_control_msg_send(interface_to_usbdev(dev->iface), 0,
				    GS_USB_BREQ_IDENTIFY,
				    USB_DIR_OUT | USB_TYPE_VENDOR | USB_RECIP_INTERFACE,
				    dev->channel, 0, &imode, sizeof(imode), 100,
				    GFP_KERNEL);
}

/* blink LED's for finding the this interface */
static int gs_usb_set_phys_id(struct net_device *netdev,
			      enum ethtool_phys_id_state state)
{
	const struct gs_can *dev = netdev_priv(netdev);
	int rc = 0;

	if (!(dev->feature & GS_CAN_FEATURE_IDENTIFY))
		return -EOPNOTSUPP;

	switch (state) {
	case ETHTOOL_ID_ACTIVE:
		rc = gs_usb_set_identify(netdev, GS_CAN_IDENTIFY_ON);
		break;
	case ETHTOOL_ID_INACTIVE:
		rc = gs_usb_set_identify(netdev, GS_CAN_IDENTIFY_OFF);
		break;
	default:
		break;
	}

	return rc;
}

static int gs_usb_get_ts_info(struct net_device *netdev,
			      struct ethtool_ts_info *info)
{
	struct gs_can *dev = netdev_priv(netdev);

	/* report if device supports HW timestamps */
	if (dev->feature & GS_CAN_FEATURE_HW_TIMESTAMP)
		return can_ethtool_op_get_ts_info_hwts(netdev, info);

	return ethtool_op_get_ts_info(netdev, info);
}

static const struct ethtool_ops gs_usb_ethtool_ops = {
	.set_phys_id = gs_usb_set_phys_id,
	.get_ts_info = gs_usb_get_ts_info,
};

static int gs_usb_get_termination(struct net_device *netdev, u16 *term)
{
	struct gs_can *dev = netdev_priv(netdev);
	struct gs_device_termination_state term_state;
	int rc;

	rc = usb_control_msg_recv(interface_to_usbdev(dev->iface), 0,
				  GS_USB_BREQ_GET_TERMINATION,
				  USB_DIR_IN | USB_TYPE_VENDOR | USB_RECIP_INTERFACE,
				  dev->channel, 0,
				  &term_state, sizeof(term_state), 1000,
				  GFP_KERNEL);
	if (rc)
		return rc;

	if (term_state.state == cpu_to_le32(GS_CAN_TERMINATION_STATE_ON))
		*term = GS_USB_TERMINATION_ENABLED;
	else
		*term = GS_USB_TERMINATION_DISABLED;

	return 0;
}

static int gs_usb_set_termination(struct net_device *netdev, u16 term)
{
	struct gs_can *dev = netdev_priv(netdev);
	struct gs_device_termination_state term_state;

	if (term == GS_USB_TERMINATION_ENABLED)
		term_state.state = cpu_to_le32(GS_CAN_TERMINATION_STATE_ON);
	else
		term_state.state = cpu_to_le32(GS_CAN_TERMINATION_STATE_OFF);

	return usb_control_msg_send(interface_to_usbdev(dev->iface), 0,
				    GS_USB_BREQ_SET_TERMINATION,
				    USB_DIR_OUT | USB_TYPE_VENDOR | USB_RECIP_INTERFACE,
				    dev->channel, 0,
				    &term_state, sizeof(term_state), 1000,
				    GFP_KERNEL);
}

static const u16 gs_usb_termination_const[] = {
	GS_USB_TERMINATION_DISABLED,
	GS_USB_TERMINATION_ENABLED
};

static struct gs_can *gs_make_candev(unsigned int channel,
				     struct usb_interface *intf,
				     struct gs_device_config *dconf)
{
	struct gs_can *dev;
	struct net_device *netdev;
	int rc;
	struct gs_device_bt_const_extended bt_const_extended;
	struct gs_device_bt_const bt_const;
	u32 feature;

	/* fetch bit timing constants */
	rc = usb_control_msg_recv(interface_to_usbdev(intf), 0,
				  GS_USB_BREQ_BT_CONST,
				  USB_DIR_IN | USB_TYPE_VENDOR | USB_RECIP_INTERFACE,
				  channel, 0, &bt_const, sizeof(bt_const), 1000,
				  GFP_KERNEL);

	if (rc) {
		dev_err(&intf->dev,
			"Couldn't get bit timing const for channel %d (%pe)\n",
			channel, ERR_PTR(rc));
		return ERR_PTR(rc);
	}

	/* create netdev */
	netdev = alloc_candev(sizeof(struct gs_can), GS_MAX_TX_URBS);
	if (!netdev) {
		dev_err(&intf->dev, "Couldn't allocate candev\n");
		return ERR_PTR(-ENOMEM);
	}

	dev = netdev_priv(netdev);

	netdev->netdev_ops = &gs_usb_netdev_ops;
	netdev->ethtool_ops = &gs_usb_ethtool_ops;

	netdev->flags |= IFF_ECHO; /* we support full roundtrip echo */

	/* dev setup */
	strcpy(dev->bt_const.name, KBUILD_MODNAME);
	dev->bt_const.tseg1_min = le32_to_cpu(bt_const.tseg1_min);
	dev->bt_const.tseg1_max = le32_to_cpu(bt_const.tseg1_max);
	dev->bt_const.tseg2_min = le32_to_cpu(bt_const.tseg2_min);
	dev->bt_const.tseg2_max = le32_to_cpu(bt_const.tseg2_max);
	dev->bt_const.sjw_max = le32_to_cpu(bt_const.sjw_max);
	dev->bt_const.brp_min = le32_to_cpu(bt_const.brp_min);
	dev->bt_const.brp_max = le32_to_cpu(bt_const.brp_max);
	dev->bt_const.brp_inc = le32_to_cpu(bt_const.brp_inc);

	dev->udev = interface_to_usbdev(intf);
	dev->iface = intf;
	dev->netdev = netdev;
	dev->channel = channel;

	init_usb_anchor(&dev->tx_submitted);
	atomic_set(&dev->active_tx_urbs, 0);
	spin_lock_init(&dev->tx_ctx_lock);
	for (rc = 0; rc < GS_MAX_TX_URBS; rc++) {
		dev->tx_context[rc].dev = dev;
		dev->tx_context[rc].echo_id = GS_MAX_TX_URBS;
	}

	/* can setup */
	dev->can.state = CAN_STATE_STOPPED;
	dev->can.clock.freq = le32_to_cpu(bt_const.fclk_can);
	dev->can.bittiming_const = &dev->bt_const;
	dev->can.do_set_bittiming = gs_usb_set_bittiming;

	dev->can.ctrlmode_supported = CAN_CTRLMODE_CC_LEN8_DLC;

	feature = le32_to_cpu(bt_const.feature);
	dev->feature = FIELD_GET(GS_CAN_FEATURE_MASK, feature);
	if (feature & GS_CAN_FEATURE_LISTEN_ONLY)
		dev->can.ctrlmode_supported |= CAN_CTRLMODE_LISTENONLY;

	if (feature & GS_CAN_FEATURE_LOOP_BACK)
		dev->can.ctrlmode_supported |= CAN_CTRLMODE_LOOPBACK;

	if (feature & GS_CAN_FEATURE_TRIPLE_SAMPLE)
		dev->can.ctrlmode_supported |= CAN_CTRLMODE_3_SAMPLES;

	if (feature & GS_CAN_FEATURE_ONE_SHOT)
		dev->can.ctrlmode_supported |= CAN_CTRLMODE_ONE_SHOT;

	if (feature & GS_CAN_FEATURE_FD) {
		dev->can.ctrlmode_supported |= CAN_CTRLMODE_FD;
		/* The data bit timing will be overwritten, if
		 * GS_CAN_FEATURE_BT_CONST_EXT is set.
		 */
		dev->can.data_bittiming_const = &dev->bt_const;
		dev->can.do_set_data_bittiming = gs_usb_set_data_bittiming;
	}

	if (feature & GS_CAN_FEATURE_TERMINATION) {
		rc = gs_usb_get_termination(netdev, &dev->can.termination);
		if (rc) {
			dev->feature &= ~GS_CAN_FEATURE_TERMINATION;

			dev_info(&intf->dev,
				 "Disabling termination support for channel %d (%pe)\n",
				 channel, ERR_PTR(rc));
		} else {
			dev->can.termination_const = gs_usb_termination_const;
			dev->can.termination_const_cnt = ARRAY_SIZE(gs_usb_termination_const);
			dev->can.do_set_termination = gs_usb_set_termination;
		}
	}

	/* The CANtact Pro from LinkLayer Labs is based on the
	 * LPC54616 µC, which is affected by the NXP LPC USB transfer
	 * erratum. However, the current firmware (version 2) doesn't
	 * set the GS_CAN_FEATURE_REQ_USB_QUIRK_LPC546XX bit. Set the
	 * feature GS_CAN_FEATURE_REQ_USB_QUIRK_LPC546XX to workaround
	 * this issue.
	 *
	 * For the GS_USB_BREQ_DATA_BITTIMING USB control message the
	 * CANtact Pro firmware uses a request value, which is already
	 * used by the candleLight firmware for a different purpose
	 * (GS_USB_BREQ_GET_USER_ID). Set the feature
	 * GS_CAN_FEATURE_QUIRK_BREQ_CANTACT_PRO to workaround this
	 * issue.
	 */
	if (dev->udev->descriptor.idVendor == cpu_to_le16(USB_GS_USB_1_VENDOR_ID) &&
	    dev->udev->descriptor.idProduct == cpu_to_le16(USB_GS_USB_1_PRODUCT_ID) &&
	    dev->udev->manufacturer && dev->udev->product &&
	    !strcmp(dev->udev->manufacturer, "LinkLayer Labs") &&
	    !strcmp(dev->udev->product, "CANtact Pro") &&
	    (le32_to_cpu(dconf->sw_version) <= 2))
		dev->feature |= GS_CAN_FEATURE_REQ_USB_QUIRK_LPC546XX |
			GS_CAN_FEATURE_QUIRK_BREQ_CANTACT_PRO;

	/* GS_CAN_FEATURE_IDENTIFY is only supported for sw_version > 1 */
	if (!(le32_to_cpu(dconf->sw_version) > 1 &&
	      feature & GS_CAN_FEATURE_IDENTIFY))
		dev->feature &= ~GS_CAN_FEATURE_IDENTIFY;

	/* fetch extended bit timing constants if device has feature
	 * GS_CAN_FEATURE_FD and GS_CAN_FEATURE_BT_CONST_EXT
	 */
	if (feature & GS_CAN_FEATURE_FD &&
	    feature & GS_CAN_FEATURE_BT_CONST_EXT) {
		rc = usb_control_msg_recv(interface_to_usbdev(intf), 0,
					  GS_USB_BREQ_BT_CONST_EXT,
					  USB_DIR_IN | USB_TYPE_VENDOR | USB_RECIP_INTERFACE,
					  channel, 0, &bt_const_extended,
					  sizeof(bt_const_extended),
					  1000, GFP_KERNEL);
		if (rc) {
			dev_err(&intf->dev,
				"Couldn't get extended bit timing const for channel %d (%pe)\n",
				channel, ERR_PTR(rc));
			goto out_free_candev;
		}

		strcpy(dev->data_bt_const.name, KBUILD_MODNAME);
		dev->data_bt_const.tseg1_min = le32_to_cpu(bt_const_extended.dtseg1_min);
		dev->data_bt_const.tseg1_max = le32_to_cpu(bt_const_extended.dtseg1_max);
		dev->data_bt_const.tseg2_min = le32_to_cpu(bt_const_extended.dtseg2_min);
		dev->data_bt_const.tseg2_max = le32_to_cpu(bt_const_extended.dtseg2_max);
		dev->data_bt_const.sjw_max = le32_to_cpu(bt_const_extended.dsjw_max);
		dev->data_bt_const.brp_min = le32_to_cpu(bt_const_extended.dbrp_min);
		dev->data_bt_const.brp_max = le32_to_cpu(bt_const_extended.dbrp_max);
		dev->data_bt_const.brp_inc = le32_to_cpu(bt_const_extended.dbrp_inc);

		dev->can.data_bittiming_const = &dev->data_bt_const;
	}

	SET_NETDEV_DEV(netdev, &intf->dev);

	rc = register_candev(dev->netdev);
	if (rc) {
		dev_err(&intf->dev,
			"Couldn't register candev for channel %d (%pe)\n",
			channel, ERR_PTR(rc));
		goto out_free_candev;
	}

	return dev;

 out_free_candev:
	free_candev(dev->netdev);
	return ERR_PTR(rc);
}

static void gs_destroy_candev(struct gs_can *dev)
{
	unregister_candev(dev->netdev);
	usb_kill_anchored_urbs(&dev->tx_submitted);
	free_candev(dev->netdev);
}

static int gs_usb_probe(struct usb_interface *intf,
			const struct usb_device_id *id)
{
	struct usb_device *udev = interface_to_usbdev(intf);
	struct gs_host_frame *hf;
	struct gs_usb *dev;
	struct gs_host_config hconf = {
		.byte_order = cpu_to_le32(0x0000beef),
	};
	struct gs_device_config dconf;
	unsigned int icount, i;
	int rc;

	/* send host config */
	rc = usb_control_msg_send(udev, 0,
				  GS_USB_BREQ_HOST_FORMAT,
				  USB_DIR_OUT | USB_TYPE_VENDOR | USB_RECIP_INTERFACE,
				  1, intf->cur_altsetting->desc.bInterfaceNumber,
				  &hconf, sizeof(hconf), 1000,
				  GFP_KERNEL);
	if (rc) {
		dev_err(&intf->dev, "Couldn't send data format (err=%d)\n", rc);
		return rc;
	}

	/* read device config */
	rc = usb_control_msg_recv(udev, 0,
				  GS_USB_BREQ_DEVICE_CONFIG,
				  USB_DIR_IN | USB_TYPE_VENDOR | USB_RECIP_INTERFACE,
				  1, intf->cur_altsetting->desc.bInterfaceNumber,
				  &dconf, sizeof(dconf), 1000,
				  GFP_KERNEL);
	if (rc) {
		dev_err(&intf->dev, "Couldn't get device config: (err=%d)\n",
			rc);
		return rc;
	}

	icount = dconf.icount + 1;
	dev_info(&intf->dev, "Configuring for %u interfaces\n", icount);

	if (icount > GS_MAX_INTF) {
		dev_err(&intf->dev,
			"Driver cannot handle more that %u CAN interfaces\n",
			GS_MAX_INTF);
		return -EINVAL;
	}

	dev = kzalloc(sizeof(*dev), GFP_KERNEL);
	if (!dev)
		return -ENOMEM;

	init_usb_anchor(&dev->rx_submitted);

	usb_set_intfdata(intf, dev);
	dev->udev = udev;

	for (i = 0; i < icount; i++) {
		unsigned int hf_size_rx = 0;

		dev->canch[i] = gs_make_candev(i, intf, &dconf);
		if (IS_ERR_OR_NULL(dev->canch[i])) {
			/* save error code to return later */
			rc = PTR_ERR(dev->canch[i]);

			/* on failure destroy previously created candevs */
			icount = i;
			for (i = 0; i < icount; i++)
				gs_destroy_candev(dev->canch[i]);

			usb_kill_anchored_urbs(&dev->rx_submitted);
			kfree(dev);
			return rc;
		}
		dev->canch[i]->parent = dev;

		/* set RX packet size based on FD and if hardware
                * timestamps are supported.
		*/
		if (dev->canch[i]->can.ctrlmode_supported & CAN_CTRLMODE_FD) {
			if (dev->canch[i]->feature & GS_CAN_FEATURE_HW_TIMESTAMP)
				hf_size_rx = struct_size(hf, canfd_ts, 1);
			else
				hf_size_rx = struct_size(hf, canfd, 1);
		} else {
			if (dev->canch[i]->feature & GS_CAN_FEATURE_HW_TIMESTAMP)
				hf_size_rx = struct_size(hf, classic_can_ts, 1);
			else
				hf_size_rx = struct_size(hf, classic_can, 1);
		}
		dev->hf_size_rx = max(dev->hf_size_rx, hf_size_rx);
	}

	return 0;
}

static void gs_usb_disconnect(struct usb_interface *intf)
{
	struct gs_usb *dev = usb_get_intfdata(intf);
	unsigned int i;

	usb_set_intfdata(intf, NULL);

	if (!dev) {
		dev_err(&intf->dev, "Disconnect (nodata)\n");
		return;
	}

	for (i = 0; i < GS_MAX_INTF; i++)
		if (dev->canch[i])
			gs_destroy_candev(dev->canch[i]);

	usb_kill_anchored_urbs(&dev->rx_submitted);
	kfree(dev);
}

static const struct usb_device_id gs_usb_table[] = {
	{ USB_DEVICE_INTERFACE_NUMBER(USB_GS_USB_1_VENDOR_ID,
				      USB_GS_USB_1_PRODUCT_ID, 0) },
	{ USB_DEVICE_INTERFACE_NUMBER(USB_CANDLELIGHT_VENDOR_ID,
				      USB_CANDLELIGHT_PRODUCT_ID, 0) },
	{ USB_DEVICE_INTERFACE_NUMBER(USB_CES_CANEXT_FD_VENDOR_ID,
				      USB_CES_CANEXT_FD_PRODUCT_ID, 0) },
	{ USB_DEVICE_INTERFACE_NUMBER(USB_ABE_CANDEBUGGER_FD_VENDOR_ID,
				      USB_ABE_CANDEBUGGER_FD_PRODUCT_ID, 0) },
	{} /* Terminating entry */
};

MODULE_DEVICE_TABLE(usb, gs_usb_table);

static struct usb_driver gs_usb_driver = {
	.name = KBUILD_MODNAME,
	.probe = gs_usb_probe,
	.disconnect = gs_usb_disconnect,
	.id_table = gs_usb_table,
};

module_usb_driver(gs_usb_driver);

MODULE_AUTHOR("Maximilian Schneider <mws@schneidersoft.net>");
MODULE_DESCRIPTION(
"Socket CAN device driver for Geschwister Schneider Technologie-, "
"Entwicklungs- und Vertriebs UG. USB2.0 to CAN interfaces\n"
"and bytewerk.org candleLight USB CAN interfaces.");
MODULE_LICENSE("GPL v2");<|MERGE_RESOLUTION|>--- conflicted
+++ resolved
@@ -314,8 +314,6 @@
 
 	struct usb_anchor tx_submitted;
 	atomic_t active_tx_urbs;
-	void *rxbuf[GS_MAX_RX_URBS];
-	dma_addr_t rxbuf_dma[GS_MAX_RX_URBS];
 };
 
 /* usb interface struct */
@@ -323,10 +321,7 @@
 	struct gs_can *canch[GS_MAX_INTF];
 	struct usb_anchor rx_submitted;
 	struct usb_device *udev;
-<<<<<<< HEAD
-=======
 	unsigned int hf_size_rx;
->>>>>>> d60c95ef
 	u8 active_channels;
 };
 
@@ -758,12 +753,9 @@
 	hf->channel = dev->channel;
 	hf->flags = 0;
 	hf->reserved = 0;
-<<<<<<< HEAD
-=======
 
 	if (can_is_canfd_skb(skb)) {
 		cfd = (struct canfd_frame *)skb->data;
->>>>>>> d60c95ef
 
 		hf->can_id = cpu_to_le32(cfd->can_id);
 		hf->can_dlc = can_fd_len2dlc(cfd->len);
@@ -849,8 +841,6 @@
 	if (rc)
 		return rc;
 
-<<<<<<< HEAD
-=======
 	ctrlmode = dev->can.ctrlmode;
 	if (ctrlmode & CAN_CTRLMODE_FD) {
 		flags |= GS_CAN_MODE_FD;
@@ -866,12 +856,10 @@
 			dev->hf_size_tx = struct_size(hf, classic_can, 1);
 	}
 
->>>>>>> d60c95ef
 	if (!parent->active_channels) {
 		for (i = 0; i < GS_MAX_RX_URBS; i++) {
 			struct urb *urb;
 			u8 *buf;
-			dma_addr_t buf_dma;
 
 			/* alloc rx urb */
 			urb = usb_alloc_urb(0, GFP_KERNEL);
@@ -879,23 +867,14 @@
 				return -ENOMEM;
 
 			/* alloc rx buffer */
-<<<<<<< HEAD
-			buf = usb_alloc_coherent(dev->udev,
-						 sizeof(struct gs_host_frame),
-						 GFP_KERNEL,
-						 &buf_dma);
-=======
 			buf = kmalloc(dev->parent->hf_size_rx,
 				      GFP_KERNEL);
->>>>>>> d60c95ef
 			if (!buf) {
 				netdev_err(netdev,
 					   "No memory left for USB buffer\n");
 				usb_free_urb(urb);
 				return -ENOMEM;
 			}
-
-			urb->transfer_dma = buf_dma;
 
 			/* fill, anchor, and submit rx urb */
 			usb_fill_bulk_urb(urb,
@@ -918,16 +897,9 @@
 					   "usb_submit failed (err=%d)\n", rc);
 
 				usb_unanchor_urb(urb);
-				usb_free_coherent(dev->udev,
-						  sizeof(struct gs_host_frame),
-						  buf,
-						  buf_dma);
 				usb_free_urb(urb);
 				break;
 			}
-
-			dev->rxbuf[i] = buf;
-			dev->rxbuf_dma[i] = buf_dma;
 
 			/* Drop reference,
 			 * USB core will take care of freeing it
@@ -961,24 +933,6 @@
 
 	/* finally start device */
 	dev->can.state = CAN_STATE_ERROR_ACTIVE;
-<<<<<<< HEAD
-	dm->mode = cpu_to_le32(GS_CAN_MODE_START);
-	dm->flags = cpu_to_le32(flags);
-	rc = usb_control_msg(interface_to_usbdev(dev->iface),
-			     usb_sndctrlpipe(interface_to_usbdev(dev->iface), 0),
-			     GS_USB_BREQ_MODE,
-			     USB_DIR_OUT | USB_TYPE_VENDOR |
-			     USB_RECIP_INTERFACE,
-			     dev->channel,
-			     0,
-			     dm,
-			     sizeof(*dm),
-			     1000);
-
-	if (rc < 0) {
-		netdev_err(netdev, "Couldn't start device (err=%d)\n", rc);
-		kfree(dm);
-=======
 	dm.flags = cpu_to_le32(flags);
 	rc = usb_control_msg_send(interface_to_usbdev(dev->iface), 0,
 				  GS_USB_BREQ_MODE,
@@ -989,16 +943,10 @@
 		netdev_err(netdev, "Couldn't start device (err=%d)\n", rc);
 		if (dev->feature & GS_CAN_FEATURE_HW_TIMESTAMP)
 			gs_usb_timestamp_stop(dev);
->>>>>>> d60c95ef
 		dev->can.state = CAN_STATE_STOPPED;
 		return rc;
 	}
 
-<<<<<<< HEAD
-	kfree(dm);
-
-=======
->>>>>>> d60c95ef
 	parent->active_channels++;
 	if (!(dev->can.ctrlmode & CAN_CTRLMODE_LISTENONLY))
 		netif_start_queue(netdev);
@@ -1011,7 +959,6 @@
 	int rc;
 	struct gs_can *dev = netdev_priv(netdev);
 	struct gs_usb *parent = dev->parent;
-	unsigned int i;
 
 	netif_stop_queue(netdev);
 
@@ -1023,14 +970,6 @@
 	parent->active_channels--;
 	if (!parent->active_channels) {
 		usb_kill_anchored_urbs(&parent->rx_submitted);
-<<<<<<< HEAD
-		for (i = 0; i < GS_MAX_RX_URBS; i++)
-			usb_free_coherent(dev->udev,
-					  sizeof(struct gs_host_frame),
-					  dev->rxbuf[i],
-					  dev->rxbuf_dma[i]);
-=======
->>>>>>> d60c95ef
 	}
 
 	/* Stop sending URBs */
