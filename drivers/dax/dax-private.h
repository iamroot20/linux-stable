--- conflicted
+++ resolved
@@ -36,9 +36,6 @@
 	unsigned int align;
 	struct ida ida;
 	struct resource res;
-<<<<<<< HEAD
-	unsigned long long pfn_flags;
-=======
 	struct device *seed;
 	struct device *youngest;
 };
@@ -47,7 +44,6 @@
 	struct device dev;
 	int range_id;
 	int id;
->>>>>>> d1988041
 };
 
 /**
