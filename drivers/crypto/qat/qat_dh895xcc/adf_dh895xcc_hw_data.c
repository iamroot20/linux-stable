--- conflicted
+++ resolved
@@ -109,23 +109,6 @@
 	return thrd_to_arb_map;
 }
 
-<<<<<<< HEAD
-static void adf_enable_ints(struct adf_accel_dev *accel_dev)
-{
-	void __iomem *addr;
-
-	addr = (&GET_BARS(accel_dev)[ADF_DH895XCC_PMISC_BAR])->virt_addr;
-
-	/* Enable bundle and misc interrupts */
-	ADF_CSR_WR(addr, ADF_DH895XCC_SMIAPF0_MASK_OFFSET,
-		   accel_dev->pf.vf_info ? 0 :
-			BIT_ULL(GET_MAX_BANKS(accel_dev)) - 1);
-	ADF_CSR_WR(addr, ADF_DH895XCC_SMIAPF1_MASK_OFFSET,
-		   ADF_DH895XCC_SMIA1_MASK);
-}
-
-=======
->>>>>>> bf44eed7
 static void enable_vf2pf_interrupts(void __iomem *pmisc_addr, u32 vf_mask)
 {
 	/* Enable VF2PF Messaging Ints - VFs 0 through 15 per vf_mask[15:0] */
@@ -156,54 +139,6 @@
 	val = ADF_CSR_RD(pmisc_addr, ADF_GEN2_ERRMSK5)
 	      | ADF_DH895XCC_ERR_MSK_VF2PF_U(ADF_DH895XCC_VF_MSK);
 	ADF_CSR_WR(pmisc_addr, ADF_GEN2_ERRMSK5, val);
-}
-
-static u32 disable_pending_vf2pf_interrupts(void __iomem *pmisc_addr)
-{
-	u32 sources, pending, disabled;
-	u32 errsou3, errmsk3;
-	u32 errsou5, errmsk5;
-
-	/* Get the interrupt sources triggered by VFs */
-	errsou3 = ADF_CSR_RD(pmisc_addr, ADF_GEN2_ERRSOU3);
-	errsou5 = ADF_CSR_RD(pmisc_addr, ADF_GEN2_ERRSOU5);
-	sources = ADF_DH895XCC_ERR_REG_VF2PF_L(errsou3)
-		  | ADF_DH895XCC_ERR_REG_VF2PF_U(errsou5);
-
-	if (!sources)
-		return 0;
-
-	/* Get the already disabled interrupts */
-	errmsk3 = ADF_CSR_RD(pmisc_addr, ADF_GEN2_ERRMSK3);
-	errmsk5 = ADF_CSR_RD(pmisc_addr, ADF_GEN2_ERRMSK5);
-	disabled = ADF_DH895XCC_ERR_REG_VF2PF_L(errmsk3)
-		   | ADF_DH895XCC_ERR_REG_VF2PF_U(errmsk5);
-
-	pending = sources & ~disabled;
-	if (!pending)
-		return 0;
-
-	/* Due to HW limitations, when disabling the interrupts, we can't
-	 * just disable the requested sources, as this would lead to missed
-	 * interrupts if sources changes just before writing to ERRMSK3 and
-	 * ERRMSK5.
-	 * To work around it, disable all and re-enable only the sources that
-	 * are not in vf_mask and were not already disabled. Re-enabling will
-	 * trigger a new interrupt for the sources that have changed in the
-	 * meantime, if any.
-	 */
-	errmsk3 |= ADF_DH895XCC_ERR_MSK_VF2PF_L(ADF_DH895XCC_VF_MSK);
-	errmsk5 |= ADF_DH895XCC_ERR_MSK_VF2PF_U(ADF_DH895XCC_VF_MSK);
-	ADF_CSR_WR(pmisc_addr, ADF_GEN2_ERRMSK3, errmsk3);
-	ADF_CSR_WR(pmisc_addr, ADF_GEN2_ERRMSK5, errmsk5);
-
-	errmsk3 &= ADF_DH895XCC_ERR_MSK_VF2PF_L(sources | disabled);
-	errmsk5 &= ADF_DH895XCC_ERR_MSK_VF2PF_U(sources | disabled);
-	ADF_CSR_WR(pmisc_addr, ADF_GEN2_ERRMSK3, errmsk3);
-	ADF_CSR_WR(pmisc_addr, ADF_GEN2_ERRMSK5, errmsk5);
-
-	/* Return the sources of the (new) interrupt(s) */
-	return pending;
 }
 
 static u32 disable_pending_vf2pf_interrupts(void __iomem *pmisc_addr)
@@ -302,11 +237,7 @@
 
 	adf_gen2_init_pf_pfvf_ops(&hw_data->pfvf_ops);
 	hw_data->pfvf_ops.enable_vf2pf_interrupts = enable_vf2pf_interrupts;
-<<<<<<< HEAD
-	hw_data->pfvf_ops.disable_vf2pf_interrupts = disable_vf2pf_interrupts;
-=======
 	hw_data->pfvf_ops.disable_all_vf2pf_interrupts = disable_all_vf2pf_interrupts;
->>>>>>> bf44eed7
 	hw_data->pfvf_ops.disable_pending_vf2pf_interrupts = disable_pending_vf2pf_interrupts;
 	adf_gen2_init_hw_csr_ops(&hw_data->csr_ops);
 }
