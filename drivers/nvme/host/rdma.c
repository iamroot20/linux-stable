// SPDX-License-Identifier: GPL-2.0
/*
 * NVMe over Fabrics RDMA host code.
 * Copyright (c) 2015-2016 HGST, a Western Digital Company.
 */
#define pr_fmt(fmt) KBUILD_MODNAME ": " fmt
#include <linux/module.h>
#include <linux/init.h>
#include <linux/slab.h>
#include <rdma/mr_pool.h>
#include <linux/err.h>
#include <linux/string.h>
#include <linux/atomic.h>
#include <linux/blk-mq.h>
#include <linux/blk-mq-rdma.h>
#include <linux/types.h>
#include <linux/list.h>
#include <linux/mutex.h>
#include <linux/scatterlist.h>
#include <linux/nvme.h>
#include <asm/unaligned.h>

#include <rdma/ib_verbs.h>
#include <rdma/rdma_cm.h>
#include <linux/nvme-rdma.h>

#include "nvme.h"
#include "fabrics.h"


#define NVME_RDMA_CONNECT_TIMEOUT_MS	3000		/* 3 second */

#define NVME_RDMA_MAX_SEGMENTS		256

#define NVME_RDMA_MAX_INLINE_SEGMENTS	4

struct nvme_rdma_device {
	struct ib_device	*dev;
	struct ib_pd		*pd;
	struct kref		ref;
	struct list_head	entry;
	unsigned int		num_inline_segments;
};

struct nvme_rdma_qe {
	struct ib_cqe		cqe;
	void			*data;
	u64			dma;
};

struct nvme_rdma_queue;
struct nvme_rdma_request {
	struct nvme_request	req;
	struct ib_mr		*mr;
	struct nvme_rdma_qe	sqe;
	union nvme_result	result;
	__le16			status;
	refcount_t		ref;
	struct ib_sge		sge[1 + NVME_RDMA_MAX_INLINE_SEGMENTS];
	u32			num_sge;
	int			nents;
	struct ib_reg_wr	reg_wr;
	struct ib_cqe		reg_cqe;
	struct nvme_rdma_queue  *queue;
	struct sg_table		sg_table;
	struct scatterlist	first_sgl[];
};

enum nvme_rdma_queue_flags {
	NVME_RDMA_Q_ALLOCATED		= 0,
	NVME_RDMA_Q_LIVE		= 1,
	NVME_RDMA_Q_TR_READY		= 2,
};

struct nvme_rdma_queue {
	struct nvme_rdma_qe	*rsp_ring;
	int			queue_size;
	size_t			cmnd_capsule_len;
	struct nvme_rdma_ctrl	*ctrl;
	struct nvme_rdma_device	*device;
	struct ib_cq		*ib_cq;
	struct ib_qp		*qp;

	unsigned long		flags;
	struct rdma_cm_id	*cm_id;
	int			cm_error;
	struct completion	cm_done;
};

struct nvme_rdma_ctrl {
	/* read only in the hot path */
	struct nvme_rdma_queue	*queues;

	/* other member variables */
	struct blk_mq_tag_set	tag_set;
	struct work_struct	err_work;

	struct nvme_rdma_qe	async_event_sqe;

	struct delayed_work	reconnect_work;

	struct list_head	list;

	struct blk_mq_tag_set	admin_tag_set;
	struct nvme_rdma_device	*device;

	u32			max_fr_pages;

	struct sockaddr_storage addr;
	struct sockaddr_storage src_addr;

	struct nvme_ctrl	ctrl;
	bool			use_inline_data;
	u32			io_queues[HCTX_MAX_TYPES];
};

static inline struct nvme_rdma_ctrl *to_rdma_ctrl(struct nvme_ctrl *ctrl)
{
	return container_of(ctrl, struct nvme_rdma_ctrl, ctrl);
}

static LIST_HEAD(device_list);
static DEFINE_MUTEX(device_list_mutex);

static LIST_HEAD(nvme_rdma_ctrl_list);
static DEFINE_MUTEX(nvme_rdma_ctrl_mutex);

/*
 * Disabling this option makes small I/O goes faster, but is fundamentally
 * unsafe.  With it turned off we will have to register a global rkey that
 * allows read and write access to all physical memory.
 */
static bool register_always = true;
module_param(register_always, bool, 0444);
MODULE_PARM_DESC(register_always,
	 "Use memory registration even for contiguous memory regions");

static int nvme_rdma_cm_handler(struct rdma_cm_id *cm_id,
		struct rdma_cm_event *event);
static void nvme_rdma_recv_done(struct ib_cq *cq, struct ib_wc *wc);

static const struct blk_mq_ops nvme_rdma_mq_ops;
static const struct blk_mq_ops nvme_rdma_admin_mq_ops;

/* XXX: really should move to a generic header sooner or later.. */
static inline void put_unaligned_le24(u32 val, u8 *p)
{
	*p++ = val;
	*p++ = val >> 8;
	*p++ = val >> 16;
}

static inline int nvme_rdma_queue_idx(struct nvme_rdma_queue *queue)
{
	return queue - queue->ctrl->queues;
}

static bool nvme_rdma_poll_queue(struct nvme_rdma_queue *queue)
{
	return nvme_rdma_queue_idx(queue) >
		queue->ctrl->io_queues[HCTX_TYPE_DEFAULT] +
		queue->ctrl->io_queues[HCTX_TYPE_READ];
}

static inline size_t nvme_rdma_inline_data_size(struct nvme_rdma_queue *queue)
{
	return queue->cmnd_capsule_len - sizeof(struct nvme_command);
}

static void nvme_rdma_free_qe(struct ib_device *ibdev, struct nvme_rdma_qe *qe,
		size_t capsule_size, enum dma_data_direction dir)
{
	ib_dma_unmap_single(ibdev, qe->dma, capsule_size, dir);
	kfree(qe->data);
}

static int nvme_rdma_alloc_qe(struct ib_device *ibdev, struct nvme_rdma_qe *qe,
		size_t capsule_size, enum dma_data_direction dir)
{
	qe->data = kzalloc(capsule_size, GFP_KERNEL);
	if (!qe->data)
		return -ENOMEM;

	qe->dma = ib_dma_map_single(ibdev, qe->data, capsule_size, dir);
	if (ib_dma_mapping_error(ibdev, qe->dma)) {
		kfree(qe->data);
		qe->data = NULL;
		return -ENOMEM;
	}

	return 0;
}

static void nvme_rdma_free_ring(struct ib_device *ibdev,
		struct nvme_rdma_qe *ring, size_t ib_queue_size,
		size_t capsule_size, enum dma_data_direction dir)
{
	int i;

	for (i = 0; i < ib_queue_size; i++)
		nvme_rdma_free_qe(ibdev, &ring[i], capsule_size, dir);
	kfree(ring);
}

static struct nvme_rdma_qe *nvme_rdma_alloc_ring(struct ib_device *ibdev,
		size_t ib_queue_size, size_t capsule_size,
		enum dma_data_direction dir)
{
	struct nvme_rdma_qe *ring;
	int i;

	ring = kcalloc(ib_queue_size, sizeof(struct nvme_rdma_qe), GFP_KERNEL);
	if (!ring)
		return NULL;

	/*
	 * Bind the CQEs (post recv buffers) DMA mapping to the RDMA queue
	 * lifetime. It's safe, since any chage in the underlying RDMA device
	 * will issue error recovery and queue re-creation.
	 */
	for (i = 0; i < ib_queue_size; i++) {
		if (nvme_rdma_alloc_qe(ibdev, &ring[i], capsule_size, dir))
			goto out_free_ring;
	}

	return ring;

out_free_ring:
	nvme_rdma_free_ring(ibdev, ring, i, capsule_size, dir);
	return NULL;
}

static void nvme_rdma_qp_event(struct ib_event *event, void *context)
{
	pr_debug("QP event %s (%d)\n",
		 ib_event_msg(event->event), event->event);

}

static int nvme_rdma_wait_for_cm(struct nvme_rdma_queue *queue)
{
	int ret;

	ret = wait_for_completion_interruptible_timeout(&queue->cm_done,
			msecs_to_jiffies(NVME_RDMA_CONNECT_TIMEOUT_MS) + 1);
	if (ret < 0)
		return ret;
	if (ret == 0)
		return -ETIMEDOUT;
	WARN_ON_ONCE(queue->cm_error > 0);
	return queue->cm_error;
}

static int nvme_rdma_create_qp(struct nvme_rdma_queue *queue, const int factor)
{
	struct nvme_rdma_device *dev = queue->device;
	struct ib_qp_init_attr init_attr;
	int ret;

	memset(&init_attr, 0, sizeof(init_attr));
	init_attr.event_handler = nvme_rdma_qp_event;
	/* +1 for drain */
	init_attr.cap.max_send_wr = factor * queue->queue_size + 1;
	/* +1 for drain */
	init_attr.cap.max_recv_wr = queue->queue_size + 1;
	init_attr.cap.max_recv_sge = 1;
	init_attr.cap.max_send_sge = 1 + dev->num_inline_segments;
	init_attr.sq_sig_type = IB_SIGNAL_REQ_WR;
	init_attr.qp_type = IB_QPT_RC;
	init_attr.send_cq = queue->ib_cq;
	init_attr.recv_cq = queue->ib_cq;

	ret = rdma_create_qp(queue->cm_id, dev->pd, &init_attr);

	queue->qp = queue->cm_id->qp;
	return ret;
}

static void nvme_rdma_exit_request(struct blk_mq_tag_set *set,
		struct request *rq, unsigned int hctx_idx)
{
	struct nvme_rdma_request *req = blk_mq_rq_to_pdu(rq);

	kfree(req->sqe.data);
}

static int nvme_rdma_init_request(struct blk_mq_tag_set *set,
		struct request *rq, unsigned int hctx_idx,
		unsigned int numa_node)
{
	struct nvme_rdma_ctrl *ctrl = set->driver_data;
	struct nvme_rdma_request *req = blk_mq_rq_to_pdu(rq);
	int queue_idx = (set == &ctrl->tag_set) ? hctx_idx + 1 : 0;
	struct nvme_rdma_queue *queue = &ctrl->queues[queue_idx];

	nvme_req(rq)->ctrl = &ctrl->ctrl;
	req->sqe.data = kzalloc(sizeof(struct nvme_command), GFP_KERNEL);
	if (!req->sqe.data)
		return -ENOMEM;

	req->queue = queue;

	return 0;
}

static int nvme_rdma_init_hctx(struct blk_mq_hw_ctx *hctx, void *data,
		unsigned int hctx_idx)
{
	struct nvme_rdma_ctrl *ctrl = data;
	struct nvme_rdma_queue *queue = &ctrl->queues[hctx_idx + 1];

	BUG_ON(hctx_idx >= ctrl->ctrl.queue_count);

	hctx->driver_data = queue;
	return 0;
}

static int nvme_rdma_init_admin_hctx(struct blk_mq_hw_ctx *hctx, void *data,
		unsigned int hctx_idx)
{
	struct nvme_rdma_ctrl *ctrl = data;
	struct nvme_rdma_queue *queue = &ctrl->queues[0];

	BUG_ON(hctx_idx != 0);

	hctx->driver_data = queue;
	return 0;
}

static void nvme_rdma_free_dev(struct kref *ref)
{
	struct nvme_rdma_device *ndev =
		container_of(ref, struct nvme_rdma_device, ref);

	mutex_lock(&device_list_mutex);
	list_del(&ndev->entry);
	mutex_unlock(&device_list_mutex);

	ib_dealloc_pd(ndev->pd);
	kfree(ndev);
}

static void nvme_rdma_dev_put(struct nvme_rdma_device *dev)
{
	kref_put(&dev->ref, nvme_rdma_free_dev);
}

static int nvme_rdma_dev_get(struct nvme_rdma_device *dev)
{
	return kref_get_unless_zero(&dev->ref);
}

static struct nvme_rdma_device *
nvme_rdma_find_get_device(struct rdma_cm_id *cm_id)
{
	struct nvme_rdma_device *ndev;

	mutex_lock(&device_list_mutex);
	list_for_each_entry(ndev, &device_list, entry) {
		if (ndev->dev->node_guid == cm_id->device->node_guid &&
		    nvme_rdma_dev_get(ndev))
			goto out_unlock;
	}

	ndev = kzalloc(sizeof(*ndev), GFP_KERNEL);
	if (!ndev)
		goto out_err;

	ndev->dev = cm_id->device;
	kref_init(&ndev->ref);

	ndev->pd = ib_alloc_pd(ndev->dev,
		register_always ? 0 : IB_PD_UNSAFE_GLOBAL_RKEY);
	if (IS_ERR(ndev->pd))
		goto out_free_dev;

	if (!(ndev->dev->attrs.device_cap_flags &
	      IB_DEVICE_MEM_MGT_EXTENSIONS)) {
		dev_err(&ndev->dev->dev,
			"Memory registrations not supported.\n");
		goto out_free_pd;
	}

	ndev->num_inline_segments = min(NVME_RDMA_MAX_INLINE_SEGMENTS,
					ndev->dev->attrs.max_send_sge - 1);
	list_add(&ndev->entry, &device_list);
out_unlock:
	mutex_unlock(&device_list_mutex);
	return ndev;

out_free_pd:
	ib_dealloc_pd(ndev->pd);
out_free_dev:
	kfree(ndev);
out_err:
	mutex_unlock(&device_list_mutex);
	return NULL;
}

static void nvme_rdma_destroy_queue_ib(struct nvme_rdma_queue *queue)
{
	struct nvme_rdma_device *dev;
	struct ib_device *ibdev;

	if (!test_and_clear_bit(NVME_RDMA_Q_TR_READY, &queue->flags))
		return;

	dev = queue->device;
	ibdev = dev->dev;

	ib_mr_pool_destroy(queue->qp, &queue->qp->rdma_mrs);

	/*
	 * The cm_id object might have been destroyed during RDMA connection
	 * establishment error flow to avoid getting other cma events, thus
	 * the destruction of the QP shouldn't use rdma_cm API.
	 */
	ib_destroy_qp(queue->qp);
	ib_free_cq(queue->ib_cq);

	nvme_rdma_free_ring(ibdev, queue->rsp_ring, queue->queue_size,
			sizeof(struct nvme_completion), DMA_FROM_DEVICE);

	nvme_rdma_dev_put(dev);
}

static int nvme_rdma_get_max_fr_pages(struct ib_device *ibdev)
{
	return min_t(u32, NVME_RDMA_MAX_SEGMENTS,
		     ibdev->attrs.max_fast_reg_page_list_len - 1);
}

static int nvme_rdma_create_queue_ib(struct nvme_rdma_queue *queue)
{
	struct ib_device *ibdev;
	const int send_wr_factor = 3;			/* MR, SEND, INV */
	const int cq_factor = send_wr_factor + 1;	/* + RECV */
	int comp_vector, idx = nvme_rdma_queue_idx(queue);
	enum ib_poll_context poll_ctx;
	int ret, pages_per_mr;

	queue->device = nvme_rdma_find_get_device(queue->cm_id);
	if (!queue->device) {
		dev_err(queue->cm_id->device->dev.parent,
			"no client data found!\n");
		return -ECONNREFUSED;
	}
	ibdev = queue->device->dev;

	/*
	 * Spread I/O queues completion vectors according their queue index.
	 * Admin queues can always go on completion vector 0.
	 */
	comp_vector = idx == 0 ? idx : idx - 1;

	/* Polling queues need direct cq polling context */
	if (nvme_rdma_poll_queue(queue))
		poll_ctx = IB_POLL_DIRECT;
	else
		poll_ctx = IB_POLL_SOFTIRQ;

	/* +1 for ib_stop_cq */
	queue->ib_cq = ib_alloc_cq(ibdev, queue,
				cq_factor * queue->queue_size + 1,
				comp_vector, poll_ctx);
	if (IS_ERR(queue->ib_cq)) {
		ret = PTR_ERR(queue->ib_cq);
		goto out_put_dev;
	}

	ret = nvme_rdma_create_qp(queue, send_wr_factor);
	if (ret)
		goto out_destroy_ib_cq;

	queue->rsp_ring = nvme_rdma_alloc_ring(ibdev, queue->queue_size,
			sizeof(struct nvme_completion), DMA_FROM_DEVICE);
	if (!queue->rsp_ring) {
		ret = -ENOMEM;
		goto out_destroy_qp;
	}

	/*
	 * Currently we don't use SG_GAPS MR's so if the first entry is
	 * misaligned we'll end up using two entries for a single data page,
	 * so one additional entry is required.
	 */
	pages_per_mr = nvme_rdma_get_max_fr_pages(ibdev) + 1;
	ret = ib_mr_pool_init(queue->qp, &queue->qp->rdma_mrs,
			      queue->queue_size,
			      IB_MR_TYPE_MEM_REG,
			      pages_per_mr, 0);
	if (ret) {
		dev_err(queue->ctrl->ctrl.device,
			"failed to initialize MR pool sized %d for QID %d\n",
			queue->queue_size, idx);
		goto out_destroy_ring;
	}

	set_bit(NVME_RDMA_Q_TR_READY, &queue->flags);

	return 0;

out_destroy_ring:
	nvme_rdma_free_ring(ibdev, queue->rsp_ring, queue->queue_size,
			    sizeof(struct nvme_completion), DMA_FROM_DEVICE);
out_destroy_qp:
	rdma_destroy_qp(queue->cm_id);
out_destroy_ib_cq:
	ib_free_cq(queue->ib_cq);
out_put_dev:
	nvme_rdma_dev_put(queue->device);
	return ret;
}

static int nvme_rdma_alloc_queue(struct nvme_rdma_ctrl *ctrl,
		int idx, size_t queue_size)
{
	struct nvme_rdma_queue *queue;
	struct sockaddr *src_addr = NULL;
	int ret;

	queue = &ctrl->queues[idx];
	queue->ctrl = ctrl;
	init_completion(&queue->cm_done);

	if (idx > 0)
		queue->cmnd_capsule_len = ctrl->ctrl.ioccsz * 16;
	else
		queue->cmnd_capsule_len = sizeof(struct nvme_command);

	queue->queue_size = queue_size;

	queue->cm_id = rdma_create_id(&init_net, nvme_rdma_cm_handler, queue,
			RDMA_PS_TCP, IB_QPT_RC);
	if (IS_ERR(queue->cm_id)) {
		dev_info(ctrl->ctrl.device,
			"failed to create CM ID: %ld\n", PTR_ERR(queue->cm_id));
		return PTR_ERR(queue->cm_id);
	}

	if (ctrl->ctrl.opts->mask & NVMF_OPT_HOST_TRADDR)
		src_addr = (struct sockaddr *)&ctrl->src_addr;

	queue->cm_error = -ETIMEDOUT;
	ret = rdma_resolve_addr(queue->cm_id, src_addr,
			(struct sockaddr *)&ctrl->addr,
			NVME_RDMA_CONNECT_TIMEOUT_MS);
	if (ret) {
		dev_info(ctrl->ctrl.device,
			"rdma_resolve_addr failed (%d).\n", ret);
		goto out_destroy_cm_id;
	}

	ret = nvme_rdma_wait_for_cm(queue);
	if (ret) {
		dev_info(ctrl->ctrl.device,
			"rdma connection establishment failed (%d)\n", ret);
		goto out_destroy_cm_id;
	}

	set_bit(NVME_RDMA_Q_ALLOCATED, &queue->flags);

	return 0;

out_destroy_cm_id:
	rdma_destroy_id(queue->cm_id);
	nvme_rdma_destroy_queue_ib(queue);
	return ret;
}

static void __nvme_rdma_stop_queue(struct nvme_rdma_queue *queue)
{
	rdma_disconnect(queue->cm_id);
	ib_drain_qp(queue->qp);
}

static void nvme_rdma_stop_queue(struct nvme_rdma_queue *queue)
{
	if (!test_and_clear_bit(NVME_RDMA_Q_LIVE, &queue->flags))
		return;
	__nvme_rdma_stop_queue(queue);
}

static void nvme_rdma_free_queue(struct nvme_rdma_queue *queue)
{
	if (!test_and_clear_bit(NVME_RDMA_Q_ALLOCATED, &queue->flags))
		return;

	nvme_rdma_destroy_queue_ib(queue);
	rdma_destroy_id(queue->cm_id);
}

static void nvme_rdma_free_io_queues(struct nvme_rdma_ctrl *ctrl)
{
	int i;

	for (i = 1; i < ctrl->ctrl.queue_count; i++)
		nvme_rdma_free_queue(&ctrl->queues[i]);
}

static void nvme_rdma_stop_io_queues(struct nvme_rdma_ctrl *ctrl)
{
	int i;

	for (i = 1; i < ctrl->ctrl.queue_count; i++)
		nvme_rdma_stop_queue(&ctrl->queues[i]);
}

static int nvme_rdma_start_queue(struct nvme_rdma_ctrl *ctrl, int idx)
{
	struct nvme_rdma_queue *queue = &ctrl->queues[idx];
	bool poll = nvme_rdma_poll_queue(queue);
	int ret;

	if (idx)
		ret = nvmf_connect_io_queue(&ctrl->ctrl, idx, poll);
	else
		ret = nvmf_connect_admin_queue(&ctrl->ctrl);

	if (!ret) {
		set_bit(NVME_RDMA_Q_LIVE, &queue->flags);
	} else {
		if (test_bit(NVME_RDMA_Q_ALLOCATED, &queue->flags))
			__nvme_rdma_stop_queue(queue);
		dev_info(ctrl->ctrl.device,
			"failed to connect queue: %d ret=%d\n", idx, ret);
	}
	return ret;
}

static int nvme_rdma_start_io_queues(struct nvme_rdma_ctrl *ctrl)
{
	int i, ret = 0;

	for (i = 1; i < ctrl->ctrl.queue_count; i++) {
		ret = nvme_rdma_start_queue(ctrl, i);
		if (ret)
			goto out_stop_queues;
	}

	return 0;

out_stop_queues:
	for (i--; i >= 1; i--)
		nvme_rdma_stop_queue(&ctrl->queues[i]);
	return ret;
}

static int nvme_rdma_alloc_io_queues(struct nvme_rdma_ctrl *ctrl)
{
	struct nvmf_ctrl_options *opts = ctrl->ctrl.opts;
	struct ib_device *ibdev = ctrl->device->dev;
	unsigned int nr_io_queues, nr_default_queues;
	unsigned int nr_read_queues, nr_poll_queues;
	int i, ret;

	nr_read_queues = min_t(unsigned int, ibdev->num_comp_vectors,
				min(opts->nr_io_queues, num_online_cpus()));
	nr_default_queues =  min_t(unsigned int, ibdev->num_comp_vectors,
				min(opts->nr_write_queues, num_online_cpus()));
	nr_poll_queues = min(opts->nr_poll_queues, num_online_cpus());
	nr_io_queues = nr_read_queues + nr_default_queues + nr_poll_queues;

	ret = nvme_set_queue_count(&ctrl->ctrl, &nr_io_queues);
	if (ret)
		return ret;

	ctrl->ctrl.queue_count = nr_io_queues + 1;
	if (ctrl->ctrl.queue_count < 2)
		return 0;

	dev_info(ctrl->ctrl.device,
		"creating %d I/O queues.\n", nr_io_queues);

	if (opts->nr_write_queues && nr_read_queues < nr_io_queues) {
		/*
		 * separate read/write queues
		 * hand out dedicated default queues only after we have
		 * sufficient read queues.
		 */
		ctrl->io_queues[HCTX_TYPE_READ] = nr_read_queues;
		nr_io_queues -= ctrl->io_queues[HCTX_TYPE_READ];
		ctrl->io_queues[HCTX_TYPE_DEFAULT] =
			min(nr_default_queues, nr_io_queues);
		nr_io_queues -= ctrl->io_queues[HCTX_TYPE_DEFAULT];
	} else {
		/*
		 * shared read/write queues
		 * either no write queues were requested, or we don't have
		 * sufficient queue count to have dedicated default queues.
		 */
		ctrl->io_queues[HCTX_TYPE_DEFAULT] =
			min(nr_read_queues, nr_io_queues);
		nr_io_queues -= ctrl->io_queues[HCTX_TYPE_DEFAULT];
	}

	if (opts->nr_poll_queues && nr_io_queues) {
		/* map dedicated poll queues only if we have queues left */
		ctrl->io_queues[HCTX_TYPE_POLL] =
			min(nr_poll_queues, nr_io_queues);
	}

	for (i = 1; i < ctrl->ctrl.queue_count; i++) {
		ret = nvme_rdma_alloc_queue(ctrl, i,
				ctrl->ctrl.sqsize + 1);
		if (ret)
			goto out_free_queues;
	}

	return 0;

out_free_queues:
	for (i--; i >= 1; i--)
		nvme_rdma_free_queue(&ctrl->queues[i]);

	return ret;
}

static struct blk_mq_tag_set *nvme_rdma_alloc_tagset(struct nvme_ctrl *nctrl,
		bool admin)
{
	struct nvme_rdma_ctrl *ctrl = to_rdma_ctrl(nctrl);
	struct blk_mq_tag_set *set;
	int ret;

	if (admin) {
		set = &ctrl->admin_tag_set;
		memset(set, 0, sizeof(*set));
		set->ops = &nvme_rdma_admin_mq_ops;
		set->queue_depth = NVME_AQ_MQ_TAG_DEPTH;
		set->reserved_tags = 2; /* connect + keep-alive */
		set->numa_node = nctrl->numa_node;
		set->cmd_size = sizeof(struct nvme_rdma_request) +
			SG_CHUNK_SIZE * sizeof(struct scatterlist);
		set->driver_data = ctrl;
		set->nr_hw_queues = 1;
		set->timeout = ADMIN_TIMEOUT;
		set->flags = BLK_MQ_F_NO_SCHED;
	} else {
		set = &ctrl->tag_set;
		memset(set, 0, sizeof(*set));
		set->ops = &nvme_rdma_mq_ops;
		set->queue_depth = nctrl->sqsize + 1;
		set->reserved_tags = 1; /* fabric connect */
		set->numa_node = nctrl->numa_node;
		set->flags = BLK_MQ_F_SHOULD_MERGE;
		set->cmd_size = sizeof(struct nvme_rdma_request) +
			SG_CHUNK_SIZE * sizeof(struct scatterlist);
		set->driver_data = ctrl;
		set->nr_hw_queues = nctrl->queue_count - 1;
		set->timeout = NVME_IO_TIMEOUT;
		set->nr_maps = nctrl->opts->nr_poll_queues ? HCTX_MAX_TYPES : 2;
	}

	ret = blk_mq_alloc_tag_set(set);
	if (ret)
		return ERR_PTR(ret);

	return set;
}

static void nvme_rdma_destroy_admin_queue(struct nvme_rdma_ctrl *ctrl,
		bool remove)
{
	if (remove) {
		blk_cleanup_queue(ctrl->ctrl.admin_q);
		blk_cleanup_queue(ctrl->ctrl.fabrics_q);
		blk_mq_free_tag_set(ctrl->ctrl.admin_tagset);
	}
	if (ctrl->async_event_sqe.data) {
		nvme_rdma_free_qe(ctrl->device->dev, &ctrl->async_event_sqe,
				sizeof(struct nvme_command), DMA_TO_DEVICE);
		ctrl->async_event_sqe.data = NULL;
	}
	nvme_rdma_free_queue(&ctrl->queues[0]);
}

static int nvme_rdma_configure_admin_queue(struct nvme_rdma_ctrl *ctrl,
		bool new)
{
	int error;

	error = nvme_rdma_alloc_queue(ctrl, 0, NVME_AQ_DEPTH);
	if (error)
		return error;

	ctrl->device = ctrl->queues[0].device;
	ctrl->ctrl.numa_node = dev_to_node(ctrl->device->dev->dma_device);

	ctrl->max_fr_pages = nvme_rdma_get_max_fr_pages(ctrl->device->dev);

	/*
	 * Bind the async event SQE DMA mapping to the admin queue lifetime.
	 * It's safe, since any chage in the underlying RDMA device will issue
	 * error recovery and queue re-creation.
	 */
	error = nvme_rdma_alloc_qe(ctrl->device->dev, &ctrl->async_event_sqe,
			sizeof(struct nvme_command), DMA_TO_DEVICE);
	if (error)
		goto out_free_queue;

	if (new) {
		ctrl->ctrl.admin_tagset = nvme_rdma_alloc_tagset(&ctrl->ctrl, true);
		if (IS_ERR(ctrl->ctrl.admin_tagset)) {
			error = PTR_ERR(ctrl->ctrl.admin_tagset);
			goto out_free_async_qe;
		}

		ctrl->ctrl.fabrics_q = blk_mq_init_queue(&ctrl->admin_tag_set);
		if (IS_ERR(ctrl->ctrl.fabrics_q)) {
			error = PTR_ERR(ctrl->ctrl.fabrics_q);
			goto out_free_tagset;
		}

		ctrl->ctrl.admin_q = blk_mq_init_queue(&ctrl->admin_tag_set);
		if (IS_ERR(ctrl->ctrl.admin_q)) {
			error = PTR_ERR(ctrl->ctrl.admin_q);
			goto out_cleanup_fabrics_q;
		}
	}

	error = nvme_rdma_start_queue(ctrl, 0);
	if (error)
		goto out_cleanup_queue;

	error = nvme_enable_ctrl(&ctrl->ctrl);
	if (error)
		goto out_stop_queue;

	ctrl->ctrl.max_segments = ctrl->max_fr_pages;
	ctrl->ctrl.max_hw_sectors = ctrl->max_fr_pages << (ilog2(SZ_4K) - 9);

	blk_mq_unquiesce_queue(ctrl->ctrl.admin_q);

	error = nvme_init_identify(&ctrl->ctrl);
	if (error)
		goto out_stop_queue;

	return 0;

out_stop_queue:
	nvme_rdma_stop_queue(&ctrl->queues[0]);
out_cleanup_queue:
	if (new)
		blk_cleanup_queue(ctrl->ctrl.admin_q);
out_cleanup_fabrics_q:
	if (new)
		blk_cleanup_queue(ctrl->ctrl.fabrics_q);
out_free_tagset:
	if (new)
		blk_mq_free_tag_set(ctrl->ctrl.admin_tagset);
out_free_async_qe:
	nvme_rdma_free_qe(ctrl->device->dev, &ctrl->async_event_sqe,
		sizeof(struct nvme_command), DMA_TO_DEVICE);
	ctrl->async_event_sqe.data = NULL;
out_free_queue:
	nvme_rdma_free_queue(&ctrl->queues[0]);
	return error;
}

static void nvme_rdma_destroy_io_queues(struct nvme_rdma_ctrl *ctrl,
		bool remove)
{
	if (remove) {
		blk_cleanup_queue(ctrl->ctrl.connect_q);
		blk_mq_free_tag_set(ctrl->ctrl.tagset);
	}
	nvme_rdma_free_io_queues(ctrl);
}

static int nvme_rdma_configure_io_queues(struct nvme_rdma_ctrl *ctrl, bool new)
{
	int ret;

	ret = nvme_rdma_alloc_io_queues(ctrl);
	if (ret)
		return ret;

	if (new) {
		ctrl->ctrl.tagset = nvme_rdma_alloc_tagset(&ctrl->ctrl, false);
		if (IS_ERR(ctrl->ctrl.tagset)) {
			ret = PTR_ERR(ctrl->ctrl.tagset);
			goto out_free_io_queues;
		}

		ctrl->ctrl.connect_q = blk_mq_init_queue(&ctrl->tag_set);
		if (IS_ERR(ctrl->ctrl.connect_q)) {
			ret = PTR_ERR(ctrl->ctrl.connect_q);
			goto out_free_tag_set;
		}
	} else {
		blk_mq_update_nr_hw_queues(&ctrl->tag_set,
			ctrl->ctrl.queue_count - 1);
	}

	ret = nvme_rdma_start_io_queues(ctrl);
	if (ret)
		goto out_cleanup_connect_q;

	return 0;

out_cleanup_connect_q:
	if (new)
		blk_cleanup_queue(ctrl->ctrl.connect_q);
out_free_tag_set:
	if (new)
		blk_mq_free_tag_set(ctrl->ctrl.tagset);
out_free_io_queues:
	nvme_rdma_free_io_queues(ctrl);
	return ret;
}

static void nvme_rdma_teardown_admin_queue(struct nvme_rdma_ctrl *ctrl,
		bool remove)
{
	blk_mq_quiesce_queue(ctrl->ctrl.admin_q);
	nvme_rdma_stop_queue(&ctrl->queues[0]);
<<<<<<< HEAD
	if (ctrl->ctrl.admin_tagset)
		blk_mq_tagset_busy_iter(ctrl->ctrl.admin_tagset,
			nvme_cancel_request, &ctrl->ctrl);
	blk_mq_unquiesce_queue(ctrl->ctrl.admin_q);
=======
	if (ctrl->ctrl.admin_tagset) {
		blk_mq_tagset_busy_iter(ctrl->ctrl.admin_tagset,
			nvme_cancel_request, &ctrl->ctrl);
		blk_mq_tagset_wait_completed_request(ctrl->ctrl.admin_tagset);
	}
	if (remove)
		blk_mq_unquiesce_queue(ctrl->ctrl.admin_q);
>>>>>>> f7688b48
	nvme_rdma_destroy_admin_queue(ctrl, remove);
}

static void nvme_rdma_teardown_io_queues(struct nvme_rdma_ctrl *ctrl,
		bool remove)
{
	if (ctrl->ctrl.queue_count > 1) {
		nvme_stop_queues(&ctrl->ctrl);
		nvme_rdma_stop_io_queues(ctrl);
<<<<<<< HEAD
		if (ctrl->ctrl.tagset)
			blk_mq_tagset_busy_iter(ctrl->ctrl.tagset,
				nvme_cancel_request, &ctrl->ctrl);
=======
		if (ctrl->ctrl.tagset) {
			blk_mq_tagset_busy_iter(ctrl->ctrl.tagset,
				nvme_cancel_request, &ctrl->ctrl);
			blk_mq_tagset_wait_completed_request(ctrl->ctrl.tagset);
		}
>>>>>>> f7688b48
		if (remove)
			nvme_start_queues(&ctrl->ctrl);
		nvme_rdma_destroy_io_queues(ctrl, remove);
	}
}

static void nvme_rdma_free_ctrl(struct nvme_ctrl *nctrl)
{
	struct nvme_rdma_ctrl *ctrl = to_rdma_ctrl(nctrl);

	if (list_empty(&ctrl->list))
		goto free_ctrl;

	mutex_lock(&nvme_rdma_ctrl_mutex);
	list_del(&ctrl->list);
	mutex_unlock(&nvme_rdma_ctrl_mutex);

	nvmf_free_options(nctrl->opts);
free_ctrl:
	kfree(ctrl->queues);
	kfree(ctrl);
}

static void nvme_rdma_reconnect_or_remove(struct nvme_rdma_ctrl *ctrl)
{
	/* If we are resetting/deleting then do nothing */
	if (ctrl->ctrl.state != NVME_CTRL_CONNECTING) {
		WARN_ON_ONCE(ctrl->ctrl.state == NVME_CTRL_NEW ||
			ctrl->ctrl.state == NVME_CTRL_LIVE);
		return;
	}

	if (nvmf_should_reconnect(&ctrl->ctrl)) {
		dev_info(ctrl->ctrl.device, "Reconnecting in %d seconds...\n",
			ctrl->ctrl.opts->reconnect_delay);
		queue_delayed_work(nvme_wq, &ctrl->reconnect_work,
				ctrl->ctrl.opts->reconnect_delay * HZ);
	} else {
		nvme_delete_ctrl(&ctrl->ctrl);
	}
}

static int nvme_rdma_setup_ctrl(struct nvme_rdma_ctrl *ctrl, bool new)
{
	int ret = -EINVAL;
	bool changed;

	ret = nvme_rdma_configure_admin_queue(ctrl, new);
	if (ret)
		return ret;

	if (ctrl->ctrl.icdoff) {
		dev_err(ctrl->ctrl.device, "icdoff is not supported!\n");
		goto destroy_admin;
	}

	if (!(ctrl->ctrl.sgls & (1 << 2))) {
		dev_err(ctrl->ctrl.device,
			"Mandatory keyed sgls are not supported!\n");
		goto destroy_admin;
	}

	if (ctrl->ctrl.opts->queue_size > ctrl->ctrl.sqsize + 1) {
		dev_warn(ctrl->ctrl.device,
			"queue_size %zu > ctrl sqsize %u, clamping down\n",
			ctrl->ctrl.opts->queue_size, ctrl->ctrl.sqsize + 1);
	}

	if (ctrl->ctrl.sqsize + 1 > ctrl->ctrl.maxcmd) {
		dev_warn(ctrl->ctrl.device,
			"sqsize %u > ctrl maxcmd %u, clamping down\n",
			ctrl->ctrl.sqsize + 1, ctrl->ctrl.maxcmd);
		ctrl->ctrl.sqsize = ctrl->ctrl.maxcmd - 1;
	}

	if (ctrl->ctrl.sgls & (1 << 20))
		ctrl->use_inline_data = true;

	if (ctrl->ctrl.queue_count > 1) {
		ret = nvme_rdma_configure_io_queues(ctrl, new);
		if (ret)
			goto destroy_admin;
	}

	changed = nvme_change_ctrl_state(&ctrl->ctrl, NVME_CTRL_LIVE);
	if (!changed) {
		/* state change failure is ok if we're in DELETING state */
		WARN_ON_ONCE(ctrl->ctrl.state != NVME_CTRL_DELETING);
		ret = -EINVAL;
		goto destroy_io;
	}

	nvme_start_ctrl(&ctrl->ctrl);
	return 0;

destroy_io:
	if (ctrl->ctrl.queue_count > 1)
		nvme_rdma_destroy_io_queues(ctrl, new);
destroy_admin:
	nvme_rdma_stop_queue(&ctrl->queues[0]);
	nvme_rdma_destroy_admin_queue(ctrl, new);
	return ret;
}

static void nvme_rdma_reconnect_ctrl_work(struct work_struct *work)
{
	struct nvme_rdma_ctrl *ctrl = container_of(to_delayed_work(work),
			struct nvme_rdma_ctrl, reconnect_work);

	++ctrl->ctrl.nr_reconnects;

	if (nvme_rdma_setup_ctrl(ctrl, false))
		goto requeue;

	dev_info(ctrl->ctrl.device, "Successfully reconnected (%d attempts)\n",
			ctrl->ctrl.nr_reconnects);

	ctrl->ctrl.nr_reconnects = 0;

	return;

requeue:
	dev_info(ctrl->ctrl.device, "Failed reconnect attempt %d\n",
			ctrl->ctrl.nr_reconnects);
	nvme_rdma_reconnect_or_remove(ctrl);
}

static void nvme_rdma_error_recovery_work(struct work_struct *work)
{
	struct nvme_rdma_ctrl *ctrl = container_of(work,
			struct nvme_rdma_ctrl, err_work);

	nvme_stop_keep_alive(&ctrl->ctrl);
	nvme_rdma_teardown_io_queues(ctrl, false);
	nvme_start_queues(&ctrl->ctrl);
	nvme_rdma_teardown_admin_queue(ctrl, false);
	blk_mq_unquiesce_queue(ctrl->ctrl.admin_q);

	if (!nvme_change_ctrl_state(&ctrl->ctrl, NVME_CTRL_CONNECTING)) {
		/* state change failure is ok if we're in DELETING state */
		WARN_ON_ONCE(ctrl->ctrl.state != NVME_CTRL_DELETING);
		return;
	}

	nvme_rdma_reconnect_or_remove(ctrl);
}

static void nvme_rdma_error_recovery(struct nvme_rdma_ctrl *ctrl)
{
	if (!nvme_change_ctrl_state(&ctrl->ctrl, NVME_CTRL_RESETTING))
		return;

	queue_work(nvme_wq, &ctrl->err_work);
}

static void nvme_rdma_wr_error(struct ib_cq *cq, struct ib_wc *wc,
		const char *op)
{
	struct nvme_rdma_queue *queue = cq->cq_context;
	struct nvme_rdma_ctrl *ctrl = queue->ctrl;

	if (ctrl->ctrl.state == NVME_CTRL_LIVE)
		dev_info(ctrl->ctrl.device,
			     "%s for CQE 0x%p failed with status %s (%d)\n",
			     op, wc->wr_cqe,
			     ib_wc_status_msg(wc->status), wc->status);
	nvme_rdma_error_recovery(ctrl);
}

static void nvme_rdma_memreg_done(struct ib_cq *cq, struct ib_wc *wc)
{
	if (unlikely(wc->status != IB_WC_SUCCESS))
		nvme_rdma_wr_error(cq, wc, "MEMREG");
}

static void nvme_rdma_inv_rkey_done(struct ib_cq *cq, struct ib_wc *wc)
{
	struct nvme_rdma_request *req =
		container_of(wc->wr_cqe, struct nvme_rdma_request, reg_cqe);
	struct request *rq = blk_mq_rq_from_pdu(req);

	if (unlikely(wc->status != IB_WC_SUCCESS)) {
		nvme_rdma_wr_error(cq, wc, "LOCAL_INV");
		return;
	}

	if (refcount_dec_and_test(&req->ref))
		nvme_end_request(rq, req->status, req->result);

}

static int nvme_rdma_inv_rkey(struct nvme_rdma_queue *queue,
		struct nvme_rdma_request *req)
{
	struct ib_send_wr wr = {
		.opcode		    = IB_WR_LOCAL_INV,
		.next		    = NULL,
		.num_sge	    = 0,
		.send_flags	    = IB_SEND_SIGNALED,
		.ex.invalidate_rkey = req->mr->rkey,
	};

	req->reg_cqe.done = nvme_rdma_inv_rkey_done;
	wr.wr_cqe = &req->reg_cqe;

	return ib_post_send(queue->qp, &wr, NULL);
}

static void nvme_rdma_unmap_data(struct nvme_rdma_queue *queue,
		struct request *rq)
{
	struct nvme_rdma_request *req = blk_mq_rq_to_pdu(rq);
	struct nvme_rdma_device *dev = queue->device;
	struct ib_device *ibdev = dev->dev;

	if (!blk_rq_nr_phys_segments(rq))
		return;

	if (req->mr) {
		ib_mr_pool_put(queue->qp, &queue->qp->rdma_mrs, req->mr);
		req->mr = NULL;
	}

	ib_dma_unmap_sg(ibdev, req->sg_table.sgl, req->nents, rq_dma_dir(rq));

	nvme_cleanup_cmd(rq);
	sg_free_table_chained(&req->sg_table, SG_CHUNK_SIZE);
}

static int nvme_rdma_set_sg_null(struct nvme_command *c)
{
	struct nvme_keyed_sgl_desc *sg = &c->common.dptr.ksgl;

	sg->addr = 0;
	put_unaligned_le24(0, sg->length);
	put_unaligned_le32(0, sg->key);
	sg->type = NVME_KEY_SGL_FMT_DATA_DESC << 4;
	return 0;
}

static int nvme_rdma_map_sg_inline(struct nvme_rdma_queue *queue,
		struct nvme_rdma_request *req, struct nvme_command *c,
		int count)
{
	struct nvme_sgl_desc *sg = &c->common.dptr.sgl;
	struct scatterlist *sgl = req->sg_table.sgl;
	struct ib_sge *sge = &req->sge[1];
	u32 len = 0;
	int i;

	for (i = 0; i < count; i++, sgl++, sge++) {
		sge->addr = sg_dma_address(sgl);
		sge->length = sg_dma_len(sgl);
		sge->lkey = queue->device->pd->local_dma_lkey;
		len += sge->length;
	}

	sg->addr = cpu_to_le64(queue->ctrl->ctrl.icdoff);
	sg->length = cpu_to_le32(len);
	sg->type = (NVME_SGL_FMT_DATA_DESC << 4) | NVME_SGL_FMT_OFFSET;

	req->num_sge += count;
	return 0;
}

static int nvme_rdma_map_sg_single(struct nvme_rdma_queue *queue,
		struct nvme_rdma_request *req, struct nvme_command *c)
{
	struct nvme_keyed_sgl_desc *sg = &c->common.dptr.ksgl;

	sg->addr = cpu_to_le64(sg_dma_address(req->sg_table.sgl));
	put_unaligned_le24(sg_dma_len(req->sg_table.sgl), sg->length);
	put_unaligned_le32(queue->device->pd->unsafe_global_rkey, sg->key);
	sg->type = NVME_KEY_SGL_FMT_DATA_DESC << 4;
	return 0;
}

static int nvme_rdma_map_sg_fr(struct nvme_rdma_queue *queue,
		struct nvme_rdma_request *req, struct nvme_command *c,
		int count)
{
	struct nvme_keyed_sgl_desc *sg = &c->common.dptr.ksgl;
	int nr;

	req->mr = ib_mr_pool_get(queue->qp, &queue->qp->rdma_mrs);
	if (WARN_ON_ONCE(!req->mr))
		return -EAGAIN;

	/*
	 * Align the MR to a 4K page size to match the ctrl page size and
	 * the block virtual boundary.
	 */
	nr = ib_map_mr_sg(req->mr, req->sg_table.sgl, count, NULL, SZ_4K);
	if (unlikely(nr < count)) {
		ib_mr_pool_put(queue->qp, &queue->qp->rdma_mrs, req->mr);
		req->mr = NULL;
		if (nr < 0)
			return nr;
		return -EINVAL;
	}

	ib_update_fast_reg_key(req->mr, ib_inc_rkey(req->mr->rkey));

	req->reg_cqe.done = nvme_rdma_memreg_done;
	memset(&req->reg_wr, 0, sizeof(req->reg_wr));
	req->reg_wr.wr.opcode = IB_WR_REG_MR;
	req->reg_wr.wr.wr_cqe = &req->reg_cqe;
	req->reg_wr.wr.num_sge = 0;
	req->reg_wr.mr = req->mr;
	req->reg_wr.key = req->mr->rkey;
	req->reg_wr.access = IB_ACCESS_LOCAL_WRITE |
			     IB_ACCESS_REMOTE_READ |
			     IB_ACCESS_REMOTE_WRITE;

	sg->addr = cpu_to_le64(req->mr->iova);
	put_unaligned_le24(req->mr->length, sg->length);
	put_unaligned_le32(req->mr->rkey, sg->key);
	sg->type = (NVME_KEY_SGL_FMT_DATA_DESC << 4) |
			NVME_SGL_FMT_INVALIDATE;

	return 0;
}

static int nvme_rdma_map_data(struct nvme_rdma_queue *queue,
		struct request *rq, struct nvme_command *c)
{
	struct nvme_rdma_request *req = blk_mq_rq_to_pdu(rq);
	struct nvme_rdma_device *dev = queue->device;
	struct ib_device *ibdev = dev->dev;
	int count, ret;

	req->num_sge = 1;
	refcount_set(&req->ref, 2); /* send and recv completions */

	c->common.flags |= NVME_CMD_SGL_METABUF;

	if (!blk_rq_nr_phys_segments(rq))
		return nvme_rdma_set_sg_null(c);

	req->sg_table.sgl = req->first_sgl;
	ret = sg_alloc_table_chained(&req->sg_table,
			blk_rq_nr_phys_segments(rq), req->sg_table.sgl,
			SG_CHUNK_SIZE);
	if (ret)
		return -ENOMEM;

	req->nents = blk_rq_map_sg(rq->q, rq, req->sg_table.sgl);

	count = ib_dma_map_sg(ibdev, req->sg_table.sgl, req->nents,
			      rq_dma_dir(rq));
	if (unlikely(count <= 0)) {
		ret = -EIO;
		goto out_free_table;
	}

	if (count <= dev->num_inline_segments) {
		if (rq_data_dir(rq) == WRITE && nvme_rdma_queue_idx(queue) &&
		    queue->ctrl->use_inline_data &&
		    blk_rq_payload_bytes(rq) <=
				nvme_rdma_inline_data_size(queue)) {
			ret = nvme_rdma_map_sg_inline(queue, req, c, count);
			goto out;
		}

		if (count == 1 && dev->pd->flags & IB_PD_UNSAFE_GLOBAL_RKEY) {
			ret = nvme_rdma_map_sg_single(queue, req, c);
			goto out;
		}
	}

	ret = nvme_rdma_map_sg_fr(queue, req, c, count);
out:
	if (unlikely(ret))
		goto out_unmap_sg;

	return 0;

out_unmap_sg:
	ib_dma_unmap_sg(ibdev, req->sg_table.sgl, req->nents, rq_dma_dir(rq));
out_free_table:
	sg_free_table_chained(&req->sg_table, SG_CHUNK_SIZE);
	return ret;
}

static void nvme_rdma_send_done(struct ib_cq *cq, struct ib_wc *wc)
{
	struct nvme_rdma_qe *qe =
		container_of(wc->wr_cqe, struct nvme_rdma_qe, cqe);
	struct nvme_rdma_request *req =
		container_of(qe, struct nvme_rdma_request, sqe);
	struct request *rq = blk_mq_rq_from_pdu(req);

	if (unlikely(wc->status != IB_WC_SUCCESS)) {
		nvme_rdma_wr_error(cq, wc, "SEND");
		return;
	}

	if (refcount_dec_and_test(&req->ref))
		nvme_end_request(rq, req->status, req->result);
}

static int nvme_rdma_post_send(struct nvme_rdma_queue *queue,
		struct nvme_rdma_qe *qe, struct ib_sge *sge, u32 num_sge,
		struct ib_send_wr *first)
{
	struct ib_send_wr wr;
	int ret;

	sge->addr   = qe->dma;
	sge->length = sizeof(struct nvme_command),
	sge->lkey   = queue->device->pd->local_dma_lkey;

	wr.next       = NULL;
	wr.wr_cqe     = &qe->cqe;
	wr.sg_list    = sge;
	wr.num_sge    = num_sge;
	wr.opcode     = IB_WR_SEND;
	wr.send_flags = IB_SEND_SIGNALED;

	if (first)
		first->next = &wr;
	else
		first = &wr;

	ret = ib_post_send(queue->qp, first, NULL);
	if (unlikely(ret)) {
		dev_err(queue->ctrl->ctrl.device,
			     "%s failed with error code %d\n", __func__, ret);
	}
	return ret;
}

static int nvme_rdma_post_recv(struct nvme_rdma_queue *queue,
		struct nvme_rdma_qe *qe)
{
	struct ib_recv_wr wr;
	struct ib_sge list;
	int ret;

	list.addr   = qe->dma;
	list.length = sizeof(struct nvme_completion);
	list.lkey   = queue->device->pd->local_dma_lkey;

	qe->cqe.done = nvme_rdma_recv_done;

	wr.next     = NULL;
	wr.wr_cqe   = &qe->cqe;
	wr.sg_list  = &list;
	wr.num_sge  = 1;

	ret = ib_post_recv(queue->qp, &wr, NULL);
	if (unlikely(ret)) {
		dev_err(queue->ctrl->ctrl.device,
			"%s failed with error code %d\n", __func__, ret);
	}
	return ret;
}

static struct blk_mq_tags *nvme_rdma_tagset(struct nvme_rdma_queue *queue)
{
	u32 queue_idx = nvme_rdma_queue_idx(queue);

	if (queue_idx == 0)
		return queue->ctrl->admin_tag_set.tags[queue_idx];
	return queue->ctrl->tag_set.tags[queue_idx - 1];
}

static void nvme_rdma_async_done(struct ib_cq *cq, struct ib_wc *wc)
{
	if (unlikely(wc->status != IB_WC_SUCCESS))
		nvme_rdma_wr_error(cq, wc, "ASYNC");
}

static void nvme_rdma_submit_async_event(struct nvme_ctrl *arg)
{
	struct nvme_rdma_ctrl *ctrl = to_rdma_ctrl(arg);
	struct nvme_rdma_queue *queue = &ctrl->queues[0];
	struct ib_device *dev = queue->device->dev;
	struct nvme_rdma_qe *sqe = &ctrl->async_event_sqe;
	struct nvme_command *cmd = sqe->data;
	struct ib_sge sge;
	int ret;

	ib_dma_sync_single_for_cpu(dev, sqe->dma, sizeof(*cmd), DMA_TO_DEVICE);

	memset(cmd, 0, sizeof(*cmd));
	cmd->common.opcode = nvme_admin_async_event;
	cmd->common.command_id = NVME_AQ_BLK_MQ_DEPTH;
	cmd->common.flags |= NVME_CMD_SGL_METABUF;
	nvme_rdma_set_sg_null(cmd);

	sqe->cqe.done = nvme_rdma_async_done;

	ib_dma_sync_single_for_device(dev, sqe->dma, sizeof(*cmd),
			DMA_TO_DEVICE);

	ret = nvme_rdma_post_send(queue, sqe, &sge, 1, NULL);
	WARN_ON_ONCE(ret);
}

static void nvme_rdma_process_nvme_rsp(struct nvme_rdma_queue *queue,
		struct nvme_completion *cqe, struct ib_wc *wc)
{
	struct request *rq;
	struct nvme_rdma_request *req;

	rq = blk_mq_tag_to_rq(nvme_rdma_tagset(queue), cqe->command_id);
	if (!rq) {
		dev_err(queue->ctrl->ctrl.device,
			"tag 0x%x on QP %#x not found\n",
			cqe->command_id, queue->qp->qp_num);
		nvme_rdma_error_recovery(queue->ctrl);
		return;
	}
	req = blk_mq_rq_to_pdu(rq);

	req->status = cqe->status;
	req->result = cqe->result;

	if (wc->wc_flags & IB_WC_WITH_INVALIDATE) {
		if (unlikely(wc->ex.invalidate_rkey != req->mr->rkey)) {
			dev_err(queue->ctrl->ctrl.device,
				"Bogus remote invalidation for rkey %#x\n",
				req->mr->rkey);
			nvme_rdma_error_recovery(queue->ctrl);
		}
	} else if (req->mr) {
		int ret;

		ret = nvme_rdma_inv_rkey(queue, req);
		if (unlikely(ret < 0)) {
			dev_err(queue->ctrl->ctrl.device,
				"Queueing INV WR for rkey %#x failed (%d)\n",
				req->mr->rkey, ret);
			nvme_rdma_error_recovery(queue->ctrl);
		}
		/* the local invalidation completion will end the request */
		return;
	}

	if (refcount_dec_and_test(&req->ref))
		nvme_end_request(rq, req->status, req->result);
}

static void nvme_rdma_recv_done(struct ib_cq *cq, struct ib_wc *wc)
{
	struct nvme_rdma_qe *qe =
		container_of(wc->wr_cqe, struct nvme_rdma_qe, cqe);
	struct nvme_rdma_queue *queue = cq->cq_context;
	struct ib_device *ibdev = queue->device->dev;
	struct nvme_completion *cqe = qe->data;
	const size_t len = sizeof(struct nvme_completion);

	if (unlikely(wc->status != IB_WC_SUCCESS)) {
		nvme_rdma_wr_error(cq, wc, "RECV");
		return;
	}

	ib_dma_sync_single_for_cpu(ibdev, qe->dma, len, DMA_FROM_DEVICE);
	/*
	 * AEN requests are special as they don't time out and can
	 * survive any kind of queue freeze and often don't respond to
	 * aborts.  We don't even bother to allocate a struct request
	 * for them but rather special case them here.
	 */
	if (unlikely(nvme_rdma_queue_idx(queue) == 0 &&
			cqe->command_id >= NVME_AQ_BLK_MQ_DEPTH))
		nvme_complete_async_event(&queue->ctrl->ctrl, cqe->status,
				&cqe->result);
	else
		nvme_rdma_process_nvme_rsp(queue, cqe, wc);
	ib_dma_sync_single_for_device(ibdev, qe->dma, len, DMA_FROM_DEVICE);

	nvme_rdma_post_recv(queue, qe);
}

static int nvme_rdma_conn_established(struct nvme_rdma_queue *queue)
{
	int ret, i;

	for (i = 0; i < queue->queue_size; i++) {
		ret = nvme_rdma_post_recv(queue, &queue->rsp_ring[i]);
		if (ret)
			goto out_destroy_queue_ib;
	}

	return 0;

out_destroy_queue_ib:
	nvme_rdma_destroy_queue_ib(queue);
	return ret;
}

static int nvme_rdma_conn_rejected(struct nvme_rdma_queue *queue,
		struct rdma_cm_event *ev)
{
	struct rdma_cm_id *cm_id = queue->cm_id;
	int status = ev->status;
	const char *rej_msg;
	const struct nvme_rdma_cm_rej *rej_data;
	u8 rej_data_len;

	rej_msg = rdma_reject_msg(cm_id, status);
	rej_data = rdma_consumer_reject_data(cm_id, ev, &rej_data_len);

	if (rej_data && rej_data_len >= sizeof(u16)) {
		u16 sts = le16_to_cpu(rej_data->sts);

		dev_err(queue->ctrl->ctrl.device,
		      "Connect rejected: status %d (%s) nvme status %d (%s).\n",
		      status, rej_msg, sts, nvme_rdma_cm_msg(sts));
	} else {
		dev_err(queue->ctrl->ctrl.device,
			"Connect rejected: status %d (%s).\n", status, rej_msg);
	}

	return -ECONNRESET;
}

static int nvme_rdma_addr_resolved(struct nvme_rdma_queue *queue)
{
	struct nvme_ctrl *ctrl = &queue->ctrl->ctrl;
	int ret;

	ret = nvme_rdma_create_queue_ib(queue);
	if (ret)
		return ret;

	if (ctrl->opts->tos >= 0)
		rdma_set_service_type(queue->cm_id, ctrl->opts->tos);
	ret = rdma_resolve_route(queue->cm_id, NVME_RDMA_CONNECT_TIMEOUT_MS);
	if (ret) {
		dev_err(ctrl->device, "rdma_resolve_route failed (%d).\n",
			queue->cm_error);
		goto out_destroy_queue;
	}

	return 0;

out_destroy_queue:
	nvme_rdma_destroy_queue_ib(queue);
	return ret;
}

static int nvme_rdma_route_resolved(struct nvme_rdma_queue *queue)
{
	struct nvme_rdma_ctrl *ctrl = queue->ctrl;
	struct rdma_conn_param param = { };
	struct nvme_rdma_cm_req priv = { };
	int ret;

	param.qp_num = queue->qp->qp_num;
	param.flow_control = 1;

	param.responder_resources = queue->device->dev->attrs.max_qp_rd_atom;
	/* maximum retry count */
	param.retry_count = 7;
	param.rnr_retry_count = 7;
	param.private_data = &priv;
	param.private_data_len = sizeof(priv);

	priv.recfmt = cpu_to_le16(NVME_RDMA_CM_FMT_1_0);
	priv.qid = cpu_to_le16(nvme_rdma_queue_idx(queue));
	/*
	 * set the admin queue depth to the minimum size
	 * specified by the Fabrics standard.
	 */
	if (priv.qid == 0) {
		priv.hrqsize = cpu_to_le16(NVME_AQ_DEPTH);
		priv.hsqsize = cpu_to_le16(NVME_AQ_DEPTH - 1);
	} else {
		/*
		 * current interpretation of the fabrics spec
		 * is at minimum you make hrqsize sqsize+1, or a
		 * 1's based representation of sqsize.
		 */
		priv.hrqsize = cpu_to_le16(queue->queue_size);
		priv.hsqsize = cpu_to_le16(queue->ctrl->ctrl.sqsize);
	}

	ret = rdma_connect(queue->cm_id, &param);
	if (ret) {
		dev_err(ctrl->ctrl.device,
			"rdma_connect failed (%d).\n", ret);
		goto out_destroy_queue_ib;
	}

	return 0;

out_destroy_queue_ib:
	nvme_rdma_destroy_queue_ib(queue);
	return ret;
}

static int nvme_rdma_cm_handler(struct rdma_cm_id *cm_id,
		struct rdma_cm_event *ev)
{
	struct nvme_rdma_queue *queue = cm_id->context;
	int cm_error = 0;

	dev_dbg(queue->ctrl->ctrl.device, "%s (%d): status %d id %p\n",
		rdma_event_msg(ev->event), ev->event,
		ev->status, cm_id);

	switch (ev->event) {
	case RDMA_CM_EVENT_ADDR_RESOLVED:
		cm_error = nvme_rdma_addr_resolved(queue);
		break;
	case RDMA_CM_EVENT_ROUTE_RESOLVED:
		cm_error = nvme_rdma_route_resolved(queue);
		break;
	case RDMA_CM_EVENT_ESTABLISHED:
		queue->cm_error = nvme_rdma_conn_established(queue);
		/* complete cm_done regardless of success/failure */
		complete(&queue->cm_done);
		return 0;
	case RDMA_CM_EVENT_REJECTED:
		nvme_rdma_destroy_queue_ib(queue);
		cm_error = nvme_rdma_conn_rejected(queue, ev);
		break;
	case RDMA_CM_EVENT_ROUTE_ERROR:
	case RDMA_CM_EVENT_CONNECT_ERROR:
	case RDMA_CM_EVENT_UNREACHABLE:
		nvme_rdma_destroy_queue_ib(queue);
		/* fall through */
	case RDMA_CM_EVENT_ADDR_ERROR:
		dev_dbg(queue->ctrl->ctrl.device,
			"CM error event %d\n", ev->event);
		cm_error = -ECONNRESET;
		break;
	case RDMA_CM_EVENT_DISCONNECTED:
	case RDMA_CM_EVENT_ADDR_CHANGE:
	case RDMA_CM_EVENT_TIMEWAIT_EXIT:
		dev_dbg(queue->ctrl->ctrl.device,
			"disconnect received - connection closed\n");
		nvme_rdma_error_recovery(queue->ctrl);
		break;
	case RDMA_CM_EVENT_DEVICE_REMOVAL:
		/* device removal is handled via the ib_client API */
		break;
	default:
		dev_err(queue->ctrl->ctrl.device,
			"Unexpected RDMA CM event (%d)\n", ev->event);
		nvme_rdma_error_recovery(queue->ctrl);
		break;
	}

	if (cm_error) {
		queue->cm_error = cm_error;
		complete(&queue->cm_done);
	}

	return 0;
}

static enum blk_eh_timer_return
nvme_rdma_timeout(struct request *rq, bool reserved)
{
	struct nvme_rdma_request *req = blk_mq_rq_to_pdu(rq);
	struct nvme_rdma_queue *queue = req->queue;
	struct nvme_rdma_ctrl *ctrl = queue->ctrl;

	dev_warn(ctrl->ctrl.device, "I/O %d QID %d timeout\n",
		 rq->tag, nvme_rdma_queue_idx(queue));

<<<<<<< HEAD
	if (ctrl->ctrl.state != NVME_CTRL_LIVE) {
		/*
		 * Teardown immediately if controller times out while starting
		 * or we are already started error recovery. all outstanding
		 * requests are completed on shutdown, so we return BLK_EH_DONE.
		 */
		flush_work(&ctrl->err_work);
		nvme_rdma_teardown_io_queues(ctrl, false);
		nvme_rdma_teardown_admin_queue(ctrl, false);
		return BLK_EH_DONE;
	}

	dev_warn(ctrl->ctrl.device, "starting error recovery\n");
	nvme_rdma_error_recovery(ctrl);

=======
	/*
	 * Restart the timer if a controller reset is already scheduled. Any
	 * timed out commands would be handled before entering the connecting
	 * state.
	 */
	if (ctrl->ctrl.state == NVME_CTRL_RESETTING)
		return BLK_EH_RESET_TIMER;

	if (ctrl->ctrl.state != NVME_CTRL_LIVE) {
		/*
		 * Teardown immediately if controller times out while starting
		 * or we are already started error recovery. all outstanding
		 * requests are completed on shutdown, so we return BLK_EH_DONE.
		 */
		flush_work(&ctrl->err_work);
		nvme_rdma_teardown_io_queues(ctrl, false);
		nvme_rdma_teardown_admin_queue(ctrl, false);
		return BLK_EH_DONE;
	}

	dev_warn(ctrl->ctrl.device, "starting error recovery\n");
	nvme_rdma_error_recovery(ctrl);

>>>>>>> f7688b48
	return BLK_EH_RESET_TIMER;
}

static blk_status_t nvme_rdma_queue_rq(struct blk_mq_hw_ctx *hctx,
		const struct blk_mq_queue_data *bd)
{
	struct nvme_ns *ns = hctx->queue->queuedata;
	struct nvme_rdma_queue *queue = hctx->driver_data;
	struct request *rq = bd->rq;
	struct nvme_rdma_request *req = blk_mq_rq_to_pdu(rq);
	struct nvme_rdma_qe *sqe = &req->sqe;
	struct nvme_command *c = sqe->data;
	struct ib_device *dev;
	bool queue_ready = test_bit(NVME_RDMA_Q_LIVE, &queue->flags);
	blk_status_t ret;
	int err;

	WARN_ON_ONCE(rq->tag < 0);

	if (!nvmf_check_ready(&queue->ctrl->ctrl, rq, queue_ready))
		return nvmf_fail_nonready_command(&queue->ctrl->ctrl, rq);

	dev = queue->device->dev;

	req->sqe.dma = ib_dma_map_single(dev, req->sqe.data,
					 sizeof(struct nvme_command),
					 DMA_TO_DEVICE);
	err = ib_dma_mapping_error(dev, req->sqe.dma);
	if (unlikely(err))
		return BLK_STS_RESOURCE;

	ib_dma_sync_single_for_cpu(dev, sqe->dma,
			sizeof(struct nvme_command), DMA_TO_DEVICE);

	ret = nvme_setup_cmd(ns, rq, c);
	if (ret)
		goto unmap_qe;

	blk_mq_start_request(rq);

	err = nvme_rdma_map_data(queue, rq, c);
	if (unlikely(err < 0)) {
		dev_err(queue->ctrl->ctrl.device,
			     "Failed to map data (%d)\n", err);
		nvme_cleanup_cmd(rq);
		goto err;
	}

	sqe->cqe.done = nvme_rdma_send_done;

	ib_dma_sync_single_for_device(dev, sqe->dma,
			sizeof(struct nvme_command), DMA_TO_DEVICE);

	err = nvme_rdma_post_send(queue, sqe, req->sge, req->num_sge,
			req->mr ? &req->reg_wr.wr : NULL);
	if (unlikely(err)) {
		nvme_rdma_unmap_data(queue, rq);
		goto err;
	}

	return BLK_STS_OK;

err:
	if (err == -ENOMEM || err == -EAGAIN)
		ret = BLK_STS_RESOURCE;
	else
		ret = BLK_STS_IOERR;
unmap_qe:
	ib_dma_unmap_single(dev, req->sqe.dma, sizeof(struct nvme_command),
			    DMA_TO_DEVICE);
	return ret;
}

static int nvme_rdma_poll(struct blk_mq_hw_ctx *hctx)
{
	struct nvme_rdma_queue *queue = hctx->driver_data;

	return ib_process_cq_direct(queue->ib_cq, -1);
}

static void nvme_rdma_complete_rq(struct request *rq)
{
	struct nvme_rdma_request *req = blk_mq_rq_to_pdu(rq);
	struct nvme_rdma_queue *queue = req->queue;
	struct ib_device *ibdev = queue->device->dev;

	nvme_rdma_unmap_data(queue, rq);
	ib_dma_unmap_single(ibdev, req->sqe.dma, sizeof(struct nvme_command),
			    DMA_TO_DEVICE);
	nvme_complete_rq(rq);
}

static int nvme_rdma_map_queues(struct blk_mq_tag_set *set)
{
	struct nvme_rdma_ctrl *ctrl = set->driver_data;
	struct nvmf_ctrl_options *opts = ctrl->ctrl.opts;

	if (opts->nr_write_queues && ctrl->io_queues[HCTX_TYPE_READ]) {
		/* separate read/write queues */
		set->map[HCTX_TYPE_DEFAULT].nr_queues =
			ctrl->io_queues[HCTX_TYPE_DEFAULT];
		set->map[HCTX_TYPE_DEFAULT].queue_offset = 0;
		set->map[HCTX_TYPE_READ].nr_queues =
			ctrl->io_queues[HCTX_TYPE_READ];
		set->map[HCTX_TYPE_READ].queue_offset =
			ctrl->io_queues[HCTX_TYPE_DEFAULT];
	} else {
		/* shared read/write queues */
		set->map[HCTX_TYPE_DEFAULT].nr_queues =
			ctrl->io_queues[HCTX_TYPE_DEFAULT];
		set->map[HCTX_TYPE_DEFAULT].queue_offset = 0;
		set->map[HCTX_TYPE_READ].nr_queues =
			ctrl->io_queues[HCTX_TYPE_DEFAULT];
		set->map[HCTX_TYPE_READ].queue_offset = 0;
	}
	blk_mq_rdma_map_queues(&set->map[HCTX_TYPE_DEFAULT],
			ctrl->device->dev, 0);
	blk_mq_rdma_map_queues(&set->map[HCTX_TYPE_READ],
			ctrl->device->dev, 0);

	if (opts->nr_poll_queues && ctrl->io_queues[HCTX_TYPE_POLL]) {
		/* map dedicated poll queues only if we have queues left */
		set->map[HCTX_TYPE_POLL].nr_queues =
				ctrl->io_queues[HCTX_TYPE_POLL];
		set->map[HCTX_TYPE_POLL].queue_offset =
			ctrl->io_queues[HCTX_TYPE_DEFAULT] +
			ctrl->io_queues[HCTX_TYPE_READ];
		blk_mq_map_queues(&set->map[HCTX_TYPE_POLL]);
	}

	dev_info(ctrl->ctrl.device,
		"mapped %d/%d/%d default/read/poll queues.\n",
		ctrl->io_queues[HCTX_TYPE_DEFAULT],
		ctrl->io_queues[HCTX_TYPE_READ],
		ctrl->io_queues[HCTX_TYPE_POLL]);

	return 0;
}

static const struct blk_mq_ops nvme_rdma_mq_ops = {
	.queue_rq	= nvme_rdma_queue_rq,
	.complete	= nvme_rdma_complete_rq,
	.init_request	= nvme_rdma_init_request,
	.exit_request	= nvme_rdma_exit_request,
	.init_hctx	= nvme_rdma_init_hctx,
	.timeout	= nvme_rdma_timeout,
	.map_queues	= nvme_rdma_map_queues,
	.poll		= nvme_rdma_poll,
};

static const struct blk_mq_ops nvme_rdma_admin_mq_ops = {
	.queue_rq	= nvme_rdma_queue_rq,
	.complete	= nvme_rdma_complete_rq,
	.init_request	= nvme_rdma_init_request,
	.exit_request	= nvme_rdma_exit_request,
	.init_hctx	= nvme_rdma_init_admin_hctx,
	.timeout	= nvme_rdma_timeout,
};

static void nvme_rdma_shutdown_ctrl(struct nvme_rdma_ctrl *ctrl, bool shutdown)
{
	cancel_work_sync(&ctrl->err_work);
	cancel_delayed_work_sync(&ctrl->reconnect_work);

	nvme_rdma_teardown_io_queues(ctrl, shutdown);
	blk_mq_quiesce_queue(ctrl->ctrl.admin_q);
	if (shutdown)
		nvme_shutdown_ctrl(&ctrl->ctrl);
	else
		nvme_disable_ctrl(&ctrl->ctrl);
	nvme_rdma_teardown_admin_queue(ctrl, shutdown);
}

static void nvme_rdma_delete_ctrl(struct nvme_ctrl *ctrl)
{
	nvme_rdma_shutdown_ctrl(to_rdma_ctrl(ctrl), true);
}

static void nvme_rdma_reset_ctrl_work(struct work_struct *work)
{
	struct nvme_rdma_ctrl *ctrl =
		container_of(work, struct nvme_rdma_ctrl, ctrl.reset_work);

	nvme_stop_ctrl(&ctrl->ctrl);
	nvme_rdma_shutdown_ctrl(ctrl, false);

	if (!nvme_change_ctrl_state(&ctrl->ctrl, NVME_CTRL_CONNECTING)) {
		/* state change failure should never happen */
		WARN_ON_ONCE(1);
		return;
	}

	if (nvme_rdma_setup_ctrl(ctrl, false))
		goto out_fail;

	return;

out_fail:
	++ctrl->ctrl.nr_reconnects;
	nvme_rdma_reconnect_or_remove(ctrl);
}

static const struct nvme_ctrl_ops nvme_rdma_ctrl_ops = {
	.name			= "rdma",
	.module			= THIS_MODULE,
	.flags			= NVME_F_FABRICS,
	.reg_read32		= nvmf_reg_read32,
	.reg_read64		= nvmf_reg_read64,
	.reg_write32		= nvmf_reg_write32,
	.free_ctrl		= nvme_rdma_free_ctrl,
	.submit_async_event	= nvme_rdma_submit_async_event,
	.delete_ctrl		= nvme_rdma_delete_ctrl,
	.get_address		= nvmf_get_address,
};

/*
 * Fails a connection request if it matches an existing controller
 * (association) with the same tuple:
 * <Host NQN, Host ID, local address, remote address, remote port, SUBSYS NQN>
 *
 * if local address is not specified in the request, it will match an
 * existing controller with all the other parameters the same and no
 * local port address specified as well.
 *
 * The ports don't need to be compared as they are intrinsically
 * already matched by the port pointers supplied.
 */
static bool
nvme_rdma_existing_controller(struct nvmf_ctrl_options *opts)
{
	struct nvme_rdma_ctrl *ctrl;
	bool found = false;

	mutex_lock(&nvme_rdma_ctrl_mutex);
	list_for_each_entry(ctrl, &nvme_rdma_ctrl_list, list) {
		found = nvmf_ip_options_match(&ctrl->ctrl, opts);
		if (found)
			break;
	}
	mutex_unlock(&nvme_rdma_ctrl_mutex);

	return found;
}

static struct nvme_ctrl *nvme_rdma_create_ctrl(struct device *dev,
		struct nvmf_ctrl_options *opts)
{
	struct nvme_rdma_ctrl *ctrl;
	int ret;
	bool changed;

	ctrl = kzalloc(sizeof(*ctrl), GFP_KERNEL);
	if (!ctrl)
		return ERR_PTR(-ENOMEM);
	ctrl->ctrl.opts = opts;
	INIT_LIST_HEAD(&ctrl->list);

	if (!(opts->mask & NVMF_OPT_TRSVCID)) {
		opts->trsvcid =
			kstrdup(__stringify(NVME_RDMA_IP_PORT), GFP_KERNEL);
		if (!opts->trsvcid) {
			ret = -ENOMEM;
			goto out_free_ctrl;
		}
		opts->mask |= NVMF_OPT_TRSVCID;
	}

	ret = inet_pton_with_scope(&init_net, AF_UNSPEC,
			opts->traddr, opts->trsvcid, &ctrl->addr);
	if (ret) {
		pr_err("malformed address passed: %s:%s\n",
			opts->traddr, opts->trsvcid);
		goto out_free_ctrl;
	}

	if (opts->mask & NVMF_OPT_HOST_TRADDR) {
		ret = inet_pton_with_scope(&init_net, AF_UNSPEC,
			opts->host_traddr, NULL, &ctrl->src_addr);
		if (ret) {
			pr_err("malformed src address passed: %s\n",
			       opts->host_traddr);
			goto out_free_ctrl;
		}
	}

	if (!opts->duplicate_connect && nvme_rdma_existing_controller(opts)) {
		ret = -EALREADY;
		goto out_free_ctrl;
	}

	INIT_DELAYED_WORK(&ctrl->reconnect_work,
			nvme_rdma_reconnect_ctrl_work);
	INIT_WORK(&ctrl->err_work, nvme_rdma_error_recovery_work);
	INIT_WORK(&ctrl->ctrl.reset_work, nvme_rdma_reset_ctrl_work);

	ctrl->ctrl.queue_count = opts->nr_io_queues + opts->nr_write_queues +
				opts->nr_poll_queues + 1;
	ctrl->ctrl.sqsize = opts->queue_size - 1;
	ctrl->ctrl.kato = opts->kato;

	ret = -ENOMEM;
	ctrl->queues = kcalloc(ctrl->ctrl.queue_count, sizeof(*ctrl->queues),
				GFP_KERNEL);
	if (!ctrl->queues)
		goto out_free_ctrl;

	ret = nvme_init_ctrl(&ctrl->ctrl, dev, &nvme_rdma_ctrl_ops,
				0 /* no quirks, we're perfect! */);
	if (ret)
		goto out_kfree_queues;

	changed = nvme_change_ctrl_state(&ctrl->ctrl, NVME_CTRL_CONNECTING);
	WARN_ON_ONCE(!changed);

	ret = nvme_rdma_setup_ctrl(ctrl, true);
	if (ret)
		goto out_uninit_ctrl;

	dev_info(ctrl->ctrl.device, "new ctrl: NQN \"%s\", addr %pISpcs\n",
		ctrl->ctrl.opts->subsysnqn, &ctrl->addr);

	nvme_get_ctrl(&ctrl->ctrl);

	mutex_lock(&nvme_rdma_ctrl_mutex);
	list_add_tail(&ctrl->list, &nvme_rdma_ctrl_list);
	mutex_unlock(&nvme_rdma_ctrl_mutex);

	return &ctrl->ctrl;

out_uninit_ctrl:
	nvme_uninit_ctrl(&ctrl->ctrl);
	nvme_put_ctrl(&ctrl->ctrl);
	if (ret > 0)
		ret = -EIO;
	return ERR_PTR(ret);
out_kfree_queues:
	kfree(ctrl->queues);
out_free_ctrl:
	kfree(ctrl);
	return ERR_PTR(ret);
}

static struct nvmf_transport_ops nvme_rdma_transport = {
	.name		= "rdma",
	.module		= THIS_MODULE,
	.required_opts	= NVMF_OPT_TRADDR,
	.allowed_opts	= NVMF_OPT_TRSVCID | NVMF_OPT_RECONNECT_DELAY |
			  NVMF_OPT_HOST_TRADDR | NVMF_OPT_CTRL_LOSS_TMO |
			  NVMF_OPT_NR_WRITE_QUEUES | NVMF_OPT_NR_POLL_QUEUES |
			  NVMF_OPT_TOS,
	.create_ctrl	= nvme_rdma_create_ctrl,
};

static void nvme_rdma_remove_one(struct ib_device *ib_device, void *client_data)
{
	struct nvme_rdma_ctrl *ctrl;
	struct nvme_rdma_device *ndev;
	bool found = false;

	mutex_lock(&device_list_mutex);
	list_for_each_entry(ndev, &device_list, entry) {
		if (ndev->dev == ib_device) {
			found = true;
			break;
		}
	}
	mutex_unlock(&device_list_mutex);

	if (!found)
		return;

	/* Delete all controllers using this device */
	mutex_lock(&nvme_rdma_ctrl_mutex);
	list_for_each_entry(ctrl, &nvme_rdma_ctrl_list, list) {
		if (ctrl->device->dev != ib_device)
			continue;
		nvme_delete_ctrl(&ctrl->ctrl);
	}
	mutex_unlock(&nvme_rdma_ctrl_mutex);

	flush_workqueue(nvme_delete_wq);
}

static struct ib_client nvme_rdma_ib_client = {
	.name   = "nvme_rdma",
	.remove = nvme_rdma_remove_one
};

static int __init nvme_rdma_init_module(void)
{
	int ret;

	ret = ib_register_client(&nvme_rdma_ib_client);
	if (ret)
		return ret;

	ret = nvmf_register_transport(&nvme_rdma_transport);
	if (ret)
		goto err_unreg_client;

	return 0;

err_unreg_client:
	ib_unregister_client(&nvme_rdma_ib_client);
	return ret;
}

static void __exit nvme_rdma_cleanup_module(void)
{
	struct nvme_rdma_ctrl *ctrl;

	nvmf_unregister_transport(&nvme_rdma_transport);
	ib_unregister_client(&nvme_rdma_ib_client);

	mutex_lock(&nvme_rdma_ctrl_mutex);
	list_for_each_entry(ctrl, &nvme_rdma_ctrl_list, list)
		nvme_delete_ctrl(&ctrl->ctrl);
	mutex_unlock(&nvme_rdma_ctrl_mutex);
	flush_workqueue(nvme_delete_wq);
}

module_init(nvme_rdma_init_module);
module_exit(nvme_rdma_cleanup_module);

MODULE_LICENSE("GPL v2");<|MERGE_RESOLUTION|>--- conflicted
+++ resolved
@@ -915,12 +915,6 @@
 {
 	blk_mq_quiesce_queue(ctrl->ctrl.admin_q);
 	nvme_rdma_stop_queue(&ctrl->queues[0]);
-<<<<<<< HEAD
-	if (ctrl->ctrl.admin_tagset)
-		blk_mq_tagset_busy_iter(ctrl->ctrl.admin_tagset,
-			nvme_cancel_request, &ctrl->ctrl);
-	blk_mq_unquiesce_queue(ctrl->ctrl.admin_q);
-=======
 	if (ctrl->ctrl.admin_tagset) {
 		blk_mq_tagset_busy_iter(ctrl->ctrl.admin_tagset,
 			nvme_cancel_request, &ctrl->ctrl);
@@ -928,7 +922,6 @@
 	}
 	if (remove)
 		blk_mq_unquiesce_queue(ctrl->ctrl.admin_q);
->>>>>>> f7688b48
 	nvme_rdma_destroy_admin_queue(ctrl, remove);
 }
 
@@ -938,17 +931,11 @@
 	if (ctrl->ctrl.queue_count > 1) {
 		nvme_stop_queues(&ctrl->ctrl);
 		nvme_rdma_stop_io_queues(ctrl);
-<<<<<<< HEAD
-		if (ctrl->ctrl.tagset)
-			blk_mq_tagset_busy_iter(ctrl->ctrl.tagset,
-				nvme_cancel_request, &ctrl->ctrl);
-=======
 		if (ctrl->ctrl.tagset) {
 			blk_mq_tagset_busy_iter(ctrl->ctrl.tagset,
 				nvme_cancel_request, &ctrl->ctrl);
 			blk_mq_tagset_wait_completed_request(ctrl->ctrl.tagset);
 		}
->>>>>>> f7688b48
 		if (remove)
 			nvme_start_queues(&ctrl->ctrl);
 		nvme_rdma_destroy_io_queues(ctrl, remove);
@@ -1714,7 +1701,14 @@
 	dev_warn(ctrl->ctrl.device, "I/O %d QID %d timeout\n",
 		 rq->tag, nvme_rdma_queue_idx(queue));
 
-<<<<<<< HEAD
+	/*
+	 * Restart the timer if a controller reset is already scheduled. Any
+	 * timed out commands would be handled before entering the connecting
+	 * state.
+	 */
+	if (ctrl->ctrl.state == NVME_CTRL_RESETTING)
+		return BLK_EH_RESET_TIMER;
+
 	if (ctrl->ctrl.state != NVME_CTRL_LIVE) {
 		/*
 		 * Teardown immediately if controller times out while starting
@@ -1730,31 +1724,6 @@
 	dev_warn(ctrl->ctrl.device, "starting error recovery\n");
 	nvme_rdma_error_recovery(ctrl);
 
-=======
-	/*
-	 * Restart the timer if a controller reset is already scheduled. Any
-	 * timed out commands would be handled before entering the connecting
-	 * state.
-	 */
-	if (ctrl->ctrl.state == NVME_CTRL_RESETTING)
-		return BLK_EH_RESET_TIMER;
-
-	if (ctrl->ctrl.state != NVME_CTRL_LIVE) {
-		/*
-		 * Teardown immediately if controller times out while starting
-		 * or we are already started error recovery. all outstanding
-		 * requests are completed on shutdown, so we return BLK_EH_DONE.
-		 */
-		flush_work(&ctrl->err_work);
-		nvme_rdma_teardown_io_queues(ctrl, false);
-		nvme_rdma_teardown_admin_queue(ctrl, false);
-		return BLK_EH_DONE;
-	}
-
-	dev_warn(ctrl->ctrl.device, "starting error recovery\n");
-	nvme_rdma_error_recovery(ctrl);
-
->>>>>>> f7688b48
 	return BLK_EH_RESET_TIMER;
 }
 
