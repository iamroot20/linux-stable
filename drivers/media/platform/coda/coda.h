--- conflicted
+++ resolved
@@ -91,10 +91,6 @@
 	struct mutex		coda_mutex;
 	struct workqueue_struct	*workqueue;
 	struct v4l2_m2m_dev	*m2m_dev;
-<<<<<<< HEAD
-	struct list_head	instances;
-=======
->>>>>>> f7688b48
 	struct ida		ida;
 	struct dentry		*debugfs_root;
 };
@@ -118,11 +114,8 @@
 	u8			h264_disable_deblocking_filter_idc;
 	s8			h264_slice_alpha_c0_offset_div2;
 	s8			h264_slice_beta_offset_div2;
-<<<<<<< HEAD
-=======
 	bool			h264_constrained_intra_pred_flag;
 	s8			h264_chroma_qp_index_offset;
->>>>>>> f7688b48
 	u8			h264_profile_idc;
 	u8			h264_level_idc;
 	u8			mpeg2_profile_idc;
