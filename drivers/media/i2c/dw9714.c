// SPDX-License-Identifier: GPL-2.0
// Copyright (c) 2015--2017 Intel Corporation.

#include <linux/delay.h>
#include <linux/i2c.h>
#include <linux/module.h>
#include <linux/pm_runtime.h>
#include <media/v4l2-ctrls.h>
#include <media/v4l2-device.h>

#define DW9714_NAME		"dw9714"
#define DW9714_MAX_FOCUS_POS	1023
/*
 * This sets the minimum granularity for the focus positions.
 * A value of 1 gives maximum accuracy for a desired focus position
 */
#define DW9714_FOCUS_STEPS	1
/*
 * This acts as the minimum granularity of lens movement.
 * Keep this value power of 2, so the control steps can be
 * uniformly adjusted for gradual lens movement, with desired
 * number of control steps.
 */
#define DW9714_CTRL_STEPS	16
#define DW9714_CTRL_DELAY_US	1000
/*
 * S[3:2] = 0x00, codes per step for "Linear Slope Control"
 * S[1:0] = 0x00, step period
 */
#define DW9714_DEFAULT_S 0x0
#define DW9714_VAL(data, s) ((data) << 4 | (s))

/* dw9714 device structure */
struct dw9714_device {
	struct v4l2_ctrl_handler ctrls_vcm;
	struct v4l2_subdev sd;
	u16 current_val;
};

static inline struct dw9714_device *to_dw9714_vcm(struct v4l2_ctrl *ctrl)
{
	return container_of(ctrl->handler, struct dw9714_device, ctrls_vcm);
}

static inline struct dw9714_device *sd_to_dw9714_vcm(struct v4l2_subdev *subdev)
{
	return container_of(subdev, struct dw9714_device, sd);
}

static int dw9714_i2c_write(struct i2c_client *client, u16 data)
{
	int ret;
	__be16 val = cpu_to_be16(data);

	ret = i2c_master_send(client, (const char *)&val, sizeof(val));
	if (ret != sizeof(val)) {
		dev_err(&client->dev, "I2C write fail\n");
		return -EIO;
	}
	return 0;
}

static int dw9714_t_focus_vcm(struct dw9714_device *dw9714_dev, u16 val)
{
	struct i2c_client *client = v4l2_get_subdevdata(&dw9714_dev->sd);

	dw9714_dev->current_val = val;

	return dw9714_i2c_write(client, DW9714_VAL(val, DW9714_DEFAULT_S));
}

static int dw9714_set_ctrl(struct v4l2_ctrl *ctrl)
{
	struct dw9714_device *dev_vcm = to_dw9714_vcm(ctrl);

	if (ctrl->id == V4L2_CID_FOCUS_ABSOLUTE)
		return dw9714_t_focus_vcm(dev_vcm, ctrl->val);

	return -EINVAL;
}

static const struct v4l2_ctrl_ops dw9714_vcm_ctrl_ops = {
	.s_ctrl = dw9714_set_ctrl,
};

static int dw9714_open(struct v4l2_subdev *sd, struct v4l2_subdev_fh *fh)
{
	int rval;

	rval = pm_runtime_get_sync(sd->dev);
	if (rval < 0) {
		pm_runtime_put_noidle(sd->dev);
		return rval;
	}

	return 0;
}

static int dw9714_close(struct v4l2_subdev *sd, struct v4l2_subdev_fh *fh)
{
	pm_runtime_put(sd->dev);

	return 0;
}

static const struct v4l2_subdev_internal_ops dw9714_int_ops = {
	.open = dw9714_open,
	.close = dw9714_close,
};

static const struct v4l2_subdev_ops dw9714_ops = { };

static void dw9714_subdev_cleanup(struct dw9714_device *dw9714_dev)
{
	v4l2_async_unregister_subdev(&dw9714_dev->sd);
	v4l2_ctrl_handler_free(&dw9714_dev->ctrls_vcm);
	media_entity_cleanup(&dw9714_dev->sd.entity);
}

static int dw9714_init_controls(struct dw9714_device *dev_vcm)
{
	struct v4l2_ctrl_handler *hdl = &dev_vcm->ctrls_vcm;
	const struct v4l2_ctrl_ops *ops = &dw9714_vcm_ctrl_ops;

	v4l2_ctrl_handler_init(hdl, 1);

	v4l2_ctrl_new_std(hdl, ops, V4L2_CID_FOCUS_ABSOLUTE,
			  0, DW9714_MAX_FOCUS_POS, DW9714_FOCUS_STEPS, 0);

	if (hdl->error)
		dev_err(dev_vcm->sd.dev, "%s fail error: 0x%x\n",
			__func__, hdl->error);
	dev_vcm->sd.ctrl_handler = hdl;
	return hdl->error;
}

static int dw9714_probe(struct i2c_client *client)
{
	struct dw9714_device *dw9714_dev;
	int rval;

	dw9714_dev = devm_kzalloc(&client->dev, sizeof(*dw9714_dev),
				  GFP_KERNEL);
	if (dw9714_dev == NULL)
		return -ENOMEM;

	v4l2_i2c_subdev_init(&dw9714_dev->sd, client, &dw9714_ops);
	dw9714_dev->sd.flags |= V4L2_SUBDEV_FL_HAS_DEVNODE;
	dw9714_dev->sd.internal_ops = &dw9714_int_ops;

	rval = dw9714_init_controls(dw9714_dev);
	if (rval)
		goto err_cleanup;

	rval = media_entity_pads_init(&dw9714_dev->sd.entity, 0, NULL);
	if (rval < 0)
		goto err_cleanup;

	dw9714_dev->sd.entity.function = MEDIA_ENT_F_LENS;

	rval = v4l2_async_register_subdev(&dw9714_dev->sd);
	if (rval < 0)
		goto err_cleanup;

	pm_runtime_set_active(&client->dev);
	pm_runtime_enable(&client->dev);
	pm_runtime_idle(&client->dev);

	return 0;

err_cleanup:
	v4l2_ctrl_handler_free(&dw9714_dev->ctrls_vcm);
	media_entity_cleanup(&dw9714_dev->sd.entity);
<<<<<<< HEAD
	dev_err(&client->dev, "Probe failed: %d\n", rval);
=======

>>>>>>> f7688b48
	return rval;
}

static int dw9714_remove(struct i2c_client *client)
{
	struct v4l2_subdev *sd = i2c_get_clientdata(client);
	struct dw9714_device *dw9714_dev = sd_to_dw9714_vcm(sd);

	pm_runtime_disable(&client->dev);
	dw9714_subdev_cleanup(dw9714_dev);

	return 0;
}

/*
 * This function sets the vcm position, so it consumes least current
 * The lens position is gradually moved in units of DW9714_CTRL_STEPS,
 * to make the movements smoothly.
 */
static int __maybe_unused dw9714_vcm_suspend(struct device *dev)
{
	struct i2c_client *client = to_i2c_client(dev);
	struct v4l2_subdev *sd = i2c_get_clientdata(client);
	struct dw9714_device *dw9714_dev = sd_to_dw9714_vcm(sd);
	int ret, val;

	for (val = dw9714_dev->current_val & ~(DW9714_CTRL_STEPS - 1);
	     val >= 0; val -= DW9714_CTRL_STEPS) {
		ret = dw9714_i2c_write(client,
				       DW9714_VAL(val, DW9714_DEFAULT_S));
		if (ret)
			dev_err_once(dev, "%s I2C failure: %d", __func__, ret);
		usleep_range(DW9714_CTRL_DELAY_US, DW9714_CTRL_DELAY_US + 10);
	}
	return 0;
}

/*
 * This function sets the vcm position to the value set by the user
 * through v4l2_ctrl_ops s_ctrl handler
 * The lens position is gradually moved in units of DW9714_CTRL_STEPS,
 * to make the movements smoothly.
 */
static int  __maybe_unused dw9714_vcm_resume(struct device *dev)
{
	struct i2c_client *client = to_i2c_client(dev);
	struct v4l2_subdev *sd = i2c_get_clientdata(client);
	struct dw9714_device *dw9714_dev = sd_to_dw9714_vcm(sd);
	int ret, val;

	for (val = dw9714_dev->current_val % DW9714_CTRL_STEPS;
	     val < dw9714_dev->current_val + DW9714_CTRL_STEPS - 1;
	     val += DW9714_CTRL_STEPS) {
		ret = dw9714_i2c_write(client,
				       DW9714_VAL(val, DW9714_DEFAULT_S));
		if (ret)
			dev_err_ratelimited(dev, "%s I2C failure: %d",
						__func__, ret);
		usleep_range(DW9714_CTRL_DELAY_US, DW9714_CTRL_DELAY_US + 10);
	}

	return 0;
}

static const struct i2c_device_id dw9714_id_table[] = {
	{ DW9714_NAME, 0 },
	{ { 0 } }
};
MODULE_DEVICE_TABLE(i2c, dw9714_id_table);

static const struct of_device_id dw9714_of_table[] = {
	{ .compatible = "dongwoon,dw9714" },
	{ { 0 } }
};
MODULE_DEVICE_TABLE(of, dw9714_of_table);

static const struct dev_pm_ops dw9714_pm_ops = {
	SET_SYSTEM_SLEEP_PM_OPS(dw9714_vcm_suspend, dw9714_vcm_resume)
	SET_RUNTIME_PM_OPS(dw9714_vcm_suspend, dw9714_vcm_resume, NULL)
};

static struct i2c_driver dw9714_i2c_driver = {
	.driver = {
		.name = DW9714_NAME,
		.pm = &dw9714_pm_ops,
		.of_match_table = dw9714_of_table,
	},
	.probe_new = dw9714_probe,
	.remove = dw9714_remove,
	.id_table = dw9714_id_table,
};

module_i2c_driver(dw9714_i2c_driver);

MODULE_AUTHOR("Tianshu Qiu <tian.shu.qiu@intel.com>");
MODULE_AUTHOR("Jian Xu Zheng");
MODULE_AUTHOR("Yuning Pu <yuning.pu@intel.com>");
MODULE_AUTHOR("Jouni Ukkonen <jouni.ukkonen@intel.com>");
MODULE_AUTHOR("Tommi Franttila <tommi.franttila@intel.com>");
MODULE_DESCRIPTION("DW9714 VCM driver");
MODULE_LICENSE("GPL v2");<|MERGE_RESOLUTION|>--- conflicted
+++ resolved
@@ -171,11 +171,7 @@
 err_cleanup:
 	v4l2_ctrl_handler_free(&dw9714_dev->ctrls_vcm);
 	media_entity_cleanup(&dw9714_dev->sd.entity);
-<<<<<<< HEAD
-	dev_err(&client->dev, "Probe failed: %d\n", rval);
-=======
-
->>>>>>> f7688b48
+
 	return rval;
 }
 
