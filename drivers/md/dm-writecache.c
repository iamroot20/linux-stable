--- conflicted
+++ resolved
@@ -506,10 +506,7 @@
 
 	while (1) {
 		unsigned int j;
-<<<<<<< HEAD
-=======
-
->>>>>>> 5729a900
+
 		i = find_next_bit(wc->dirty_bitmap, bitmap_bits, i);
 		if (unlikely(i == bitmap_bits))
 			break;
@@ -2443,10 +2440,7 @@
 			wc->autocommit_blocks_set = true;
 		} else if (!strcasecmp(string, "autocommit_time") && opt_params >= 1) {
 			unsigned int autocommit_msecs;
-<<<<<<< HEAD
-=======
-
->>>>>>> 5729a900
+
 			string = dm_shift_arg(&as), opt_params--;
 			if (sscanf(string, "%u%c", &autocommit_msecs, &dummy) != 1)
 				goto invalid_optional;
@@ -2457,10 +2451,7 @@
 			wc->autocommit_time_set = true;
 		} else if (!strcasecmp(string, "max_age") && opt_params >= 1) {
 			unsigned int max_age_msecs;
-<<<<<<< HEAD
-=======
-
->>>>>>> 5729a900
+
 			string = dm_shift_arg(&as), opt_params--;
 			if (sscanf(string, "%u%c", &max_age_msecs, &dummy) != 1)
 				goto invalid_optional;
@@ -2488,10 +2479,7 @@
 			wc->metadata_only = true;
 		} else if (!strcasecmp(string, "pause_writeback") && opt_params >= 1) {
 			unsigned int pause_msecs;
-<<<<<<< HEAD
-=======
-
->>>>>>> 5729a900
+
 			if (WC_MODE_PMEM(wc))
 				goto invalid_optional;
 			string = dm_shift_arg(&as), opt_params--;
