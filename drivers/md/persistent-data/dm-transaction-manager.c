// SPDX-License-Identifier: GPL-2.0-only
/*
 * Copyright (C) 2011 Red Hat, Inc.
 *
 * This file is released under the GPL.
 */
#include "dm-transaction-manager.h"
#include "dm-space-map.h"
#include "dm-space-map-disk.h"
#include "dm-space-map-metadata.h"
#include "dm-persistent-data-internal.h"

#include <linux/export.h>
#include <linux/mutex.h>
#include <linux/hash.h>
#include <linux/slab.h>
#include <linux/device-mapper.h>

#define DM_MSG_PREFIX "transaction manager"

/*----------------------------------------------------------------*/

#define PREFETCH_SIZE 128
#define PREFETCH_BITS 7
#define PREFETCH_SENTINEL ((dm_block_t) -1ULL)

struct prefetch_set {
	struct mutex lock;
	dm_block_t blocks[PREFETCH_SIZE];
};

static unsigned int prefetch_hash(dm_block_t b)
{
	return hash_64(b, PREFETCH_BITS);
}

static void prefetch_wipe(struct prefetch_set *p)
{
	unsigned int i;
<<<<<<< HEAD
=======

>>>>>>> 5729a900
	for (i = 0; i < PREFETCH_SIZE; i++)
		p->blocks[i] = PREFETCH_SENTINEL;
}

static void prefetch_init(struct prefetch_set *p)
{
	mutex_init(&p->lock);
	prefetch_wipe(p);
}

static void prefetch_add(struct prefetch_set *p, dm_block_t b)
{
	unsigned int h = prefetch_hash(b);

	mutex_lock(&p->lock);
	if (p->blocks[h] == PREFETCH_SENTINEL)
		p->blocks[h] = b;

	mutex_unlock(&p->lock);
}

static void prefetch_issue(struct prefetch_set *p, struct dm_block_manager *bm)
{
	unsigned int i;

	mutex_lock(&p->lock);

	for (i = 0; i < PREFETCH_SIZE; i++)
		if (p->blocks[i] != PREFETCH_SENTINEL) {
			dm_bm_prefetch(bm, p->blocks[i]);
			p->blocks[i] = PREFETCH_SENTINEL;
		}

	mutex_unlock(&p->lock);
}

/*----------------------------------------------------------------*/

struct shadow_info {
	struct hlist_node hlist;
	dm_block_t where;
};

/*
 * It would be nice if we scaled with the size of transaction.
 */
#define DM_HASH_SIZE 256
#define DM_HASH_MASK (DM_HASH_SIZE - 1)

struct dm_transaction_manager {
	int is_clone;
	struct dm_transaction_manager *real;

	struct dm_block_manager *bm;
	struct dm_space_map *sm;

	spinlock_t lock;
	struct hlist_head buckets[DM_HASH_SIZE];

	struct prefetch_set prefetches;
};

/*----------------------------------------------------------------*/

static int is_shadow(struct dm_transaction_manager *tm, dm_block_t b)
{
	int r = 0;
	unsigned int bucket = dm_hash_block(b, DM_HASH_MASK);
	struct shadow_info *si;

	spin_lock(&tm->lock);
	hlist_for_each_entry(si, tm->buckets + bucket, hlist)
		if (si->where == b) {
			r = 1;
			break;
		}
	spin_unlock(&tm->lock);

	return r;
}

/*
 * This can silently fail if there's no memory.  We're ok with this since
 * creating redundant shadows causes no harm.
 */
static void insert_shadow(struct dm_transaction_manager *tm, dm_block_t b)
{
	unsigned int bucket;
	struct shadow_info *si;

	si = kmalloc(sizeof(*si), GFP_NOIO);
	if (si) {
		si->where = b;
		bucket = dm_hash_block(b, DM_HASH_MASK);
		spin_lock(&tm->lock);
		hlist_add_head(&si->hlist, tm->buckets + bucket);
		spin_unlock(&tm->lock);
	}
}

static void wipe_shadow_table(struct dm_transaction_manager *tm)
{
	struct shadow_info *si;
	struct hlist_node *tmp;
	struct hlist_head *bucket;
	int i;

	spin_lock(&tm->lock);
	for (i = 0; i < DM_HASH_SIZE; i++) {
		bucket = tm->buckets + i;
		hlist_for_each_entry_safe(si, tmp, bucket, hlist)
			kfree(si);

		INIT_HLIST_HEAD(bucket);
	}

	spin_unlock(&tm->lock);
}

/*----------------------------------------------------------------*/

static struct dm_transaction_manager *dm_tm_create(struct dm_block_manager *bm,
						   struct dm_space_map *sm)
{
	int i;
	struct dm_transaction_manager *tm;

	tm = kmalloc(sizeof(*tm), GFP_KERNEL);
	if (!tm)
		return ERR_PTR(-ENOMEM);

	tm->is_clone = 0;
	tm->real = NULL;
	tm->bm = bm;
	tm->sm = sm;

	spin_lock_init(&tm->lock);
	for (i = 0; i < DM_HASH_SIZE; i++)
		INIT_HLIST_HEAD(tm->buckets + i);

	prefetch_init(&tm->prefetches);

	return tm;
}

struct dm_transaction_manager *dm_tm_create_non_blocking_clone(struct dm_transaction_manager *real)
{
	struct dm_transaction_manager *tm;

	tm = kmalloc(sizeof(*tm), GFP_KERNEL);
	if (tm) {
		tm->is_clone = 1;
		tm->real = real;
	}

	return tm;
}
EXPORT_SYMBOL_GPL(dm_tm_create_non_blocking_clone);

void dm_tm_destroy(struct dm_transaction_manager *tm)
{
	if (!tm->is_clone)
		wipe_shadow_table(tm);

	kfree(tm);
}
EXPORT_SYMBOL_GPL(dm_tm_destroy);

int dm_tm_pre_commit(struct dm_transaction_manager *tm)
{
	int r;

	if (tm->is_clone)
		return -EWOULDBLOCK;

	r = dm_sm_commit(tm->sm);
	if (r < 0)
		return r;

	return dm_bm_flush(tm->bm);
}
EXPORT_SYMBOL_GPL(dm_tm_pre_commit);

int dm_tm_commit(struct dm_transaction_manager *tm, struct dm_block *root)
{
	if (tm->is_clone)
		return -EWOULDBLOCK;

	wipe_shadow_table(tm);
	dm_bm_unlock(root);

	return dm_bm_flush(tm->bm);
}
EXPORT_SYMBOL_GPL(dm_tm_commit);

int dm_tm_new_block(struct dm_transaction_manager *tm,
		    struct dm_block_validator *v,
		    struct dm_block **result)
{
	int r;
	dm_block_t new_block;

	if (tm->is_clone)
		return -EWOULDBLOCK;

	r = dm_sm_new_block(tm->sm, &new_block);
	if (r < 0)
		return r;

	r = dm_bm_write_lock_zero(tm->bm, new_block, v, result);
	if (r < 0) {
		dm_sm_dec_block(tm->sm, new_block);
		return r;
	}

	/*
	 * New blocks count as shadows in that they don't need to be
	 * shadowed again.
	 */
	insert_shadow(tm, new_block);

	return 0;
}

static int __shadow_block(struct dm_transaction_manager *tm, dm_block_t orig,
			  struct dm_block_validator *v,
			  struct dm_block **result)
{
	int r;
	dm_block_t new;
	struct dm_block *orig_block;

	r = dm_sm_new_block(tm->sm, &new);
	if (r < 0)
		return r;

	r = dm_sm_dec_block(tm->sm, orig);
	if (r < 0)
		return r;

	r = dm_bm_read_lock(tm->bm, orig, v, &orig_block);
	if (r < 0)
		return r;

	/*
	 * It would be tempting to use dm_bm_unlock_move here, but some
	 * code, such as the space maps, keeps using the old data structures
	 * secure in the knowledge they won't be changed until the next
	 * transaction.  Using unlock_move would force a synchronous read
	 * since the old block would no longer be in the cache.
	 */
	r = dm_bm_write_lock_zero(tm->bm, new, v, result);
	if (r) {
		dm_bm_unlock(orig_block);
		return r;
	}

	memcpy(dm_block_data(*result), dm_block_data(orig_block),
	       dm_bm_block_size(tm->bm));

	dm_bm_unlock(orig_block);
	return r;
}

int dm_tm_shadow_block(struct dm_transaction_manager *tm, dm_block_t orig,
		       struct dm_block_validator *v, struct dm_block **result,
		       int *inc_children)
{
	int r;

	if (tm->is_clone)
		return -EWOULDBLOCK;

	r = dm_sm_count_is_more_than_one(tm->sm, orig, inc_children);
	if (r < 0)
		return r;

	if (is_shadow(tm, orig) && !*inc_children)
		return dm_bm_write_lock(tm->bm, orig, v, result);

	r = __shadow_block(tm, orig, v, result);
	if (r < 0)
		return r;
	insert_shadow(tm, dm_block_location(*result));

	return r;
}
EXPORT_SYMBOL_GPL(dm_tm_shadow_block);

int dm_tm_read_lock(struct dm_transaction_manager *tm, dm_block_t b,
		    struct dm_block_validator *v,
		    struct dm_block **blk)
{
	if (tm->is_clone) {
		int r = dm_bm_read_try_lock(tm->real->bm, b, v, blk);

		if (r == -EWOULDBLOCK)
			prefetch_add(&tm->real->prefetches, b);

		return r;
	}

	return dm_bm_read_lock(tm->bm, b, v, blk);
}
EXPORT_SYMBOL_GPL(dm_tm_read_lock);

void dm_tm_unlock(struct dm_transaction_manager *tm, struct dm_block *b)
{
	dm_bm_unlock(b);
}
EXPORT_SYMBOL_GPL(dm_tm_unlock);

void dm_tm_inc(struct dm_transaction_manager *tm, dm_block_t b)
{
	/*
	 * The non-blocking clone doesn't support this.
	 */
	BUG_ON(tm->is_clone);

	dm_sm_inc_block(tm->sm, b);
}
EXPORT_SYMBOL_GPL(dm_tm_inc);

void dm_tm_inc_range(struct dm_transaction_manager *tm, dm_block_t b, dm_block_t e)
{
	/*
	 * The non-blocking clone doesn't support this.
	 */
	BUG_ON(tm->is_clone);

	dm_sm_inc_blocks(tm->sm, b, e);
}
EXPORT_SYMBOL_GPL(dm_tm_inc_range);

void dm_tm_dec(struct dm_transaction_manager *tm, dm_block_t b)
{
	/*
	 * The non-blocking clone doesn't support this.
	 */
	BUG_ON(tm->is_clone);

	dm_sm_dec_block(tm->sm, b);
}
EXPORT_SYMBOL_GPL(dm_tm_dec);

void dm_tm_dec_range(struct dm_transaction_manager *tm, dm_block_t b, dm_block_t e)
{
	/*
	 * The non-blocking clone doesn't support this.
	 */
	BUG_ON(tm->is_clone);

	dm_sm_dec_blocks(tm->sm, b, e);
}
EXPORT_SYMBOL_GPL(dm_tm_dec_range);

void dm_tm_with_runs(struct dm_transaction_manager *tm,
		     const __le64 *value_le, unsigned int count, dm_tm_run_fn fn)
{
	uint64_t b, begin, end;
	bool in_run = false;
	unsigned int i;

	for (i = 0; i < count; i++, value_le++) {
		b = le64_to_cpu(*value_le);

		if (in_run) {
			if (b == end)
				end++;
			else {
				fn(tm, begin, end);
				begin = b;
				end = b + 1;
			}
		} else {
			in_run = true;
			begin = b;
			end = b + 1;
		}
	}

	if (in_run)
		fn(tm, begin, end);
}
EXPORT_SYMBOL_GPL(dm_tm_with_runs);

int dm_tm_ref(struct dm_transaction_manager *tm, dm_block_t b,
	      uint32_t *result)
{
	if (tm->is_clone)
		return -EWOULDBLOCK;

	return dm_sm_get_count(tm->sm, b, result);
}

int dm_tm_block_is_shared(struct dm_transaction_manager *tm, dm_block_t b,
			  int *result)
{
	if (tm->is_clone)
		return -EWOULDBLOCK;

	return dm_sm_count_is_more_than_one(tm->sm, b, result);
}

struct dm_block_manager *dm_tm_get_bm(struct dm_transaction_manager *tm)
{
	return tm->bm;
}

void dm_tm_issue_prefetches(struct dm_transaction_manager *tm)
{
	prefetch_issue(&tm->prefetches, tm->bm);
}
EXPORT_SYMBOL_GPL(dm_tm_issue_prefetches);

/*----------------------------------------------------------------*/

static int dm_tm_create_internal(struct dm_block_manager *bm,
				 dm_block_t sb_location,
				 struct dm_transaction_manager **tm,
				 struct dm_space_map **sm,
				 int create,
				 void *sm_root, size_t sm_len)
{
	int r;

	*sm = dm_sm_metadata_init();
	if (IS_ERR(*sm))
		return PTR_ERR(*sm);

	*tm = dm_tm_create(bm, *sm);
	if (IS_ERR(*tm)) {
		dm_sm_destroy(*sm);
		return PTR_ERR(*tm);
	}

	if (create) {
		r = dm_sm_metadata_create(*sm, *tm, dm_bm_nr_blocks(bm),
					  sb_location);
		if (r) {
			DMERR("couldn't create metadata space map");
			goto bad;
		}

	} else {
		r = dm_sm_metadata_open(*sm, *tm, sm_root, sm_len);
		if (r) {
			DMERR("couldn't open metadata space map");
			goto bad;
		}
	}

	return 0;

bad:
	dm_tm_destroy(*tm);
	dm_sm_destroy(*sm);
	return r;
}

int dm_tm_create_with_sm(struct dm_block_manager *bm, dm_block_t sb_location,
			 struct dm_transaction_manager **tm,
			 struct dm_space_map **sm)
{
	return dm_tm_create_internal(bm, sb_location, tm, sm, 1, NULL, 0);
}
EXPORT_SYMBOL_GPL(dm_tm_create_with_sm);

int dm_tm_open_with_sm(struct dm_block_manager *bm, dm_block_t sb_location,
		       void *sm_root, size_t root_len,
		       struct dm_transaction_manager **tm,
		       struct dm_space_map **sm)
{
	return dm_tm_create_internal(bm, sb_location, tm, sm, 0, sm_root, root_len);
}
EXPORT_SYMBOL_GPL(dm_tm_open_with_sm);

/*----------------------------------------------------------------*/<|MERGE_RESOLUTION|>--- conflicted
+++ resolved
@@ -37,10 +37,7 @@
 static void prefetch_wipe(struct prefetch_set *p)
 {
 	unsigned int i;
-<<<<<<< HEAD
-=======
-
->>>>>>> 5729a900
+
 	for (i = 0; i < PREFETCH_SIZE; i++)
 		p->blocks[i] = PREFETCH_SENTINEL;
 }
