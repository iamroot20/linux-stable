--- conflicted
+++ resolved
@@ -47,14 +47,8 @@
 		int len = 0;
 
 		for (k = 0; k < conf->strip_zone[j].nb_dev; k++)
-<<<<<<< HEAD
-			len += scnprintf(line+len, 200-len, "%s%s", k?"/":"",
-					bdevname(conf->devlist[j*raid_disks
-							       + k]->bdev, b));
-=======
 			len += scnprintf(line+len, 200-len, "%s%pg", k?"/":"",
 				conf->devlist[j * raid_disks + k]->bdev);
->>>>>>> d60c95ef
 		pr_debug("md: zone%d=[%s]\n", j, line);
 
 		zone_size  = conf->strip_zone[j].zone_end - zone_start;
