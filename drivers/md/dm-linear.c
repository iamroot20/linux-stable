/*
 * Copyright (C) 2001-2003 Sistina Software (UK) Limited.
 *
 * This file is released under the GPL.
 */

#include "dm.h"
#include <linux/module.h>
#include <linux/init.h>
#include <linux/blkdev.h>
#include <linux/bio.h>
#include <linux/dax.h>
#include <linux/slab.h>
#include <linux/device-mapper.h>

#define DM_MSG_PREFIX "linear"

/*
 * Linear: maps a linear range of a device.
 */
struct linear_c {
	struct dm_dev *dev;
	sector_t start;
};

/*
 * Construct a linear mapping: <dev_path> <offset>
 */
static int linear_ctr(struct dm_target *ti, unsigned int argc, char **argv)
{
	struct linear_c *lc;
	unsigned long long tmp;
	char dummy;
	int ret;

	if (argc != 2) {
		ti->error = "Invalid argument count";
		return -EINVAL;
	}

	lc = kmalloc(sizeof(*lc), GFP_KERNEL);
	if (lc == NULL) {
		ti->error = "Cannot allocate linear context";
		return -ENOMEM;
	}

	ret = -EINVAL;
	if (sscanf(argv[1], "%llu%c", &tmp, &dummy) != 1) {
		ti->error = "Invalid device sector";
		goto bad;
	}
	lc->start = tmp;

	ret = dm_get_device(ti, argv[0], dm_table_get_mode(ti->table), &lc->dev);
	if (ret) {
		ti->error = "Device lookup failed";
		goto bad;
	}

	ti->num_flush_bios = 1;
	ti->num_discard_bios = 1;
	ti->num_write_same_bios = 1;
	ti->num_write_zeroes_bios = 1;
	ti->private = lc;
	return 0;

      bad:
	kfree(lc);
	return ret;
}

static void linear_dtr(struct dm_target *ti)
{
	struct linear_c *lc = (struct linear_c *) ti->private;

	dm_put_device(ti, lc->dev);
	kfree(lc);
}

static sector_t linear_map_sector(struct dm_target *ti, sector_t bi_sector)
{
	struct linear_c *lc = ti->private;

	return lc->start + dm_target_offset(ti, bi_sector);
}

static void linear_map_bio(struct dm_target *ti, struct bio *bio)
{
	struct linear_c *lc = ti->private;

<<<<<<< HEAD
	bio->bi_bdev = lc->dev->bdev;
=======
	bio_set_dev(bio, lc->dev->bdev);
>>>>>>> bb176f67
	if (bio_sectors(bio) || bio_op(bio) == REQ_OP_ZONE_RESET)
		bio->bi_iter.bi_sector =
			linear_map_sector(ti, bio->bi_iter.bi_sector);
}

static int linear_map(struct dm_target *ti, struct bio *bio)
{
	linear_map_bio(ti, bio);

	return DM_MAPIO_REMAPPED;
}

static int linear_end_io(struct dm_target *ti, struct bio *bio,
			 blk_status_t *error)
{
	struct linear_c *lc = ti->private;

	if (!*error && bio_op(bio) == REQ_OP_ZONE_REPORT)
		dm_remap_zone_report(ti, bio, lc->start);

	return DM_ENDIO_DONE;
}

static void linear_status(struct dm_target *ti, status_type_t type,
			  unsigned status_flags, char *result, unsigned maxlen)
{
	struct linear_c *lc = (struct linear_c *) ti->private;

	switch (type) {
	case STATUSTYPE_INFO:
		result[0] = '\0';
		break;

	case STATUSTYPE_TABLE:
		snprintf(result, maxlen, "%s %llu", lc->dev->name,
				(unsigned long long)lc->start);
		break;
	}
}

static int linear_prepare_ioctl(struct dm_target *ti,
		struct block_device **bdev, fmode_t *mode)
{
	struct linear_c *lc = (struct linear_c *) ti->private;
	struct dm_dev *dev = lc->dev;

	*bdev = dev->bdev;

	/*
	 * Only pass ioctls through if the device sizes match exactly.
	 */
	if (lc->start ||
	    ti->len != i_size_read(dev->bdev->bd_inode) >> SECTOR_SHIFT)
		return 1;
	return 0;
}

static int linear_iterate_devices(struct dm_target *ti,
				  iterate_devices_callout_fn fn, void *data)
{
	struct linear_c *lc = ti->private;

	return fn(ti, lc->dev, lc->start, ti->len, data);
}

static long linear_dax_direct_access(struct dm_target *ti, pgoff_t pgoff,
		long nr_pages, void **kaddr, pfn_t *pfn)
{
	long ret;
	struct linear_c *lc = ti->private;
	struct block_device *bdev = lc->dev->bdev;
	struct dax_device *dax_dev = lc->dev->dax_dev;
	sector_t dev_sector, sector = pgoff * PAGE_SECTORS;

	dev_sector = linear_map_sector(ti, sector);
	ret = bdev_dax_pgoff(bdev, dev_sector, nr_pages * PAGE_SIZE, &pgoff);
	if (ret)
		return ret;
	return dax_direct_access(dax_dev, pgoff, nr_pages, kaddr, pfn);
}

static size_t linear_dax_copy_from_iter(struct dm_target *ti, pgoff_t pgoff,
		void *addr, size_t bytes, struct iov_iter *i)
{
	struct linear_c *lc = ti->private;
	struct block_device *bdev = lc->dev->bdev;
	struct dax_device *dax_dev = lc->dev->dax_dev;
	sector_t dev_sector, sector = pgoff * PAGE_SECTORS;

	dev_sector = linear_map_sector(ti, sector);
	if (bdev_dax_pgoff(bdev, dev_sector, ALIGN(bytes, PAGE_SIZE), &pgoff))
		return 0;
	return dax_copy_from_iter(dax_dev, pgoff, addr, bytes, i);
}

<<<<<<< HEAD
static void linear_dax_flush(struct dm_target *ti, pgoff_t pgoff, void *addr,
		size_t size)
{
	struct linear_c *lc = ti->private;
	struct block_device *bdev = lc->dev->bdev;
	struct dax_device *dax_dev = lc->dev->dax_dev;
	sector_t dev_sector, sector = pgoff * PAGE_SECTORS;

	dev_sector = linear_map_sector(ti, sector);
	if (bdev_dax_pgoff(bdev, dev_sector, ALIGN(size, PAGE_SIZE), &pgoff))
		return;
	dax_flush(dax_dev, pgoff, addr, size);
}

=======
>>>>>>> bb176f67
static struct target_type linear_target = {
	.name   = "linear",
	.version = {1, 4, 0},
	.features = DM_TARGET_PASSES_INTEGRITY | DM_TARGET_ZONED_HM,
	.module = THIS_MODULE,
	.ctr    = linear_ctr,
	.dtr    = linear_dtr,
	.map    = linear_map,
	.end_io = linear_end_io,
	.status = linear_status,
	.prepare_ioctl = linear_prepare_ioctl,
	.iterate_devices = linear_iterate_devices,
	.direct_access = linear_dax_direct_access,
	.dax_copy_from_iter = linear_dax_copy_from_iter,
<<<<<<< HEAD
	.dax_flush = linear_dax_flush,
=======
>>>>>>> bb176f67
};

int __init dm_linear_init(void)
{
	int r = dm_register_target(&linear_target);

	if (r < 0)
		DMERR("register failed %d", r);

	return r;
}

void dm_linear_exit(void)
{
	dm_unregister_target(&linear_target);
}<|MERGE_RESOLUTION|>--- conflicted
+++ resolved
@@ -88,11 +88,7 @@
 {
 	struct linear_c *lc = ti->private;
 
-<<<<<<< HEAD
-	bio->bi_bdev = lc->dev->bdev;
-=======
 	bio_set_dev(bio, lc->dev->bdev);
->>>>>>> bb176f67
 	if (bio_sectors(bio) || bio_op(bio) == REQ_OP_ZONE_RESET)
 		bio->bi_iter.bi_sector =
 			linear_map_sector(ti, bio->bi_iter.bi_sector);
@@ -188,23 +184,6 @@
 	return dax_copy_from_iter(dax_dev, pgoff, addr, bytes, i);
 }
 
-<<<<<<< HEAD
-static void linear_dax_flush(struct dm_target *ti, pgoff_t pgoff, void *addr,
-		size_t size)
-{
-	struct linear_c *lc = ti->private;
-	struct block_device *bdev = lc->dev->bdev;
-	struct dax_device *dax_dev = lc->dev->dax_dev;
-	sector_t dev_sector, sector = pgoff * PAGE_SECTORS;
-
-	dev_sector = linear_map_sector(ti, sector);
-	if (bdev_dax_pgoff(bdev, dev_sector, ALIGN(size, PAGE_SIZE), &pgoff))
-		return;
-	dax_flush(dax_dev, pgoff, addr, size);
-}
-
-=======
->>>>>>> bb176f67
 static struct target_type linear_target = {
 	.name   = "linear",
 	.version = {1, 4, 0},
@@ -219,10 +198,6 @@
 	.iterate_devices = linear_iterate_devices,
 	.direct_access = linear_dax_direct_access,
 	.dax_copy_from_iter = linear_dax_copy_from_iter,
-<<<<<<< HEAD
-	.dax_flush = linear_dax_flush,
-=======
->>>>>>> bb176f67
 };
 
 int __init dm_linear_init(void)
