/*
 * Copyright (C) 2001, 2002 Sistina Software (UK) Limited.
 * Copyright (C) 2004-2008 Red Hat, Inc. All rights reserved.
 *
 * This file is released under the GPL.
 */

#include "dm-core.h"
#include "dm-rq.h"
#include "dm-uevent.h"

#include <linux/init.h>
#include <linux/module.h>
#include <linux/mutex.h>
#include <linux/sched/mm.h>
#include <linux/sched/signal.h>
#include <linux/blkpg.h>
#include <linux/bio.h>
#include <linux/mempool.h>
#include <linux/dax.h>
#include <linux/slab.h>
#include <linux/idr.h>
#include <linux/uio.h>
#include <linux/hdreg.h>
#include <linux/delay.h>
#include <linux/wait.h>
#include <linux/pr.h>
#include <linux/refcount.h>
#include <linux/part_stat.h>
#include <linux/blk-crypto.h>

#define DM_MSG_PREFIX "core"

/*
 * Cookies are numeric values sent with CHANGE and REMOVE
 * uevents while resuming, removing or renaming the device.
 */
#define DM_COOKIE_ENV_VAR_NAME "DM_COOKIE"
#define DM_COOKIE_LENGTH 24

static const char *_name = DM_NAME;

static unsigned int major = 0;
static unsigned int _major = 0;

static DEFINE_IDR(_minor_idr);

static DEFINE_SPINLOCK(_minor_lock);

static void do_deferred_remove(struct work_struct *w);

static DECLARE_WORK(deferred_remove_work, do_deferred_remove);

static struct workqueue_struct *deferred_remove_workqueue;

atomic_t dm_global_event_nr = ATOMIC_INIT(0);
DECLARE_WAIT_QUEUE_HEAD(dm_global_eventq);

void dm_issue_global_event(void)
{
	atomic_inc(&dm_global_event_nr);
	wake_up(&dm_global_eventq);
}

/*
 * One of these is allocated (on-stack) per original bio.
 */
struct clone_info {
	struct dm_table *map;
	struct bio *bio;
	struct dm_io *io;
	sector_t sector;
	unsigned sector_count;
};

/*
 * One of these is allocated per clone bio.
 */
#define DM_TIO_MAGIC 7282014
struct dm_target_io {
	unsigned magic;
	struct dm_io *io;
	struct dm_target *ti;
	unsigned target_bio_nr;
	unsigned *len_ptr;
	bool inside_dm_io;
	struct bio clone;
};

/*
 * One of these is allocated per original bio.
 * It contains the first clone used for that original.
 */
#define DM_IO_MAGIC 5191977
struct dm_io {
	unsigned magic;
	struct mapped_device *md;
	blk_status_t status;
	atomic_t io_count;
	struct bio *orig_bio;
	unsigned long start_time;
	spinlock_t endio_lock;
	struct dm_stats_aux stats_aux;
	/* last member of dm_target_io is 'struct bio' */
	struct dm_target_io tio;
};

void *dm_per_bio_data(struct bio *bio, size_t data_size)
{
	struct dm_target_io *tio = container_of(bio, struct dm_target_io, clone);
	if (!tio->inside_dm_io)
		return (char *)bio - offsetof(struct dm_target_io, clone) - data_size;
	return (char *)bio - offsetof(struct dm_target_io, clone) - offsetof(struct dm_io, tio) - data_size;
}
EXPORT_SYMBOL_GPL(dm_per_bio_data);

struct bio *dm_bio_from_per_bio_data(void *data, size_t data_size)
{
	struct dm_io *io = (struct dm_io *)((char *)data + data_size);
	if (io->magic == DM_IO_MAGIC)
		return (struct bio *)((char *)io + offsetof(struct dm_io, tio) + offsetof(struct dm_target_io, clone));
	BUG_ON(io->magic != DM_TIO_MAGIC);
	return (struct bio *)((char *)io + offsetof(struct dm_target_io, clone));
}
EXPORT_SYMBOL_GPL(dm_bio_from_per_bio_data);

unsigned dm_bio_get_target_bio_nr(const struct bio *bio)
{
	return container_of(bio, struct dm_target_io, clone)->target_bio_nr;
}
EXPORT_SYMBOL_GPL(dm_bio_get_target_bio_nr);

#define MINOR_ALLOCED ((void *)-1)

/*
 * Bits for the md->flags field.
 */
#define DMF_BLOCK_IO_FOR_SUSPEND 0
#define DMF_SUSPENDED 1
#define DMF_FROZEN 2
#define DMF_FREEING 3
#define DMF_DELETING 4
#define DMF_NOFLUSH_SUSPENDING 5
#define DMF_DEFERRED_REMOVE 6
#define DMF_SUSPENDED_INTERNALLY 7
#define DMF_POST_SUSPENDING 8

#define DM_NUMA_NODE NUMA_NO_NODE
static int dm_numa_node = DM_NUMA_NODE;

/*
 * For mempools pre-allocation at the table loading time.
 */
struct dm_md_mempools {
	struct bio_set bs;
	struct bio_set io_bs;
};

struct table_device {
	struct list_head list;
	refcount_t count;
	struct dm_dev dm_dev;
};

/*
 * Bio-based DM's mempools' reserved IOs set by the user.
 */
#define RESERVED_BIO_BASED_IOS		16
static unsigned reserved_bio_based_ios = RESERVED_BIO_BASED_IOS;

static int __dm_get_module_param_int(int *module_param, int min, int max)
{
	int param = READ_ONCE(*module_param);
	int modified_param = 0;
	bool modified = true;

	if (param < min)
		modified_param = min;
	else if (param > max)
		modified_param = max;
	else
		modified = false;

	if (modified) {
		(void)cmpxchg(module_param, param, modified_param);
		param = modified_param;
	}

	return param;
}

unsigned __dm_get_module_param(unsigned *module_param,
			       unsigned def, unsigned max)
{
	unsigned param = READ_ONCE(*module_param);
	unsigned modified_param = 0;

	if (!param)
		modified_param = def;
	else if (param > max)
		modified_param = max;

	if (modified_param) {
		(void)cmpxchg(module_param, param, modified_param);
		param = modified_param;
	}

	return param;
}

unsigned dm_get_reserved_bio_based_ios(void)
{
	return __dm_get_module_param(&reserved_bio_based_ios,
				     RESERVED_BIO_BASED_IOS, DM_RESERVED_MAX_IOS);
}
EXPORT_SYMBOL_GPL(dm_get_reserved_bio_based_ios);

static unsigned dm_get_numa_node(void)
{
	return __dm_get_module_param_int(&dm_numa_node,
					 DM_NUMA_NODE, num_online_nodes() - 1);
}

static int __init local_init(void)
{
	int r;

	r = dm_uevent_init();
	if (r)
		return r;

	deferred_remove_workqueue = alloc_workqueue("kdmremove", WQ_UNBOUND, 1);
	if (!deferred_remove_workqueue) {
		r = -ENOMEM;
		goto out_uevent_exit;
	}

	_major = major;
	r = register_blkdev(_major, _name);
	if (r < 0)
		goto out_free_workqueue;

	if (!_major)
		_major = r;

	return 0;

out_free_workqueue:
	destroy_workqueue(deferred_remove_workqueue);
out_uevent_exit:
	dm_uevent_exit();

	return r;
}

static void local_exit(void)
{
	flush_scheduled_work();
	destroy_workqueue(deferred_remove_workqueue);

	unregister_blkdev(_major, _name);
	dm_uevent_exit();

	_major = 0;

	DMINFO("cleaned up");
}

static int (*_inits[])(void) __initdata = {
	local_init,
	dm_target_init,
	dm_linear_init,
	dm_stripe_init,
	dm_io_init,
	dm_kcopyd_init,
	dm_interface_init,
	dm_statistics_init,
};

static void (*_exits[])(void) = {
	local_exit,
	dm_target_exit,
	dm_linear_exit,
	dm_stripe_exit,
	dm_io_exit,
	dm_kcopyd_exit,
	dm_interface_exit,
	dm_statistics_exit,
};

static int __init dm_init(void)
{
	const int count = ARRAY_SIZE(_inits);

	int r, i;

	for (i = 0; i < count; i++) {
		r = _inits[i]();
		if (r)
			goto bad;
	}

	return 0;

      bad:
	while (i--)
		_exits[i]();

	return r;
}

static void __exit dm_exit(void)
{
	int i = ARRAY_SIZE(_exits);

	while (i--)
		_exits[i]();

	/*
	 * Should be empty by this point.
	 */
	idr_destroy(&_minor_idr);
}

/*
 * Block device functions
 */
int dm_deleting_md(struct mapped_device *md)
{
	return test_bit(DMF_DELETING, &md->flags);
}

static int dm_blk_open(struct block_device *bdev, fmode_t mode)
{
	struct mapped_device *md;

	spin_lock(&_minor_lock);

	md = bdev->bd_disk->private_data;
	if (!md)
		goto out;

	if (test_bit(DMF_FREEING, &md->flags) ||
	    dm_deleting_md(md)) {
		md = NULL;
		goto out;
	}

	dm_get(md);
	atomic_inc(&md->open_count);
out:
	spin_unlock(&_minor_lock);

	return md ? 0 : -ENXIO;
}

static void dm_blk_close(struct gendisk *disk, fmode_t mode)
{
	struct mapped_device *md;

	spin_lock(&_minor_lock);

	md = disk->private_data;
	if (WARN_ON(!md))
		goto out;

	if (atomic_dec_and_test(&md->open_count) &&
	    (test_bit(DMF_DEFERRED_REMOVE, &md->flags)))
		queue_work(deferred_remove_workqueue, &deferred_remove_work);

	dm_put(md);
out:
	spin_unlock(&_minor_lock);
}

int dm_open_count(struct mapped_device *md)
{
	return atomic_read(&md->open_count);
}

/*
 * Guarantees nothing is using the device before it's deleted.
 */
int dm_lock_for_deletion(struct mapped_device *md, bool mark_deferred, bool only_deferred)
{
	int r = 0;

	spin_lock(&_minor_lock);

	if (dm_open_count(md)) {
		r = -EBUSY;
		if (mark_deferred)
			set_bit(DMF_DEFERRED_REMOVE, &md->flags);
	} else if (only_deferred && !test_bit(DMF_DEFERRED_REMOVE, &md->flags))
		r = -EEXIST;
	else
		set_bit(DMF_DELETING, &md->flags);

	spin_unlock(&_minor_lock);

	return r;
}

int dm_cancel_deferred_remove(struct mapped_device *md)
{
	int r = 0;

	spin_lock(&_minor_lock);

	if (test_bit(DMF_DELETING, &md->flags))
		r = -EBUSY;
	else
		clear_bit(DMF_DEFERRED_REMOVE, &md->flags);

	spin_unlock(&_minor_lock);

	return r;
}

static void do_deferred_remove(struct work_struct *w)
{
	dm_deferred_remove();
}

sector_t dm_get_size(struct mapped_device *md)
{
	return get_capacity(md->disk);
}

struct request_queue *dm_get_md_queue(struct mapped_device *md)
{
	return md->queue;
}

struct dm_stats *dm_get_stats(struct mapped_device *md)
{
	return &md->stats;
}

static int dm_blk_getgeo(struct block_device *bdev, struct hd_geometry *geo)
{
	struct mapped_device *md = bdev->bd_disk->private_data;

	return dm_get_geometry(md, geo);
}

#ifdef CONFIG_BLK_DEV_ZONED
int dm_report_zones_cb(struct blk_zone *zone, unsigned int idx, void *data)
{
	struct dm_report_zones_args *args = data;
	sector_t sector_diff = args->tgt->begin - args->start;

	/*
	 * Ignore zones beyond the target range.
	 */
	if (zone->start >= args->start + args->tgt->len)
		return 0;

	/*
	 * Remap the start sector and write pointer position of the zone
	 * to match its position in the target range.
	 */
	zone->start += sector_diff;
	if (zone->type != BLK_ZONE_TYPE_CONVENTIONAL) {
		if (zone->cond == BLK_ZONE_COND_FULL)
			zone->wp = zone->start + zone->len;
		else if (zone->cond == BLK_ZONE_COND_EMPTY)
			zone->wp = zone->start;
		else
			zone->wp += sector_diff;
	}

	args->next_sector = zone->start + zone->len;
	return args->orig_cb(zone, args->zone_idx++, args->orig_data);
}
EXPORT_SYMBOL_GPL(dm_report_zones_cb);

static int dm_blk_report_zones(struct gendisk *disk, sector_t sector,
		unsigned int nr_zones, report_zones_cb cb, void *data)
{
	struct mapped_device *md = disk->private_data;
	struct dm_table *map;
	int srcu_idx, ret;
	struct dm_report_zones_args args = {
		.next_sector = sector,
		.orig_data = data,
		.orig_cb = cb,
	};

	if (dm_suspended_md(md))
		return -EAGAIN;

	map = dm_get_live_table(md, &srcu_idx);
	if (!map)
		return -EIO;

	do {
		struct dm_target *tgt;

		tgt = dm_table_find_target(map, args.next_sector);
		if (WARN_ON_ONCE(!tgt->type->report_zones)) {
			ret = -EIO;
			goto out;
		}

		args.tgt = tgt;
		ret = tgt->type->report_zones(tgt, &args,
					      nr_zones - args.zone_idx);
		if (ret < 0)
			goto out;
	} while (args.zone_idx < nr_zones &&
		 args.next_sector < get_capacity(disk));

	ret = args.zone_idx;
out:
	dm_put_live_table(md, srcu_idx);
	return ret;
}
#else
#define dm_blk_report_zones		NULL
#endif /* CONFIG_BLK_DEV_ZONED */

static int dm_prepare_ioctl(struct mapped_device *md, int *srcu_idx,
			    struct block_device **bdev)
	__acquires(md->io_barrier)
{
	struct dm_target *tgt;
	struct dm_table *map;
	int r;

retry:
	r = -ENOTTY;
	map = dm_get_live_table(md, srcu_idx);
	if (!map || !dm_table_get_size(map))
		return r;

	/* We only support devices that have a single target */
	if (dm_table_get_num_targets(map) != 1)
		return r;

	tgt = dm_table_get_target(map, 0);
	if (!tgt->type->prepare_ioctl)
		return r;

	if (dm_suspended_md(md))
		return -EAGAIN;

	r = tgt->type->prepare_ioctl(tgt, bdev);
	if (r == -ENOTCONN && !fatal_signal_pending(current)) {
		dm_put_live_table(md, *srcu_idx);
		msleep(10);
		goto retry;
	}

	return r;
}

static void dm_unprepare_ioctl(struct mapped_device *md, int srcu_idx)
	__releases(md->io_barrier)
{
	dm_put_live_table(md, srcu_idx);
}

static int dm_blk_ioctl(struct block_device *bdev, fmode_t mode,
			unsigned int cmd, unsigned long arg)
{
	struct mapped_device *md = bdev->bd_disk->private_data;
	int r, srcu_idx;

	r = dm_prepare_ioctl(md, &srcu_idx, &bdev);
	if (r < 0)
		goto out;

	if (r > 0) {
		/*
		 * Target determined this ioctl is being issued against a
		 * subset of the parent bdev; require extra privileges.
		 */
		if (!capable(CAP_SYS_RAWIO)) {
			DMWARN_LIMIT(
	"%s: sending ioctl %x to DM device without required privilege.",
				current->comm, cmd);
			r = -ENOIOCTLCMD;
			goto out;
		}
	}

	r =  __blkdev_driver_ioctl(bdev, mode, cmd, arg);
out:
	dm_unprepare_ioctl(md, srcu_idx);
	return r;
}

static void start_io_acct(struct dm_io *io);

static struct dm_io *alloc_io(struct mapped_device *md, struct bio *bio)
{
	struct dm_io *io;
	struct dm_target_io *tio;
	struct bio *clone;

	clone = bio_alloc_bioset(GFP_NOIO, 0, &md->io_bs);
	if (!clone)
		return NULL;

	tio = container_of(clone, struct dm_target_io, clone);
	tio->inside_dm_io = true;
	tio->io = NULL;

	io = container_of(tio, struct dm_io, tio);
	io->magic = DM_IO_MAGIC;
	io->status = 0;
	atomic_set(&io->io_count, 1);
	io->orig_bio = bio;
	io->md = md;
	spin_lock_init(&io->endio_lock);

	start_io_acct(io);

	return io;
}

static void free_io(struct mapped_device *md, struct dm_io *io)
{
	bio_put(&io->tio.clone);
}

static struct dm_target_io *alloc_tio(struct clone_info *ci, struct dm_target *ti,
				      unsigned target_bio_nr, gfp_t gfp_mask)
{
	struct dm_target_io *tio;

	if (!ci->io->tio.io) {
		/* the dm_target_io embedded in ci->io is available */
		tio = &ci->io->tio;
	} else {
		struct bio *clone = bio_alloc_bioset(gfp_mask, 0, &ci->io->md->bs);
		if (!clone)
			return NULL;

		tio = container_of(clone, struct dm_target_io, clone);
		tio->inside_dm_io = false;
	}

	tio->magic = DM_TIO_MAGIC;
	tio->io = ci->io;
	tio->ti = ti;
	tio->target_bio_nr = target_bio_nr;

	return tio;
}

static void free_tio(struct dm_target_io *tio)
{
	if (tio->inside_dm_io)
		return;
	bio_put(&tio->clone);
}

u64 dm_start_time_ns_from_clone(struct bio *bio)
{
	struct dm_target_io *tio = container_of(bio, struct dm_target_io, clone);
	struct dm_io *io = tio->io;

	return jiffies_to_nsecs(io->start_time);
}
EXPORT_SYMBOL_GPL(dm_start_time_ns_from_clone);

static void start_io_acct(struct dm_io *io)
{
	struct mapped_device *md = io->md;
	struct bio *bio = io->orig_bio;

	io->start_time = bio_start_io_acct(bio);
	if (unlikely(dm_stats_used(&md->stats)))
		dm_stats_account_io(&md->stats, bio_data_dir(bio),
				    bio->bi_iter.bi_sector, bio_sectors(bio),
				    false, 0, &io->stats_aux);
}

static void end_io_acct(struct dm_io *io)
{
	struct mapped_device *md = io->md;
	struct bio *bio = io->orig_bio;
	unsigned long duration = jiffies - io->start_time;

	bio_end_io_acct(bio, io->start_time);

	if (unlikely(dm_stats_used(&md->stats)))
		dm_stats_account_io(&md->stats, bio_data_dir(bio),
				    bio->bi_iter.bi_sector, bio_sectors(bio),
				    true, duration, &io->stats_aux);

	/* nudge anyone waiting on suspend queue */
	if (unlikely(wq_has_sleeper(&md->wait)))
		wake_up(&md->wait);
}

/*
 * Add the bio to the list of deferred io.
 */
static void queue_io(struct mapped_device *md, struct bio *bio)
{
	unsigned long flags;

	spin_lock_irqsave(&md->deferred_lock, flags);
	bio_list_add(&md->deferred, bio);
	spin_unlock_irqrestore(&md->deferred_lock, flags);
	queue_work(md->wq, &md->work);
}

/*
 * Everyone (including functions in this file), should use this
 * function to access the md->map field, and make sure they call
 * dm_put_live_table() when finished.
 */
struct dm_table *dm_get_live_table(struct mapped_device *md, int *srcu_idx) __acquires(md->io_barrier)
{
	*srcu_idx = srcu_read_lock(&md->io_barrier);

	return srcu_dereference(md->map, &md->io_barrier);
}

void dm_put_live_table(struct mapped_device *md, int srcu_idx) __releases(md->io_barrier)
{
	srcu_read_unlock(&md->io_barrier, srcu_idx);
}

void dm_sync_table(struct mapped_device *md)
{
	synchronize_srcu(&md->io_barrier);
	synchronize_rcu_expedited();
}

/*
 * A fast alternative to dm_get_live_table/dm_put_live_table.
 * The caller must not block between these two functions.
 */
static struct dm_table *dm_get_live_table_fast(struct mapped_device *md) __acquires(RCU)
{
	rcu_read_lock();
	return rcu_dereference(md->map);
}

static void dm_put_live_table_fast(struct mapped_device *md) __releases(RCU)
{
	rcu_read_unlock();
}

static char *_dm_claim_ptr = "I belong to device-mapper";

/*
 * Open a table device so we can use it as a map destination.
 */
static int open_table_device(struct table_device *td, dev_t dev,
			     struct mapped_device *md)
{
	struct block_device *bdev;

	int r;

	BUG_ON(td->dm_dev.bdev);

	bdev = blkdev_get_by_dev(dev, td->dm_dev.mode | FMODE_EXCL, _dm_claim_ptr);
	if (IS_ERR(bdev))
		return PTR_ERR(bdev);

	r = bd_link_disk_holder(bdev, dm_disk(md));
	if (r) {
		blkdev_put(bdev, td->dm_dev.mode | FMODE_EXCL);
		return r;
	}

	td->dm_dev.bdev = bdev;
	td->dm_dev.dax_dev = dax_get_by_host(bdev->bd_disk->disk_name);
	return 0;
}

/*
 * Close a table device that we've been using.
 */
static void close_table_device(struct table_device *td, struct mapped_device *md)
{
	if (!td->dm_dev.bdev)
		return;

	bd_unlink_disk_holder(td->dm_dev.bdev, dm_disk(md));
	blkdev_put(td->dm_dev.bdev, td->dm_dev.mode | FMODE_EXCL);
	put_dax(td->dm_dev.dax_dev);
	td->dm_dev.bdev = NULL;
	td->dm_dev.dax_dev = NULL;
}

static struct table_device *find_table_device(struct list_head *l, dev_t dev,
					      fmode_t mode)
{
	struct table_device *td;

	list_for_each_entry(td, l, list)
		if (td->dm_dev.bdev->bd_dev == dev && td->dm_dev.mode == mode)
			return td;

	return NULL;
}

int dm_get_table_device(struct mapped_device *md, dev_t dev, fmode_t mode,
			struct dm_dev **result)
{
	int r;
	struct table_device *td;

	mutex_lock(&md->table_devices_lock);
	td = find_table_device(&md->table_devices, dev, mode);
	if (!td) {
		td = kmalloc_node(sizeof(*td), GFP_KERNEL, md->numa_node_id);
		if (!td) {
			mutex_unlock(&md->table_devices_lock);
			return -ENOMEM;
		}

		td->dm_dev.mode = mode;
		td->dm_dev.bdev = NULL;

		if ((r = open_table_device(td, dev, md))) {
			mutex_unlock(&md->table_devices_lock);
			kfree(td);
			return r;
		}

		format_dev_t(td->dm_dev.name, dev);

		refcount_set(&td->count, 1);
		list_add(&td->list, &md->table_devices);
	} else {
		refcount_inc(&td->count);
	}
	mutex_unlock(&md->table_devices_lock);

	*result = &td->dm_dev;
	return 0;
}
EXPORT_SYMBOL_GPL(dm_get_table_device);

void dm_put_table_device(struct mapped_device *md, struct dm_dev *d)
{
	struct table_device *td = container_of(d, struct table_device, dm_dev);

	mutex_lock(&md->table_devices_lock);
	if (refcount_dec_and_test(&td->count)) {
		close_table_device(td, md);
		list_del(&td->list);
		kfree(td);
	}
	mutex_unlock(&md->table_devices_lock);
}
EXPORT_SYMBOL(dm_put_table_device);

static void free_table_devices(struct list_head *devices)
{
	struct list_head *tmp, *next;

	list_for_each_safe(tmp, next, devices) {
		struct table_device *td = list_entry(tmp, struct table_device, list);

		DMWARN("dm_destroy: %s still exists with %d references",
		       td->dm_dev.name, refcount_read(&td->count));
		kfree(td);
	}
}

/*
 * Get the geometry associated with a dm device
 */
int dm_get_geometry(struct mapped_device *md, struct hd_geometry *geo)
{
	*geo = md->geometry;

	return 0;
}

/*
 * Set the geometry of a device.
 */
int dm_set_geometry(struct mapped_device *md, struct hd_geometry *geo)
{
	sector_t sz = (sector_t)geo->cylinders * geo->heads * geo->sectors;

	if (geo->start > sz) {
		DMWARN("Start sector is beyond the geometry limits.");
		return -EINVAL;
	}

	md->geometry = *geo;

	return 0;
}

static int __noflush_suspending(struct mapped_device *md)
{
	return test_bit(DMF_NOFLUSH_SUSPENDING, &md->flags);
}

/*
 * Decrements the number of outstanding ios that a bio has been
 * cloned into, completing the original io if necc.
 */
static void dec_pending(struct dm_io *io, blk_status_t error)
{
	unsigned long flags;
	blk_status_t io_error;
	struct bio *bio;
	struct mapped_device *md = io->md;

	/* Push-back supersedes any I/O errors */
	if (unlikely(error)) {
		spin_lock_irqsave(&io->endio_lock, flags);
		if (!(io->status == BLK_STS_DM_REQUEUE && __noflush_suspending(md)))
			io->status = error;
		spin_unlock_irqrestore(&io->endio_lock, flags);
	}

	if (atomic_dec_and_test(&io->io_count)) {
		if (io->status == BLK_STS_DM_REQUEUE) {
			/*
			 * Target requested pushing back the I/O.
			 */
			spin_lock_irqsave(&md->deferred_lock, flags);
			if (__noflush_suspending(md))
				/* NOTE early return due to BLK_STS_DM_REQUEUE below */
				bio_list_add_head(&md->deferred, io->orig_bio);
			else
				/* noflush suspend was interrupted. */
				io->status = BLK_STS_IOERR;
			spin_unlock_irqrestore(&md->deferred_lock, flags);
		}

		io_error = io->status;
		bio = io->orig_bio;
		end_io_acct(io);
		free_io(md, io);

		if (io_error == BLK_STS_DM_REQUEUE)
			return;

		if ((bio->bi_opf & REQ_PREFLUSH) && bio->bi_iter.bi_size) {
			/*
			 * Preflush done for flush with data, reissue
			 * without REQ_PREFLUSH.
			 */
			bio->bi_opf &= ~REQ_PREFLUSH;
			queue_io(md, bio);
		} else {
			/* done with normal IO or empty flush */
			if (io_error)
				bio->bi_status = io_error;
			bio_endio(bio);
		}
	}
}

void disable_discard(struct mapped_device *md)
{
	struct queue_limits *limits = dm_get_queue_limits(md);

	/* device doesn't really support DISCARD, disable it */
	limits->max_discard_sectors = 0;
	blk_queue_flag_clear(QUEUE_FLAG_DISCARD, md->queue);
}

void disable_write_same(struct mapped_device *md)
{
	struct queue_limits *limits = dm_get_queue_limits(md);

	/* device doesn't really support WRITE SAME, disable it */
	limits->max_write_same_sectors = 0;
}

void disable_write_zeroes(struct mapped_device *md)
{
	struct queue_limits *limits = dm_get_queue_limits(md);

	/* device doesn't really support WRITE ZEROES, disable it */
	limits->max_write_zeroes_sectors = 0;
}

static void clone_endio(struct bio *bio)
{
	blk_status_t error = bio->bi_status;
	struct dm_target_io *tio = container_of(bio, struct dm_target_io, clone);
	struct dm_io *io = tio->io;
	struct mapped_device *md = tio->io->md;
	dm_endio_fn endio = tio->ti->type->end_io;
	struct bio *orig_bio = io->orig_bio;

	if (unlikely(error == BLK_STS_TARGET) && md->type != DM_TYPE_NVME_BIO_BASED) {
		if (bio_op(bio) == REQ_OP_DISCARD &&
		    !bio->bi_disk->queue->limits.max_discard_sectors)
			disable_discard(md);
		else if (bio_op(bio) == REQ_OP_WRITE_SAME &&
			 !bio->bi_disk->queue->limits.max_write_same_sectors)
			disable_write_same(md);
		else if (bio_op(bio) == REQ_OP_WRITE_ZEROES &&
			 !bio->bi_disk->queue->limits.max_write_zeroes_sectors)
			disable_write_zeroes(md);
	}

	/*
	 * For zone-append bios get offset in zone of the written
	 * sector and add that to the original bio sector pos.
	 */
	if (bio_op(orig_bio) == REQ_OP_ZONE_APPEND) {
		sector_t written_sector = bio->bi_iter.bi_sector;
		struct request_queue *q = orig_bio->bi_disk->queue;
		u64 mask = (u64)blk_queue_zone_sectors(q) - 1;

		orig_bio->bi_iter.bi_sector += written_sector & mask;
	}

	if (endio) {
		int r = endio(tio->ti, bio, &error);
		switch (r) {
		case DM_ENDIO_REQUEUE:
			error = BLK_STS_DM_REQUEUE;
			fallthrough;
		case DM_ENDIO_DONE:
			break;
		case DM_ENDIO_INCOMPLETE:
			/* The target will handle the io */
			return;
		default:
			DMWARN("unimplemented target endio return value: %d", r);
			BUG();
		}
	}

	free_tio(tio);
	dec_pending(io, error);
}

/*
 * Return maximum size of I/O possible at the supplied sector up to the current
 * target boundary.
 */
static sector_t max_io_len_target_boundary(sector_t sector, struct dm_target *ti)
{
	sector_t target_offset = dm_target_offset(ti, sector);

	return ti->len - target_offset;
}

static sector_t max_io_len(sector_t sector, struct dm_target *ti)
{
	sector_t len = max_io_len_target_boundary(sector, ti);
	sector_t offset, max_len;

	/*
	 * Does the target need to split even further?
	 */
	if (ti->max_io_len) {
		offset = dm_target_offset(ti, sector);
		if (unlikely(ti->max_io_len & (ti->max_io_len - 1)))
			max_len = sector_div(offset, ti->max_io_len);
		else
			max_len = offset & (ti->max_io_len - 1);
		max_len = ti->max_io_len - max_len;

		if (len > max_len)
			len = max_len;
	}

	return len;
}

int dm_set_target_max_io_len(struct dm_target *ti, sector_t len)
{
	if (len > UINT_MAX) {
		DMERR("Specified maximum size of target IO (%llu) exceeds limit (%u)",
		      (unsigned long long)len, UINT_MAX);
		ti->error = "Maximum size of target IO is too large";
		return -EINVAL;
	}

	ti->max_io_len = (uint32_t) len;

	return 0;
}
EXPORT_SYMBOL_GPL(dm_set_target_max_io_len);

static struct dm_target *dm_dax_get_live_target(struct mapped_device *md,
						sector_t sector, int *srcu_idx)
	__acquires(md->io_barrier)
{
	struct dm_table *map;
	struct dm_target *ti;

	map = dm_get_live_table(md, srcu_idx);
	if (!map)
		return NULL;

	ti = dm_table_find_target(map, sector);
	if (!ti)
		return NULL;

	return ti;
}

static long dm_dax_direct_access(struct dax_device *dax_dev, pgoff_t pgoff,
				 long nr_pages, void **kaddr, pfn_t *pfn)
{
	struct mapped_device *md = dax_get_private(dax_dev);
	sector_t sector = pgoff * PAGE_SECTORS;
	struct dm_target *ti;
	long len, ret = -EIO;
	int srcu_idx;

	ti = dm_dax_get_live_target(md, sector, &srcu_idx);

	if (!ti)
		goto out;
	if (!ti->type->direct_access)
		goto out;
	len = max_io_len(sector, ti) / PAGE_SECTORS;
	if (len < 1)
		goto out;
	nr_pages = min(len, nr_pages);
	ret = ti->type->direct_access(ti, pgoff, nr_pages, kaddr, pfn);

 out:
	dm_put_live_table(md, srcu_idx);

	return ret;
}

static bool dm_dax_supported(struct dax_device *dax_dev, struct block_device *bdev,
		int blocksize, sector_t start, sector_t len)
{
	struct mapped_device *md = dax_get_private(dax_dev);
	struct dm_table *map;
	bool ret = false;
	int srcu_idx;

	map = dm_get_live_table(md, &srcu_idx);
	if (!map)
		goto out;

	ret = dm_table_supports_dax(map, device_supports_dax, &blocksize);

out:
	dm_put_live_table(md, srcu_idx);

	return ret;
}

static size_t dm_dax_copy_from_iter(struct dax_device *dax_dev, pgoff_t pgoff,
				    void *addr, size_t bytes, struct iov_iter *i)
{
	struct mapped_device *md = dax_get_private(dax_dev);
	sector_t sector = pgoff * PAGE_SECTORS;
	struct dm_target *ti;
	long ret = 0;
	int srcu_idx;

	ti = dm_dax_get_live_target(md, sector, &srcu_idx);

	if (!ti)
		goto out;
	if (!ti->type->dax_copy_from_iter) {
		ret = copy_from_iter(addr, bytes, i);
		goto out;
	}
	ret = ti->type->dax_copy_from_iter(ti, pgoff, addr, bytes, i);
 out:
	dm_put_live_table(md, srcu_idx);

	return ret;
}

static size_t dm_dax_copy_to_iter(struct dax_device *dax_dev, pgoff_t pgoff,
		void *addr, size_t bytes, struct iov_iter *i)
{
	struct mapped_device *md = dax_get_private(dax_dev);
	sector_t sector = pgoff * PAGE_SECTORS;
	struct dm_target *ti;
	long ret = 0;
	int srcu_idx;

	ti = dm_dax_get_live_target(md, sector, &srcu_idx);

	if (!ti)
		goto out;
	if (!ti->type->dax_copy_to_iter) {
		ret = copy_to_iter(addr, bytes, i);
		goto out;
	}
	ret = ti->type->dax_copy_to_iter(ti, pgoff, addr, bytes, i);
 out:
	dm_put_live_table(md, srcu_idx);

	return ret;
}

static int dm_dax_zero_page_range(struct dax_device *dax_dev, pgoff_t pgoff,
				  size_t nr_pages)
{
	struct mapped_device *md = dax_get_private(dax_dev);
	sector_t sector = pgoff * PAGE_SECTORS;
	struct dm_target *ti;
	int ret = -EIO;
	int srcu_idx;

	ti = dm_dax_get_live_target(md, sector, &srcu_idx);

	if (!ti)
		goto out;
	if (WARN_ON(!ti->type->dax_zero_page_range)) {
		/*
		 * ->zero_page_range() is mandatory dax operation. If we are
		 *  here, something is wrong.
		 */
		dm_put_live_table(md, srcu_idx);
		goto out;
	}
	ret = ti->type->dax_zero_page_range(ti, pgoff, nr_pages);

 out:
	dm_put_live_table(md, srcu_idx);

	return ret;
}

/*
 * A target may call dm_accept_partial_bio only from the map routine.  It is
 * allowed for all bio types except REQ_PREFLUSH, REQ_OP_ZONE_RESET,
 * REQ_OP_ZONE_OPEN, REQ_OP_ZONE_CLOSE and REQ_OP_ZONE_FINISH.
 *
 * dm_accept_partial_bio informs the dm that the target only wants to process
 * additional n_sectors sectors of the bio and the rest of the data should be
 * sent in a next bio.
 *
 * A diagram that explains the arithmetics:
 * +--------------------+---------------+-------+
 * |         1          |       2       |   3   |
 * +--------------------+---------------+-------+
 *
 * <-------------- *tio->len_ptr --------------->
 *                      <------- bi_size ------->
 *                      <-- n_sectors -->
 *
 * Region 1 was already iterated over with bio_advance or similar function.
 *	(it may be empty if the target doesn't use bio_advance)
 * Region 2 is the remaining bio size that the target wants to process.
 *	(it may be empty if region 1 is non-empty, although there is no reason
 *	 to make it empty)
 * The target requires that region 3 is to be sent in the next bio.
 *
 * If the target wants to receive multiple copies of the bio (via num_*bios, etc),
 * the partially processed part (the sum of regions 1+2) must be the same for all
 * copies of the bio.
 */
void dm_accept_partial_bio(struct bio *bio, unsigned n_sectors)
{
	struct dm_target_io *tio = container_of(bio, struct dm_target_io, clone);
	unsigned bi_size = bio->bi_iter.bi_size >> SECTOR_SHIFT;
	BUG_ON(bio->bi_opf & REQ_PREFLUSH);
	BUG_ON(bi_size > *tio->len_ptr);
	BUG_ON(n_sectors > bi_size);
	*tio->len_ptr -= bi_size - n_sectors;
	bio->bi_iter.bi_size = n_sectors << SECTOR_SHIFT;
}
EXPORT_SYMBOL_GPL(dm_accept_partial_bio);

static blk_qc_t __map_bio(struct dm_target_io *tio)
{
	int r;
	sector_t sector;
	struct bio *clone = &tio->clone;
	struct dm_io *io = tio->io;
	struct dm_target *ti = tio->ti;
	blk_qc_t ret = BLK_QC_T_NONE;

	clone->bi_end_io = clone_endio;

	/*
	 * Map the clone.  If r == 0 we don't need to do
	 * anything, the target has assumed ownership of
	 * this io.
	 */
	atomic_inc(&io->io_count);
	sector = clone->bi_iter.bi_sector;

	r = ti->type->map(ti, clone);
	switch (r) {
	case DM_MAPIO_SUBMITTED:
		break;
	case DM_MAPIO_REMAPPED:
		/* the bio has been remapped so dispatch it */
		trace_block_bio_remap(clone->bi_disk->queue, clone,
				      bio_dev(io->orig_bio), sector);
		ret = submit_bio_noacct(clone);
		break;
	case DM_MAPIO_KILL:
		free_tio(tio);
		dec_pending(io, BLK_STS_IOERR);
		break;
	case DM_MAPIO_REQUEUE:
		free_tio(tio);
		dec_pending(io, BLK_STS_DM_REQUEUE);
		break;
	default:
		DMWARN("unimplemented target map return value: %d", r);
		BUG();
	}

	return ret;
}

static void bio_setup_sector(struct bio *bio, sector_t sector, unsigned len)
{
	bio->bi_iter.bi_sector = sector;
	bio->bi_iter.bi_size = to_bytes(len);
}

/*
 * Creates a bio that consists of range of complete bvecs.
 */
static int clone_bio(struct dm_target_io *tio, struct bio *bio,
		     sector_t sector, unsigned len)
{
	struct bio *clone = &tio->clone;

	__bio_clone_fast(clone, bio);

	bio_crypt_clone(clone, bio, GFP_NOIO);

	if (bio_integrity(bio)) {
		int r;

		if (unlikely(!dm_target_has_integrity(tio->ti->type) &&
			     !dm_target_passes_integrity(tio->ti->type))) {
			DMWARN("%s: the target %s doesn't support integrity data.",
				dm_device_name(tio->io->md),
				tio->ti->type->name);
			return -EIO;
		}

		r = bio_integrity_clone(clone, bio, GFP_NOIO);
		if (r < 0)
			return r;
	}

	bio_advance(clone, to_bytes(sector - clone->bi_iter.bi_sector));
	clone->bi_iter.bi_size = to_bytes(len);

	if (bio_integrity(bio))
		bio_integrity_trim(clone);

	return 0;
}

static void alloc_multiple_bios(struct bio_list *blist, struct clone_info *ci,
				struct dm_target *ti, unsigned num_bios)
{
	struct dm_target_io *tio;
	int try;

	if (!num_bios)
		return;

	if (num_bios == 1) {
		tio = alloc_tio(ci, ti, 0, GFP_NOIO);
		bio_list_add(blist, &tio->clone);
		return;
	}

	for (try = 0; try < 2; try++) {
		int bio_nr;
		struct bio *bio;

		if (try)
			mutex_lock(&ci->io->md->table_devices_lock);
		for (bio_nr = 0; bio_nr < num_bios; bio_nr++) {
			tio = alloc_tio(ci, ti, bio_nr, try ? GFP_NOIO : GFP_NOWAIT);
			if (!tio)
				break;

			bio_list_add(blist, &tio->clone);
		}
		if (try)
			mutex_unlock(&ci->io->md->table_devices_lock);
		if (bio_nr == num_bios)
			return;

		while ((bio = bio_list_pop(blist))) {
			tio = container_of(bio, struct dm_target_io, clone);
			free_tio(tio);
		}
	}
}

static blk_qc_t __clone_and_map_simple_bio(struct clone_info *ci,
					   struct dm_target_io *tio, unsigned *len)
{
	struct bio *clone = &tio->clone;

	tio->len_ptr = len;

	__bio_clone_fast(clone, ci->bio);
	if (len)
		bio_setup_sector(clone, ci->sector, *len);

	return __map_bio(tio);
}

static void __send_duplicate_bios(struct clone_info *ci, struct dm_target *ti,
				  unsigned num_bios, unsigned *len)
{
	struct bio_list blist = BIO_EMPTY_LIST;
	struct bio *bio;
	struct dm_target_io *tio;

	alloc_multiple_bios(&blist, ci, ti, num_bios);

	while ((bio = bio_list_pop(&blist))) {
		tio = container_of(bio, struct dm_target_io, clone);
		(void) __clone_and_map_simple_bio(ci, tio, len);
	}
}

static int __send_empty_flush(struct clone_info *ci)
{
	unsigned target_nr = 0;
	struct dm_target *ti;

	/*
	 * Empty flush uses a statically initialized bio, as the base for
	 * cloning.  However, blkg association requires that a bdev is
	 * associated with a gendisk, which doesn't happen until the bdev is
	 * opened.  So, blkg association is done at issue time of the flush
	 * rather than when the device is created in alloc_dev().
	 */
	bio_set_dev(ci->bio, ci->io->md->bdev);

	BUG_ON(bio_has_data(ci->bio));
	while ((ti = dm_table_get_target(ci->map, target_nr++)))
		__send_duplicate_bios(ci, ti, ti->num_flush_bios, NULL);
	return 0;
}

static int __clone_and_map_data_bio(struct clone_info *ci, struct dm_target *ti,
				    sector_t sector, unsigned *len)
{
	struct bio *bio = ci->bio;
	struct dm_target_io *tio;
	int r;

	tio = alloc_tio(ci, ti, 0, GFP_NOIO);
	tio->len_ptr = len;
	r = clone_bio(tio, bio, sector, *len);
	if (r < 0) {
		free_tio(tio);
		return r;
	}
	(void) __map_bio(tio);

	return 0;
}

typedef unsigned (*get_num_bios_fn)(struct dm_target *ti);

static unsigned get_num_discard_bios(struct dm_target *ti)
{
	return ti->num_discard_bios;
}

static unsigned get_num_secure_erase_bios(struct dm_target *ti)
{
	return ti->num_secure_erase_bios;
}

static unsigned get_num_write_same_bios(struct dm_target *ti)
{
	return ti->num_write_same_bios;
}

static unsigned get_num_write_zeroes_bios(struct dm_target *ti)
{
	return ti->num_write_zeroes_bios;
}

static int __send_changing_extent_only(struct clone_info *ci, struct dm_target *ti,
				       unsigned num_bios)
{
	unsigned len;

	/*
	 * Even though the device advertised support for this type of
	 * request, that does not mean every target supports it, and
	 * reconfiguration might also have changed that since the
	 * check was performed.
	 */
	if (!num_bios)
		return -EOPNOTSUPP;

	len = min((sector_t)ci->sector_count, max_io_len_target_boundary(ci->sector, ti));

	__send_duplicate_bios(ci, ti, num_bios, &len);

	ci->sector += len;
	ci->sector_count -= len;

	return 0;
}

static int __send_discard(struct clone_info *ci, struct dm_target *ti)
{
	return __send_changing_extent_only(ci, ti, get_num_discard_bios(ti));
}

static int __send_secure_erase(struct clone_info *ci, struct dm_target *ti)
{
	return __send_changing_extent_only(ci, ti, get_num_secure_erase_bios(ti));
}

static int __send_write_same(struct clone_info *ci, struct dm_target *ti)
{
	return __send_changing_extent_only(ci, ti, get_num_write_same_bios(ti));
}

static int __send_write_zeroes(struct clone_info *ci, struct dm_target *ti)
{
	return __send_changing_extent_only(ci, ti, get_num_write_zeroes_bios(ti));
}

static bool is_abnormal_io(struct bio *bio)
{
	bool r = false;

	switch (bio_op(bio)) {
	case REQ_OP_DISCARD:
	case REQ_OP_SECURE_ERASE:
	case REQ_OP_WRITE_SAME:
	case REQ_OP_WRITE_ZEROES:
		r = true;
		break;
	}

	return r;
}

static bool __process_abnormal_io(struct clone_info *ci, struct dm_target *ti,
				  int *result)
{
	struct bio *bio = ci->bio;

	if (bio_op(bio) == REQ_OP_DISCARD)
		*result = __send_discard(ci, ti);
	else if (bio_op(bio) == REQ_OP_SECURE_ERASE)
		*result = __send_secure_erase(ci, ti);
	else if (bio_op(bio) == REQ_OP_WRITE_SAME)
		*result = __send_write_same(ci, ti);
	else if (bio_op(bio) == REQ_OP_WRITE_ZEROES)
		*result = __send_write_zeroes(ci, ti);
	else
		return false;

	return true;
}

/*
 * Select the correct strategy for processing a non-flush bio.
 */
static int __split_and_process_non_flush(struct clone_info *ci)
{
	struct dm_target *ti;
	unsigned len;
	int r;

	ti = dm_table_find_target(ci->map, ci->sector);
	if (!ti)
		return -EIO;

	if (__process_abnormal_io(ci, ti, &r))
		return r;

	len = min_t(sector_t, max_io_len(ci->sector, ti), ci->sector_count);

	r = __clone_and_map_data_bio(ci, ti, ci->sector, &len);
	if (r < 0)
		return r;

	ci->sector += len;
	ci->sector_count -= len;

	return 0;
}

static void init_clone_info(struct clone_info *ci, struct mapped_device *md,
			    struct dm_table *map, struct bio *bio)
{
	ci->map = map;
	ci->io = alloc_io(md, bio);
	ci->sector = bio->bi_iter.bi_sector;
}

#define __dm_part_stat_sub(part, field, subnd)	\
	(part_stat_get(part, field) -= (subnd))

/*
 * Entry point to split a bio into clones and submit them to the targets.
 */
static blk_qc_t __split_and_process_bio(struct mapped_device *md,
					struct dm_table *map, struct bio *bio)
{
	struct clone_info ci;
	blk_qc_t ret = BLK_QC_T_NONE;
	int error = 0;

	init_clone_info(&ci, md, map, bio);

	if (bio->bi_opf & REQ_PREFLUSH) {
		struct bio flush_bio;

		/*
		 * Use an on-stack bio for this, it's safe since we don't
		 * need to reference it after submit. It's just used as
		 * the basis for the clone(s).
		 */
		bio_init(&flush_bio, NULL, 0);
		flush_bio.bi_opf = REQ_OP_WRITE | REQ_PREFLUSH | REQ_SYNC;
		ci.bio = &flush_bio;
		ci.sector_count = 0;
		error = __send_empty_flush(&ci);
		bio_uninit(ci.bio);
		/* dec_pending submits any data associated with flush */
	} else if (op_is_zone_mgmt(bio_op(bio))) {
		ci.bio = bio;
		ci.sector_count = 0;
		error = __split_and_process_non_flush(&ci);
	} else {
		ci.bio = bio;
		ci.sector_count = bio_sectors(bio);
		while (ci.sector_count && !error) {
			error = __split_and_process_non_flush(&ci);
			if (current->bio_list && ci.sector_count && !error) {
				/*
				 * Remainder must be passed to submit_bio_noacct()
				 * so that it gets handled *after* bios already submitted
				 * have been completely processed.
				 * We take a clone of the original to store in
				 * ci.io->orig_bio to be used by end_io_acct() and
				 * for dec_pending to use for completion handling.
				 */
				struct bio *b = bio_split(bio, bio_sectors(bio) - ci.sector_count,
							  GFP_NOIO, &md->queue->bio_split);
				ci.io->orig_bio = b;

				/*
				 * Adjust IO stats for each split, otherwise upon queue
				 * reentry there will be redundant IO accounting.
				 * NOTE: this is a stop-gap fix, a proper fix involves
				 * significant refactoring of DM core's bio splitting
				 * (by eliminating DM's splitting and just using bio_split)
				 */
				part_stat_lock();
				__dm_part_stat_sub(&dm_disk(md)->part0,
						   sectors[op_stat_group(bio_op(bio))], ci.sector_count);
				part_stat_unlock();

				bio_chain(b, bio);
				trace_block_split(md->queue, b, bio->bi_iter.bi_sector);
				ret = submit_bio_noacct(bio);
				break;
			}
		}
	}

	/* drop the extra reference count */
	dec_pending(ci.io, errno_to_blk_status(error));
	return ret;
}

/*
 * Optimized variant of __split_and_process_bio that leverages the
 * fact that targets that use it do _not_ have a need to split bios.
 */
static blk_qc_t __process_bio(struct mapped_device *md, struct dm_table *map,
			      struct bio *bio, struct dm_target *ti)
{
	struct clone_info ci;
	blk_qc_t ret = BLK_QC_T_NONE;
	int error = 0;

	init_clone_info(&ci, md, map, bio);

	if (bio->bi_opf & REQ_PREFLUSH) {
		struct bio flush_bio;

		/*
		 * Use an on-stack bio for this, it's safe since we don't
		 * need to reference it after submit. It's just used as
		 * the basis for the clone(s).
		 */
		bio_init(&flush_bio, NULL, 0);
		flush_bio.bi_opf = REQ_OP_WRITE | REQ_PREFLUSH | REQ_SYNC;
		ci.bio = &flush_bio;
		ci.sector_count = 0;
		error = __send_empty_flush(&ci);
		bio_uninit(ci.bio);
		/* dec_pending submits any data associated with flush */
	} else {
		struct dm_target_io *tio;

		ci.bio = bio;
		ci.sector_count = bio_sectors(bio);
		if (__process_abnormal_io(&ci, ti, &error))
			goto out;

		tio = alloc_tio(&ci, ti, 0, GFP_NOIO);
		ret = __clone_and_map_simple_bio(&ci, tio, NULL);
	}
out:
	/* drop the extra reference count */
	dec_pending(ci.io, errno_to_blk_status(error));
	return ret;
}

static blk_qc_t dm_process_bio(struct mapped_device *md,
			       struct dm_table *map, struct bio *bio)
{
	blk_qc_t ret = BLK_QC_T_NONE;
	struct dm_target *ti = md->immutable_target;

	if (unlikely(!map)) {
		bio_io_error(bio);
		return ret;
	}

	if (!ti) {
		ti = dm_table_find_target(map, bio->bi_iter.bi_sector);
		if (unlikely(!ti)) {
			bio_io_error(bio);
			return ret;
		}
	}

	/*
	 * Use blk_queue_split() for abnormal IO (e.g. discard, writesame, etc)
	 * otherwise associated queue_limits won't be imposed.
	 */
<<<<<<< HEAD
	if (current->bio_list) {
		if (is_abnormal_io(bio))
			blk_queue_split(md->queue, &bio);
		/* regular IO is split by __split_and_process_bio */
	}
=======
	if (is_abnormal_io(bio))
		blk_queue_split(&bio);
>>>>>>> 85b047c6

	if (dm_get_md_type(md) == DM_TYPE_NVME_BIO_BASED)
		return __process_bio(md, map, bio, ti);
	return __split_and_process_bio(md, map, bio);
}

static blk_qc_t dm_submit_bio(struct bio *bio)
{
	struct mapped_device *md = bio->bi_disk->private_data;
	blk_qc_t ret = BLK_QC_T_NONE;
	int srcu_idx;
	struct dm_table *map;

	map = dm_get_live_table(md, &srcu_idx);

	/* if we're suspended, we have to queue this io for later */
	if (unlikely(test_bit(DMF_BLOCK_IO_FOR_SUSPEND, &md->flags))) {
		dm_put_live_table(md, srcu_idx);

		if (!(bio->bi_opf & REQ_RAHEAD))
			queue_io(md, bio);
		else
			bio_io_error(bio);
		return ret;
	}

	ret = dm_process_bio(md, map, bio);

	dm_put_live_table(md, srcu_idx);
	return ret;
}

/*-----------------------------------------------------------------
 * An IDR is used to keep track of allocated minor numbers.
 *---------------------------------------------------------------*/
static void free_minor(int minor)
{
	spin_lock(&_minor_lock);
	idr_remove(&_minor_idr, minor);
	spin_unlock(&_minor_lock);
}

/*
 * See if the device with a specific minor # is free.
 */
static int specific_minor(int minor)
{
	int r;

	if (minor >= (1 << MINORBITS))
		return -EINVAL;

	idr_preload(GFP_KERNEL);
	spin_lock(&_minor_lock);

	r = idr_alloc(&_minor_idr, MINOR_ALLOCED, minor, minor + 1, GFP_NOWAIT);

	spin_unlock(&_minor_lock);
	idr_preload_end();
	if (r < 0)
		return r == -ENOSPC ? -EBUSY : r;
	return 0;
}

static int next_free_minor(int *minor)
{
	int r;

	idr_preload(GFP_KERNEL);
	spin_lock(&_minor_lock);

	r = idr_alloc(&_minor_idr, MINOR_ALLOCED, 0, 1 << MINORBITS, GFP_NOWAIT);

	spin_unlock(&_minor_lock);
	idr_preload_end();
	if (r < 0)
		return r;
	*minor = r;
	return 0;
}

static const struct block_device_operations dm_blk_dops;
static const struct block_device_operations dm_rq_blk_dops;
static const struct dax_operations dm_dax_ops;

static void dm_wq_work(struct work_struct *work);

static void cleanup_mapped_device(struct mapped_device *md)
{
	if (md->wq)
		destroy_workqueue(md->wq);
	bioset_exit(&md->bs);
	bioset_exit(&md->io_bs);

	if (md->dax_dev) {
		kill_dax(md->dax_dev);
		put_dax(md->dax_dev);
		md->dax_dev = NULL;
	}

	if (md->disk) {
		spin_lock(&_minor_lock);
		md->disk->private_data = NULL;
		spin_unlock(&_minor_lock);
		del_gendisk(md->disk);
		put_disk(md->disk);
	}

	if (md->queue)
		blk_cleanup_queue(md->queue);

	cleanup_srcu_struct(&md->io_barrier);

	if (md->bdev) {
		bdput(md->bdev);
		md->bdev = NULL;
	}

	mutex_destroy(&md->suspend_lock);
	mutex_destroy(&md->type_lock);
	mutex_destroy(&md->table_devices_lock);

	dm_mq_cleanup_mapped_device(md);
}

/*
 * Allocate and initialise a blank device with a given minor.
 */
static struct mapped_device *alloc_dev(int minor)
{
	int r, numa_node_id = dm_get_numa_node();
	struct mapped_device *md;
	void *old_md;

	md = kvzalloc_node(sizeof(*md), GFP_KERNEL, numa_node_id);
	if (!md) {
		DMWARN("unable to allocate device, out of memory.");
		return NULL;
	}

	if (!try_module_get(THIS_MODULE))
		goto bad_module_get;

	/* get a minor number for the dev */
	if (minor == DM_ANY_MINOR)
		r = next_free_minor(&minor);
	else
		r = specific_minor(minor);
	if (r < 0)
		goto bad_minor;

	r = init_srcu_struct(&md->io_barrier);
	if (r < 0)
		goto bad_io_barrier;

	md->numa_node_id = numa_node_id;
	md->init_tio_pdu = false;
	md->type = DM_TYPE_NONE;
	mutex_init(&md->suspend_lock);
	mutex_init(&md->type_lock);
	mutex_init(&md->table_devices_lock);
	spin_lock_init(&md->deferred_lock);
	atomic_set(&md->holders, 1);
	atomic_set(&md->open_count, 0);
	atomic_set(&md->event_nr, 0);
	atomic_set(&md->uevent_seq, 0);
	INIT_LIST_HEAD(&md->uevent_list);
	INIT_LIST_HEAD(&md->table_devices);
	spin_lock_init(&md->uevent_lock);

	/*
	 * default to bio-based until DM table is loaded and md->type
	 * established. If request-based table is loaded: blk-mq will
	 * override accordingly.
	 */
	md->queue = blk_alloc_queue(numa_node_id);
	if (!md->queue)
		goto bad;

	md->disk = alloc_disk_node(1, md->numa_node_id);
	if (!md->disk)
		goto bad;

	init_waitqueue_head(&md->wait);
	INIT_WORK(&md->work, dm_wq_work);
	init_waitqueue_head(&md->eventq);
	init_completion(&md->kobj_holder.completion);

	md->disk->major = _major;
	md->disk->first_minor = minor;
	md->disk->fops = &dm_blk_dops;
	md->disk->queue = md->queue;
	md->disk->private_data = md;
	sprintf(md->disk->disk_name, "dm-%d", minor);

	if (IS_ENABLED(CONFIG_DAX_DRIVER)) {
		md->dax_dev = alloc_dax(md, md->disk->disk_name,
					&dm_dax_ops, 0);
		if (IS_ERR(md->dax_dev))
			goto bad;
	}

	add_disk_no_queue_reg(md->disk);
	format_dev_t(md->name, MKDEV(_major, minor));

	md->wq = alloc_workqueue("kdmflush", WQ_MEM_RECLAIM, 0);
	if (!md->wq)
		goto bad;

	md->bdev = bdget_disk(md->disk, 0);
	if (!md->bdev)
		goto bad;

	dm_stats_init(&md->stats);

	/* Populate the mapping, nobody knows we exist yet */
	spin_lock(&_minor_lock);
	old_md = idr_replace(&_minor_idr, md, minor);
	spin_unlock(&_minor_lock);

	BUG_ON(old_md != MINOR_ALLOCED);

	return md;

bad:
	cleanup_mapped_device(md);
bad_io_barrier:
	free_minor(minor);
bad_minor:
	module_put(THIS_MODULE);
bad_module_get:
	kvfree(md);
	return NULL;
}

static void unlock_fs(struct mapped_device *md);

static void free_dev(struct mapped_device *md)
{
	int minor = MINOR(disk_devt(md->disk));

	unlock_fs(md);

	cleanup_mapped_device(md);

	free_table_devices(&md->table_devices);
	dm_stats_cleanup(&md->stats);
	free_minor(minor);

	module_put(THIS_MODULE);
	kvfree(md);
}

static int __bind_mempools(struct mapped_device *md, struct dm_table *t)
{
	struct dm_md_mempools *p = dm_table_get_md_mempools(t);
	int ret = 0;

	if (dm_table_bio_based(t)) {
		/*
		 * The md may already have mempools that need changing.
		 * If so, reload bioset because front_pad may have changed
		 * because a different table was loaded.
		 */
		bioset_exit(&md->bs);
		bioset_exit(&md->io_bs);

	} else if (bioset_initialized(&md->bs)) {
		/*
		 * There's no need to reload with request-based dm
		 * because the size of front_pad doesn't change.
		 * Note for future: If you are to reload bioset,
		 * prep-ed requests in the queue may refer
		 * to bio from the old bioset, so you must walk
		 * through the queue to unprep.
		 */
		goto out;
	}

	BUG_ON(!p ||
	       bioset_initialized(&md->bs) ||
	       bioset_initialized(&md->io_bs));

	ret = bioset_init_from_src(&md->bs, &p->bs);
	if (ret)
		goto out;
	ret = bioset_init_from_src(&md->io_bs, &p->io_bs);
	if (ret)
		bioset_exit(&md->bs);
out:
	/* mempool bind completed, no longer need any mempools in the table */
	dm_table_free_md_mempools(t);
	return ret;
}

/*
 * Bind a table to the device.
 */
static void event_callback(void *context)
{
	unsigned long flags;
	LIST_HEAD(uevents);
	struct mapped_device *md = (struct mapped_device *) context;

	spin_lock_irqsave(&md->uevent_lock, flags);
	list_splice_init(&md->uevent_list, &uevents);
	spin_unlock_irqrestore(&md->uevent_lock, flags);

	dm_send_uevents(&uevents, &disk_to_dev(md->disk)->kobj);

	atomic_inc(&md->event_nr);
	wake_up(&md->eventq);
	dm_issue_global_event();
}

/*
 * Protected by md->suspend_lock obtained by dm_swap_table().
 */
static void __set_size(struct mapped_device *md, sector_t size)
{
	lockdep_assert_held(&md->suspend_lock);

	set_capacity(md->disk, size);

	i_size_write(md->bdev->bd_inode, (loff_t)size << SECTOR_SHIFT);
}

/*
 * Returns old map, which caller must destroy.
 */
static struct dm_table *__bind(struct mapped_device *md, struct dm_table *t,
			       struct queue_limits *limits)
{
	struct dm_table *old_map;
	struct request_queue *q = md->queue;
	bool request_based = dm_table_request_based(t);
	sector_t size;
	int ret;

	lockdep_assert_held(&md->suspend_lock);

	size = dm_table_get_size(t);

	/*
	 * Wipe any geometry if the size of the table changed.
	 */
	if (size != dm_get_size(md))
		memset(&md->geometry, 0, sizeof(md->geometry));

	__set_size(md, size);

	dm_table_event_callback(t, event_callback, md);

	/*
	 * The queue hasn't been stopped yet, if the old table type wasn't
	 * for request-based during suspension.  So stop it to prevent
	 * I/O mapping before resume.
	 * This must be done before setting the queue restrictions,
	 * because request-based dm may be run just after the setting.
	 */
	if (request_based)
		dm_stop_queue(q);

	if (request_based || md->type == DM_TYPE_NVME_BIO_BASED) {
		/*
		 * Leverage the fact that request-based DM targets and
		 * NVMe bio based targets are immutable singletons
		 * - used to optimize both dm_request_fn and dm_mq_queue_rq;
		 *   and __process_bio.
		 */
		md->immutable_target = dm_table_get_immutable_target(t);
	}

	ret = __bind_mempools(md, t);
	if (ret) {
		old_map = ERR_PTR(ret);
		goto out;
	}

	old_map = rcu_dereference_protected(md->map, lockdep_is_held(&md->suspend_lock));
	rcu_assign_pointer(md->map, (void *)t);
	md->immutable_target_type = dm_table_get_immutable_target_type(t);

	dm_table_set_restrictions(t, q, limits);
	if (old_map)
		dm_sync_table(md);

out:
	return old_map;
}

/*
 * Returns unbound table for the caller to free.
 */
static struct dm_table *__unbind(struct mapped_device *md)
{
	struct dm_table *map = rcu_dereference_protected(md->map, 1);

	if (!map)
		return NULL;

	dm_table_event_callback(map, NULL, NULL);
	RCU_INIT_POINTER(md->map, NULL);
	dm_sync_table(md);

	return map;
}

/*
 * Constructor for a new device.
 */
int dm_create(int minor, struct mapped_device **result)
{
	int r;
	struct mapped_device *md;

	md = alloc_dev(minor);
	if (!md)
		return -ENXIO;

	r = dm_sysfs_init(md);
	if (r) {
		free_dev(md);
		return r;
	}

	*result = md;
	return 0;
}

/*
 * Functions to manage md->type.
 * All are required to hold md->type_lock.
 */
void dm_lock_md_type(struct mapped_device *md)
{
	mutex_lock(&md->type_lock);
}

void dm_unlock_md_type(struct mapped_device *md)
{
	mutex_unlock(&md->type_lock);
}

void dm_set_md_type(struct mapped_device *md, enum dm_queue_mode type)
{
	BUG_ON(!mutex_is_locked(&md->type_lock));
	md->type = type;
}

enum dm_queue_mode dm_get_md_type(struct mapped_device *md)
{
	return md->type;
}

struct target_type *dm_get_immutable_target_type(struct mapped_device *md)
{
	return md->immutable_target_type;
}

/*
 * The queue_limits are only valid as long as you have a reference
 * count on 'md'.
 */
struct queue_limits *dm_get_queue_limits(struct mapped_device *md)
{
	BUG_ON(!atomic_read(&md->holders));
	return &md->queue->limits;
}
EXPORT_SYMBOL_GPL(dm_get_queue_limits);

/*
 * Setup the DM device's queue based on md's type
 */
int dm_setup_md_queue(struct mapped_device *md, struct dm_table *t)
{
	int r;
	struct queue_limits limits;
	enum dm_queue_mode type = dm_get_md_type(md);

	switch (type) {
	case DM_TYPE_REQUEST_BASED:
		md->disk->fops = &dm_rq_blk_dops;
		r = dm_mq_init_request_queue(md, t);
		if (r) {
			DMERR("Cannot initialize queue for request-based dm mapped device");
			return r;
		}
		break;
	case DM_TYPE_BIO_BASED:
	case DM_TYPE_DAX_BIO_BASED:
	case DM_TYPE_NVME_BIO_BASED:
		break;
	case DM_TYPE_NONE:
		WARN_ON_ONCE(true);
		break;
	}

	r = dm_calculate_queue_limits(t, &limits);
	if (r) {
		DMERR("Cannot calculate initial queue limits");
		return r;
	}
	dm_table_set_restrictions(t, md->queue, &limits);
	blk_register_queue(md->disk);

	return 0;
}

struct mapped_device *dm_get_md(dev_t dev)
{
	struct mapped_device *md;
	unsigned minor = MINOR(dev);

	if (MAJOR(dev) != _major || minor >= (1 << MINORBITS))
		return NULL;

	spin_lock(&_minor_lock);

	md = idr_find(&_minor_idr, minor);
	if (!md || md == MINOR_ALLOCED || (MINOR(disk_devt(dm_disk(md))) != minor) ||
	    test_bit(DMF_FREEING, &md->flags) || dm_deleting_md(md)) {
		md = NULL;
		goto out;
	}
	dm_get(md);
out:
	spin_unlock(&_minor_lock);

	return md;
}
EXPORT_SYMBOL_GPL(dm_get_md);

void *dm_get_mdptr(struct mapped_device *md)
{
	return md->interface_ptr;
}

void dm_set_mdptr(struct mapped_device *md, void *ptr)
{
	md->interface_ptr = ptr;
}

void dm_get(struct mapped_device *md)
{
	atomic_inc(&md->holders);
	BUG_ON(test_bit(DMF_FREEING, &md->flags));
}

int dm_hold(struct mapped_device *md)
{
	spin_lock(&_minor_lock);
	if (test_bit(DMF_FREEING, &md->flags)) {
		spin_unlock(&_minor_lock);
		return -EBUSY;
	}
	dm_get(md);
	spin_unlock(&_minor_lock);
	return 0;
}
EXPORT_SYMBOL_GPL(dm_hold);

const char *dm_device_name(struct mapped_device *md)
{
	return md->name;
}
EXPORT_SYMBOL_GPL(dm_device_name);

static void __dm_destroy(struct mapped_device *md, bool wait)
{
	struct dm_table *map;
	int srcu_idx;

	might_sleep();

	spin_lock(&_minor_lock);
	idr_replace(&_minor_idr, MINOR_ALLOCED, MINOR(disk_devt(dm_disk(md))));
	set_bit(DMF_FREEING, &md->flags);
	spin_unlock(&_minor_lock);

	blk_set_queue_dying(md->queue);

	/*
	 * Take suspend_lock so that presuspend and postsuspend methods
	 * do not race with internal suspend.
	 */
	mutex_lock(&md->suspend_lock);
	map = dm_get_live_table(md, &srcu_idx);
	if (!dm_suspended_md(md)) {
		dm_table_presuspend_targets(map);
		set_bit(DMF_SUSPENDED, &md->flags);
		set_bit(DMF_POST_SUSPENDING, &md->flags);
		dm_table_postsuspend_targets(map);
	}
	/* dm_put_live_table must be before msleep, otherwise deadlock is possible */
	dm_put_live_table(md, srcu_idx);
	mutex_unlock(&md->suspend_lock);

	/*
	 * Rare, but there may be I/O requests still going to complete,
	 * for example.  Wait for all references to disappear.
	 * No one should increment the reference count of the mapped_device,
	 * after the mapped_device state becomes DMF_FREEING.
	 */
	if (wait)
		while (atomic_read(&md->holders))
			msleep(1);
	else if (atomic_read(&md->holders))
		DMWARN("%s: Forcibly removing mapped_device still in use! (%d users)",
		       dm_device_name(md), atomic_read(&md->holders));

	dm_sysfs_exit(md);
	dm_table_destroy(__unbind(md));
	free_dev(md);
}

void dm_destroy(struct mapped_device *md)
{
	__dm_destroy(md, true);
}

void dm_destroy_immediate(struct mapped_device *md)
{
	__dm_destroy(md, false);
}

void dm_put(struct mapped_device *md)
{
	atomic_dec(&md->holders);
}
EXPORT_SYMBOL_GPL(dm_put);

static bool md_in_flight_bios(struct mapped_device *md)
{
	int cpu;
	struct hd_struct *part = &dm_disk(md)->part0;
	long sum = 0;

	for_each_possible_cpu(cpu) {
		sum += part_stat_local_read_cpu(part, in_flight[0], cpu);
		sum += part_stat_local_read_cpu(part, in_flight[1], cpu);
	}

	return sum != 0;
}

static int dm_wait_for_bios_completion(struct mapped_device *md, long task_state)
{
	int r = 0;
	DEFINE_WAIT(wait);

	while (true) {
		prepare_to_wait(&md->wait, &wait, task_state);

		if (!md_in_flight_bios(md))
			break;

		if (signal_pending_state(task_state, current)) {
			r = -EINTR;
			break;
		}

		io_schedule();
	}
	finish_wait(&md->wait, &wait);

	return r;
}

static int dm_wait_for_completion(struct mapped_device *md, long task_state)
{
	int r = 0;

	if (!queue_is_mq(md->queue))
		return dm_wait_for_bios_completion(md, task_state);

	while (true) {
		if (!blk_mq_queue_inflight(md->queue))
			break;

		if (signal_pending_state(task_state, current)) {
			r = -EINTR;
			break;
		}

		msleep(5);
	}

	return r;
}

/*
 * Process the deferred bios
 */
static void dm_wq_work(struct work_struct *work)
{
	struct mapped_device *md = container_of(work, struct mapped_device, work);
	struct bio *bio;

	while (!test_bit(DMF_BLOCK_IO_FOR_SUSPEND, &md->flags)) {
		spin_lock_irq(&md->deferred_lock);
		bio = bio_list_pop(&md->deferred);
		spin_unlock_irq(&md->deferred_lock);

		if (!bio)
			break;

		submit_bio_noacct(bio);
	}
}

static void dm_queue_flush(struct mapped_device *md)
{
	clear_bit(DMF_BLOCK_IO_FOR_SUSPEND, &md->flags);
	smp_mb__after_atomic();
	queue_work(md->wq, &md->work);
}

/*
 * Swap in a new table, returning the old one for the caller to destroy.
 */
struct dm_table *dm_swap_table(struct mapped_device *md, struct dm_table *table)
{
	struct dm_table *live_map = NULL, *map = ERR_PTR(-EINVAL);
	struct queue_limits limits;
	int r;

	mutex_lock(&md->suspend_lock);

	/* device must be suspended */
	if (!dm_suspended_md(md))
		goto out;

	/*
	 * If the new table has no data devices, retain the existing limits.
	 * This helps multipath with queue_if_no_path if all paths disappear,
	 * then new I/O is queued based on these limits, and then some paths
	 * reappear.
	 */
	if (dm_table_has_no_data_devices(table)) {
		live_map = dm_get_live_table_fast(md);
		if (live_map)
			limits = md->queue->limits;
		dm_put_live_table_fast(md);
	}

	if (!live_map) {
		r = dm_calculate_queue_limits(table, &limits);
		if (r) {
			map = ERR_PTR(r);
			goto out;
		}
	}

	map = __bind(md, table, &limits);
	dm_issue_global_event();

out:
	mutex_unlock(&md->suspend_lock);
	return map;
}

/*
 * Functions to lock and unlock any filesystem running on the
 * device.
 */
static int lock_fs(struct mapped_device *md)
{
	int r;

	WARN_ON(md->frozen_sb);

	md->frozen_sb = freeze_bdev(md->bdev);
	if (IS_ERR(md->frozen_sb)) {
		r = PTR_ERR(md->frozen_sb);
		md->frozen_sb = NULL;
		return r;
	}

	set_bit(DMF_FROZEN, &md->flags);

	return 0;
}

static void unlock_fs(struct mapped_device *md)
{
	if (!test_bit(DMF_FROZEN, &md->flags))
		return;

	thaw_bdev(md->bdev, md->frozen_sb);
	md->frozen_sb = NULL;
	clear_bit(DMF_FROZEN, &md->flags);
}

/*
 * @suspend_flags: DM_SUSPEND_LOCKFS_FLAG and/or DM_SUSPEND_NOFLUSH_FLAG
 * @task_state: e.g. TASK_INTERRUPTIBLE or TASK_UNINTERRUPTIBLE
 * @dmf_suspended_flag: DMF_SUSPENDED or DMF_SUSPENDED_INTERNALLY
 *
 * If __dm_suspend returns 0, the device is completely quiescent
 * now. There is no request-processing activity. All new requests
 * are being added to md->deferred list.
 */
static int __dm_suspend(struct mapped_device *md, struct dm_table *map,
			unsigned suspend_flags, long task_state,
			int dmf_suspended_flag)
{
	bool do_lockfs = suspend_flags & DM_SUSPEND_LOCKFS_FLAG;
	bool noflush = suspend_flags & DM_SUSPEND_NOFLUSH_FLAG;
	int r;

	lockdep_assert_held(&md->suspend_lock);

	/*
	 * DMF_NOFLUSH_SUSPENDING must be set before presuspend.
	 * This flag is cleared before dm_suspend returns.
	 */
	if (noflush)
		set_bit(DMF_NOFLUSH_SUSPENDING, &md->flags);
	else
		DMDEBUG("%s: suspending with flush", dm_device_name(md));

	/*
	 * This gets reverted if there's an error later and the targets
	 * provide the .presuspend_undo hook.
	 */
	dm_table_presuspend_targets(map);

	/*
	 * Flush I/O to the device.
	 * Any I/O submitted after lock_fs() may not be flushed.
	 * noflush takes precedence over do_lockfs.
	 * (lock_fs() flushes I/Os and waits for them to complete.)
	 */
	if (!noflush && do_lockfs) {
		r = lock_fs(md);
		if (r) {
			dm_table_presuspend_undo_targets(map);
			return r;
		}
	}

	/*
	 * Here we must make sure that no processes are submitting requests
	 * to target drivers i.e. no one may be executing
	 * __split_and_process_bio. This is called from dm_request and
	 * dm_wq_work.
	 *
	 * To get all processes out of __split_and_process_bio in dm_request,
	 * we take the write lock. To prevent any process from reentering
	 * __split_and_process_bio from dm_request and quiesce the thread
	 * (dm_wq_work), we set BMF_BLOCK_IO_FOR_SUSPEND and call
	 * flush_workqueue(md->wq).
	 */
	set_bit(DMF_BLOCK_IO_FOR_SUSPEND, &md->flags);
	if (map)
		synchronize_srcu(&md->io_barrier);

	/*
	 * Stop md->queue before flushing md->wq in case request-based
	 * dm defers requests to md->wq from md->queue.
	 */
	if (dm_request_based(md))
		dm_stop_queue(md->queue);

	flush_workqueue(md->wq);

	/*
	 * At this point no more requests are entering target request routines.
	 * We call dm_wait_for_completion to wait for all existing requests
	 * to finish.
	 */
	r = dm_wait_for_completion(md, task_state);
	if (!r)
		set_bit(dmf_suspended_flag, &md->flags);

	if (noflush)
		clear_bit(DMF_NOFLUSH_SUSPENDING, &md->flags);
	if (map)
		synchronize_srcu(&md->io_barrier);

	/* were we interrupted ? */
	if (r < 0) {
		dm_queue_flush(md);

		if (dm_request_based(md))
			dm_start_queue(md->queue);

		unlock_fs(md);
		dm_table_presuspend_undo_targets(map);
		/* pushback list is already flushed, so skip flush */
	}

	return r;
}

/*
 * We need to be able to change a mapping table under a mounted
 * filesystem.  For example we might want to move some data in
 * the background.  Before the table can be swapped with
 * dm_bind_table, dm_suspend must be called to flush any in
 * flight bios and ensure that any further io gets deferred.
 */
/*
 * Suspend mechanism in request-based dm.
 *
 * 1. Flush all I/Os by lock_fs() if needed.
 * 2. Stop dispatching any I/O by stopping the request_queue.
 * 3. Wait for all in-flight I/Os to be completed or requeued.
 *
 * To abort suspend, start the request_queue.
 */
int dm_suspend(struct mapped_device *md, unsigned suspend_flags)
{
	struct dm_table *map = NULL;
	int r = 0;

retry:
	mutex_lock_nested(&md->suspend_lock, SINGLE_DEPTH_NESTING);

	if (dm_suspended_md(md)) {
		r = -EINVAL;
		goto out_unlock;
	}

	if (dm_suspended_internally_md(md)) {
		/* already internally suspended, wait for internal resume */
		mutex_unlock(&md->suspend_lock);
		r = wait_on_bit(&md->flags, DMF_SUSPENDED_INTERNALLY, TASK_INTERRUPTIBLE);
		if (r)
			return r;
		goto retry;
	}

	map = rcu_dereference_protected(md->map, lockdep_is_held(&md->suspend_lock));

	r = __dm_suspend(md, map, suspend_flags, TASK_INTERRUPTIBLE, DMF_SUSPENDED);
	if (r)
		goto out_unlock;

	set_bit(DMF_POST_SUSPENDING, &md->flags);
	dm_table_postsuspend_targets(map);
	clear_bit(DMF_POST_SUSPENDING, &md->flags);

out_unlock:
	mutex_unlock(&md->suspend_lock);
	return r;
}

static int __dm_resume(struct mapped_device *md, struct dm_table *map)
{
	if (map) {
		int r = dm_table_resume_targets(map);
		if (r)
			return r;
	}

	dm_queue_flush(md);

	/*
	 * Flushing deferred I/Os must be done after targets are resumed
	 * so that mapping of targets can work correctly.
	 * Request-based dm is queueing the deferred I/Os in its request_queue.
	 */
	if (dm_request_based(md))
		dm_start_queue(md->queue);

	unlock_fs(md);

	return 0;
}

int dm_resume(struct mapped_device *md)
{
	int r;
	struct dm_table *map = NULL;

retry:
	r = -EINVAL;
	mutex_lock_nested(&md->suspend_lock, SINGLE_DEPTH_NESTING);

	if (!dm_suspended_md(md))
		goto out;

	if (dm_suspended_internally_md(md)) {
		/* already internally suspended, wait for internal resume */
		mutex_unlock(&md->suspend_lock);
		r = wait_on_bit(&md->flags, DMF_SUSPENDED_INTERNALLY, TASK_INTERRUPTIBLE);
		if (r)
			return r;
		goto retry;
	}

	map = rcu_dereference_protected(md->map, lockdep_is_held(&md->suspend_lock));
	if (!map || !dm_table_get_size(map))
		goto out;

	r = __dm_resume(md, map);
	if (r)
		goto out;

	clear_bit(DMF_SUSPENDED, &md->flags);
out:
	mutex_unlock(&md->suspend_lock);

	return r;
}

/*
 * Internal suspend/resume works like userspace-driven suspend. It waits
 * until all bios finish and prevents issuing new bios to the target drivers.
 * It may be used only from the kernel.
 */

static void __dm_internal_suspend(struct mapped_device *md, unsigned suspend_flags)
{
	struct dm_table *map = NULL;

	lockdep_assert_held(&md->suspend_lock);

	if (md->internal_suspend_count++)
		return; /* nested internal suspend */

	if (dm_suspended_md(md)) {
		set_bit(DMF_SUSPENDED_INTERNALLY, &md->flags);
		return; /* nest suspend */
	}

	map = rcu_dereference_protected(md->map, lockdep_is_held(&md->suspend_lock));

	/*
	 * Using TASK_UNINTERRUPTIBLE because only NOFLUSH internal suspend is
	 * supported.  Properly supporting a TASK_INTERRUPTIBLE internal suspend
	 * would require changing .presuspend to return an error -- avoid this
	 * until there is a need for more elaborate variants of internal suspend.
	 */
	(void) __dm_suspend(md, map, suspend_flags, TASK_UNINTERRUPTIBLE,
			    DMF_SUSPENDED_INTERNALLY);

	set_bit(DMF_POST_SUSPENDING, &md->flags);
	dm_table_postsuspend_targets(map);
	clear_bit(DMF_POST_SUSPENDING, &md->flags);
}

static void __dm_internal_resume(struct mapped_device *md)
{
	BUG_ON(!md->internal_suspend_count);

	if (--md->internal_suspend_count)
		return; /* resume from nested internal suspend */

	if (dm_suspended_md(md))
		goto done; /* resume from nested suspend */

	/*
	 * NOTE: existing callers don't need to call dm_table_resume_targets
	 * (which may fail -- so best to avoid it for now by passing NULL map)
	 */
	(void) __dm_resume(md, NULL);

done:
	clear_bit(DMF_SUSPENDED_INTERNALLY, &md->flags);
	smp_mb__after_atomic();
	wake_up_bit(&md->flags, DMF_SUSPENDED_INTERNALLY);
}

void dm_internal_suspend_noflush(struct mapped_device *md)
{
	mutex_lock(&md->suspend_lock);
	__dm_internal_suspend(md, DM_SUSPEND_NOFLUSH_FLAG);
	mutex_unlock(&md->suspend_lock);
}
EXPORT_SYMBOL_GPL(dm_internal_suspend_noflush);

void dm_internal_resume(struct mapped_device *md)
{
	mutex_lock(&md->suspend_lock);
	__dm_internal_resume(md);
	mutex_unlock(&md->suspend_lock);
}
EXPORT_SYMBOL_GPL(dm_internal_resume);

/*
 * Fast variants of internal suspend/resume hold md->suspend_lock,
 * which prevents interaction with userspace-driven suspend.
 */

void dm_internal_suspend_fast(struct mapped_device *md)
{
	mutex_lock(&md->suspend_lock);
	if (dm_suspended_md(md) || dm_suspended_internally_md(md))
		return;

	set_bit(DMF_BLOCK_IO_FOR_SUSPEND, &md->flags);
	synchronize_srcu(&md->io_barrier);
	flush_workqueue(md->wq);
	dm_wait_for_completion(md, TASK_UNINTERRUPTIBLE);
}
EXPORT_SYMBOL_GPL(dm_internal_suspend_fast);

void dm_internal_resume_fast(struct mapped_device *md)
{
	if (dm_suspended_md(md) || dm_suspended_internally_md(md))
		goto done;

	dm_queue_flush(md);

done:
	mutex_unlock(&md->suspend_lock);
}
EXPORT_SYMBOL_GPL(dm_internal_resume_fast);

/*-----------------------------------------------------------------
 * Event notification.
 *---------------------------------------------------------------*/
int dm_kobject_uevent(struct mapped_device *md, enum kobject_action action,
		       unsigned cookie)
{
	int r;
	unsigned noio_flag;
	char udev_cookie[DM_COOKIE_LENGTH];
	char *envp[] = { udev_cookie, NULL };

	noio_flag = memalloc_noio_save();

	if (!cookie)
		r = kobject_uevent(&disk_to_dev(md->disk)->kobj, action);
	else {
		snprintf(udev_cookie, DM_COOKIE_LENGTH, "%s=%u",
			 DM_COOKIE_ENV_VAR_NAME, cookie);
		r = kobject_uevent_env(&disk_to_dev(md->disk)->kobj,
				       action, envp);
	}

	memalloc_noio_restore(noio_flag);

	return r;
}

uint32_t dm_next_uevent_seq(struct mapped_device *md)
{
	return atomic_add_return(1, &md->uevent_seq);
}

uint32_t dm_get_event_nr(struct mapped_device *md)
{
	return atomic_read(&md->event_nr);
}

int dm_wait_event(struct mapped_device *md, int event_nr)
{
	return wait_event_interruptible(md->eventq,
			(event_nr != atomic_read(&md->event_nr)));
}

void dm_uevent_add(struct mapped_device *md, struct list_head *elist)
{
	unsigned long flags;

	spin_lock_irqsave(&md->uevent_lock, flags);
	list_add(elist, &md->uevent_list);
	spin_unlock_irqrestore(&md->uevent_lock, flags);
}

/*
 * The gendisk is only valid as long as you have a reference
 * count on 'md'.
 */
struct gendisk *dm_disk(struct mapped_device *md)
{
	return md->disk;
}
EXPORT_SYMBOL_GPL(dm_disk);

struct kobject *dm_kobject(struct mapped_device *md)
{
	return &md->kobj_holder.kobj;
}

struct mapped_device *dm_get_from_kobject(struct kobject *kobj)
{
	struct mapped_device *md;

	md = container_of(kobj, struct mapped_device, kobj_holder.kobj);

	spin_lock(&_minor_lock);
	if (test_bit(DMF_FREEING, &md->flags) || dm_deleting_md(md)) {
		md = NULL;
		goto out;
	}
	dm_get(md);
out:
	spin_unlock(&_minor_lock);

	return md;
}

int dm_suspended_md(struct mapped_device *md)
{
	return test_bit(DMF_SUSPENDED, &md->flags);
}

static int dm_post_suspending_md(struct mapped_device *md)
{
	return test_bit(DMF_POST_SUSPENDING, &md->flags);
}

int dm_suspended_internally_md(struct mapped_device *md)
{
	return test_bit(DMF_SUSPENDED_INTERNALLY, &md->flags);
}

int dm_test_deferred_remove_flag(struct mapped_device *md)
{
	return test_bit(DMF_DEFERRED_REMOVE, &md->flags);
}

int dm_suspended(struct dm_target *ti)
{
	return dm_suspended_md(dm_table_get_md(ti->table));
}
EXPORT_SYMBOL_GPL(dm_suspended);

int dm_post_suspending(struct dm_target *ti)
{
	return dm_post_suspending_md(dm_table_get_md(ti->table));
}
EXPORT_SYMBOL_GPL(dm_post_suspending);

int dm_noflush_suspending(struct dm_target *ti)
{
	return __noflush_suspending(dm_table_get_md(ti->table));
}
EXPORT_SYMBOL_GPL(dm_noflush_suspending);

struct dm_md_mempools *dm_alloc_md_mempools(struct mapped_device *md, enum dm_queue_mode type,
					    unsigned integrity, unsigned per_io_data_size,
					    unsigned min_pool_size)
{
	struct dm_md_mempools *pools = kzalloc_node(sizeof(*pools), GFP_KERNEL, md->numa_node_id);
	unsigned int pool_size = 0;
	unsigned int front_pad, io_front_pad;
	int ret;

	if (!pools)
		return NULL;

	switch (type) {
	case DM_TYPE_BIO_BASED:
	case DM_TYPE_DAX_BIO_BASED:
	case DM_TYPE_NVME_BIO_BASED:
		pool_size = max(dm_get_reserved_bio_based_ios(), min_pool_size);
		front_pad = roundup(per_io_data_size, __alignof__(struct dm_target_io)) + offsetof(struct dm_target_io, clone);
		io_front_pad = roundup(front_pad,  __alignof__(struct dm_io)) + offsetof(struct dm_io, tio);
		ret = bioset_init(&pools->io_bs, pool_size, io_front_pad, 0);
		if (ret)
			goto out;
		if (integrity && bioset_integrity_create(&pools->io_bs, pool_size))
			goto out;
		break;
	case DM_TYPE_REQUEST_BASED:
		pool_size = max(dm_get_reserved_rq_based_ios(), min_pool_size);
		front_pad = offsetof(struct dm_rq_clone_bio_info, clone);
		/* per_io_data_size is used for blk-mq pdu at queue allocation */
		break;
	default:
		BUG();
	}

	ret = bioset_init(&pools->bs, pool_size, front_pad, 0);
	if (ret)
		goto out;

	if (integrity && bioset_integrity_create(&pools->bs, pool_size))
		goto out;

	return pools;

out:
	dm_free_md_mempools(pools);

	return NULL;
}

void dm_free_md_mempools(struct dm_md_mempools *pools)
{
	if (!pools)
		return;

	bioset_exit(&pools->bs);
	bioset_exit(&pools->io_bs);

	kfree(pools);
}

struct dm_pr {
	u64	old_key;
	u64	new_key;
	u32	flags;
	bool	fail_early;
};

static int dm_call_pr(struct block_device *bdev, iterate_devices_callout_fn fn,
		      void *data)
{
	struct mapped_device *md = bdev->bd_disk->private_data;
	struct dm_table *table;
	struct dm_target *ti;
	int ret = -ENOTTY, srcu_idx;

	table = dm_get_live_table(md, &srcu_idx);
	if (!table || !dm_table_get_size(table))
		goto out;

	/* We only support devices that have a single target */
	if (dm_table_get_num_targets(table) != 1)
		goto out;
	ti = dm_table_get_target(table, 0);

	ret = -EINVAL;
	if (!ti->type->iterate_devices)
		goto out;

	ret = ti->type->iterate_devices(ti, fn, data);
out:
	dm_put_live_table(md, srcu_idx);
	return ret;
}

/*
 * For register / unregister we need to manually call out to every path.
 */
static int __dm_pr_register(struct dm_target *ti, struct dm_dev *dev,
			    sector_t start, sector_t len, void *data)
{
	struct dm_pr *pr = data;
	const struct pr_ops *ops = dev->bdev->bd_disk->fops->pr_ops;

	if (!ops || !ops->pr_register)
		return -EOPNOTSUPP;
	return ops->pr_register(dev->bdev, pr->old_key, pr->new_key, pr->flags);
}

static int dm_pr_register(struct block_device *bdev, u64 old_key, u64 new_key,
			  u32 flags)
{
	struct dm_pr pr = {
		.old_key	= old_key,
		.new_key	= new_key,
		.flags		= flags,
		.fail_early	= true,
	};
	int ret;

	ret = dm_call_pr(bdev, __dm_pr_register, &pr);
	if (ret && new_key) {
		/* unregister all paths if we failed to register any path */
		pr.old_key = new_key;
		pr.new_key = 0;
		pr.flags = 0;
		pr.fail_early = false;
		dm_call_pr(bdev, __dm_pr_register, &pr);
	}

	return ret;
}

static int dm_pr_reserve(struct block_device *bdev, u64 key, enum pr_type type,
			 u32 flags)
{
	struct mapped_device *md = bdev->bd_disk->private_data;
	const struct pr_ops *ops;
	int r, srcu_idx;

	r = dm_prepare_ioctl(md, &srcu_idx, &bdev);
	if (r < 0)
		goto out;

	ops = bdev->bd_disk->fops->pr_ops;
	if (ops && ops->pr_reserve)
		r = ops->pr_reserve(bdev, key, type, flags);
	else
		r = -EOPNOTSUPP;
out:
	dm_unprepare_ioctl(md, srcu_idx);
	return r;
}

static int dm_pr_release(struct block_device *bdev, u64 key, enum pr_type type)
{
	struct mapped_device *md = bdev->bd_disk->private_data;
	const struct pr_ops *ops;
	int r, srcu_idx;

	r = dm_prepare_ioctl(md, &srcu_idx, &bdev);
	if (r < 0)
		goto out;

	ops = bdev->bd_disk->fops->pr_ops;
	if (ops && ops->pr_release)
		r = ops->pr_release(bdev, key, type);
	else
		r = -EOPNOTSUPP;
out:
	dm_unprepare_ioctl(md, srcu_idx);
	return r;
}

static int dm_pr_preempt(struct block_device *bdev, u64 old_key, u64 new_key,
			 enum pr_type type, bool abort)
{
	struct mapped_device *md = bdev->bd_disk->private_data;
	const struct pr_ops *ops;
	int r, srcu_idx;

	r = dm_prepare_ioctl(md, &srcu_idx, &bdev);
	if (r < 0)
		goto out;

	ops = bdev->bd_disk->fops->pr_ops;
	if (ops && ops->pr_preempt)
		r = ops->pr_preempt(bdev, old_key, new_key, type, abort);
	else
		r = -EOPNOTSUPP;
out:
	dm_unprepare_ioctl(md, srcu_idx);
	return r;
}

static int dm_pr_clear(struct block_device *bdev, u64 key)
{
	struct mapped_device *md = bdev->bd_disk->private_data;
	const struct pr_ops *ops;
	int r, srcu_idx;

	r = dm_prepare_ioctl(md, &srcu_idx, &bdev);
	if (r < 0)
		goto out;

	ops = bdev->bd_disk->fops->pr_ops;
	if (ops && ops->pr_clear)
		r = ops->pr_clear(bdev, key);
	else
		r = -EOPNOTSUPP;
out:
	dm_unprepare_ioctl(md, srcu_idx);
	return r;
}

static const struct pr_ops dm_pr_ops = {
	.pr_register	= dm_pr_register,
	.pr_reserve	= dm_pr_reserve,
	.pr_release	= dm_pr_release,
	.pr_preempt	= dm_pr_preempt,
	.pr_clear	= dm_pr_clear,
};

static const struct block_device_operations dm_blk_dops = {
	.submit_bio = dm_submit_bio,
	.open = dm_blk_open,
	.release = dm_blk_close,
	.ioctl = dm_blk_ioctl,
	.getgeo = dm_blk_getgeo,
	.report_zones = dm_blk_report_zones,
	.pr_ops = &dm_pr_ops,
	.owner = THIS_MODULE
};

static const struct block_device_operations dm_rq_blk_dops = {
	.open = dm_blk_open,
	.release = dm_blk_close,
	.ioctl = dm_blk_ioctl,
	.getgeo = dm_blk_getgeo,
	.pr_ops = &dm_pr_ops,
	.owner = THIS_MODULE
};

static const struct dax_operations dm_dax_ops = {
	.direct_access = dm_dax_direct_access,
	.dax_supported = dm_dax_supported,
	.copy_from_iter = dm_dax_copy_from_iter,
	.copy_to_iter = dm_dax_copy_to_iter,
	.zero_page_range = dm_dax_zero_page_range,
};

/*
 * module hooks
 */
module_init(dm_init);
module_exit(dm_exit);

module_param(major, uint, 0);
MODULE_PARM_DESC(major, "The major number of the device mapper");

module_param(reserved_bio_based_ios, uint, S_IRUGO | S_IWUSR);
MODULE_PARM_DESC(reserved_bio_based_ios, "Reserved IOs in bio-based mempools");

module_param(dm_numa_node, int, S_IRUGO | S_IWUSR);
MODULE_PARM_DESC(dm_numa_node, "NUMA node for DM device memory allocations");

MODULE_DESCRIPTION(DM_NAME " driver");
MODULE_AUTHOR("Joe Thornber <dm-devel@redhat.com>");
MODULE_LICENSE("GPL");<|MERGE_RESOLUTION|>--- conflicted
+++ resolved
@@ -1747,16 +1747,8 @@
 	 * Use blk_queue_split() for abnormal IO (e.g. discard, writesame, etc)
 	 * otherwise associated queue_limits won't be imposed.
 	 */
-<<<<<<< HEAD
-	if (current->bio_list) {
-		if (is_abnormal_io(bio))
-			blk_queue_split(md->queue, &bio);
-		/* regular IO is split by __split_and_process_bio */
-	}
-=======
 	if (is_abnormal_io(bio))
 		blk_queue_split(&bio);
->>>>>>> 85b047c6
 
 	if (dm_get_md_type(md) == DM_TYPE_NVME_BIO_BASED)
 		return __process_bio(md, map, bio, ti);
