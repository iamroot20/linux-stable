/* SPDX-License-Identifier: GPL-2.0 */

#ifndef _DRIVERS_FIRMWARE_EFI_EFISTUB_H
#define _DRIVERS_FIRMWARE_EFI_EFISTUB_H

#include <linux/compiler.h>
#include <linux/efi.h>
#include <linux/kernel.h>
#include <linux/kern_levels.h>
#include <linux/types.h>
#include <asm/efi.h>

/*
 * __init annotations should not be used in the EFI stub, since the code is
 * either included in the decompressor (x86, ARM) where they have no effect,
 * or the whole stub is __init annotated at the section level (arm64), by
 * renaming the sections, in which case the __init annotation will be
 * redundant, and will result in section names like .init.init.text, and our
 * linker script does not expect that.
 */
#undef __init

/*
 * Allow the platform to override the allocation granularity: this allows
 * systems that have the capability to run with a larger page size to deal
 * with the allocations for initrd and fdt more efficiently.
 */
#ifndef EFI_ALLOC_ALIGN
#define EFI_ALLOC_ALIGN		EFI_PAGE_SIZE
#endif

#ifndef EFI_ALLOC_LIMIT
#define EFI_ALLOC_LIMIT		ULONG_MAX
#endif

extern bool efi_nochunk;
extern bool efi_nokaslr;
extern int efi_loglevel;
extern bool efi_novamap;

extern const efi_system_table_t *efi_system_table;

typedef union efi_dxe_services_table efi_dxe_services_table_t;
extern const efi_dxe_services_table_t *efi_dxe_table;

efi_status_t __efiapi efi_pe_entry(efi_handle_t handle,
				   efi_system_table_t *sys_table_arg);

#ifndef ARCH_HAS_EFISTUB_WRAPPERS

#define efi_is_native()			(true)
#define efi_table_attr(inst, attr)	(inst)->attr
#define efi_fn_call(inst, func, ...)	(inst)->func(__VA_ARGS__)

#endif

#define efi_call_proto(inst, func, ...) ({			\
	__typeof__(inst) __inst = (inst);			\
	efi_fn_call(__inst, func, __inst, ##__VA_ARGS__);	\
})
#define efi_bs_call(func, ...) \
	efi_fn_call(efi_table_attr(efi_system_table, boottime), func, ##__VA_ARGS__)
#define efi_rt_call(func, ...) \
	efi_fn_call(efi_table_attr(efi_system_table, runtime), func, ##__VA_ARGS__)
#define efi_dxe_call(func, ...) \
	efi_fn_call(efi_dxe_table, func, ##__VA_ARGS__)

#define efi_info(fmt, ...) \
	efi_printk(KERN_INFO fmt, ##__VA_ARGS__)
#define efi_warn(fmt, ...) \
	efi_printk(KERN_WARNING "WARNING: " fmt, ##__VA_ARGS__)
#define efi_err(fmt, ...) \
	efi_printk(KERN_ERR "ERROR: " fmt, ##__VA_ARGS__)
#define efi_debug(fmt, ...) \
	efi_printk(KERN_DEBUG "DEBUG: " fmt, ##__VA_ARGS__)

#define efi_printk_once(fmt, ...) 		\
({						\
	static bool __print_once;		\
	bool __ret_print_once = !__print_once;	\
						\
	if (!__print_once) {			\
		__print_once = true;		\
		efi_printk(fmt, ##__VA_ARGS__);	\
	}					\
	__ret_print_once;			\
})

#define efi_info_once(fmt, ...) \
	efi_printk_once(KERN_INFO fmt, ##__VA_ARGS__)
#define efi_warn_once(fmt, ...) \
	efi_printk_once(KERN_WARNING "WARNING: " fmt, ##__VA_ARGS__)
#define efi_err_once(fmt, ...) \
	efi_printk_once(KERN_ERR "ERROR: " fmt, ##__VA_ARGS__)
#define efi_debug_once(fmt, ...) \
	efi_printk_once(KERN_DEBUG "DEBUG: " fmt, ##__VA_ARGS__)

/* Helper macros for the usual case of using simple C variables: */
#ifndef fdt_setprop_inplace_var
#define fdt_setprop_inplace_var(fdt, node_offset, name, var) \
	fdt_setprop_inplace((fdt), (node_offset), (name), &(var), sizeof(var))
#endif

#ifndef fdt_setprop_var
#define fdt_setprop_var(fdt, node_offset, name, var) \
	fdt_setprop((fdt), (node_offset), (name), &(var), sizeof(var))
#endif

#define get_efi_var(name, vendor, ...)				\
	efi_rt_call(get_variable, (efi_char16_t *)(name),	\
		    (efi_guid_t *)(vendor), __VA_ARGS__)

#define set_efi_var(name, vendor, ...)				\
	efi_rt_call(set_variable, (efi_char16_t *)(name),	\
		    (efi_guid_t *)(vendor), __VA_ARGS__)

#define efi_get_handle_at(array, idx)					\
	(efi_is_native() ? (array)[idx] 				\
		: (efi_handle_t)(unsigned long)((u32 *)(array))[idx])

#define efi_get_handle_num(size)					\
	((size) / (efi_is_native() ? sizeof(efi_handle_t) : sizeof(u32)))

#define for_each_efi_handle(handle, array, size, i)			\
	for (i = 0;							\
	     i < efi_get_handle_num(size) &&				\
		((handle = efi_get_handle_at((array), i)) || true);	\
	     i++)

static inline
void efi_set_u64_split(u64 data, u32 *lo, u32 *hi)
{
	*lo = lower_32_bits(data);
	*hi = upper_32_bits(data);
}

/*
 * Allocation types for calls to boottime->allocate_pages.
 */
#define EFI_ALLOCATE_ANY_PAGES		0
#define EFI_ALLOCATE_MAX_ADDRESS	1
#define EFI_ALLOCATE_ADDRESS		2
#define EFI_MAX_ALLOCATE_TYPE		3

/*
 * The type of search to perform when calling boottime->locate_handle
 */
#define EFI_LOCATE_ALL_HANDLES			0
#define EFI_LOCATE_BY_REGISTER_NOTIFY		1
#define EFI_LOCATE_BY_PROTOCOL			2

/*
 * boottime->stall takes the time period in microseconds
 */
#define EFI_USEC_PER_SEC		1000000

/*
 * boottime->set_timer takes the time in 100ns units
 */
#define EFI_100NSEC_PER_USEC	((u64)10)

/*
 * An efi_boot_memmap is used by efi_get_memory_map() to return the
 * EFI memory map in a dynamically allocated buffer.
 *
 * The buffer allocated for the EFI memory map includes extra room for
 * a minimum of EFI_MMAP_NR_SLACK_SLOTS additional EFI memory descriptors.
 * This facilitates the reuse of the EFI memory map buffer when a second
 * call to ExitBootServices() is needed because of intervening changes to
 * the EFI memory map. Other related structures, e.g. x86 e820ext, need
 * to factor in this headroom requirement as well.
 */
#define EFI_MMAP_NR_SLACK_SLOTS	8

typedef struct efi_generic_dev_path efi_device_path_protocol_t;

union efi_device_path_to_text_protocol {
	struct {
		efi_char16_t *(__efiapi *convert_device_node_to_text)(
					const efi_device_path_protocol_t *,
					bool, bool);
		efi_char16_t *(__efiapi *convert_device_path_to_text)(
					const efi_device_path_protocol_t *,
					bool, bool);
	};
	struct {
		u32 convert_device_node_to_text;
		u32 convert_device_path_to_text;
	} mixed_mode;
};

typedef union efi_device_path_to_text_protocol efi_device_path_to_text_protocol_t;

union efi_device_path_from_text_protocol {
	struct {
		efi_device_path_protocol_t *
			(__efiapi *convert_text_to_device_node)(const efi_char16_t *);
		efi_device_path_protocol_t *
			(__efiapi *convert_text_to_device_path)(const efi_char16_t *);
	};
	struct {
		u32 convert_text_to_device_node;
		u32 convert_text_to_device_path;
	} mixed_mode;
};

typedef union efi_device_path_from_text_protocol efi_device_path_from_text_protocol_t;

typedef void *efi_event_t;
/* Note that notifications won't work in mixed mode */
typedef void (__efiapi *efi_event_notify_t)(efi_event_t, void *);

#define EFI_EVT_TIMER		0x80000000U
#define EFI_EVT_RUNTIME		0x40000000U
#define EFI_EVT_NOTIFY_WAIT	0x00000100U
#define EFI_EVT_NOTIFY_SIGNAL	0x00000200U

/**
 * efi_set_event_at() - add event to events array
 *
 * @events:	array of UEFI events
 * @ids:	index where to put the event in the array
 * @event:	event to add to the aray
 *
 * boottime->wait_for_event() takes an array of events as input.
 * Provide a helper to set it up correctly for mixed mode.
 */
static inline
void efi_set_event_at(efi_event_t *events, size_t idx, efi_event_t event)
{
	if (efi_is_native())
		events[idx] = event;
	else
		((u32 *)events)[idx] = (u32)(unsigned long)event;
}

#define EFI_TPL_APPLICATION	4
#define EFI_TPL_CALLBACK	8
#define EFI_TPL_NOTIFY		16
#define EFI_TPL_HIGH_LEVEL	31

typedef enum {
	EfiTimerCancel,
	EfiTimerPeriodic,
	EfiTimerRelative
} EFI_TIMER_DELAY;

/*
 * EFI Boot Services table
 */
union efi_boot_services {
	struct {
		efi_table_hdr_t hdr;
		void *raise_tpl;
		void *restore_tpl;
		efi_status_t (__efiapi *allocate_pages)(int, int, unsigned long,
							efi_physical_addr_t *);
		efi_status_t (__efiapi *free_pages)(efi_physical_addr_t,
						    unsigned long);
		efi_status_t (__efiapi *get_memory_map)(unsigned long *, void *,
							unsigned long *,
							unsigned long *, u32 *);
		efi_status_t (__efiapi *allocate_pool)(int, unsigned long,
						       void **);
		efi_status_t (__efiapi *free_pool)(void *);
		efi_status_t (__efiapi *create_event)(u32, unsigned long,
						      efi_event_notify_t, void *,
						      efi_event_t *);
		efi_status_t (__efiapi *set_timer)(efi_event_t,
						  EFI_TIMER_DELAY, u64);
		efi_status_t (__efiapi *wait_for_event)(unsigned long,
							efi_event_t *,
							unsigned long *);
		void *signal_event;
		efi_status_t (__efiapi *close_event)(efi_event_t);
		void *check_event;
		void *install_protocol_interface;
		void *reinstall_protocol_interface;
		void *uninstall_protocol_interface;
		efi_status_t (__efiapi *handle_protocol)(efi_handle_t,
							 efi_guid_t *, void **);
		void *__reserved;
		void *register_protocol_notify;
		efi_status_t (__efiapi *locate_handle)(int, efi_guid_t *,
						       void *, unsigned long *,
						       efi_handle_t *);
		efi_status_t (__efiapi *locate_device_path)(efi_guid_t *,
							    efi_device_path_protocol_t **,
							    efi_handle_t *);
		efi_status_t (__efiapi *install_configuration_table)(efi_guid_t *,
								     void *);
		efi_status_t (__efiapi *load_image)(bool, efi_handle_t,
						    efi_device_path_protocol_t *,
						    void *, unsigned long,
						    efi_handle_t *);
		efi_status_t (__efiapi *start_image)(efi_handle_t, unsigned long *,
						     efi_char16_t **);
		efi_status_t __noreturn (__efiapi *exit)(efi_handle_t,
							 efi_status_t,
							 unsigned long,
							 efi_char16_t *);
		efi_status_t (__efiapi *unload_image)(efi_handle_t);
		efi_status_t (__efiapi *exit_boot_services)(efi_handle_t,
							    unsigned long);
		void *get_next_monotonic_count;
		efi_status_t (__efiapi *stall)(unsigned long);
		void *set_watchdog_timer;
		void *connect_controller;
		efi_status_t (__efiapi *disconnect_controller)(efi_handle_t,
							       efi_handle_t,
							       efi_handle_t);
		void *open_protocol;
		void *close_protocol;
		void *open_protocol_information;
		void *protocols_per_handle;
		void *locate_handle_buffer;
		efi_status_t (__efiapi *locate_protocol)(efi_guid_t *, void *,
							 void **);
		efi_status_t (__efiapi *install_multiple_protocol_interfaces)(efi_handle_t *, ...);
		efi_status_t (__efiapi *uninstall_multiple_protocol_interfaces)(efi_handle_t, ...);
		void *calculate_crc32;
		void (__efiapi *copy_mem)(void *, const void *, unsigned long);
		void (__efiapi *set_mem)(void *, unsigned long, unsigned char);
		void *create_event_ex;
	};
	struct {
		efi_table_hdr_t hdr;
		u32 raise_tpl;
		u32 restore_tpl;
		u32 allocate_pages;
		u32 free_pages;
		u32 get_memory_map;
		u32 allocate_pool;
		u32 free_pool;
		u32 create_event;
		u32 set_timer;
		u32 wait_for_event;
		u32 signal_event;
		u32 close_event;
		u32 check_event;
		u32 install_protocol_interface;
		u32 reinstall_protocol_interface;
		u32 uninstall_protocol_interface;
		u32 handle_protocol;
		u32 __reserved;
		u32 register_protocol_notify;
		u32 locate_handle;
		u32 locate_device_path;
		u32 install_configuration_table;
		u32 load_image;
		u32 start_image;
		u32 exit;
		u32 unload_image;
		u32 exit_boot_services;
		u32 get_next_monotonic_count;
		u32 stall;
		u32 set_watchdog_timer;
		u32 connect_controller;
		u32 disconnect_controller;
		u32 open_protocol;
		u32 close_protocol;
		u32 open_protocol_information;
		u32 protocols_per_handle;
		u32 locate_handle_buffer;
		u32 locate_protocol;
		u32 install_multiple_protocol_interfaces;
		u32 uninstall_multiple_protocol_interfaces;
		u32 calculate_crc32;
		u32 copy_mem;
		u32 set_mem;
		u32 create_event_ex;
	} mixed_mode;
};

typedef enum {
	EfiGcdMemoryTypeNonExistent,
	EfiGcdMemoryTypeReserved,
	EfiGcdMemoryTypeSystemMemory,
	EfiGcdMemoryTypeMemoryMappedIo,
	EfiGcdMemoryTypePersistent,
	EfiGcdMemoryTypeMoreReliable,
	EfiGcdMemoryTypeMaximum
} efi_gcd_memory_type_t;

typedef struct {
	efi_physical_addr_t base_address;
	u64 length;
	u64 capabilities;
	u64 attributes;
	efi_gcd_memory_type_t gcd_memory_type;
	void *image_handle;
	void *device_handle;
} efi_gcd_memory_space_desc_t;

/*
 * EFI DXE Services table
 */
union efi_dxe_services_table {
	struct {
		efi_table_hdr_t hdr;
		void *add_memory_space;
		void *allocate_memory_space;
		void *free_memory_space;
		void *remove_memory_space;
		efi_status_t (__efiapi *get_memory_space_descriptor)(efi_physical_addr_t,
								     efi_gcd_memory_space_desc_t *);
		efi_status_t (__efiapi *set_memory_space_attributes)(efi_physical_addr_t,
								     u64, u64);
		void *get_memory_space_map;
		void *add_io_space;
		void *allocate_io_space;
		void *free_io_space;
		void *remove_io_space;
		void *get_io_space_descriptor;
		void *get_io_space_map;
		void *dispatch;
		void *schedule;
		void *trust;
		void *process_firmware_volume;
		void *set_memory_space_capabilities;
	};
	struct {
		efi_table_hdr_t hdr;
		u32 add_memory_space;
		u32 allocate_memory_space;
		u32 free_memory_space;
		u32 remove_memory_space;
		u32 get_memory_space_descriptor;
		u32 set_memory_space_attributes;
		u32 get_memory_space_map;
		u32 add_io_space;
		u32 allocate_io_space;
		u32 free_io_space;
		u32 remove_io_space;
		u32 get_io_space_descriptor;
		u32 get_io_space_map;
		u32 dispatch;
		u32 schedule;
		u32 trust;
		u32 process_firmware_volume;
		u32 set_memory_space_capabilities;
	} mixed_mode;
};

typedef union efi_memory_attribute_protocol efi_memory_attribute_protocol_t;

union efi_memory_attribute_protocol {
	struct {
		efi_status_t (__efiapi *get_memory_attributes)(
			efi_memory_attribute_protocol_t *, efi_physical_addr_t, u64, u64 *);

		efi_status_t (__efiapi *set_memory_attributes)(
			efi_memory_attribute_protocol_t *, efi_physical_addr_t, u64, u64);

		efi_status_t (__efiapi *clear_memory_attributes)(
			efi_memory_attribute_protocol_t *, efi_physical_addr_t, u64, u64);
	};
	struct {
		u32 get_memory_attributes;
		u32 set_memory_attributes;
		u32 clear_memory_attributes;
	} mixed_mode;
};

typedef union efi_uga_draw_protocol efi_uga_draw_protocol_t;

union efi_uga_draw_protocol {
	struct {
		efi_status_t (__efiapi *get_mode)(efi_uga_draw_protocol_t *,
						  u32*, u32*, u32*, u32*);
		void *set_mode;
		void *blt;
	};
	struct {
		u32 get_mode;
		u32 set_mode;
		u32 blt;
	} mixed_mode;
};

typedef struct {
	u16 scan_code;
	efi_char16_t unicode_char;
} efi_input_key_t;

union efi_simple_text_input_protocol {
	struct {
		void *reset;
		efi_status_t (__efiapi *read_keystroke)(efi_simple_text_input_protocol_t *,
							efi_input_key_t *);
		efi_event_t wait_for_key;
	};
	struct {
		u32 reset;
		u32 read_keystroke;
		u32 wait_for_key;
	} mixed_mode;
};

efi_status_t efi_wait_for_key(unsigned long usec, efi_input_key_t *key);

union efi_simple_text_output_protocol {
	struct {
		void *reset;
		efi_status_t (__efiapi *output_string)(efi_simple_text_output_protocol_t *,
						       efi_char16_t *);
		void *test_string;
	};
	struct {
		u32 reset;
		u32 output_string;
		u32 test_string;
	} mixed_mode;
};

#define PIXEL_RGB_RESERVED_8BIT_PER_COLOR		0
#define PIXEL_BGR_RESERVED_8BIT_PER_COLOR		1
#define PIXEL_BIT_MASK					2
#define PIXEL_BLT_ONLY					3
#define PIXEL_FORMAT_MAX				4

typedef struct {
	u32 red_mask;
	u32 green_mask;
	u32 blue_mask;
	u32 reserved_mask;
} efi_pixel_bitmask_t;

typedef struct {
	u32 version;
	u32 horizontal_resolution;
	u32 vertical_resolution;
	int pixel_format;
	efi_pixel_bitmask_t pixel_information;
	u32 pixels_per_scan_line;
} efi_graphics_output_mode_info_t;

typedef union efi_graphics_output_protocol_mode efi_graphics_output_protocol_mode_t;

union efi_graphics_output_protocol_mode {
	struct {
		u32 max_mode;
		u32 mode;
		efi_graphics_output_mode_info_t *info;
		unsigned long size_of_info;
		efi_physical_addr_t frame_buffer_base;
		unsigned long frame_buffer_size;
	};
	struct {
		u32 max_mode;
		u32 mode;
		u32 info;
		u32 size_of_info;
		u64 frame_buffer_base;
		u32 frame_buffer_size;
	} mixed_mode;
};

typedef union efi_graphics_output_protocol efi_graphics_output_protocol_t;

union efi_graphics_output_protocol {
	struct {
		efi_status_t (__efiapi *query_mode)(efi_graphics_output_protocol_t *,
						    u32, unsigned long *,
						    efi_graphics_output_mode_info_t **);
		efi_status_t (__efiapi *set_mode)  (efi_graphics_output_protocol_t *, u32);
		void *blt;
		efi_graphics_output_protocol_mode_t *mode;
	};
	struct {
		u32 query_mode;
		u32 set_mode;
		u32 blt;
		u32 mode;
	} mixed_mode;
};

typedef union {
	struct {
		u32			revision;
		efi_handle_t		parent_handle;
		efi_system_table_t	*system_table;
		efi_handle_t		device_handle;
		void			*file_path;
		void			*reserved;
		u32			load_options_size;
		void			*load_options;
		void			*image_base;
		__aligned_u64		image_size;
		unsigned int		image_code_type;
		unsigned int		image_data_type;
		efi_status_t		(__efiapi *unload)(efi_handle_t image_handle);
	};
	struct {
		u32		revision;
		u32		parent_handle;
		u32		system_table;
		u32		device_handle;
		u32		file_path;
		u32		reserved;
		u32		load_options_size;
		u32		load_options;
		u32		image_base;
		__aligned_u64	image_size;
		u32		image_code_type;
		u32		image_data_type;
		u32		unload;
	} mixed_mode;
} efi_loaded_image_t;

typedef struct {
	u64			size;
	u64			file_size;
	u64			phys_size;
	efi_time_t		create_time;
	efi_time_t		last_access_time;
	efi_time_t		modification_time;
	__aligned_u64		attribute;
	efi_char16_t		filename[];
} efi_file_info_t;

typedef union efi_file_protocol efi_file_protocol_t;

union efi_file_protocol {
	struct {
		u64		revision;
		efi_status_t	(__efiapi *open)	(efi_file_protocol_t *,
							 efi_file_protocol_t **,
							 efi_char16_t *, u64,
							 u64);
		efi_status_t	(__efiapi *close)	(efi_file_protocol_t *);
		efi_status_t	(__efiapi *delete)	(efi_file_protocol_t *);
		efi_status_t	(__efiapi *read)	(efi_file_protocol_t *,
							 unsigned long *,
							 void *);
		efi_status_t	(__efiapi *write)	(efi_file_protocol_t *,
							 unsigned long, void *);
		efi_status_t	(__efiapi *get_position)(efi_file_protocol_t *,
							 u64 *);
		efi_status_t	(__efiapi *set_position)(efi_file_protocol_t *,
							 u64);
		efi_status_t	(__efiapi *get_info)	(efi_file_protocol_t *,
							 efi_guid_t *,
							 unsigned long *,
							 void *);
		efi_status_t	(__efiapi *set_info)	(efi_file_protocol_t *,
							 efi_guid_t *,
							 unsigned long,
							 void *);
		efi_status_t	(__efiapi *flush)	(efi_file_protocol_t *);
	};
	struct {
		u64 revision;
		u32 open;
		u32 close;
		u32 delete;
		u32 read;
		u32 write;
		u32 get_position;
		u32 set_position;
		u32 get_info;
		u32 set_info;
		u32 flush;
	} mixed_mode;
};

typedef union efi_simple_file_system_protocol efi_simple_file_system_protocol_t;

union efi_simple_file_system_protocol {
	struct {
		u64		revision;
		efi_status_t	(__efiapi *open_volume)(efi_simple_file_system_protocol_t *,
							efi_file_protocol_t **);
	};
	struct {
		u64 revision;
		u32 open_volume;
	} mixed_mode;
};

#define EFI_FILE_MODE_READ	0x0000000000000001
#define EFI_FILE_MODE_WRITE	0x0000000000000002
#define EFI_FILE_MODE_CREATE	0x8000000000000000

typedef enum {
	EfiPciIoWidthUint8,
	EfiPciIoWidthUint16,
	EfiPciIoWidthUint32,
	EfiPciIoWidthUint64,
	EfiPciIoWidthFifoUint8,
	EfiPciIoWidthFifoUint16,
	EfiPciIoWidthFifoUint32,
	EfiPciIoWidthFifoUint64,
	EfiPciIoWidthFillUint8,
	EfiPciIoWidthFillUint16,
	EfiPciIoWidthFillUint32,
	EfiPciIoWidthFillUint64,
	EfiPciIoWidthMaximum
} EFI_PCI_IO_PROTOCOL_WIDTH;

typedef enum {
	EfiPciIoAttributeOperationGet,
	EfiPciIoAttributeOperationSet,
	EfiPciIoAttributeOperationEnable,
	EfiPciIoAttributeOperationDisable,
	EfiPciIoAttributeOperationSupported,
    EfiPciIoAttributeOperationMaximum
} EFI_PCI_IO_PROTOCOL_ATTRIBUTE_OPERATION;

typedef struct {
	u32 read;
	u32 write;
} efi_pci_io_protocol_access_32_t;

typedef union efi_pci_io_protocol efi_pci_io_protocol_t;

typedef
efi_status_t (__efiapi *efi_pci_io_protocol_cfg_t)(efi_pci_io_protocol_t *,
						   EFI_PCI_IO_PROTOCOL_WIDTH,
						   u32 offset,
						   unsigned long count,
						   void *buffer);

typedef struct {
	void *read;
	void *write;
} efi_pci_io_protocol_access_t;

typedef struct {
	efi_pci_io_protocol_cfg_t read;
	efi_pci_io_protocol_cfg_t write;
} efi_pci_io_protocol_config_access_t;

union efi_pci_io_protocol {
	struct {
		void *poll_mem;
		void *poll_io;
		efi_pci_io_protocol_access_t mem;
		efi_pci_io_protocol_access_t io;
		efi_pci_io_protocol_config_access_t pci;
		void *copy_mem;
		void *map;
		void *unmap;
		void *allocate_buffer;
		void *free_buffer;
		void *flush;
		efi_status_t (__efiapi *get_location)(efi_pci_io_protocol_t *,
						      unsigned long *segment_nr,
						      unsigned long *bus_nr,
						      unsigned long *device_nr,
						      unsigned long *func_nr);
		void *attributes;
		void *get_bar_attributes;
		void *set_bar_attributes;
		uint64_t romsize;
		void *romimage;
	};
	struct {
		u32 poll_mem;
		u32 poll_io;
		efi_pci_io_protocol_access_32_t mem;
		efi_pci_io_protocol_access_32_t io;
		efi_pci_io_protocol_access_32_t pci;
		u32 copy_mem;
		u32 map;
		u32 unmap;
		u32 allocate_buffer;
		u32 free_buffer;
		u32 flush;
		u32 get_location;
		u32 attributes;
		u32 get_bar_attributes;
		u32 set_bar_attributes;
		u64 romsize;
		u32 romimage;
	} mixed_mode;
};

#define EFI_PCI_IO_ATTRIBUTE_ISA_MOTHERBOARD_IO 0x0001
#define EFI_PCI_IO_ATTRIBUTE_ISA_IO 0x0002
#define EFI_PCI_IO_ATTRIBUTE_VGA_PALETTE_IO 0x0004
#define EFI_PCI_IO_ATTRIBUTE_VGA_MEMORY 0x0008
#define EFI_PCI_IO_ATTRIBUTE_VGA_IO 0x0010
#define EFI_PCI_IO_ATTRIBUTE_IDE_PRIMARY_IO 0x0020
#define EFI_PCI_IO_ATTRIBUTE_IDE_SECONDARY_IO 0x0040
#define EFI_PCI_IO_ATTRIBUTE_MEMORY_WRITE_COMBINE 0x0080
#define EFI_PCI_IO_ATTRIBUTE_IO 0x0100
#define EFI_PCI_IO_ATTRIBUTE_MEMORY 0x0200
#define EFI_PCI_IO_ATTRIBUTE_BUS_MASTER 0x0400
#define EFI_PCI_IO_ATTRIBUTE_MEMORY_CACHED 0x0800
#define EFI_PCI_IO_ATTRIBUTE_MEMORY_DISABLE 0x1000
#define EFI_PCI_IO_ATTRIBUTE_EMBEDDED_DEVICE 0x2000
#define EFI_PCI_IO_ATTRIBUTE_EMBEDDED_ROM 0x4000
#define EFI_PCI_IO_ATTRIBUTE_DUAL_ADDRESS_CYCLE 0x8000
#define EFI_PCI_IO_ATTRIBUTE_ISA_IO_16 0x10000
#define EFI_PCI_IO_ATTRIBUTE_VGA_PALETTE_IO_16 0x20000
#define EFI_PCI_IO_ATTRIBUTE_VGA_IO_16 0x40000

struct efi_dev_path;

typedef union apple_properties_protocol apple_properties_protocol_t;

union apple_properties_protocol {
	struct {
		unsigned long version;
		efi_status_t (__efiapi *get)(apple_properties_protocol_t *,
					     struct efi_dev_path *,
					     efi_char16_t *, void *, u32 *);
		efi_status_t (__efiapi *set)(apple_properties_protocol_t *,
					     struct efi_dev_path *,
					     efi_char16_t *, void *, u32);
		efi_status_t (__efiapi *del)(apple_properties_protocol_t *,
					     struct efi_dev_path *,
					     efi_char16_t *);
		efi_status_t (__efiapi *get_all)(apple_properties_protocol_t *,
						 void *buffer, u32 *);
	};
	struct {
		u32 version;
		u32 get;
		u32 set;
		u32 del;
		u32 get_all;
	} mixed_mode;
};

typedef u32 efi_tcg2_event_log_format;

#define INITRD_EVENT_TAG_ID 0x8F3B22ECU
#define LOAD_OPTIONS_EVENT_TAG_ID 0x8F3B22EDU
#define EV_EVENT_TAG 0x00000006U
#define EFI_TCG2_EVENT_HEADER_VERSION	0x1

struct efi_tcg2_event {
	u32		event_size;
	struct {
		u32	header_size;
		u16	header_version;
		u32	pcr_index;
		u32	event_type;
	} __packed event_header;
	/* u8[] event follows here */
} __packed;

struct efi_tcg2_tagged_event {
	u32 tagged_event_id;
	u32 tagged_event_data_size;
	/* u8  tagged event data follows here */
} __packed;

typedef struct efi_tcg2_event efi_tcg2_event_t;
typedef struct efi_tcg2_tagged_event efi_tcg2_tagged_event_t;
typedef union efi_tcg2_protocol efi_tcg2_protocol_t;

union efi_tcg2_protocol {
	struct {
		void *get_capability;
		efi_status_t (__efiapi *get_event_log)(efi_tcg2_protocol_t *,
						       efi_tcg2_event_log_format,
						       efi_physical_addr_t *,
						       efi_physical_addr_t *,
						       efi_bool_t *);
		efi_status_t (__efiapi *hash_log_extend_event)(efi_tcg2_protocol_t *,
							       u64,
							       efi_physical_addr_t,
							       u64,
							       const efi_tcg2_event_t *);
		void *submit_command;
		void *get_active_pcr_banks;
		void *set_active_pcr_banks;
		void *get_result_of_set_active_pcr_banks;
	};
	struct {
		u32 get_capability;
		u32 get_event_log;
		u32 hash_log_extend_event;
		u32 submit_command;
		u32 get_active_pcr_banks;
		u32 set_active_pcr_banks;
		u32 get_result_of_set_active_pcr_banks;
	} mixed_mode;
};

struct riscv_efi_boot_protocol {
	u64 revision;

	efi_status_t (__efiapi *get_boot_hartid)(struct riscv_efi_boot_protocol *,
						 unsigned long *boot_hartid);
};

typedef union efi_load_file_protocol efi_load_file_protocol_t;
typedef union efi_load_file_protocol efi_load_file2_protocol_t;

union efi_load_file_protocol {
	struct {
		efi_status_t (__efiapi *load_file)(efi_load_file_protocol_t *,
						   efi_device_path_protocol_t *,
						   bool, unsigned long *, void *);
	};
	struct {
		u32 load_file;
	} mixed_mode;
};

typedef struct {
	u32 attributes;
	u16 file_path_list_length;
	u8 variable_data[];
	// efi_char16_t description[];
	// efi_device_path_protocol_t file_path_list[];
	// u8 optional_data[];
} __packed efi_load_option_t;

#define EFI_LOAD_OPTION_ACTIVE		0x0001U
#define EFI_LOAD_OPTION_FORCE_RECONNECT	0x0002U
#define EFI_LOAD_OPTION_HIDDEN		0x0008U
#define EFI_LOAD_OPTION_CATEGORY	0x1f00U
#define   EFI_LOAD_OPTION_CATEGORY_BOOT	0x0000U
#define   EFI_LOAD_OPTION_CATEGORY_APP	0x0100U

#define EFI_LOAD_OPTION_BOOT_MASK \
	(EFI_LOAD_OPTION_ACTIVE|EFI_LOAD_OPTION_HIDDEN|EFI_LOAD_OPTION_CATEGORY)
#define EFI_LOAD_OPTION_MASK (EFI_LOAD_OPTION_FORCE_RECONNECT|EFI_LOAD_OPTION_BOOT_MASK)

typedef struct {
	u32 attributes;
	u16 file_path_list_length;
	const efi_char16_t *description;
	const efi_device_path_protocol_t *file_path_list;
	u32 optional_data_size;
	const void *optional_data;
} efi_load_option_unpacked_t;

void efi_pci_disable_bridge_busmaster(void);

typedef efi_status_t (*efi_exit_boot_map_processing)(
	struct efi_boot_memmap *map,
	void *priv);

efi_status_t efi_exit_boot_services(void *handle, void *priv,
				    efi_exit_boot_map_processing priv_func);

efi_status_t efi_boot_kernel(void *handle, efi_loaded_image_t *image,
			     unsigned long kernel_addr, char *cmdline_ptr);

void *get_fdt(unsigned long *fdt_size);

efi_status_t efi_alloc_virtmap(efi_memory_desc_t **virtmap,
			       unsigned long *desc_size, u32 *desc_ver);
void efi_get_virtmap(efi_memory_desc_t *memory_map, unsigned long map_size,
		     unsigned long desc_size, efi_memory_desc_t *runtime_map,
		     int *count);

efi_status_t efi_get_random_bytes(unsigned long size, u8 *out);

efi_status_t efi_random_alloc(unsigned long size, unsigned long align,
			      unsigned long *addr, unsigned long random_seed,
			      int memory_type);

efi_status_t efi_random_get_seed(void);

efi_status_t check_platform_features(void);

void *get_efi_config_table(efi_guid_t guid);

/* NOTE: These functions do not print a trailing newline after the string */
void efi_char16_puts(efi_char16_t *);
void efi_puts(const char *str);

__printf(1, 2) int efi_printk(char const *fmt, ...);

void efi_free(unsigned long size, unsigned long addr);

void efi_apply_loadoptions_quirk(const void **load_options, u32 *load_options_size);

char *efi_convert_cmdline(efi_loaded_image_t *image, int *cmd_line_len);

efi_status_t efi_get_memory_map(struct efi_boot_memmap **map,
				bool install_cfg_tbl);

efi_status_t efi_allocate_pages(unsigned long size, unsigned long *addr,
				unsigned long max);

efi_status_t efi_allocate_pages_aligned(unsigned long size, unsigned long *addr,
					unsigned long max, unsigned long align,
					int memory_type);

efi_status_t efi_low_alloc_above(unsigned long size, unsigned long align,
				 unsigned long *addr, unsigned long min);

efi_status_t efi_relocate_kernel(unsigned long *image_addr,
				 unsigned long image_size,
				 unsigned long alloc_size,
				 unsigned long preferred_addr,
				 unsigned long alignment,
				 unsigned long min_addr);

efi_status_t efi_parse_options(char const *cmdline);

void efi_parse_option_graphics(char *option);

efi_status_t efi_setup_gop(struct screen_info *si, efi_guid_t *proto,
			   unsigned long size);

efi_status_t handle_cmdline_files(efi_loaded_image_t *image,
				  const efi_char16_t *optstr,
				  int optstr_size,
				  unsigned long soft_limit,
				  unsigned long hard_limit,
				  unsigned long *load_addr,
				  unsigned long *load_size);


static inline efi_status_t efi_load_dtb(efi_loaded_image_t *image,
					unsigned long *load_addr,
					unsigned long *load_size)
{
	return handle_cmdline_files(image, L"dtb=", sizeof(L"dtb=") - 2,
				    ULONG_MAX, ULONG_MAX, load_addr, load_size);
}

efi_status_t efi_load_initrd(efi_loaded_image_t *image,
			     unsigned long soft_limit,
			     unsigned long hard_limit,
			     const struct linux_efi_initrd **out);
/*
 * This function handles the architcture specific differences between arm and
 * arm64 regarding where the kernel image must be loaded and any memory that
 * must be reserved. On failure it is required to free all
 * all allocations it has made.
 */
efi_status_t handle_kernel_image(unsigned long *image_addr,
				 unsigned long *image_size,
				 unsigned long *reserve_addr,
				 unsigned long *reserve_size,
				 efi_loaded_image_t *image,
				 efi_handle_t image_handle);

/* shared entrypoint between the normal stub and the zboot stub */
efi_status_t efi_stub_common(efi_handle_t handle,
			     efi_loaded_image_t *image,
			     unsigned long image_addr,
			     char *cmdline_ptr);

efi_status_t efi_handle_cmdline(efi_loaded_image_t *image, char **cmdline_ptr);

asmlinkage void __noreturn efi_enter_kernel(unsigned long entrypoint,
					    unsigned long fdt_addr,
					    unsigned long fdt_size);

void efi_handle_post_ebs_state(void);

enum efi_secureboot_mode efi_get_secureboot(void);

#ifdef CONFIG_RESET_ATTACK_MITIGATION
void efi_enable_reset_attack_mitigation(void);
#else
static inline void
efi_enable_reset_attack_mitigation(void) { }
#endif

void efi_retrieve_tpm2_eventlog(void);

struct screen_info *alloc_screen_info(void);
struct screen_info *__alloc_screen_info(void);
void free_screen_info(struct screen_info *si);

void efi_cache_sync_image(unsigned long image_base,
			  unsigned long alloc_size,
			  unsigned long code_size);

struct efi_smbios_record {
	u8	type;
	u8	length;
	u16	handle;
};

const struct efi_smbios_record *efi_get_smbios_record(u8 type);

struct efi_smbios_type1_record {
	struct efi_smbios_record	header;

	u8				manufacturer;
	u8				product_name;
	u8				version;
	u8				serial_number;
	efi_guid_t			uuid;
	u8				wakeup_type;
	u8				sku_number;
	u8				family;
};

struct efi_smbios_type4_record {
	struct efi_smbios_record	header;

	u8				socket;
	u8				processor_type;
	u8				processor_family;
	u8				processor_manufacturer;
	u8				processor_id[8];
	u8				processor_version;
	u8				voltage;
	u16				external_clock;
	u16				max_speed;
	u16				current_speed;
	u8				status;
	u8				processor_upgrade;
	u16				l1_cache_handle;
	u16				l2_cache_handle;
	u16				l3_cache_handle;
	u8				serial_number;
	u8				asset_tag;
	u8				part_number;
	u8				core_count;
	u8				enabled_core_count;
	u8				thread_count;
	u16				processor_characteristics;
	u16				processor_family2;
	u16				core_count2;
	u16				enabled_core_count2;
	u16				thread_count2;
	u16				thread_enabled;
};

#define efi_get_smbios_string(__record, __type, __name) ({		\
<<<<<<< HEAD
	int size = sizeof(struct efi_smbios_type ## __type ## _record);	\
	int off = offsetof(struct efi_smbios_type ## __type ## _record,	\
			   __name);					\
	__efi_get_smbios_string((__record), __type, off, size);		\
})

const u8 *__efi_get_smbios_string(const struct efi_smbios_record *record,
				  u8 type, int offset, int recsize);
=======
	int off = offsetof(struct efi_smbios_type ## __type ## _record,	\
			   __name);					\
	__efi_get_smbios_string((__record), __type, off);		\
})

const u8 *__efi_get_smbios_string(const struct efi_smbios_record *record,
				  u8 type, int offset);

void efi_remap_image(unsigned long image_base, unsigned alloc_size,
		     unsigned long code_size);
>>>>>>> 5729a900

#endif<|MERGE_RESOLUTION|>--- conflicted
+++ resolved
@@ -1123,16 +1123,6 @@
 };
 
 #define efi_get_smbios_string(__record, __type, __name) ({		\
-<<<<<<< HEAD
-	int size = sizeof(struct efi_smbios_type ## __type ## _record);	\
-	int off = offsetof(struct efi_smbios_type ## __type ## _record,	\
-			   __name);					\
-	__efi_get_smbios_string((__record), __type, off, size);		\
-})
-
-const u8 *__efi_get_smbios_string(const struct efi_smbios_record *record,
-				  u8 type, int offset, int recsize);
-=======
 	int off = offsetof(struct efi_smbios_type ## __type ## _record,	\
 			   __name);					\
 	__efi_get_smbios_string((__record), __type, off);		\
@@ -1143,6 +1133,5 @@
 
 void efi_remap_image(unsigned long image_base, unsigned alloc_size,
 		     unsigned long code_size);
->>>>>>> 5729a900
 
 #endif