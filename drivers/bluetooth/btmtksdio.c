--- conflicted
+++ resolved
@@ -117,10 +117,7 @@
 #define BTMTKSDIO_HW_TX_READY		2
 #define BTMTKSDIO_FUNC_ENABLED		3
 #define BTMTKSDIO_PATCH_ENABLED		4
-<<<<<<< HEAD
-=======
 #define BTMTKSDIO_HW_RESET_ACTIVE	5
->>>>>>> 3a82f341
 
 struct mtkbtsdio_hdr {
 	__le16	len;
@@ -306,14 +303,11 @@
 	return sdio_readl(bdev->func, MTK_REG_PD2HRM0R, NULL);
 }
 
-<<<<<<< HEAD
-=======
 static u32 btmtksdio_chcr_query(struct btmtksdio_dev *bdev)
 {
 	return sdio_readl(bdev->func, MTK_REG_CHCR, NULL);
 }
 
->>>>>>> 3a82f341
 static int btmtksdio_fw_pmctrl(struct btmtksdio_dev *bdev)
 {
 	u32 status;
@@ -1123,15 +1117,6 @@
 		if (err < 0)
 			return err;
 
-<<<<<<< HEAD
-		err = btmtksdio_fw_pmctrl(bdev);
-		if (err < 0)
-			return err;
-
-		err = btmtksdio_drv_pmctrl(bdev);
-		if (err < 0)
-			return err;
-=======
 		/* Enable SCO over I2S/PCM */
 		err = btmtksdio_sco_setting(hdev);
 		if (err < 0) {
@@ -1154,7 +1139,6 @@
 
 		/* Valid LE States quirk for MediaTek 7921 */
 		set_bit(HCI_QUIRK_VALID_LE_STATES, &hdev->quirks);
->>>>>>> 3a82f341
 
 		break;
 	case 0x7663:
@@ -1450,11 +1434,7 @@
 
 	err = btmtksdio_fw_pmctrl(bdev);
 
-<<<<<<< HEAD
-	bt_dev_info(bdev->hdev, "status (%d) return ownership to device", err);
-=======
 	bt_dev_dbg(bdev->hdev, "status (%d) return ownership to device", err);
->>>>>>> 3a82f341
 
 	return err;
 }
@@ -1474,11 +1454,7 @@
 
 	err = btmtksdio_drv_pmctrl(bdev);
 
-<<<<<<< HEAD
-	bt_dev_info(bdev->hdev, "status (%d) get ownership from device", err);
-=======
 	bt_dev_dbg(bdev->hdev, "status (%d) get ownership from device", err);
->>>>>>> 3a82f341
 
 	return err;
 }
