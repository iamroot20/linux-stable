--- conflicted
+++ resolved
@@ -397,24 +397,6 @@
 	lpc18xx_pwm_writel(lpc18xx_pwm, LPC18XX_PWM_LIMIT,
 			   BIT(lpc18xx_pwm->period_event));
 
-<<<<<<< HEAD
-	for (i = 0; i < lpc18xx_pwm->chip.npwm; i++) {
-		struct lpc18xx_pwm_data *data;
-
-		pwm = &lpc18xx_pwm->chip.pwms[i];
-
-		data = devm_kzalloc(lpc18xx_pwm->dev, sizeof(*data),
-				    GFP_KERNEL);
-		if (!data) {
-			ret = -ENOMEM;
-			goto disable_pwmclk;
-		}
-
-		pwm_set_chip_data(pwm, data);
-	}
-
-=======
->>>>>>> 3a82f341
 	val = lpc18xx_pwm_readl(lpc18xx_pwm, LPC18XX_PWM_CTRL);
 	val &= ~LPC18XX_PWM_BIDIR;
 	val &= ~LPC18XX_PWM_CTRL_HALT;
