--- conflicted
+++ resolved
@@ -226,11 +226,7 @@
 	chained_irq_enter(chip, desc);
 	sts = ioread32(bank->base + NPCM7XX_GP_N_EVST);
 	en  = ioread32(bank->base + NPCM7XX_GP_N_EVEN);
-<<<<<<< HEAD
-	dev_dbg(bank->gc.parent, "==> got irq sts %.8x %.8x\n", sts,
-=======
 	dev_dbg(bank->gc.parent, "==> got irq sts %.8lx %.8lx\n", sts,
->>>>>>> d60c95ef
 		en);
 
 	sts &= en;
