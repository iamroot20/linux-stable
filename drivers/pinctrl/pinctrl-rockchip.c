--- conflicted
+++ resolved
@@ -582,23 +582,6 @@
 		.bit = 8,
 		.mask = 0xf
 	}, {
-<<<<<<< HEAD
-		/* gpio3b4_sel */
-		.num = 3,
-		.pin = 12,
-		.reg = 0x68,
-		.bit = 8,
-		.mask = 0xf
-	}, {
-		/* gpio3b5_sel */
-		.num = 3,
-		.pin = 13,
-		.reg = 0x68,
-		.bit = 12,
-		.mask = 0xf
-	}, {
-=======
->>>>>>> d60c95ef
 		/* gpio2a2_sel */
 		.num = 2,
 		.pin = 2,
@@ -633,8 +616,6 @@
 		.reg = 0x68,
 		.bit = 6,
 		.mask = 0x3
-<<<<<<< HEAD
-=======
 	}, {
 		/* gpio3b4_sel */
 		.num = 3,
@@ -649,7 +630,6 @@
 		.reg = 0x68,
 		.bit = 12,
 		.mask = 0xf
->>>>>>> d60c95ef
 	},
 };
 
@@ -747,8 +727,6 @@
 	RK_MUXROUTE_SAME(1, RK_PB4, 2, 0x184, BIT(16 + 9) | BIT(9)), /* uart3-ctsm1 */
 	RK_MUXROUTE_SAME(0, RK_PC3, 2, 0x184, BIT(16 + 9)), /* uart3-rtsm0 */
 	RK_MUXROUTE_SAME(1, RK_PB5, 2, 0x184, BIT(16 + 9) | BIT(9)), /* uart3-rtsm1 */
-<<<<<<< HEAD
-=======
 };
 
 static struct rockchip_mux_route_data rv1126_mux_route_data[] = {
@@ -846,7 +824,6 @@
 
 	RK_MUXROUTE_PMU(0, RK_PB6, 2, 0x0118, WRITE_MASK_VAL(2, 2, 0)), /* UART1_TX_M0 */
 	RK_MUXROUTE_PMU(1, RK_PD0, 5, 0x0118, WRITE_MASK_VAL(2, 2, 1)), /* UART1_TX_M1 */
->>>>>>> d60c95ef
 };
 
 static struct rockchip_mux_route_data rk3128_mux_route_data[] = {
@@ -1181,10 +1158,7 @@
 static int rockchip_set_mux(struct rockchip_pin_bank *bank, int pin, int mux)
 {
 	struct rockchip_pinctrl *info = bank->drvdata;
-<<<<<<< HEAD
-=======
 	struct rockchip_pin_ctrl *ctrl = info->ctrl;
->>>>>>> d60c95ef
 	struct device *dev = info->dev;
 	int iomux_num = (pin / 8);
 	struct regmap *regmap;
@@ -2031,8 +2005,6 @@
 	}
 
 	return 0;
-<<<<<<< HEAD
-=======
 }
 
 #define RK3588_PMU1_IOC_REG		(0x0000)
@@ -2214,7 +2186,6 @@
 	}
 
 	return -EINVAL;
->>>>>>> d60c95ef
 }
 
 static int rockchip_perpin_drv_list[DRV_TYPE_MAX][8] = {
@@ -2322,15 +2293,11 @@
 	ret = ctrl->drv_calc_reg(bank, pin_num, &regmap, &reg, &bit);
 	if (ret)
 		return ret;
-<<<<<<< HEAD
-	if (ctrl->type == RK3568) {
-=======
 	if (ctrl->type == RK3588) {
 		rmask_bits = RK3588_DRV_BITS_PER_PIN;
 		ret = strength;
 		goto config;
 	} else if (ctrl->type == RK3568) {
->>>>>>> d60c95ef
 		rmask_bits = RK3568_DRV_BITS_PER_PIN;
 		ret = (1 << (strength + 1)) - 1;
 		goto config;
@@ -2470,10 +2437,7 @@
 	case RK3368:
 	case RK3399:
 	case RK3568:
-<<<<<<< HEAD
-=======
 	case RK3588:
->>>>>>> d60c95ef
 		pull_type = bank->pull_type[pin_num / 8];
 		data >>= bit;
 		data &= (1 << RK3188_PULL_BITS_PER_PIN) - 1;
@@ -3052,15 +3016,8 @@
 	list = of_get_property(np, "rockchip,pins", &size);
 	/* we do not check return since it's safe node passed down */
 	size /= sizeof(*list);
-<<<<<<< HEAD
-	if (!size || size % 4) {
-		dev_err(dev, "wrong pins number or pins and configs should be by 4\n");
-		return -EINVAL;
-	}
-=======
 	if (!size || size % 4)
 		return dev_err_probe(dev, -EINVAL, "wrong pins number or pins and configs should be by 4\n");
->>>>>>> d60c95ef
 
 	grp->npins = size / 4;
 
@@ -3180,10 +3137,7 @@
 	struct pinctrl_pin_desc *pindesc, *pdesc;
 	struct rockchip_pin_bank *pin_bank;
 	struct device *dev = &pdev->dev;
-<<<<<<< HEAD
-=======
 	char **pin_names;
->>>>>>> d60c95ef
 	int pin, bank, ret;
 	int k;
 
@@ -3223,15 +3177,8 @@
 		return ret;
 
 	info->pctl_dev = devm_pinctrl_register(dev, ctrldesc, info);
-<<<<<<< HEAD
-	if (IS_ERR(info->pctl_dev)) {
-		dev_err(dev, "could not register pinctrl driver\n");
-		return PTR_ERR(info->pctl_dev);
-	}
-=======
 	if (IS_ERR(info->pctl_dev))
 		return dev_err_probe(dev, PTR_ERR(info->pctl_dev), "could not register pinctrl driver\n");
->>>>>>> d60c95ef
 
 	return 0;
 }
@@ -3476,15 +3423,8 @@
 	platform_set_drvdata(pdev, info);
 
 	ret = of_platform_populate(np, NULL, NULL, &pdev->dev);
-<<<<<<< HEAD
-	if (ret) {
-		dev_err(dev, "failed to register gpio device\n");
-		return ret;
-	}
-=======
 	if (ret)
 		return dev_err_probe(dev, ret, "failed to register gpio device\n");
->>>>>>> d60c95ef
 
 	return 0;
 }
