// SPDX-License-Identifier: GPL-2.0+
/*
 * PCI Hot Plug Controller Driver for System z
 *
 * Copyright 2012 IBM Corp.
 *
 * Author(s):
 *   Jan Glauber <jang@linux.vnet.ibm.com>
 */

#define KMSG_COMPONENT "zpci"
#define pr_fmt(fmt) KMSG_COMPONENT ": " fmt

#include <linux/kernel.h>
#include <linux/slab.h>
#include <linux/pci.h>
#include <linux/pci_hotplug.h>
#include <asm/pci_debug.h>
#include <asm/sclp.h>

#define SLOT_NAME_SIZE	10

static int enable_slot(struct hotplug_slot *hotplug_slot)
{
	struct zpci_dev *zdev = container_of(hotplug_slot, struct zpci_dev,
					     hotplug_slot);
	int rc;

	if (zdev->state != ZPCI_FN_STATE_STANDBY)
		return -EIO;

	rc = sclp_pci_configure(zdev->fid);
	zpci_dbg(3, "conf fid:%x, rc:%d\n", zdev->fid, rc);
	if (rc)
		return rc;
	zdev->state = ZPCI_FN_STATE_CONFIGURED;

	return zpci_scan_configured_device(zdev, zdev->fh);
}

static int disable_slot(struct hotplug_slot *hotplug_slot)
{
	struct zpci_dev *zdev = container_of(hotplug_slot, struct zpci_dev,
					     hotplug_slot);
	struct pci_dev *pdev;

	if (zdev->state != ZPCI_FN_STATE_CONFIGURED)
		return -EIO;

	pdev = pci_get_slot(zdev->zbus->bus, zdev->devfn);
	if (pdev && pci_num_vf(pdev)) {
		pci_dev_put(pdev);
		return -EBUSY;
	}
	pci_dev_put(pdev);

<<<<<<< HEAD
	zpci_remove_device(zdev, false);

	rc = zpci_disable_device(zdev);
	if (rc)
		return rc;

	return zdev_deconfigure(zdev);
=======
	return zpci_deconfigure_device(zdev);
>>>>>>> 3b17187f
}

static int get_power_status(struct hotplug_slot *hotplug_slot, u8 *value)
{
	struct zpci_dev *zdev = container_of(hotplug_slot, struct zpci_dev,
					     hotplug_slot);

	*value = zpci_is_device_configured(zdev) ? 1 : 0;
	return 0;
}

static int get_adapter_status(struct hotplug_slot *hotplug_slot, u8 *value)
{
	/* if the slot exits it always contains a function */
	*value = 1;
	return 0;
}

static const struct hotplug_slot_ops s390_hotplug_slot_ops = {
	.enable_slot =		enable_slot,
	.disable_slot =		disable_slot,
	.get_power_status =	get_power_status,
	.get_adapter_status =	get_adapter_status,
};

int zpci_init_slot(struct zpci_dev *zdev)
{
	char name[SLOT_NAME_SIZE];
	struct zpci_bus *zbus = zdev->zbus;

	zdev->hotplug_slot.ops = &s390_hotplug_slot_ops;

	snprintf(name, SLOT_NAME_SIZE, "%08x", zdev->fid);
	return pci_hp_register(&zdev->hotplug_slot, zbus->bus,
			       zdev->devfn, name);
}

void zpci_exit_slot(struct zpci_dev *zdev)
{
	pci_hp_deregister(&zdev->hotplug_slot);
}<|MERGE_RESOLUTION|>--- conflicted
+++ resolved
@@ -54,17 +54,7 @@
 	}
 	pci_dev_put(pdev);
 
-<<<<<<< HEAD
-	zpci_remove_device(zdev, false);
-
-	rc = zpci_disable_device(zdev);
-	if (rc)
-		return rc;
-
-	return zdev_deconfigure(zdev);
-=======
 	return zpci_deconfigure_device(zdev);
->>>>>>> 3b17187f
 }
 
 static int get_power_status(struct hotplug_slot *hotplug_slot, u8 *value)
