--- conflicted
+++ resolved
@@ -135,17 +135,10 @@
 {
 	unsigned int lval;
 
-<<<<<<< HEAD
-	if (data->soc_data->reg_current_vote)
-		lval = readl_relaxed(data->base + data->soc_data->reg_current_vote) & 0x3ff;
-	else
-		lval = readl_relaxed(data->base + data->soc_data->reg_domain_state) & 0xff;
-=======
 	if (qcom_cpufreq.soc_data->reg_current_vote)
 		lval = readl_relaxed(data->base + qcom_cpufreq.soc_data->reg_current_vote) & 0x3ff;
 	else
 		lval = readl_relaxed(data->base + qcom_cpufreq.soc_data->reg_domain_state) & 0xff;
->>>>>>> 6ab3eda1
 
 	return lval * xo_rate;
 }
