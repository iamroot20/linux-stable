--- conflicted
+++ resolved
@@ -350,18 +350,9 @@
 		usb_wakeup_ip_sleep_set(mtk, enable);
 }
 
-<<<<<<< HEAD
-static int xhci_mtk_setup(struct usb_hcd *hcd);
-static const struct xhci_driver_overrides xhci_mtk_overrides __initconst = {
-	.reset = xhci_mtk_setup,
-	.check_bandwidth = xhci_mtk_check_bandwidth,
-	.reset_bandwidth = xhci_mtk_reset_bandwidth,
-};
-=======
 static int xhci_mtk_clks_get(struct xhci_hcd_mtk *mtk)
 {
 	struct clk_bulk_data *clks = mtk->clks;
->>>>>>> 3b17187f
 
 	clks[0].id = "sys_ck";
 	clks[1].id = "xhci_ck";
