// SPDX-License-Identifier: GPL-2.0
/*
 * xHCI host controller driver
 *
 * Copyright (C) 2008 Intel Corp.
 *
 * Author: Sarah Sharp
 * Some code borrowed from the Linux EHCI driver.
 */


#include <linux/slab.h>
#include <asm/unaligned.h>

#include "xhci.h"
#include "xhci-trace.h"

#define	PORT_WAKE_BITS	(PORT_WKOC_E | PORT_WKDISC_E | PORT_WKCONN_E)
#define	PORT_RWC_BITS	(PORT_CSC | PORT_PEC | PORT_WRC | PORT_OCC | \
			 PORT_RC | PORT_PLC | PORT_PE)

/* USB 3 BOS descriptor and a capability descriptors, combined.
 * Fields will be adjusted and added later in xhci_create_usb3_bos_desc()
 */
static u8 usb_bos_descriptor [] = {
	USB_DT_BOS_SIZE,		/*  __u8 bLength, 5 bytes */
	USB_DT_BOS,			/*  __u8 bDescriptorType */
	0x0F, 0x00,			/*  __le16 wTotalLength, 15 bytes */
	0x1,				/*  __u8 bNumDeviceCaps */
	/* First device capability, SuperSpeed */
	USB_DT_USB_SS_CAP_SIZE,		/*  __u8 bLength, 10 bytes */
	USB_DT_DEVICE_CAPABILITY,	/* Device Capability */
	USB_SS_CAP_TYPE,		/* bDevCapabilityType, SUPERSPEED_USB */
	0x00,				/* bmAttributes, LTM off by default */
	USB_5GBPS_OPERATION, 0x00,	/* wSpeedsSupported, 5Gbps only */
	0x03,				/* bFunctionalitySupport,
					   USB 3.0 speed only */
	0x00,				/* bU1DevExitLat, set later. */
	0x00, 0x00,			/* __le16 bU2DevExitLat, set later. */
	/* Second device capability, SuperSpeedPlus */
	0x1c,				/* bLength 28, will be adjusted later */
	USB_DT_DEVICE_CAPABILITY,	/* Device Capability */
	USB_SSP_CAP_TYPE,		/* bDevCapabilityType SUPERSPEED_PLUS */
	0x00,				/* bReserved 0 */
	0x23, 0x00, 0x00, 0x00,		/* bmAttributes, SSAC=3 SSIC=1 */
	0x01, 0x00,			/* wFunctionalitySupport */
	0x00, 0x00,			/* wReserved 0 */
	/* Default Sublink Speed Attributes, overwrite if custom PSI exists */
	0x34, 0x00, 0x05, 0x00,		/* 5Gbps, symmetric, rx, ID = 4 */
	0xb4, 0x00, 0x05, 0x00,		/* 5Gbps, symmetric, tx, ID = 4 */
	0x35, 0x40, 0x0a, 0x00,		/* 10Gbps, SSP, symmetric, rx, ID = 5 */
	0xb5, 0x40, 0x0a, 0x00,		/* 10Gbps, SSP, symmetric, tx, ID = 5 */
};

static int xhci_create_usb3_bos_desc(struct xhci_hcd *xhci, char *buf,
				     u16 wLength)
{
	int i, ssa_count;
	u32 temp;
	u16 desc_size, ssp_cap_size, ssa_size = 0;
	bool usb3_1 = false;

	desc_size = USB_DT_BOS_SIZE + USB_DT_USB_SS_CAP_SIZE;
	ssp_cap_size = sizeof(usb_bos_descriptor) - desc_size;

	/* does xhci support USB 3.1 Enhanced SuperSpeed */
	if (xhci->usb3_rhub.min_rev >= 0x01) {
		/* does xhci provide a PSI table for SSA speed attributes? */
		if (xhci->usb3_rhub.psi_count) {
			/* two SSA entries for each unique PSI ID, RX and TX */
			ssa_count = xhci->usb3_rhub.psi_uid_count * 2;
			ssa_size = ssa_count * sizeof(u32);
			ssp_cap_size -= 16; /* skip copying the default SSA */
		}
		desc_size += ssp_cap_size;
		usb3_1 = true;
	}
	memcpy(buf, &usb_bos_descriptor, min(desc_size, wLength));

	if (usb3_1) {
		/* modify bos descriptor bNumDeviceCaps and wTotalLength */
		buf[4] += 1;
		put_unaligned_le16(desc_size + ssa_size, &buf[2]);
	}

	if (wLength < USB_DT_BOS_SIZE + USB_DT_USB_SS_CAP_SIZE)
		return wLength;

	/* Indicate whether the host has LTM support. */
	temp = readl(&xhci->cap_regs->hcc_params);
	if (HCC_LTC(temp))
		buf[8] |= USB_LTM_SUPPORT;

	/* Set the U1 and U2 exit latencies. */
	if ((xhci->quirks & XHCI_LPM_SUPPORT)) {
		temp = readl(&xhci->cap_regs->hcs_params3);
		buf[12] = HCS_U1_LATENCY(temp);
		put_unaligned_le16(HCS_U2_LATENCY(temp), &buf[13]);
	}

	/* If PSI table exists, add the custom speed attributes from it */
	if (usb3_1 && xhci->usb3_rhub.psi_count) {
		u32 ssp_cap_base, bm_attrib, psi, psi_mant, psi_exp;
		int offset;

		ssp_cap_base = USB_DT_BOS_SIZE + USB_DT_USB_SS_CAP_SIZE;

		if (wLength < desc_size)
			return wLength;
		buf[ssp_cap_base] = ssp_cap_size + ssa_size;

		/* attribute count SSAC bits 4:0 and ID count SSIC bits 8:5 */
		bm_attrib = (ssa_count - 1) & 0x1f;
		bm_attrib |= (xhci->usb3_rhub.psi_uid_count - 1) << 5;
		put_unaligned_le32(bm_attrib, &buf[ssp_cap_base + 4]);

		if (wLength < desc_size + ssa_size)
			return wLength;
		/*
		 * Create the Sublink Speed Attributes (SSA) array.
		 * The xhci PSI field and USB 3.1 SSA fields are very similar,
		 * but link type bits 7:6 differ for values 01b and 10b.
		 * xhci has also only one PSI entry for a symmetric link when
		 * USB 3.1 requires two SSA entries (RX and TX) for every link
		 */
		offset = desc_size;
		for (i = 0; i < xhci->usb3_rhub.psi_count; i++) {
			psi = xhci->usb3_rhub.psi[i];
			psi &= ~USB_SSP_SUBLINK_SPEED_RSVD;
			psi_exp = XHCI_EXT_PORT_PSIE(psi);
			psi_mant = XHCI_EXT_PORT_PSIM(psi);

			/* Shift to Gbps and set SSP Link BIT(14) if 10Gpbs */
			for (; psi_exp < 3; psi_exp++)
				psi_mant /= 1000;
			if (psi_mant >= 10)
				psi |= BIT(14);

			if ((psi & PLT_MASK) == PLT_SYM) {
			/* Symmetric, create SSA RX and TX from one PSI entry */
				put_unaligned_le32(psi, &buf[offset]);
				psi |= 1 << 7;  /* turn entry to TX */
				offset += 4;
				if (offset >= desc_size + ssa_size)
					return desc_size + ssa_size;
			} else if ((psi & PLT_MASK) == PLT_ASYM_RX) {
				/* Asymetric RX, flip bits 7:6 for SSA */
				psi ^= PLT_MASK;
			}
			put_unaligned_le32(psi, &buf[offset]);
			offset += 4;
			if (offset >= desc_size + ssa_size)
				return desc_size + ssa_size;
		}
	}
	/* ssa_size is 0 for other than usb 3.1 hosts */
	return desc_size + ssa_size;
}

static void xhci_common_hub_descriptor(struct xhci_hcd *xhci,
		struct usb_hub_descriptor *desc, int ports)
{
	u16 temp;

	desc->bPwrOn2PwrGood = 10;	/* xhci section 5.4.9 says 20ms max */
	desc->bHubContrCurrent = 0;

	desc->bNbrPorts = ports;
	temp = 0;
	/* Bits 1:0 - support per-port power switching, or power always on */
	if (HCC_PPC(xhci->hcc_params))
		temp |= HUB_CHAR_INDV_PORT_LPSM;
	else
		temp |= HUB_CHAR_NO_LPSM;
	/* Bit  2 - root hubs are not part of a compound device */
	/* Bits 4:3 - individual port over current protection */
	temp |= HUB_CHAR_INDV_PORT_OCPM;
	/* Bits 6:5 - no TTs in root ports */
	/* Bit  7 - no port indicators */
	desc->wHubCharacteristics = cpu_to_le16(temp);
}

/* Fill in the USB 2.0 roothub descriptor */
static void xhci_usb2_hub_descriptor(struct usb_hcd *hcd, struct xhci_hcd *xhci,
		struct usb_hub_descriptor *desc)
{
	int ports;
	u16 temp;
	__u8 port_removable[(USB_MAXCHILDREN + 1 + 7) / 8];
	u32 portsc;
	unsigned int i;
	struct xhci_hub *rhub;

	rhub = &xhci->usb2_rhub;
	ports = rhub->num_ports;
	xhci_common_hub_descriptor(xhci, desc, ports);
	desc->bDescriptorType = USB_DT_HUB;
	temp = 1 + (ports / 8);
	desc->bDescLength = USB_DT_HUB_NONVAR_SIZE + 2 * temp;

	/* The Device Removable bits are reported on a byte granularity.
	 * If the port doesn't exist within that byte, the bit is set to 0.
	 */
	memset(port_removable, 0, sizeof(port_removable));
	for (i = 0; i < ports; i++) {
		portsc = readl(rhub->ports[i]->addr);
		/* If a device is removable, PORTSC reports a 0, same as in the
		 * hub descriptor DeviceRemovable bits.
		 */
		if (portsc & PORT_DEV_REMOVE)
			/* This math is hairy because bit 0 of DeviceRemovable
			 * is reserved, and bit 1 is for port 1, etc.
			 */
			port_removable[(i + 1) / 8] |= 1 << ((i + 1) % 8);
	}

	/* ch11.h defines a hub descriptor that has room for USB_MAXCHILDREN
	 * ports on it.  The USB 2.0 specification says that there are two
	 * variable length fields at the end of the hub descriptor:
	 * DeviceRemovable and PortPwrCtrlMask.  But since we can have less than
	 * USB_MAXCHILDREN ports, we may need to use the DeviceRemovable array
	 * to set PortPwrCtrlMask bits.  PortPwrCtrlMask must always be set to
	 * 0xFF, so we initialize the both arrays (DeviceRemovable and
	 * PortPwrCtrlMask) to 0xFF.  Then we set the DeviceRemovable for each
	 * set of ports that actually exist.
	 */
	memset(desc->u.hs.DeviceRemovable, 0xff,
			sizeof(desc->u.hs.DeviceRemovable));
	memset(desc->u.hs.PortPwrCtrlMask, 0xff,
			sizeof(desc->u.hs.PortPwrCtrlMask));

	for (i = 0; i < (ports + 1 + 7) / 8; i++)
		memset(&desc->u.hs.DeviceRemovable[i], port_removable[i],
				sizeof(__u8));
}

/* Fill in the USB 3.0 roothub descriptor */
static void xhci_usb3_hub_descriptor(struct usb_hcd *hcd, struct xhci_hcd *xhci,
		struct usb_hub_descriptor *desc)
{
	int ports;
	u16 port_removable;
	u32 portsc;
	unsigned int i;
	struct xhci_hub *rhub;

	rhub = &xhci->usb3_rhub;
	ports = rhub->num_ports;
	xhci_common_hub_descriptor(xhci, desc, ports);
	desc->bDescriptorType = USB_DT_SS_HUB;
	desc->bDescLength = USB_DT_SS_HUB_SIZE;

	/* header decode latency should be zero for roothubs,
	 * see section 4.23.5.2.
	 */
	desc->u.ss.bHubHdrDecLat = 0;
	desc->u.ss.wHubDelay = 0;

	port_removable = 0;
	/* bit 0 is reserved, bit 1 is for port 1, etc. */
	for (i = 0; i < ports; i++) {
		portsc = readl(rhub->ports[i]->addr);
		if (portsc & PORT_DEV_REMOVE)
			port_removable |= 1 << (i + 1);
	}

	desc->u.ss.DeviceRemovable = cpu_to_le16(port_removable);
}

static void xhci_hub_descriptor(struct usb_hcd *hcd, struct xhci_hcd *xhci,
		struct usb_hub_descriptor *desc)
{

	if (hcd->speed >= HCD_USB3)
		xhci_usb3_hub_descriptor(hcd, xhci, desc);
	else
		xhci_usb2_hub_descriptor(hcd, xhci, desc);

}

static unsigned int xhci_port_speed(unsigned int port_status)
{
	if (DEV_LOWSPEED(port_status))
		return USB_PORT_STAT_LOW_SPEED;
	if (DEV_HIGHSPEED(port_status))
		return USB_PORT_STAT_HIGH_SPEED;
	/*
	 * FIXME: Yes, we should check for full speed, but the core uses that as
	 * a default in portspeed() in usb/core/hub.c (which is the only place
	 * USB_PORT_STAT_*_SPEED is used).
	 */
	return 0;
}

/*
 * These bits are Read Only (RO) and should be saved and written to the
 * registers: 0, 3, 10:13, 30
 * connect status, over-current status, port speed, and device removable.
 * connect status and port speed are also sticky - meaning they're in
 * the AUX well and they aren't changed by a hot, warm, or cold reset.
 */
#define	XHCI_PORT_RO	((1<<0) | (1<<3) | (0xf<<10) | (1<<30))
/*
 * These bits are RW; writing a 0 clears the bit, writing a 1 sets the bit:
 * bits 5:8, 9, 14:15, 25:27
 * link state, port power, port indicator state, "wake on" enable state
 */
#define XHCI_PORT_RWS	((0xf<<5) | (1<<9) | (0x3<<14) | (0x7<<25))
/*
 * These bits are RW; writing a 1 sets the bit, writing a 0 has no effect:
 * bit 4 (port reset)
 */
#define	XHCI_PORT_RW1S	((1<<4))
/*
 * These bits are RW; writing a 1 clears the bit, writing a 0 has no effect:
 * bits 1, 17, 18, 19, 20, 21, 22, 23
 * port enable/disable, and
 * change bits: connect, PED, warm port reset changed (reserved zero for USB 2.0 ports),
 * over-current, reset, link state, and L1 change
 */
#define XHCI_PORT_RW1CS	((1<<1) | (0x7f<<17))
/*
 * Bit 16 is RW, and writing a '1' to it causes the link state control to be
 * latched in
 */
#define	XHCI_PORT_RW	((1<<16))
/*
 * These bits are Reserved Zero (RsvdZ) and zero should be written to them:
 * bits 2, 24, 28:31
 */
#define	XHCI_PORT_RZ	((1<<2) | (1<<24) | (0xf<<28))

/*
 * Given a port state, this function returns a value that would result in the
 * port being in the same state, if the value was written to the port status
 * control register.
 * Save Read Only (RO) bits and save read/write bits where
 * writing a 0 clears the bit and writing a 1 sets the bit (RWS).
 * For all other types (RW1S, RW1CS, RW, and RZ), writing a '0' has no effect.
 */
u32 xhci_port_state_to_neutral(u32 state)
{
	/* Save read-only status and port state */
	return (state & XHCI_PORT_RO) | (state & XHCI_PORT_RWS);
}

/*
 * find slot id based on port number.
 * @port: The one-based port number from one of the two split roothubs.
 */
int xhci_find_slot_id_by_port(struct usb_hcd *hcd, struct xhci_hcd *xhci,
		u16 port)
{
	int slot_id;
	int i;
	enum usb_device_speed speed;

	slot_id = 0;
	for (i = 0; i < MAX_HC_SLOTS; i++) {
		if (!xhci->devs[i] || !xhci->devs[i]->udev)
			continue;
		speed = xhci->devs[i]->udev->speed;
		if (((speed >= USB_SPEED_SUPER) == (hcd->speed >= HCD_USB3))
				&& xhci->devs[i]->fake_port == port) {
			slot_id = i;
			break;
		}
	}

	return slot_id;
}

/*
 * Stop device
 * It issues stop endpoint command for EP 0 to 30. And wait the last command
 * to complete.
 * suspend will set to 1, if suspend bit need to set in command.
 */
static int xhci_stop_device(struct xhci_hcd *xhci, int slot_id, int suspend)
{
	struct xhci_virt_device *virt_dev;
	struct xhci_command *cmd;
	unsigned long flags;
	int ret;
	int i;

	ret = 0;
	virt_dev = xhci->devs[slot_id];
	if (!virt_dev)
		return -ENODEV;

	trace_xhci_stop_device(virt_dev);

	cmd = xhci_alloc_command(xhci, true, GFP_NOIO);
	if (!cmd)
		return -ENOMEM;

	spin_lock_irqsave(&xhci->lock, flags);
	for (i = LAST_EP_INDEX; i > 0; i--) {
		if (virt_dev->eps[i].ring && virt_dev->eps[i].ring->dequeue) {
			struct xhci_ep_ctx *ep_ctx;
			struct xhci_command *command;

			ep_ctx = xhci_get_ep_ctx(xhci, virt_dev->out_ctx, i);

			/* Check ep is running, required by AMD SNPS 3.1 xHC */
			if (GET_EP_CTX_STATE(ep_ctx) != EP_STATE_RUNNING)
				continue;

			command = xhci_alloc_command(xhci, false, GFP_NOWAIT);
			if (!command) {
				spin_unlock_irqrestore(&xhci->lock, flags);
				ret = -ENOMEM;
				goto cmd_cleanup;
			}

			ret = xhci_queue_stop_endpoint(xhci, command, slot_id,
						       i, suspend);
			if (ret) {
				spin_unlock_irqrestore(&xhci->lock, flags);
				xhci_free_command(xhci, command);
				goto cmd_cleanup;
			}
		}
	}
	ret = xhci_queue_stop_endpoint(xhci, cmd, slot_id, 0, suspend);
	if (ret) {
		spin_unlock_irqrestore(&xhci->lock, flags);
		goto cmd_cleanup;
	}

	xhci_ring_cmd_db(xhci);
	spin_unlock_irqrestore(&xhci->lock, flags);

	/* Wait for last stop endpoint command to finish */
	wait_for_completion(cmd->completion);

	if (cmd->status == COMP_COMMAND_ABORTED ||
	    cmd->status == COMP_COMMAND_RING_STOPPED) {
		xhci_warn(xhci, "Timeout while waiting for stop endpoint command\n");
		ret = -ETIME;
	}

cmd_cleanup:
	xhci_free_command(xhci, cmd);
	return ret;
}

/*
 * Ring device, it rings the all doorbells unconditionally.
 */
void xhci_ring_device(struct xhci_hcd *xhci, int slot_id)
{
	int i, s;
	struct xhci_virt_ep *ep;

	for (i = 0; i < LAST_EP_INDEX + 1; i++) {
		ep = &xhci->devs[slot_id]->eps[i];

		if (ep->ep_state & EP_HAS_STREAMS) {
			for (s = 1; s < ep->stream_info->num_streams; s++)
				xhci_ring_ep_doorbell(xhci, slot_id, i, s);
		} else if (ep->ring && ep->ring->dequeue) {
			xhci_ring_ep_doorbell(xhci, slot_id, i, 0);
		}
	}

	return;
}

static void xhci_disable_port(struct usb_hcd *hcd, struct xhci_hcd *xhci,
		u16 wIndex, __le32 __iomem *addr, u32 port_status)
{
	/* Don't allow the USB core to disable SuperSpeed ports. */
	if (hcd->speed >= HCD_USB3) {
		xhci_dbg(xhci, "Ignoring request to disable "
				"SuperSpeed port.\n");
		return;
	}

	if (xhci->quirks & XHCI_BROKEN_PORT_PED) {
		xhci_dbg(xhci,
			 "Broken Port Enabled/Disabled, ignoring port disable request.\n");
		return;
	}

	/* Write 1 to disable the port */
	writel(port_status | PORT_PE, addr);
	port_status = readl(addr);
	xhci_dbg(xhci, "disable port %d-%d, portsc: 0x%x\n",
		 hcd->self.busnum, wIndex + 1, port_status);
}

static void xhci_clear_port_change_bit(struct xhci_hcd *xhci, u16 wValue,
		u16 wIndex, __le32 __iomem *addr, u32 port_status)
{
	char *port_change_bit;
	u32 status;

	switch (wValue) {
	case USB_PORT_FEAT_C_RESET:
		status = PORT_RC;
		port_change_bit = "reset";
		break;
	case USB_PORT_FEAT_C_BH_PORT_RESET:
		status = PORT_WRC;
		port_change_bit = "warm(BH) reset";
		break;
	case USB_PORT_FEAT_C_CONNECTION:
		status = PORT_CSC;
		port_change_bit = "connect";
		break;
	case USB_PORT_FEAT_C_OVER_CURRENT:
		status = PORT_OCC;
		port_change_bit = "over-current";
		break;
	case USB_PORT_FEAT_C_ENABLE:
		status = PORT_PEC;
		port_change_bit = "enable/disable";
		break;
	case USB_PORT_FEAT_C_SUSPEND:
		status = PORT_PLC;
		port_change_bit = "suspend/resume";
		break;
	case USB_PORT_FEAT_C_PORT_LINK_STATE:
		status = PORT_PLC;
		port_change_bit = "link state";
		break;
	case USB_PORT_FEAT_C_PORT_CONFIG_ERROR:
		status = PORT_CEC;
		port_change_bit = "config error";
		break;
	default:
		/* Should never happen */
		return;
	}
	/* Change bits are all write 1 to clear */
	writel(port_status | status, addr);
	port_status = readl(addr);

	xhci_dbg(xhci, "clear port%d %s change, portsc: 0x%x\n",
		 wIndex + 1, port_change_bit, port_status);
}

struct xhci_hub *xhci_get_rhub(struct usb_hcd *hcd)
{
	struct xhci_hcd	*xhci = hcd_to_xhci(hcd);

	if (hcd->speed >= HCD_USB3)
		return &xhci->usb3_rhub;
	return &xhci->usb2_rhub;
}

/*
 * xhci_set_port_power() must be called with xhci->lock held.
 * It will release and re-aquire the lock while calling ACPI
 * method.
 */
static void xhci_set_port_power(struct xhci_hcd *xhci, struct usb_hcd *hcd,
				u16 index, bool on, unsigned long *flags)
{
	struct xhci_hub *rhub;
	struct xhci_port *port;
	u32 temp;

	rhub = xhci_get_rhub(hcd);
	port = rhub->ports[index];
	temp = readl(port->addr);

	xhci_dbg(xhci, "set port power %d-%d %s, portsc: 0x%x\n",
		 hcd->self.busnum, index + 1, on ? "ON" : "OFF", temp);

	temp = xhci_port_state_to_neutral(temp);

	if (on) {
		/* Power on */
		writel(temp | PORT_POWER, port->addr);
		readl(port->addr);
	} else {
		/* Power off */
		writel(temp & ~PORT_POWER, port->addr);
	}

	spin_unlock_irqrestore(&xhci->lock, *flags);
	temp = usb_acpi_power_manageable(hcd->self.root_hub,
					index);
	if (temp)
		usb_acpi_set_power_state(hcd->self.root_hub,
			index, on);
	spin_lock_irqsave(&xhci->lock, *flags);
}

static void xhci_port_set_test_mode(struct xhci_hcd *xhci,
	u16 test_mode, u16 wIndex)
{
	u32 temp;
	struct xhci_port *port;

	/* xhci only supports test mode for usb2 ports */
	port = xhci->usb2_rhub.ports[wIndex];
	temp = readl(port->addr + PORTPMSC);
	temp |= test_mode << PORT_TEST_MODE_SHIFT;
	writel(temp, port->addr + PORTPMSC);
	xhci->test_mode = test_mode;
	if (test_mode == TEST_FORCE_EN)
		xhci_start(xhci);
}

static int xhci_enter_test_mode(struct xhci_hcd *xhci,
				u16 test_mode, u16 wIndex, unsigned long *flags)
{
	int i, retval;

	/* Disable all Device Slots */
	xhci_dbg(xhci, "Disable all slots\n");
	spin_unlock_irqrestore(&xhci->lock, *flags);
	for (i = 1; i <= HCS_MAX_SLOTS(xhci->hcs_params1); i++) {
		if (!xhci->devs[i])
			continue;

		retval = xhci_disable_slot(xhci, i);
		if (retval)
			xhci_err(xhci, "Failed to disable slot %d, %d. Enter test mode anyway\n",
				 i, retval);
	}
	spin_lock_irqsave(&xhci->lock, *flags);
	/* Put all ports to the Disable state by clear PP */
	xhci_dbg(xhci, "Disable all port (PP = 0)\n");
	/* Power off USB3 ports*/
	for (i = 0; i < xhci->usb3_rhub.num_ports; i++)
		xhci_set_port_power(xhci, xhci->shared_hcd, i, false, flags);
	/* Power off USB2 ports*/
	for (i = 0; i < xhci->usb2_rhub.num_ports; i++)
		xhci_set_port_power(xhci, xhci->main_hcd, i, false, flags);
	/* Stop the controller */
	xhci_dbg(xhci, "Stop controller\n");
	retval = xhci_halt(xhci);
	if (retval)
		return retval;
	/* Disable runtime PM for test mode */
	pm_runtime_forbid(xhci_to_hcd(xhci)->self.controller);
	/* Set PORTPMSC.PTC field to enter selected test mode */
	/* Port is selected by wIndex. port_id = wIndex + 1 */
	xhci_dbg(xhci, "Enter Test Mode: %d, Port_id=%d\n",
					test_mode, wIndex + 1);
	xhci_port_set_test_mode(xhci, test_mode, wIndex);
	return retval;
}

static int xhci_exit_test_mode(struct xhci_hcd *xhci)
{
	int retval;

	if (!xhci->test_mode) {
		xhci_err(xhci, "Not in test mode, do nothing.\n");
		return 0;
	}
	if (xhci->test_mode == TEST_FORCE_EN &&
		!(xhci->xhc_state & XHCI_STATE_HALTED)) {
		retval = xhci_halt(xhci);
		if (retval)
			return retval;
	}
	pm_runtime_allow(xhci_to_hcd(xhci)->self.controller);
	xhci->test_mode = 0;
	return xhci_reset(xhci);
}

void xhci_set_link_state(struct xhci_hcd *xhci, struct xhci_port *port,
			 u32 link_state)
{
	u32 temp;
	u32 portsc;

	portsc = readl(port->addr);
	temp = xhci_port_state_to_neutral(portsc);
	temp &= ~PORT_PLS_MASK;
	temp |= PORT_LINK_STROBE | link_state;
	writel(temp, port->addr);

	xhci_dbg(xhci, "Set port %d-%d link state, portsc: 0x%x, write 0x%x",
		 port->rhub->hcd->self.busnum, port->hcd_portnum + 1,
		 portsc, temp);
}

static void xhci_set_remote_wake_mask(struct xhci_hcd *xhci,
				      struct xhci_port *port, u16 wake_mask)
{
	u32 temp;

	temp = readl(port->addr);
	temp = xhci_port_state_to_neutral(temp);

	if (wake_mask & USB_PORT_FEAT_REMOTE_WAKE_CONNECT)
		temp |= PORT_WKCONN_E;
	else
		temp &= ~PORT_WKCONN_E;

	if (wake_mask & USB_PORT_FEAT_REMOTE_WAKE_DISCONNECT)
		temp |= PORT_WKDISC_E;
	else
		temp &= ~PORT_WKDISC_E;

	if (wake_mask & USB_PORT_FEAT_REMOTE_WAKE_OVER_CURRENT)
		temp |= PORT_WKOC_E;
	else
		temp &= ~PORT_WKOC_E;

	writel(temp, port->addr);
}

/* Test and clear port RWC bit */
void xhci_test_and_clear_bit(struct xhci_hcd *xhci, struct xhci_port *port,
			     u32 port_bit)
{
	u32 temp;

	temp = readl(port->addr);
	if (temp & port_bit) {
		temp = xhci_port_state_to_neutral(temp);
		temp |= port_bit;
		writel(temp, port->addr);
	}
}

/* Updates Link Status for super Speed port */
static void xhci_hub_report_usb3_link_state(struct xhci_hcd *xhci,
		u32 *status, u32 status_reg)
{
	u32 pls = status_reg & PORT_PLS_MASK;

	/* resume state is a xHCI internal state.
	 * Do not report it to usb core, instead, pretend to be U3,
	 * thus usb core knows it's not ready for transfer
	 */
	if (pls == XDEV_RESUME) {
		*status |= USB_SS_PORT_LS_U3;
		return;
	}

	/* When the CAS bit is set then warm reset
	 * should be performed on port
	 */
	if (status_reg & PORT_CAS) {
		/* The CAS bit can be set while the port is
		 * in any link state.
		 * Only roothubs have CAS bit, so we
		 * pretend to be in compliance mode
		 * unless we're already in compliance
		 * or the inactive state.
		 */
		if (pls != USB_SS_PORT_LS_COMP_MOD &&
		    pls != USB_SS_PORT_LS_SS_INACTIVE) {
			pls = USB_SS_PORT_LS_COMP_MOD;
		}
		/* Return also connection bit -
		 * hub state machine resets port
		 * when this bit is set.
		 */
		pls |= USB_PORT_STAT_CONNECTION;
	} else {
		/*
		 * If CAS bit isn't set but the Port is already at
		 * Compliance Mode, fake a connection so the USB core
		 * notices the Compliance state and resets the port.
		 * This resolves an issue generated by the SN65LVPE502CP
		 * in which sometimes the port enters compliance mode
		 * caused by a delay on the host-device negotiation.
		 */
		if ((xhci->quirks & XHCI_COMP_MODE_QUIRK) &&
				(pls == USB_SS_PORT_LS_COMP_MOD))
			pls |= USB_PORT_STAT_CONNECTION;
	}

	/* update status field */
	*status |= pls;
}

/*
 * Function for Compliance Mode Quirk.
 *
 * This Function verifies if all xhc USB3 ports have entered U0, if so,
 * the compliance mode timer is deleted. A port won't enter
 * compliance mode if it has previously entered U0.
 */
static void xhci_del_comp_mod_timer(struct xhci_hcd *xhci, u32 status,
				    u16 wIndex)
{
	u32 all_ports_seen_u0 = ((1 << xhci->usb3_rhub.num_ports) - 1);
	bool port_in_u0 = ((status & PORT_PLS_MASK) == XDEV_U0);

	if (!(xhci->quirks & XHCI_COMP_MODE_QUIRK))
		return;

	if ((xhci->port_status_u0 != all_ports_seen_u0) && port_in_u0) {
		xhci->port_status_u0 |= 1 << wIndex;
		if (xhci->port_status_u0 == all_ports_seen_u0) {
			del_timer_sync(&xhci->comp_mode_recovery_timer);
			xhci_dbg_trace(xhci, trace_xhci_dbg_quirks,
				"All USB3 ports have entered U0 already!");
			xhci_dbg_trace(xhci, trace_xhci_dbg_quirks,
				"Compliance Mode Recovery Timer Deleted.");
		}
	}
}

static int xhci_handle_usb2_port_link_resume(struct xhci_port *port,
					     u32 *status, u32 portsc,
					     unsigned long flags)
{
	struct xhci_bus_state *bus_state;
	struct xhci_hcd	*xhci;
	struct usb_hcd *hcd;
	int slot_id;
	u32 wIndex;

	hcd = port->rhub->hcd;
	bus_state = &port->rhub->bus_state;
	xhci = hcd_to_xhci(hcd);
	wIndex = port->hcd_portnum;

	if ((portsc & PORT_RESET) || !(portsc & PORT_PE)) {
		*status = 0xffffffff;
		return -EINVAL;
	}
	/* did port event handler already start resume timing? */
	if (!bus_state->resume_done[wIndex]) {
		/* If not, maybe we are in a host initated resume? */
		if (test_bit(wIndex, &bus_state->resuming_ports)) {
			/* Host initated resume doesn't time the resume
			 * signalling using resume_done[].
			 * It manually sets RESUME state, sleeps 20ms
			 * and sets U0 state. This should probably be
			 * changed, but not right now.
			 */
		} else {
			/* port resume was discovered now and here,
			 * start resume timing
			 */
			unsigned long timeout = jiffies +
				msecs_to_jiffies(USB_RESUME_TIMEOUT);

			set_bit(wIndex, &bus_state->resuming_ports);
			bus_state->resume_done[wIndex] = timeout;
			mod_timer(&hcd->rh_timer, timeout);
			usb_hcd_start_port_resume(&hcd->self, wIndex);
		}
	/* Has resume been signalled for USB_RESUME_TIME yet? */
	} else if (time_after_eq(jiffies, bus_state->resume_done[wIndex])) {
		int time_left;

		xhci_dbg(xhci, "resume USB2 port %d-%d\n",
			 hcd->self.busnum, wIndex + 1);

		bus_state->resume_done[wIndex] = 0;
		clear_bit(wIndex, &bus_state->resuming_ports);

		set_bit(wIndex, &bus_state->rexit_ports);

		xhci_test_and_clear_bit(xhci, port, PORT_PLC);
		xhci_set_link_state(xhci, port, XDEV_U0);

		spin_unlock_irqrestore(&xhci->lock, flags);
		time_left = wait_for_completion_timeout(
			&bus_state->rexit_done[wIndex],
			msecs_to_jiffies(XHCI_MAX_REXIT_TIMEOUT_MS));
		spin_lock_irqsave(&xhci->lock, flags);

		if (time_left) {
			slot_id = xhci_find_slot_id_by_port(hcd, xhci,
							    wIndex + 1);
			if (!slot_id) {
				xhci_dbg(xhci, "slot_id is zero\n");
				*status = 0xffffffff;
				return -ENODEV;
			}
			xhci_ring_device(xhci, slot_id);
		} else {
			int port_status = readl(port->addr);

			xhci_warn(xhci, "Port resume timed out, port %d-%d: 0x%x\n",
				  hcd->self.busnum, wIndex + 1, port_status);
			*status |= USB_PORT_STAT_SUSPEND;
			clear_bit(wIndex, &bus_state->rexit_ports);
		}

		usb_hcd_end_port_resume(&hcd->self, wIndex);
		bus_state->port_c_suspend |= 1 << wIndex;
		bus_state->suspended_ports &= ~(1 << wIndex);
	} else {
		/*
		 * The resume has been signaling for less than
		 * USB_RESUME_TIME. Report the port status as SUSPEND,
		 * let the usbcore check port status again and clear
		 * resume signaling later.
		 */
		*status |= USB_PORT_STAT_SUSPEND;
	}
	return 0;
}

static u32 xhci_get_ext_port_status(u32 raw_port_status, u32 port_li)
{
	u32 ext_stat = 0;
	int speed_id;

	/* only support rx and tx lane counts of 1 in usb3.1 spec */
	speed_id = DEV_PORT_SPEED(raw_port_status);
	ext_stat |= speed_id;		/* bits 3:0, RX speed id */
	ext_stat |= speed_id << 4;	/* bits 7:4, TX speed id */

	ext_stat |= PORT_RX_LANES(port_li) << 8;  /* bits 11:8 Rx lane count */
	ext_stat |= PORT_TX_LANES(port_li) << 12; /* bits 15:12 Tx lane count */

	return ext_stat;
}

static void xhci_get_usb3_port_status(struct xhci_port *port, u32 *status,
				      u32 portsc)
{
	struct xhci_bus_state *bus_state;
	struct xhci_hcd	*xhci;
	u32 link_state;
	u32 portnum;

	bus_state = &port->rhub->bus_state;
	xhci = hcd_to_xhci(port->rhub->hcd);
	link_state = portsc & PORT_PLS_MASK;
	portnum = port->hcd_portnum;

	/* USB3 specific wPortChange bits
	 *
	 * Port link change with port in resume state should not be
	 * reported to usbcore, as this is an internal state to be
	 * handled by xhci driver. Reporting PLC to usbcore may
	 * cause usbcore clearing PLC first and port change event
	 * irq won't be generated.
	 */

	if (portsc & PORT_PLC && (link_state != XDEV_RESUME))
		*status |= USB_PORT_STAT_C_LINK_STATE << 16;
	if (portsc & PORT_WRC)
		*status |= USB_PORT_STAT_C_BH_RESET << 16;
	if (portsc & PORT_CEC)
		*status |= USB_PORT_STAT_C_CONFIG_ERROR << 16;

	/* USB3 specific wPortStatus bits */
	if (portsc & PORT_POWER) {
		*status |= USB_SS_PORT_STAT_POWER;
		/* link state handling */
		if (link_state == XDEV_U0)
			bus_state->suspended_ports &= ~(1 << portnum);
	}

	xhci_hub_report_usb3_link_state(xhci, status, portsc);
	xhci_del_comp_mod_timer(xhci, portsc, portnum);
}

static void xhci_get_usb2_port_status(struct xhci_port *port, u32 *status,
				      u32 portsc, unsigned long flags)
{
	struct xhci_bus_state *bus_state;
	u32 link_state;
	u32 portnum;
	int ret;

	bus_state = &port->rhub->bus_state;
	link_state = portsc & PORT_PLS_MASK;
	portnum = port->hcd_portnum;

	/* USB2 wPortStatus bits */
	if (portsc & PORT_POWER) {
		*status |= USB_PORT_STAT_POWER;

		/* link state is only valid if port is powered */
		if (link_state == XDEV_U3)
			*status |= USB_PORT_STAT_SUSPEND;
		if (link_state == XDEV_U2)
			*status |= USB_PORT_STAT_L1;
		if (link_state == XDEV_U0) {
			bus_state->resume_done[portnum] = 0;
			clear_bit(portnum, &bus_state->resuming_ports);
			if (bus_state->suspended_ports & (1 << portnum)) {
				bus_state->suspended_ports &= ~(1 << portnum);
				bus_state->port_c_suspend |= 1 << portnum;
			}
		}
		if (link_state == XDEV_RESUME) {
			ret = xhci_handle_usb2_port_link_resume(port, status,
								portsc, flags);
			if (ret)
				return;
		}
	}
}

/*
 * Converts a raw xHCI port status into the format that external USB 2.0 or USB
 * 3.0 hubs use.
 *
 * Possible side effects:
 *  - Mark a port as being done with device resume,
 *    and ring the endpoint doorbells.
 *  - Stop the Synopsys redriver Compliance Mode polling.
 *  - Drop and reacquire the xHCI lock, in order to wait for port resume.
 */
static u32 xhci_get_port_status(struct usb_hcd *hcd,
		struct xhci_bus_state *bus_state,
	u16 wIndex, u32 raw_port_status,
		unsigned long flags)
	__releases(&xhci->lock)
	__acquires(&xhci->lock)
{
	u32 status = 0;
	struct xhci_hub *rhub;
	struct xhci_port *port;

	rhub = xhci_get_rhub(hcd);
	port = rhub->ports[wIndex];

	/* common wPortChange bits */
	if (raw_port_status & PORT_CSC)
		status |= USB_PORT_STAT_C_CONNECTION << 16;
	if (raw_port_status & PORT_PEC)
		status |= USB_PORT_STAT_C_ENABLE << 16;
	if ((raw_port_status & PORT_OCC))
		status |= USB_PORT_STAT_C_OVERCURRENT << 16;
	if ((raw_port_status & PORT_RC))
		status |= USB_PORT_STAT_C_RESET << 16;

	/* common wPortStatus bits */
	if (raw_port_status & PORT_CONNECT) {
		status |= USB_PORT_STAT_CONNECTION;
		status |= xhci_port_speed(raw_port_status);
	}
<<<<<<< HEAD
	if ((raw_port_status & PORT_PLS_MASK) == XDEV_RESUME &&
		!DEV_SUPERSPEED_ANY(raw_port_status) && hcd->speed < HCD_USB3) {
		if ((raw_port_status & PORT_RESET) ||
				!(raw_port_status & PORT_PE))
			return 0xffffffff;
		/* did port event handler already start resume timing? */
		if (!bus_state->resume_done[wIndex]) {
			/* If not, maybe we are in a host initated resume? */
			if (test_bit(wIndex, &bus_state->resuming_ports)) {
				/* Host initated resume doesn't time the resume
				 * signalling using resume_done[].
				 * It manually sets RESUME state, sleeps 20ms
				 * and sets U0 state. This should probably be
				 * changed, but not right now.
				 */
			} else {
				/* port resume was discovered now and here,
				 * start resume timing
				 */
				unsigned long timeout = jiffies +
					msecs_to_jiffies(USB_RESUME_TIMEOUT);

				set_bit(wIndex, &bus_state->resuming_ports);
				bus_state->resume_done[wIndex] = timeout;
				mod_timer(&hcd->rh_timer, timeout);
				usb_hcd_start_port_resume(&hcd->self, wIndex);
			}
		/* Has resume been signalled for USB_RESUME_TIME yet? */
		} else if (time_after_eq(jiffies,
					 bus_state->resume_done[wIndex])) {
			int time_left;

			xhci_dbg(xhci, "Resume USB2 port %d\n",
					wIndex + 1);
			bus_state->resume_done[wIndex] = 0;
			clear_bit(wIndex, &bus_state->resuming_ports);

			set_bit(wIndex, &bus_state->rexit_ports);

			xhci_test_and_clear_bit(xhci, port, PORT_PLC);
			xhci_set_link_state(xhci, port, XDEV_U0);

			spin_unlock_irqrestore(&xhci->lock, flags);
			time_left = wait_for_completion_timeout(
					&bus_state->rexit_done[wIndex],
					msecs_to_jiffies(
						XHCI_MAX_REXIT_TIMEOUT_MS));
			spin_lock_irqsave(&xhci->lock, flags);

			if (time_left) {
				slot_id = xhci_find_slot_id_by_port(hcd,
						xhci, wIndex + 1);
				if (!slot_id) {
					xhci_dbg(xhci, "slot_id is zero\n");
					return 0xffffffff;
				}
				xhci_ring_device(xhci, slot_id);
			} else {
				int port_status = readl(port->addr);
				xhci_warn(xhci, "Port resume took longer than %i msec, port status = 0x%x\n",
						XHCI_MAX_REXIT_TIMEOUT_MS,
						port_status);
				status |= USB_PORT_STAT_SUSPEND;
				clear_bit(wIndex, &bus_state->rexit_ports);
			}

			usb_hcd_end_port_resume(&hcd->self, wIndex);
			bus_state->port_c_suspend |= 1 << wIndex;
			bus_state->suspended_ports &= ~(1 << wIndex);
		} else {
			/*
			 * The resume has been signaling for less than
			 * USB_RESUME_TIME. Report the port status as SUSPEND,
			 * let the usbcore check port status again and clear
			 * resume signaling later.
			 */
			status |= USB_PORT_STAT_SUSPEND;
		}
	}
=======
	if (raw_port_status & PORT_PE)
		status |= USB_PORT_STAT_ENABLE;
	if (raw_port_status & PORT_OC)
		status |= USB_PORT_STAT_OVERCURRENT;
	if (raw_port_status & PORT_RESET)
		status |= USB_PORT_STAT_RESET;

	/* USB2 and USB3 specific bits, including Port Link State */
	if (hcd->speed >= HCD_USB3)
		xhci_get_usb3_port_status(port, &status, raw_port_status);
	else
		xhci_get_usb2_port_status(port, &status, raw_port_status,
					  flags);
>>>>>>> f7688b48
	/*
	 * Clear stale usb2 resume signalling variables in case port changed
	 * state during resume signalling. For example on error
	 */
	if ((bus_state->resume_done[wIndex] ||
	     test_bit(wIndex, &bus_state->resuming_ports)) &&
	    (raw_port_status & PORT_PLS_MASK) != XDEV_U3 &&
	    (raw_port_status & PORT_PLS_MASK) != XDEV_RESUME) {
		bus_state->resume_done[wIndex] = 0;
		clear_bit(wIndex, &bus_state->resuming_ports);
		usb_hcd_end_port_resume(&hcd->self, wIndex);
	}

	if (bus_state->port_c_suspend & (1 << wIndex))
		status |= USB_PORT_STAT_C_SUSPEND << 16;

	return status;
}

int xhci_hub_control(struct usb_hcd *hcd, u16 typeReq, u16 wValue,
		u16 wIndex, char *buf, u16 wLength)
{
	struct xhci_hcd	*xhci = hcd_to_xhci(hcd);
	int max_ports;
	unsigned long flags;
	u32 temp, status;
	int retval = 0;
	int slot_id;
	struct xhci_bus_state *bus_state;
	u16 link_state = 0;
	u16 wake_mask = 0;
	u16 timeout = 0;
	u16 test_mode = 0;
	struct xhci_hub *rhub;
	struct xhci_port **ports;

	rhub = xhci_get_rhub(hcd);
	ports = rhub->ports;
	max_ports = rhub->num_ports;
	bus_state = &rhub->bus_state;

	spin_lock_irqsave(&xhci->lock, flags);
	switch (typeReq) {
	case GetHubStatus:
		/* No power source, over-current reported per port */
		memset(buf, 0, 4);
		break;
	case GetHubDescriptor:
		/* Check to make sure userspace is asking for the USB 3.0 hub
		 * descriptor for the USB 3.0 roothub.  If not, we stall the
		 * endpoint, like external hubs do.
		 */
		if (hcd->speed >= HCD_USB3 &&
				(wLength < USB_DT_SS_HUB_SIZE ||
				 wValue != (USB_DT_SS_HUB << 8))) {
			xhci_dbg(xhci, "Wrong hub descriptor type for "
					"USB 3.0 roothub.\n");
			goto error;
		}
		xhci_hub_descriptor(hcd, xhci,
				(struct usb_hub_descriptor *) buf);
		break;
	case DeviceRequest | USB_REQ_GET_DESCRIPTOR:
		if ((wValue & 0xff00) != (USB_DT_BOS << 8))
			goto error;

		if (hcd->speed < HCD_USB3)
			goto error;

		retval = xhci_create_usb3_bos_desc(xhci, buf, wLength);
		spin_unlock_irqrestore(&xhci->lock, flags);
		return retval;
	case GetPortStatus:
		if (!wIndex || wIndex > max_ports)
			goto error;
		wIndex--;
		temp = readl(ports[wIndex]->addr);
		if (temp == ~(u32)0) {
			xhci_hc_died(xhci);
			retval = -ENODEV;
			break;
		}
		trace_xhci_get_port_status(wIndex, temp);
		status = xhci_get_port_status(hcd, bus_state, wIndex, temp,
					      flags);
		if (status == 0xffffffff)
			goto error;

		xhci_dbg(xhci, "Get port status %d-%d read: 0x%x, return 0x%x",
			 hcd->self.busnum, wIndex + 1, temp, status);

		put_unaligned(cpu_to_le32(status), (__le32 *) buf);
		/* if USB 3.1 extended port status return additional 4 bytes */
		if (wValue == 0x02) {
			u32 port_li;

			if (hcd->speed < HCD_USB31 || wLength != 8) {
				xhci_err(xhci, "get ext port status invalid parameter\n");
				retval = -EINVAL;
				break;
			}
			port_li = readl(ports[wIndex]->addr + PORTLI);
			status = xhci_get_ext_port_status(temp, port_li);
			put_unaligned_le32(status, &buf[4]);
		}
		break;
	case SetPortFeature:
		if (wValue == USB_PORT_FEAT_LINK_STATE)
			link_state = (wIndex & 0xff00) >> 3;
		if (wValue == USB_PORT_FEAT_REMOTE_WAKE_MASK)
			wake_mask = wIndex & 0xff00;
		if (wValue == USB_PORT_FEAT_TEST)
			test_mode = (wIndex & 0xff00) >> 8;
		/* The MSB of wIndex is the U1/U2 timeout */
		timeout = (wIndex & 0xff00) >> 8;
		wIndex &= 0xff;
		if (!wIndex || wIndex > max_ports)
			goto error;
		wIndex--;
		temp = readl(ports[wIndex]->addr);
		if (temp == ~(u32)0) {
			xhci_hc_died(xhci);
			retval = -ENODEV;
			break;
		}
		temp = xhci_port_state_to_neutral(temp);
		/* FIXME: What new port features do we need to support? */
		switch (wValue) {
		case USB_PORT_FEAT_SUSPEND:
			temp = readl(ports[wIndex]->addr);
			if ((temp & PORT_PLS_MASK) != XDEV_U0) {
				/* Resume the port to U0 first */
				xhci_set_link_state(xhci, ports[wIndex],
							XDEV_U0);
				spin_unlock_irqrestore(&xhci->lock, flags);
				msleep(10);
				spin_lock_irqsave(&xhci->lock, flags);
			}
			/* In spec software should not attempt to suspend
			 * a port unless the port reports that it is in the
			 * enabled (PED = ‘1’,PLS < ‘3’) state.
			 */
			temp = readl(ports[wIndex]->addr);
			if ((temp & PORT_PE) == 0 || (temp & PORT_RESET)
				|| (temp & PORT_PLS_MASK) >= XDEV_U3) {
				xhci_warn(xhci, "USB core suspending port %d-%d not in U0/U1/U2\n",
					  hcd->self.busnum, wIndex + 1);
				goto error;
			}

			slot_id = xhci_find_slot_id_by_port(hcd, xhci,
					wIndex + 1);
			if (!slot_id) {
				xhci_warn(xhci, "slot_id is zero\n");
				goto error;
			}
			/* unlock to execute stop endpoint commands */
			spin_unlock_irqrestore(&xhci->lock, flags);
			xhci_stop_device(xhci, slot_id, 1);
			spin_lock_irqsave(&xhci->lock, flags);

			xhci_set_link_state(xhci, ports[wIndex], XDEV_U3);

			spin_unlock_irqrestore(&xhci->lock, flags);
			msleep(10); /* wait device to enter */
			spin_lock_irqsave(&xhci->lock, flags);

			temp = readl(ports[wIndex]->addr);
			bus_state->suspended_ports |= 1 << wIndex;
			break;
		case USB_PORT_FEAT_LINK_STATE:
			temp = readl(ports[wIndex]->addr);
			/* Disable port */
			if (link_state == USB_SS_PORT_LS_SS_DISABLED) {
				xhci_dbg(xhci, "Disable port %d\n", wIndex);
				temp = xhci_port_state_to_neutral(temp);
				/*
				 * Clear all change bits, so that we get a new
				 * connection event.
				 */
				temp |= PORT_CSC | PORT_PEC | PORT_WRC |
					PORT_OCC | PORT_RC | PORT_PLC |
					PORT_CEC;
				writel(temp | PORT_PE, ports[wIndex]->addr);
				temp = readl(ports[wIndex]->addr);
				break;
			}

			/* Put link in RxDetect (enable port) */
			if (link_state == USB_SS_PORT_LS_RX_DETECT) {
				xhci_dbg(xhci, "Enable port %d\n", wIndex);
				xhci_set_link_state(xhci, ports[wIndex],
							link_state);
				temp = readl(ports[wIndex]->addr);
				break;
			}

			/*
			 * For xHCI 1.1 according to section 4.19.1.2.4.1 a
			 * root hub port's transition to compliance mode upon
			 * detecting LFPS timeout may be controlled by an
			 * Compliance Transition Enabled (CTE) flag (not
			 * software visible). This flag is set by writing 0xA
			 * to PORTSC PLS field which will allow transition to
			 * compliance mode the next time LFPS timeout is
			 * encountered. A warm reset will clear it.
			 *
			 * The CTE flag is only supported if the HCCPARAMS2 CTC
			 * flag is set, otherwise, the compliance substate is
			 * automatically entered as on 1.0 and prior.
			 */
			if (link_state == USB_SS_PORT_LS_COMP_MOD) {
				if (!HCC2_CTC(xhci->hcc_params2)) {
					xhci_dbg(xhci, "CTC flag is 0, port already supports entering compliance mode\n");
					break;
				}

				if ((temp & PORT_CONNECT)) {
					xhci_warn(xhci, "Can't set compliance mode when port is connected\n");
					goto error;
				}

				xhci_dbg(xhci, "Enable compliance mode transition for port %d\n",
						wIndex);
				xhci_set_link_state(xhci, ports[wIndex],
						link_state);

				temp = readl(ports[wIndex]->addr);
				break;
			}
			/* Port must be enabled */
			if (!(temp & PORT_PE)) {
				retval = -ENODEV;
				break;
			}
			/* Can't set port link state above '3' (U3) */
			if (link_state > USB_SS_PORT_LS_U3) {
				xhci_warn(xhci, "Cannot set port %d link state %d\n",
					 wIndex, link_state);
				goto error;
			}
			if (link_state == USB_SS_PORT_LS_U3) {
				slot_id = xhci_find_slot_id_by_port(hcd, xhci,
						wIndex + 1);
				if (slot_id) {
					/* unlock to execute stop endpoint
					 * commands */
					spin_unlock_irqrestore(&xhci->lock,
								flags);
					xhci_stop_device(xhci, slot_id, 1);
					spin_lock_irqsave(&xhci->lock, flags);
				}
			}

			xhci_set_link_state(xhci, ports[wIndex], link_state);

			spin_unlock_irqrestore(&xhci->lock, flags);
			msleep(20); /* wait device to enter */
			spin_lock_irqsave(&xhci->lock, flags);

			temp = readl(ports[wIndex]->addr);
			if (link_state == USB_SS_PORT_LS_U3)
				bus_state->suspended_ports |= 1 << wIndex;
			break;
		case USB_PORT_FEAT_POWER:
			/*
			 * Turn on ports, even if there isn't per-port switching.
			 * HC will report connect events even before this is set.
			 * However, hub_wq will ignore the roothub events until
			 * the roothub is registered.
			 */
			xhci_set_port_power(xhci, hcd, wIndex, true, &flags);
			break;
		case USB_PORT_FEAT_RESET:
			temp = (temp | PORT_RESET);
			writel(temp, ports[wIndex]->addr);

			temp = readl(ports[wIndex]->addr);
			xhci_dbg(xhci, "set port reset, actual port %d status  = 0x%x\n", wIndex, temp);
			break;
		case USB_PORT_FEAT_REMOTE_WAKE_MASK:
			xhci_set_remote_wake_mask(xhci, ports[wIndex],
						  wake_mask);
			temp = readl(ports[wIndex]->addr);
			xhci_dbg(xhci, "set port remote wake mask, "
					"actual port %d status  = 0x%x\n",
					wIndex, temp);
			break;
		case USB_PORT_FEAT_BH_PORT_RESET:
			temp |= PORT_WR;
			writel(temp, ports[wIndex]->addr);
			temp = readl(ports[wIndex]->addr);
			break;
		case USB_PORT_FEAT_U1_TIMEOUT:
			if (hcd->speed < HCD_USB3)
				goto error;
			temp = readl(ports[wIndex]->addr + PORTPMSC);
			temp &= ~PORT_U1_TIMEOUT_MASK;
			temp |= PORT_U1_TIMEOUT(timeout);
			writel(temp, ports[wIndex]->addr + PORTPMSC);
			break;
		case USB_PORT_FEAT_U2_TIMEOUT:
			if (hcd->speed < HCD_USB3)
				goto error;
			temp = readl(ports[wIndex]->addr + PORTPMSC);
			temp &= ~PORT_U2_TIMEOUT_MASK;
			temp |= PORT_U2_TIMEOUT(timeout);
			writel(temp, ports[wIndex]->addr + PORTPMSC);
			break;
		case USB_PORT_FEAT_TEST:
			/* 4.19.6 Port Test Modes (USB2 Test Mode) */
			if (hcd->speed != HCD_USB2)
				goto error;
			if (test_mode > TEST_FORCE_EN || test_mode < TEST_J)
				goto error;
			retval = xhci_enter_test_mode(xhci, test_mode, wIndex,
						      &flags);
			break;
		default:
			goto error;
		}
		/* unblock any posted writes */
		temp = readl(ports[wIndex]->addr);
		break;
	case ClearPortFeature:
		if (!wIndex || wIndex > max_ports)
			goto error;
		wIndex--;
		temp = readl(ports[wIndex]->addr);
		if (temp == ~(u32)0) {
			xhci_hc_died(xhci);
			retval = -ENODEV;
			break;
		}
		/* FIXME: What new port features do we need to support? */
		temp = xhci_port_state_to_neutral(temp);
		switch (wValue) {
		case USB_PORT_FEAT_SUSPEND:
			temp = readl(ports[wIndex]->addr);
			xhci_dbg(xhci, "clear USB_PORT_FEAT_SUSPEND\n");
			xhci_dbg(xhci, "PORTSC %04x\n", temp);
			if (temp & PORT_RESET)
				goto error;
			if ((temp & PORT_PLS_MASK) == XDEV_U3) {
				if ((temp & PORT_PE) == 0)
					goto error;

				set_bit(wIndex, &bus_state->resuming_ports);
				usb_hcd_start_port_resume(&hcd->self, wIndex);
				xhci_set_link_state(xhci, ports[wIndex],
						    XDEV_RESUME);
				spin_unlock_irqrestore(&xhci->lock, flags);
				msleep(USB_RESUME_TIMEOUT);
				spin_lock_irqsave(&xhci->lock, flags);
				xhci_set_link_state(xhci, ports[wIndex],
							XDEV_U0);
				clear_bit(wIndex, &bus_state->resuming_ports);
				usb_hcd_end_port_resume(&hcd->self, wIndex);
			}
			bus_state->port_c_suspend |= 1 << wIndex;

			slot_id = xhci_find_slot_id_by_port(hcd, xhci,
					wIndex + 1);
			if (!slot_id) {
				xhci_dbg(xhci, "slot_id is zero\n");
				goto error;
			}
			xhci_ring_device(xhci, slot_id);
			break;
		case USB_PORT_FEAT_C_SUSPEND:
			bus_state->port_c_suspend &= ~(1 << wIndex);
			/* fall through */
		case USB_PORT_FEAT_C_RESET:
		case USB_PORT_FEAT_C_BH_PORT_RESET:
		case USB_PORT_FEAT_C_CONNECTION:
		case USB_PORT_FEAT_C_OVER_CURRENT:
		case USB_PORT_FEAT_C_ENABLE:
		case USB_PORT_FEAT_C_PORT_LINK_STATE:
		case USB_PORT_FEAT_C_PORT_CONFIG_ERROR:
			xhci_clear_port_change_bit(xhci, wValue, wIndex,
					ports[wIndex]->addr, temp);
			break;
		case USB_PORT_FEAT_ENABLE:
			xhci_disable_port(hcd, xhci, wIndex,
					ports[wIndex]->addr, temp);
			break;
		case USB_PORT_FEAT_POWER:
			xhci_set_port_power(xhci, hcd, wIndex, false, &flags);
			break;
		case USB_PORT_FEAT_TEST:
			retval = xhci_exit_test_mode(xhci);
			break;
		default:
			goto error;
		}
		break;
	default:
error:
		/* "stall" on error */
		retval = -EPIPE;
	}
	spin_unlock_irqrestore(&xhci->lock, flags);
	return retval;
}

/*
 * Returns 0 if the status hasn't changed, or the number of bytes in buf.
 * Ports are 0-indexed from the HCD point of view,
 * and 1-indexed from the USB core pointer of view.
 *
 * Note that the status change bits will be cleared as soon as a port status
 * change event is generated, so we use the saved status from that event.
 */
int xhci_hub_status_data(struct usb_hcd *hcd, char *buf)
{
	unsigned long flags;
	u32 temp, status;
	u32 mask;
	int i, retval;
	struct xhci_hcd	*xhci = hcd_to_xhci(hcd);
	int max_ports;
	struct xhci_bus_state *bus_state;
	bool reset_change = false;
	struct xhci_hub *rhub;
	struct xhci_port **ports;

	rhub = xhci_get_rhub(hcd);
	ports = rhub->ports;
	max_ports = rhub->num_ports;
	bus_state = &rhub->bus_state;

	/* Initial status is no changes */
	retval = (max_ports + 8) / 8;
	memset(buf, 0, retval);

	/*
	 * Inform the usbcore about resume-in-progress by returning
	 * a non-zero value even if there are no status changes.
	 */
	status = bus_state->resuming_ports;

	mask = PORT_CSC | PORT_PEC | PORT_OCC | PORT_PLC | PORT_WRC | PORT_CEC;

	spin_lock_irqsave(&xhci->lock, flags);
	/* For each port, did anything change?  If so, set that bit in buf. */
	for (i = 0; i < max_ports; i++) {
		temp = readl(ports[i]->addr);
		if (temp == ~(u32)0) {
			xhci_hc_died(xhci);
			retval = -ENODEV;
			break;
		}
		trace_xhci_hub_status_data(i, temp);

		if ((temp & mask) != 0 ||
			(bus_state->port_c_suspend & 1 << i) ||
			(bus_state->resume_done[i] && time_after_eq(
			    jiffies, bus_state->resume_done[i]))) {
			buf[(i + 1) / 8] |= 1 << (i + 1) % 8;
			status = 1;
		}
		if ((temp & PORT_RC))
			reset_change = true;
	}
	if (!status && !reset_change) {
		xhci_dbg(xhci, "%s: stopping port polling.\n", __func__);
		clear_bit(HCD_FLAG_POLL_RH, &hcd->flags);
	}
	spin_unlock_irqrestore(&xhci->lock, flags);
	return status ? retval : 0;
}

#ifdef CONFIG_PM

int xhci_bus_suspend(struct usb_hcd *hcd)
{
	struct xhci_hcd	*xhci = hcd_to_xhci(hcd);
	int max_ports, port_index;
	struct xhci_bus_state *bus_state;
	unsigned long flags;
	struct xhci_hub *rhub;
	struct xhci_port **ports;
	u32 portsc_buf[USB_MAXCHILDREN];
	bool wake_enabled;

	rhub = xhci_get_rhub(hcd);
	ports = rhub->ports;
	max_ports = rhub->num_ports;
<<<<<<< HEAD
	bus_state = &xhci->bus_state[hcd_index(hcd)];
=======
	bus_state = &rhub->bus_state;
>>>>>>> f7688b48
	wake_enabled = hcd->self.root_hub->do_remote_wakeup;

	spin_lock_irqsave(&xhci->lock, flags);

	if (wake_enabled) {
		if (bus_state->resuming_ports ||	/* USB2 */
		    bus_state->port_remote_wakeup) {	/* USB3 */
			spin_unlock_irqrestore(&xhci->lock, flags);
			xhci_dbg(xhci, "suspend failed because a port is resuming\n");
			return -EBUSY;
		}
	}
	/*
	 * Prepare ports for suspend, but don't write anything before all ports
	 * are checked and we know bus suspend can proceed
	 */
	bus_state->bus_suspended = 0;
	port_index = max_ports;
	while (port_index--) {
		u32 t1, t2;
		int retries = 10;
retry:
		t1 = readl(ports[port_index]->addr);
		t2 = xhci_port_state_to_neutral(t1);
		portsc_buf[port_index] = 0;

		/*
		 * Give a USB3 port in link training time to finish, but don't
		 * prevent suspend as port might be stuck
		 */
		if ((hcd->speed >= HCD_USB3) && retries-- &&
		    (t1 & PORT_PLS_MASK) == XDEV_POLLING) {
			spin_unlock_irqrestore(&xhci->lock, flags);
			msleep(XHCI_PORT_POLLING_LFPS_TIME);
			spin_lock_irqsave(&xhci->lock, flags);
			xhci_dbg(xhci, "port %d polling in bus suspend, waiting\n",
				 port_index);
			goto retry;
		}
		/* suspend ports in U0, or bail out for new connect changes */
		if ((t1 & PORT_PE) && (t1 & PORT_PLS_MASK) == XDEV_U0) {
			if ((t1 & PORT_CSC) && wake_enabled) {
				bus_state->bus_suspended = 0;
				spin_unlock_irqrestore(&xhci->lock, flags);
				xhci_dbg(xhci, "Bus suspend bailout, port connect change\n");
				return -EBUSY;
			}
			xhci_dbg(xhci, "port %d not suspended\n", port_index);
			t2 &= ~PORT_PLS_MASK;
			t2 |= PORT_LINK_STROBE | XDEV_U3;
			set_bit(port_index, &bus_state->bus_suspended);
		}
		/* USB core sets remote wake mask for USB 3.0 hubs,
		 * including the USB 3.0 roothub, but only if CONFIG_PM
		 * is enabled, so also enable remote wake here.
		 */
		if (wake_enabled) {
			if (t1 & PORT_CONNECT) {
				t2 |= PORT_WKOC_E | PORT_WKDISC_E;
				t2 &= ~PORT_WKCONN_E;
			} else {
				t2 |= PORT_WKOC_E | PORT_WKCONN_E;
				t2 &= ~PORT_WKDISC_E;
			}

			if ((xhci->quirks & XHCI_U2_DISABLE_WAKE) &&
			    (hcd->speed < HCD_USB3)) {
				if (usb_amd_pt_check_port(hcd->self.controller,
							  port_index))
					t2 &= ~PORT_WAKE_BITS;
			}
		} else
			t2 &= ~PORT_WAKE_BITS;

		t1 = xhci_port_state_to_neutral(t1);
		if (t1 != t2)
			portsc_buf[port_index] = t2;
	}

	/* write port settings, stopping and suspending ports if needed */
	port_index = max_ports;
	while (port_index--) {
		if (!portsc_buf[port_index])
			continue;
		if (test_bit(port_index, &bus_state->bus_suspended)) {
			int slot_id;

			slot_id = xhci_find_slot_id_by_port(hcd, xhci,
							    port_index + 1);
			if (slot_id) {
				spin_unlock_irqrestore(&xhci->lock, flags);
				xhci_stop_device(xhci, slot_id, 1);
				spin_lock_irqsave(&xhci->lock, flags);
			}
		}
		writel(portsc_buf[port_index], ports[port_index]->addr);
	}
	hcd->state = HC_STATE_SUSPENDED;
	bus_state->next_statechange = jiffies + msecs_to_jiffies(10);
	spin_unlock_irqrestore(&xhci->lock, flags);
	return 0;
}

/*
 * Workaround for missing Cold Attach Status (CAS) if device re-plugged in S3.
 * warm reset a USB3 device stuck in polling or compliance mode after resume.
 * See Intel 100/c230 series PCH specification update Doc #332692-006 Errata #8
 */
static bool xhci_port_missing_cas_quirk(struct xhci_port *port)
{
	u32 portsc;

	portsc = readl(port->addr);

	/* if any of these are set we are not stuck */
	if (portsc & (PORT_CONNECT | PORT_CAS))
		return false;

	if (((portsc & PORT_PLS_MASK) != XDEV_POLLING) &&
	    ((portsc & PORT_PLS_MASK) != XDEV_COMP_MODE))
		return false;

	/* clear wakeup/change bits, and do a warm port reset */
	portsc &= ~(PORT_RWC_BITS | PORT_CEC | PORT_WAKE_BITS);
	portsc |= PORT_WR;
	writel(portsc, port->addr);
	/* flush write */
	readl(port->addr);
	return true;
}

int xhci_bus_resume(struct usb_hcd *hcd)
{
	struct xhci_hcd	*xhci = hcd_to_xhci(hcd);
	struct xhci_bus_state *bus_state;
	unsigned long flags;
	int max_ports, port_index;
	int slot_id;
	int sret;
	u32 next_state;
	u32 temp, portsc;
	struct xhci_hub *rhub;
	struct xhci_port **ports;

	rhub = xhci_get_rhub(hcd);
	ports = rhub->ports;
	max_ports = rhub->num_ports;
	bus_state = &rhub->bus_state;

	if (time_before(jiffies, bus_state->next_statechange))
		msleep(5);

	spin_lock_irqsave(&xhci->lock, flags);
	if (!HCD_HW_ACCESSIBLE(hcd)) {
		spin_unlock_irqrestore(&xhci->lock, flags);
		return -ESHUTDOWN;
	}

	/* delay the irqs */
	temp = readl(&xhci->op_regs->command);
	temp &= ~CMD_EIE;
	writel(temp, &xhci->op_regs->command);

	/* bus specific resume for ports we suspended at bus_suspend */
	if (hcd->speed >= HCD_USB3)
		next_state = XDEV_U0;
	else
		next_state = XDEV_RESUME;

	port_index = max_ports;
	while (port_index--) {
		portsc = readl(ports[port_index]->addr);

		/* warm reset CAS limited ports stuck in polling/compliance */
		if ((xhci->quirks & XHCI_MISSING_CAS) &&
		    (hcd->speed >= HCD_USB3) &&
		    xhci_port_missing_cas_quirk(ports[port_index])) {
			xhci_dbg(xhci, "reset stuck port %d\n", port_index);
			clear_bit(port_index, &bus_state->bus_suspended);
			continue;
		}
		/* resume if we suspended the link, and it is still suspended */
		if (test_bit(port_index, &bus_state->bus_suspended))
			switch (portsc & PORT_PLS_MASK) {
			case XDEV_U3:
				portsc = xhci_port_state_to_neutral(portsc);
				portsc &= ~PORT_PLS_MASK;
				portsc |= PORT_LINK_STROBE | next_state;
				break;
			case XDEV_RESUME:
				/* resume already initiated */
				break;
			default:
				/* not in a resumeable state, ignore it */
				clear_bit(port_index,
					  &bus_state->bus_suspended);
				break;
			}
		/* disable wake for all ports, write new link state if needed */
		portsc &= ~(PORT_RWC_BITS | PORT_CEC | PORT_WAKE_BITS);
		writel(portsc, ports[port_index]->addr);
	}

	/* USB2 specific resume signaling delay and U0 link state transition */
	if (hcd->speed < HCD_USB3) {
		if (bus_state->bus_suspended) {
			spin_unlock_irqrestore(&xhci->lock, flags);
			msleep(USB_RESUME_TIMEOUT);
			spin_lock_irqsave(&xhci->lock, flags);
		}
		for_each_set_bit(port_index, &bus_state->bus_suspended,
				 BITS_PER_LONG) {
			/* Clear PLC to poll it later for U0 transition */
			xhci_test_and_clear_bit(xhci, ports[port_index],
						PORT_PLC);
			xhci_set_link_state(xhci, ports[port_index], XDEV_U0);
		}
	}

	/* poll for U0 link state complete, both USB2 and USB3 */
	for_each_set_bit(port_index, &bus_state->bus_suspended, BITS_PER_LONG) {
		sret = xhci_handshake(ports[port_index]->addr, PORT_PLC,
				      PORT_PLC, 10 * 1000);
		if (sret) {
			xhci_warn(xhci, "port %d resume PLC timeout\n",
				  port_index);
			continue;
		}
		xhci_test_and_clear_bit(xhci, ports[port_index], PORT_PLC);
		slot_id = xhci_find_slot_id_by_port(hcd, xhci, port_index + 1);
		if (slot_id)
			xhci_ring_device(xhci, slot_id);
	}
	(void) readl(&xhci->op_regs->command);

	bus_state->next_statechange = jiffies + msecs_to_jiffies(5);
	/* re-enable irqs */
	temp = readl(&xhci->op_regs->command);
	temp |= CMD_EIE;
	writel(temp, &xhci->op_regs->command);
	temp = readl(&xhci->op_regs->command);

	spin_unlock_irqrestore(&xhci->lock, flags);
	return 0;
}

unsigned long xhci_get_resuming_ports(struct usb_hcd *hcd)
{
	struct xhci_hub *rhub = xhci_get_rhub(hcd);

	/* USB3 port wakeups are reported via usb_wakeup_notification() */
	return rhub->bus_state.resuming_ports;	/* USB2 ports only */
}

#endif	/* CONFIG_PM */<|MERGE_RESOLUTION|>--- conflicted
+++ resolved
@@ -1033,87 +1033,6 @@
 		status |= USB_PORT_STAT_CONNECTION;
 		status |= xhci_port_speed(raw_port_status);
 	}
-<<<<<<< HEAD
-	if ((raw_port_status & PORT_PLS_MASK) == XDEV_RESUME &&
-		!DEV_SUPERSPEED_ANY(raw_port_status) && hcd->speed < HCD_USB3) {
-		if ((raw_port_status & PORT_RESET) ||
-				!(raw_port_status & PORT_PE))
-			return 0xffffffff;
-		/* did port event handler already start resume timing? */
-		if (!bus_state->resume_done[wIndex]) {
-			/* If not, maybe we are in a host initated resume? */
-			if (test_bit(wIndex, &bus_state->resuming_ports)) {
-				/* Host initated resume doesn't time the resume
-				 * signalling using resume_done[].
-				 * It manually sets RESUME state, sleeps 20ms
-				 * and sets U0 state. This should probably be
-				 * changed, but not right now.
-				 */
-			} else {
-				/* port resume was discovered now and here,
-				 * start resume timing
-				 */
-				unsigned long timeout = jiffies +
-					msecs_to_jiffies(USB_RESUME_TIMEOUT);
-
-				set_bit(wIndex, &bus_state->resuming_ports);
-				bus_state->resume_done[wIndex] = timeout;
-				mod_timer(&hcd->rh_timer, timeout);
-				usb_hcd_start_port_resume(&hcd->self, wIndex);
-			}
-		/* Has resume been signalled for USB_RESUME_TIME yet? */
-		} else if (time_after_eq(jiffies,
-					 bus_state->resume_done[wIndex])) {
-			int time_left;
-
-			xhci_dbg(xhci, "Resume USB2 port %d\n",
-					wIndex + 1);
-			bus_state->resume_done[wIndex] = 0;
-			clear_bit(wIndex, &bus_state->resuming_ports);
-
-			set_bit(wIndex, &bus_state->rexit_ports);
-
-			xhci_test_and_clear_bit(xhci, port, PORT_PLC);
-			xhci_set_link_state(xhci, port, XDEV_U0);
-
-			spin_unlock_irqrestore(&xhci->lock, flags);
-			time_left = wait_for_completion_timeout(
-					&bus_state->rexit_done[wIndex],
-					msecs_to_jiffies(
-						XHCI_MAX_REXIT_TIMEOUT_MS));
-			spin_lock_irqsave(&xhci->lock, flags);
-
-			if (time_left) {
-				slot_id = xhci_find_slot_id_by_port(hcd,
-						xhci, wIndex + 1);
-				if (!slot_id) {
-					xhci_dbg(xhci, "slot_id is zero\n");
-					return 0xffffffff;
-				}
-				xhci_ring_device(xhci, slot_id);
-			} else {
-				int port_status = readl(port->addr);
-				xhci_warn(xhci, "Port resume took longer than %i msec, port status = 0x%x\n",
-						XHCI_MAX_REXIT_TIMEOUT_MS,
-						port_status);
-				status |= USB_PORT_STAT_SUSPEND;
-				clear_bit(wIndex, &bus_state->rexit_ports);
-			}
-
-			usb_hcd_end_port_resume(&hcd->self, wIndex);
-			bus_state->port_c_suspend |= 1 << wIndex;
-			bus_state->suspended_ports &= ~(1 << wIndex);
-		} else {
-			/*
-			 * The resume has been signaling for less than
-			 * USB_RESUME_TIME. Report the port status as SUSPEND,
-			 * let the usbcore check port status again and clear
-			 * resume signaling later.
-			 */
-			status |= USB_PORT_STAT_SUSPEND;
-		}
-	}
-=======
 	if (raw_port_status & PORT_PE)
 		status |= USB_PORT_STAT_ENABLE;
 	if (raw_port_status & PORT_OC)
@@ -1127,7 +1046,6 @@
 	else
 		xhci_get_usb2_port_status(port, &status, raw_port_status,
 					  flags);
->>>>>>> f7688b48
 	/*
 	 * Clear stale usb2 resume signalling variables in case port changed
 	 * state during resume signalling. For example on error
@@ -1616,11 +1534,7 @@
 	rhub = xhci_get_rhub(hcd);
 	ports = rhub->ports;
 	max_ports = rhub->num_ports;
-<<<<<<< HEAD
-	bus_state = &xhci->bus_state[hcd_index(hcd)];
-=======
 	bus_state = &rhub->bus_state;
->>>>>>> f7688b48
 	wake_enabled = hcd->self.root_hub->do_remote_wakeup;
 
 	spin_lock_irqsave(&xhci->lock, flags);
