// SPDX-License-Identifier: GPL-2.0+
/*
 * u_audio.c -- interface to USB gadget "ALSA sound card" utilities
 *
 * Copyright (C) 2016
 * Author: Ruslan Bilovol <ruslan.bilovol@gmail.com>
 *
 * Sound card implementation was cut-and-pasted with changes
 * from f_uac2.c and has:
 *    Copyright (C) 2011
 *    Yadwinder Singh (yadi.brar01@gmail.com)
 *    Jaswinder Singh (jaswinder.singh@linaro.org)
 */

#include <linux/kernel.h>
#include <linux/module.h>
#include <sound/core.h>
#include <sound/pcm.h>
#include <sound/pcm_params.h>
#include <sound/control.h>
#include <sound/tlv.h>
#include <linux/usb/audio.h>

#include "u_audio.h"

#define BUFF_SIZE_MAX	(PAGE_SIZE * 16)
#define PRD_SIZE_MAX	PAGE_SIZE
#define MIN_PERIODS	4

enum {
	UAC_FBACK_CTRL,
	UAC_MUTE_CTRL,
	UAC_VOLUME_CTRL,
};

/* Runtime data params for one stream */
struct uac_rtd_params {
	struct snd_uac_chip *uac; /* parent chip */
	bool ep_enabled; /* if the ep is enabled */

	struct snd_pcm_substream *ss;

	/* Ring buffer */
	ssize_t hw_ptr;

	void *rbuf;

	unsigned int pitch;	/* Stream pitch ratio to 1000000 */
	unsigned int max_psize;	/* MaxPacketSize of endpoint */

	struct usb_request **reqs;

	struct usb_request *req_fback; /* Feedback endpoint request */
	bool fb_ep_enabled; /* if the ep is enabled */

  /* Volume/Mute controls and their state */
  int fu_id; /* Feature Unit ID */
  struct snd_kcontrol *snd_kctl_volume;
  struct snd_kcontrol *snd_kctl_mute;
  s16 volume_min, volume_max, volume_res;
  s16 volume;
  int mute;

  spinlock_t lock; /* lock for control transfers */

};

struct snd_uac_chip {
	struct g_audio *audio_dev;

	struct uac_rtd_params p_prm;
	struct uac_rtd_params c_prm;

	struct snd_card *card;
	struct snd_pcm *pcm;

	/* timekeeping for the playback endpoint */
	unsigned int p_interval;
	unsigned int p_residue;

	/* pre-calculated values for playback iso completion */
	unsigned int p_pktsize;
	unsigned int p_pktsize_residue;
	unsigned int p_framesize;
};

static const struct snd_pcm_hardware uac_pcm_hardware = {
	.info = SNDRV_PCM_INFO_INTERLEAVED | SNDRV_PCM_INFO_BLOCK_TRANSFER
		 | SNDRV_PCM_INFO_MMAP | SNDRV_PCM_INFO_MMAP_VALID
		 | SNDRV_PCM_INFO_PAUSE | SNDRV_PCM_INFO_RESUME,
	.rates = SNDRV_PCM_RATE_CONTINUOUS,
	.periods_max = BUFF_SIZE_MAX / PRD_SIZE_MAX,
	.buffer_bytes_max = BUFF_SIZE_MAX,
	.period_bytes_max = PRD_SIZE_MAX,
	.periods_min = MIN_PERIODS,
};

static void u_audio_set_fback_frequency(enum usb_device_speed speed,
					struct usb_ep *out_ep,
					unsigned long long freq,
					unsigned int pitch,
					void *buf)
{
	u32 ff = 0;
	const struct usb_endpoint_descriptor *ep_desc;

	/*
	 * Because the pitch base is 1000000, the final divider here
	 * will be 1000 * 1000000 = 1953125 << 9
	 *
	 * Instead of dealing with big numbers lets fold this 9 left shift
	 */

	if (speed == USB_SPEED_FULL) {
		/*
		 * Full-speed feedback endpoints report frequency
		 * in samples/frame
		 * Format is encoded in Q10.10 left-justified in the 24 bits,
		 * so that it has a Q10.14 format.
		 *
		 * ff = (freq << 14) / 1000
		 */
		freq <<= 5;
	} else {
		/*
		 * High-speed feedback endpoints report frequency
		 * in samples/microframe.
		 * Format is encoded in Q12.13 fitted into four bytes so that
		 * the binary point is located between the second and the third
		 * byte fromat (that is Q16.16)
		 *
		 * ff = (freq << 16) / 8000
		 *
		 * Win10 and OSX UAC2 drivers require number of samples per packet
		 * in order to honor the feedback value.
		 * Linux snd-usb-audio detects the applied bit-shift automatically.
		 */
		ep_desc = out_ep->desc;
		freq <<= 4 + (ep_desc->bInterval - 1);
	}

	ff = DIV_ROUND_CLOSEST_ULL((freq * pitch), 1953125);

	*(__le32 *)buf = cpu_to_le32(ff);
}

static void u_audio_iso_complete(struct usb_ep *ep, struct usb_request *req)
{
	unsigned int pending;
	unsigned int hw_ptr;
	int status = req->status;
	struct snd_pcm_substream *substream;
	struct snd_pcm_runtime *runtime;
	struct uac_rtd_params *prm = req->context;
	struct snd_uac_chip *uac = prm->uac;

	/* i/f shutting down */
	if (!prm->ep_enabled) {
		usb_ep_free_request(ep, req);
		return;
	}

	if (req->status == -ESHUTDOWN)
		return;

	/*
	 * We can't really do much about bad xfers.
	 * Afterall, the ISOCH xfers could fail legitimately.
	 */
	if (status)
		pr_debug("%s: iso_complete status(%d) %d/%d\n",
			__func__, status, req->actual, req->length);

	substream = prm->ss;

	/* Do nothing if ALSA isn't active */
	if (!substream)
		goto exit;

	snd_pcm_stream_lock(substream);

	runtime = substream->runtime;
	if (!runtime || !snd_pcm_running(substream)) {
		snd_pcm_stream_unlock(substream);
		goto exit;
	}

	if (substream->stream == SNDRV_PCM_STREAM_PLAYBACK) {
		/*
		 * For each IN packet, take the quotient of the current data
		 * rate and the endpoint's interval as the base packet size.
		 * If there is a residue from this division, add it to the
		 * residue accumulator.
		 */
		req->length = uac->p_pktsize;
		uac->p_residue += uac->p_pktsize_residue;

		/*
		 * Whenever there are more bytes in the accumulator than we
		 * need to add one more sample frame, increase this packet's
		 * size and decrease the accumulator.
		 */
		if (uac->p_residue / uac->p_interval >= uac->p_framesize) {
			req->length += uac->p_framesize;
			uac->p_residue -= uac->p_framesize *
					   uac->p_interval;
		}

		req->actual = req->length;
	}

	hw_ptr = prm->hw_ptr;

	/* Pack USB load in ALSA ring buffer */
	pending = runtime->dma_bytes - hw_ptr;

	if (substream->stream == SNDRV_PCM_STREAM_PLAYBACK) {
		if (unlikely(pending < req->actual)) {
			memcpy(req->buf, runtime->dma_area + hw_ptr, pending);
			memcpy(req->buf + pending, runtime->dma_area,
			       req->actual - pending);
		} else {
			memcpy(req->buf, runtime->dma_area + hw_ptr,
			       req->actual);
		}
	} else {
		if (unlikely(pending < req->actual)) {
			memcpy(runtime->dma_area + hw_ptr, req->buf, pending);
			memcpy(runtime->dma_area, req->buf + pending,
			       req->actual - pending);
		} else {
			memcpy(runtime->dma_area + hw_ptr, req->buf,
			       req->actual);
		}
	}

	/* update hw_ptr after data is copied to memory */
	prm->hw_ptr = (hw_ptr + req->actual) % runtime->dma_bytes;
	hw_ptr = prm->hw_ptr;
	snd_pcm_stream_unlock(substream);

	if ((hw_ptr % snd_pcm_lib_period_bytes(substream)) < req->actual)
		snd_pcm_period_elapsed(substream);

exit:
	if (usb_ep_queue(ep, req, GFP_ATOMIC))
		dev_err(uac->card->dev, "%d Error!\n", __LINE__);
}

static void u_audio_iso_fback_complete(struct usb_ep *ep,
				       struct usb_request *req)
{
	struct uac_rtd_params *prm = req->context;
	struct snd_uac_chip *uac = prm->uac;
	struct g_audio *audio_dev = uac->audio_dev;
	struct uac_params *params = &audio_dev->params;
	int status = req->status;

	/* i/f shutting down */
	if (!prm->fb_ep_enabled) {
		kfree(req->buf);
		usb_ep_free_request(ep, req);
		return;
	}

	if (req->status == -ESHUTDOWN)
		return;

	/*
	 * We can't really do much about bad xfers.
	 * Afterall, the ISOCH xfers could fail legitimately.
	 */
	if (status)
		pr_debug("%s: iso_complete status(%d) %d/%d\n",
			__func__, status, req->actual, req->length);

	u_audio_set_fback_frequency(audio_dev->gadget->speed, audio_dev->out_ep,
				    params->c_srate, prm->pitch,
				    req->buf);

	if (usb_ep_queue(ep, req, GFP_ATOMIC))
		dev_err(uac->card->dev, "%d Error!\n", __LINE__);
}

static int uac_pcm_trigger(struct snd_pcm_substream *substream, int cmd)
{
	struct snd_uac_chip *uac = snd_pcm_substream_chip(substream);
	struct uac_rtd_params *prm;
	struct g_audio *audio_dev;
	struct uac_params *params;
	int err = 0;

	audio_dev = uac->audio_dev;
	params = &audio_dev->params;

	if (substream->stream == SNDRV_PCM_STREAM_PLAYBACK)
		prm = &uac->p_prm;
	else
		prm = &uac->c_prm;

	/* Reset */
	prm->hw_ptr = 0;

	switch (cmd) {
	case SNDRV_PCM_TRIGGER_START:
	case SNDRV_PCM_TRIGGER_RESUME:
		prm->ss = substream;
		break;
	case SNDRV_PCM_TRIGGER_STOP:
	case SNDRV_PCM_TRIGGER_SUSPEND:
		prm->ss = NULL;
		break;
	default:
		err = -EINVAL;
	}

	/* Clear buffer after Play stops */
	if (substream->stream == SNDRV_PCM_STREAM_PLAYBACK && !prm->ss)
		memset(prm->rbuf, 0, prm->max_psize * params->req_number);

	return err;
}

static snd_pcm_uframes_t uac_pcm_pointer(struct snd_pcm_substream *substream)
{
	struct snd_uac_chip *uac = snd_pcm_substream_chip(substream);
	struct uac_rtd_params *prm;

	if (substream->stream == SNDRV_PCM_STREAM_PLAYBACK)
		prm = &uac->p_prm;
	else
		prm = &uac->c_prm;

	return bytes_to_frames(substream->runtime, prm->hw_ptr);
}

static u64 uac_ssize_to_fmt(int ssize)
{
	u64 ret;

	switch (ssize) {
	case 3:
		ret = SNDRV_PCM_FMTBIT_S24_3LE;
		break;
	case 4:
		ret = SNDRV_PCM_FMTBIT_S32_LE;
		break;
	default:
		ret = SNDRV_PCM_FMTBIT_S16_LE;
		break;
	}

	return ret;
}

static int uac_pcm_open(struct snd_pcm_substream *substream)
{
	struct snd_uac_chip *uac = snd_pcm_substream_chip(substream);
	struct snd_pcm_runtime *runtime = substream->runtime;
	struct g_audio *audio_dev;
	struct uac_params *params;
	int p_ssize, c_ssize;
	int p_srate, c_srate;
	int p_chmask, c_chmask;

	audio_dev = uac->audio_dev;
	params = &audio_dev->params;
	p_ssize = params->p_ssize;
	c_ssize = params->c_ssize;
	p_srate = params->p_srate;
	c_srate = params->c_srate;
	p_chmask = params->p_chmask;
	c_chmask = params->c_chmask;
	uac->p_residue = 0;

	runtime->hw = uac_pcm_hardware;

	if (substream->stream == SNDRV_PCM_STREAM_PLAYBACK) {
		runtime->hw.rate_min = p_srate;
		runtime->hw.formats = uac_ssize_to_fmt(p_ssize);
		runtime->hw.channels_min = num_channels(p_chmask);
		runtime->hw.period_bytes_min = 2 * uac->p_prm.max_psize
						/ runtime->hw.periods_min;
	} else {
		runtime->hw.rate_min = c_srate;
		runtime->hw.formats = uac_ssize_to_fmt(c_ssize);
		runtime->hw.channels_min = num_channels(c_chmask);
		runtime->hw.period_bytes_min = 2 * uac->c_prm.max_psize
						/ runtime->hw.periods_min;
	}

	runtime->hw.rate_max = runtime->hw.rate_min;
	runtime->hw.channels_max = runtime->hw.channels_min;

	snd_pcm_hw_constraint_integer(runtime, SNDRV_PCM_HW_PARAM_PERIODS);

	return 0;
}

/* ALSA cries without these function pointers */
static int uac_pcm_null(struct snd_pcm_substream *substream)
{
	return 0;
}

static const struct snd_pcm_ops uac_pcm_ops = {
	.open = uac_pcm_open,
	.close = uac_pcm_null,
	.trigger = uac_pcm_trigger,
	.pointer = uac_pcm_pointer,
	.prepare = uac_pcm_null,
};

static inline void free_ep(struct uac_rtd_params *prm, struct usb_ep *ep)
{
	struct snd_uac_chip *uac = prm->uac;
	struct g_audio *audio_dev;
	struct uac_params *params;
	int i;

	if (!prm->ep_enabled)
		return;

	audio_dev = uac->audio_dev;
	params = &audio_dev->params;

	for (i = 0; i < params->req_number; i++) {
<<<<<<< HEAD
		if (prm->ureq[i].req) {
			if (usb_ep_dequeue(ep, prm->ureq[i].req))
				usb_ep_free_request(ep, prm->ureq[i].req);
=======
		if (prm->reqs[i]) {
			if (usb_ep_dequeue(ep, prm->reqs[i]))
				usb_ep_free_request(ep, prm->reqs[i]);
>>>>>>> 3b17187f
			/*
			 * If usb_ep_dequeue() cannot successfully dequeue the
			 * request, the request will be freed by the completion
			 * callback.
			 */

<<<<<<< HEAD
			prm->ureq[i].req = NULL;
=======
			prm->reqs[i] = NULL;
>>>>>>> 3b17187f
		}
	}

	prm->ep_enabled = false;

	if (usb_ep_disable(ep))
		dev_err(uac->card->dev, "%s:%d Error!\n", __func__, __LINE__);
}

<<<<<<< HEAD
=======
static inline void free_ep_fback(struct uac_rtd_params *prm, struct usb_ep *ep)
{
	struct snd_uac_chip *uac = prm->uac;

	if (!prm->fb_ep_enabled)
		return;

	if (prm->req_fback) {
		if (usb_ep_dequeue(ep, prm->req_fback)) {
			kfree(prm->req_fback->buf);
			usb_ep_free_request(ep, prm->req_fback);
		}
		prm->req_fback = NULL;
	}

	prm->fb_ep_enabled = false;

	if (usb_ep_disable(ep))
		dev_err(uac->card->dev, "%s:%d Error!\n", __func__, __LINE__);
}

>>>>>>> 3b17187f
int u_audio_start_capture(struct g_audio *audio_dev)
{
	struct snd_uac_chip *uac = audio_dev->uac;
	struct usb_gadget *gadget = audio_dev->gadget;
	struct device *dev = &gadget->dev;
	struct usb_request *req, *req_fback;
	struct usb_ep *ep, *ep_fback;
	struct uac_rtd_params *prm;
	struct uac_params *params = &audio_dev->params;
	int req_len, i;

	ep = audio_dev->out_ep;
	prm = &uac->c_prm;
	config_ep_by_speed(gadget, &audio_dev->func, ep);
	req_len = ep->maxpacket;

	prm->ep_enabled = true;
	usb_ep_enable(ep);

	for (i = 0; i < params->req_number; i++) {
		if (!prm->reqs[i]) {
			req = usb_ep_alloc_request(ep, GFP_ATOMIC);
			if (req == NULL)
				return -ENOMEM;

			prm->reqs[i] = req;

			req->zero = 0;
			req->context = prm;
			req->length = req_len;
			req->complete = u_audio_iso_complete;
			req->buf = prm->rbuf + i * ep->maxpacket;
		}

		if (usb_ep_queue(ep, prm->reqs[i], GFP_ATOMIC))
			dev_err(dev, "%s:%d Error!\n", __func__, __LINE__);
	}

	ep_fback = audio_dev->in_ep_fback;
	if (!ep_fback)
		return 0;

	/* Setup feedback endpoint */
	config_ep_by_speed(gadget, &audio_dev->func, ep_fback);
	prm->fb_ep_enabled = true;
	usb_ep_enable(ep_fback);
	req_len = ep_fback->maxpacket;

	req_fback = usb_ep_alloc_request(ep_fback, GFP_ATOMIC);
	if (req_fback == NULL)
		return -ENOMEM;

	prm->req_fback = req_fback;
	req_fback->zero = 0;
	req_fback->context = prm;
	req_fback->length = req_len;
	req_fback->complete = u_audio_iso_fback_complete;

	req_fback->buf = kzalloc(req_len, GFP_ATOMIC);
	if (!req_fback->buf)
		return -ENOMEM;

	/*
	 * Configure the feedback endpoint's reported frequency.
	 * Always start with original frequency since its deviation can't
	 * be meauserd at start of playback
	 */
	prm->pitch = 1000000;
	u_audio_set_fback_frequency(audio_dev->gadget->speed, ep,
				    params->c_srate, prm->pitch,
				    req_fback->buf);

	if (usb_ep_queue(ep_fback, req_fback, GFP_ATOMIC))
		dev_err(dev, "%s:%d Error!\n", __func__, __LINE__);

	return 0;
}
EXPORT_SYMBOL_GPL(u_audio_start_capture);

void u_audio_stop_capture(struct g_audio *audio_dev)
{
	struct snd_uac_chip *uac = audio_dev->uac;

	if (audio_dev->in_ep_fback)
		free_ep_fback(&uac->c_prm, audio_dev->in_ep_fback);
	free_ep(&uac->c_prm, audio_dev->out_ep);
}
EXPORT_SYMBOL_GPL(u_audio_stop_capture);

int u_audio_start_playback(struct g_audio *audio_dev)
{
	struct snd_uac_chip *uac = audio_dev->uac;
	struct usb_gadget *gadget = audio_dev->gadget;
	struct device *dev = &gadget->dev;
	struct usb_request *req;
	struct usb_ep *ep;
	struct uac_rtd_params *prm;
	struct uac_params *params = &audio_dev->params;
	unsigned int factor;
	const struct usb_endpoint_descriptor *ep_desc;
	int req_len, i;

	ep = audio_dev->in_ep;
	prm = &uac->p_prm;
	config_ep_by_speed(gadget, &audio_dev->func, ep);

	ep_desc = ep->desc;

	/* pre-calculate the playback endpoint's interval */
	if (gadget->speed == USB_SPEED_FULL)
		factor = 1000;
	else
		factor = 8000;

	/* pre-compute some values for iso_complete() */
	uac->p_framesize = params->p_ssize *
			    num_channels(params->p_chmask);
	uac->p_interval = factor / (1 << (ep_desc->bInterval - 1));
	uac->p_pktsize = min_t(unsigned int,
				uac->p_framesize *
					(params->p_srate / uac->p_interval),
				ep->maxpacket);

	if (uac->p_pktsize < ep->maxpacket)
		uac->p_pktsize_residue = uac->p_framesize *
			(params->p_srate % uac->p_interval);
	else
		uac->p_pktsize_residue = 0;

	req_len = uac->p_pktsize;
	uac->p_residue = 0;

	prm->ep_enabled = true;
	usb_ep_enable(ep);

	for (i = 0; i < params->req_number; i++) {
		if (!prm->reqs[i]) {
			req = usb_ep_alloc_request(ep, GFP_ATOMIC);
			if (req == NULL)
				return -ENOMEM;

			prm->reqs[i] = req;

			req->zero = 0;
			req->context = prm;
			req->length = req_len;
			req->complete = u_audio_iso_complete;
			req->buf = prm->rbuf + i * ep->maxpacket;
		}

		if (usb_ep_queue(ep, prm->reqs[i], GFP_ATOMIC))
			dev_err(dev, "%s:%d Error!\n", __func__, __LINE__);
	}

	return 0;
}
EXPORT_SYMBOL_GPL(u_audio_start_playback);

void u_audio_stop_playback(struct g_audio *audio_dev)
{
	struct snd_uac_chip *uac = audio_dev->uac;

	free_ep(&uac->p_prm, audio_dev->in_ep);
}
EXPORT_SYMBOL_GPL(u_audio_stop_playback);

int u_audio_get_volume(struct g_audio *audio_dev, int playback, s16 *val)
{
	struct snd_uac_chip *uac = audio_dev->uac;
	struct uac_rtd_params *prm;
	unsigned long flags;

	if (playback)
		prm = &uac->p_prm;
	else
		prm = &uac->c_prm;

	spin_lock_irqsave(&prm->lock, flags);
	*val = prm->volume;
	spin_unlock_irqrestore(&prm->lock, flags);

	return 0;
}
EXPORT_SYMBOL_GPL(u_audio_get_volume);

int u_audio_set_volume(struct g_audio *audio_dev, int playback, s16 val)
{
	struct snd_uac_chip *uac = audio_dev->uac;
	struct uac_rtd_params *prm;
	unsigned long flags;
	int change = 0;

	if (playback)
		prm = &uac->p_prm;
	else
		prm = &uac->c_prm;

	spin_lock_irqsave(&prm->lock, flags);
	val = clamp(val, prm->volume_min, prm->volume_max);
	if (prm->volume != val) {
		prm->volume = val;
		change = 1;
	}
	spin_unlock_irqrestore(&prm->lock, flags);

	if (change)
		snd_ctl_notify(uac->card, SNDRV_CTL_EVENT_MASK_VALUE,
				&prm->snd_kctl_volume->id);

	return 0;
}
EXPORT_SYMBOL_GPL(u_audio_set_volume);

int u_audio_get_mute(struct g_audio *audio_dev, int playback, int *val)
{
	struct snd_uac_chip *uac = audio_dev->uac;
	struct uac_rtd_params *prm;
	unsigned long flags;

	if (playback)
		prm = &uac->p_prm;
	else
		prm = &uac->c_prm;

	spin_lock_irqsave(&prm->lock, flags);
	*val = prm->mute;
	spin_unlock_irqrestore(&prm->lock, flags);

	return 0;
}
EXPORT_SYMBOL_GPL(u_audio_get_mute);

int u_audio_set_mute(struct g_audio *audio_dev, int playback, int val)
{
	struct snd_uac_chip *uac = audio_dev->uac;
	struct uac_rtd_params *prm;
	unsigned long flags;
	int change = 0;
	int mute;

	if (playback)
		prm = &uac->p_prm;
	else
		prm = &uac->c_prm;

	mute = val ? 1 : 0;

	spin_lock_irqsave(&prm->lock, flags);
	if (prm->mute != mute) {
		prm->mute = mute;
		change = 1;
	}
	spin_unlock_irqrestore(&prm->lock, flags);

	if (change)
		snd_ctl_notify(uac->card, SNDRV_CTL_EVENT_MASK_VALUE,
			       &prm->snd_kctl_mute->id);

	return 0;
}
EXPORT_SYMBOL_GPL(u_audio_set_mute);


static int u_audio_pitch_info(struct snd_kcontrol *kcontrol,
				   struct snd_ctl_elem_info *uinfo)
{
	struct uac_rtd_params *prm = snd_kcontrol_chip(kcontrol);
	struct snd_uac_chip *uac = prm->uac;
	struct g_audio *audio_dev = uac->audio_dev;
	struct uac_params *params = &audio_dev->params;
	unsigned int pitch_min, pitch_max;

	pitch_min = (1000 - FBACK_SLOW_MAX) * 1000;
	pitch_max = (1000 + params->fb_max) * 1000;

	uinfo->type = SNDRV_CTL_ELEM_TYPE_INTEGER;
	uinfo->count = 1;
	uinfo->value.integer.min = pitch_min;
	uinfo->value.integer.max = pitch_max;
	uinfo->value.integer.step = 1;
	return 0;
}

static int u_audio_pitch_get(struct snd_kcontrol *kcontrol,
				   struct snd_ctl_elem_value *ucontrol)
{
	struct uac_rtd_params *prm = snd_kcontrol_chip(kcontrol);

	ucontrol->value.integer.value[0] = prm->pitch;

	return 0;
}

static int u_audio_pitch_put(struct snd_kcontrol *kcontrol,
				  struct snd_ctl_elem_value *ucontrol)
{
	struct uac_rtd_params *prm = snd_kcontrol_chip(kcontrol);
	struct snd_uac_chip *uac = prm->uac;
	struct g_audio *audio_dev = uac->audio_dev;
	struct uac_params *params = &audio_dev->params;
	unsigned int val;
	unsigned int pitch_min, pitch_max;
	int change = 0;

	pitch_min = (1000 - FBACK_SLOW_MAX) * 1000;
	pitch_max = (1000 + params->fb_max) * 1000;

	val = ucontrol->value.integer.value[0];

	if (val < pitch_min)
		val = pitch_min;
	if (val > pitch_max)
		val = pitch_max;

	if (prm->pitch != val) {
		prm->pitch = val;
		change = 1;
	}

	return change;
}

static int u_audio_mute_info(struct snd_kcontrol *kcontrol,
				   struct snd_ctl_elem_info *uinfo)
{
	uinfo->type = SNDRV_CTL_ELEM_TYPE_BOOLEAN;
	uinfo->count = 1;
	uinfo->value.integer.min = 0;
	uinfo->value.integer.max = 1;
	uinfo->value.integer.step = 1;

	return 0;
}

static int u_audio_mute_get(struct snd_kcontrol *kcontrol,
				   struct snd_ctl_elem_value *ucontrol)
{
	struct uac_rtd_params *prm = snd_kcontrol_chip(kcontrol);
	unsigned long flags;

	spin_lock_irqsave(&prm->lock, flags);
	ucontrol->value.integer.value[0] = !prm->mute;
	spin_unlock_irqrestore(&prm->lock, flags);

	return 0;
}

static int u_audio_mute_put(struct snd_kcontrol *kcontrol,
				  struct snd_ctl_elem_value *ucontrol)
{
	struct uac_rtd_params *prm = snd_kcontrol_chip(kcontrol);
	struct snd_uac_chip *uac = prm->uac;
	struct g_audio *audio_dev = uac->audio_dev;
	unsigned int val;
	unsigned long flags;
	int change = 0;

	val = !ucontrol->value.integer.value[0];

	spin_lock_irqsave(&prm->lock, flags);
	if (val != prm->mute) {
		prm->mute = val;
		change = 1;
	}
	spin_unlock_irqrestore(&prm->lock, flags);

	if (change && audio_dev->notify)
		audio_dev->notify(audio_dev, prm->fu_id, UAC_FU_MUTE);

	return change;
}

/*
 * TLV callback for mixer volume controls
 */
static int u_audio_volume_tlv(struct snd_kcontrol *kcontrol, int op_flag,
			 unsigned int size, unsigned int __user *_tlv)
{
	struct uac_rtd_params *prm = snd_kcontrol_chip(kcontrol);
	DECLARE_TLV_DB_MINMAX(scale, 0, 0);

	if (size < sizeof(scale))
		return -ENOMEM;

	/* UAC volume resolution is 1/256 dB, TLV is 1/100 dB */
	scale[2] = (prm->volume_min * 100) / 256;
	scale[3] = (prm->volume_max * 100) / 256;
	if (copy_to_user(_tlv, scale, sizeof(scale)))
		return -EFAULT;

	return 0;
}

static int u_audio_volume_info(struct snd_kcontrol *kcontrol,
				   struct snd_ctl_elem_info *uinfo)
{
	struct uac_rtd_params *prm = snd_kcontrol_chip(kcontrol);

	uinfo->type = SNDRV_CTL_ELEM_TYPE_INTEGER;
	uinfo->count = 1;
	uinfo->value.integer.min = 0;
	uinfo->value.integer.max =
		(prm->volume_max - prm->volume_min + prm->volume_res - 1)
		/ prm->volume_res;
	uinfo->value.integer.step = 1;

	return 0;
}

static int u_audio_volume_get(struct snd_kcontrol *kcontrol,
				   struct snd_ctl_elem_value *ucontrol)
{
	struct uac_rtd_params *prm = snd_kcontrol_chip(kcontrol);
	unsigned long flags;

	spin_lock_irqsave(&prm->lock, flags);
	ucontrol->value.integer.value[0] =
			(prm->volume - prm->volume_min) / prm->volume_res;
	spin_unlock_irqrestore(&prm->lock, flags);

	return 0;
}

static int u_audio_volume_put(struct snd_kcontrol *kcontrol,
				  struct snd_ctl_elem_value *ucontrol)
{
	struct uac_rtd_params *prm = snd_kcontrol_chip(kcontrol);
	struct snd_uac_chip *uac = prm->uac;
	struct g_audio *audio_dev = uac->audio_dev;
	unsigned int val;
	s16 volume;
	unsigned long flags;
	int change = 0;

	val = ucontrol->value.integer.value[0];

	spin_lock_irqsave(&prm->lock, flags);
	volume = (val * prm->volume_res) + prm->volume_min;
	volume = clamp(volume, prm->volume_min, prm->volume_max);
	if (volume != prm->volume) {
		prm->volume = volume;
		change = 1;
	}
	spin_unlock_irqrestore(&prm->lock, flags);

	if (change && audio_dev->notify)
		audio_dev->notify(audio_dev, prm->fu_id, UAC_FU_VOLUME);

	return change;
}


static struct snd_kcontrol_new u_audio_controls[]  = {
  [UAC_FBACK_CTRL] {
    .iface =        SNDRV_CTL_ELEM_IFACE_PCM,
    .name =         "Capture Pitch 1000000",
    .info =         u_audio_pitch_info,
    .get =          u_audio_pitch_get,
    .put =          u_audio_pitch_put,
  },
  [UAC_MUTE_CTRL] {
		.iface =	SNDRV_CTL_ELEM_IFACE_MIXER,
		.name =		"", /* will be filled later */
		.info =		u_audio_mute_info,
		.get =		u_audio_mute_get,
		.put =		u_audio_mute_put,
	},
	[UAC_VOLUME_CTRL] {
		.iface =	SNDRV_CTL_ELEM_IFACE_MIXER,
		.name =		"", /* will be filled later */
		.info =		u_audio_volume_info,
		.get =		u_audio_volume_get,
		.put =		u_audio_volume_put,
	},
};

int g_audio_setup(struct g_audio *g_audio, const char *pcm_name,
					const char *card_name)
{
	struct snd_uac_chip *uac;
	struct snd_card *card;
	struct snd_pcm *pcm;
	struct snd_kcontrol *kctl;
	struct uac_params *params;
	int p_chmask, c_chmask;
	int i, err;

	if (!g_audio)
		return -EINVAL;

	uac = kzalloc(sizeof(*uac), GFP_KERNEL);
	if (!uac)
		return -ENOMEM;
	g_audio->uac = uac;
	uac->audio_dev = g_audio;

	params = &g_audio->params;
	p_chmask = params->p_chmask;
	c_chmask = params->c_chmask;

	if (c_chmask) {
		struct uac_rtd_params *prm = &uac->c_prm;

    spin_lock_init(&prm->lock);
    uac->c_prm.uac = uac;
		prm->max_psize = g_audio->out_ep_maxpsize;

		prm->reqs = kcalloc(params->req_number,
				    sizeof(struct usb_request *),
				    GFP_KERNEL);
		if (!prm->reqs) {
			err = -ENOMEM;
			goto fail;
		}

		prm->rbuf = kcalloc(params->req_number, prm->max_psize,
				GFP_KERNEL);
		if (!prm->rbuf) {
			prm->max_psize = 0;
			err = -ENOMEM;
			goto fail;
		}
	}

	if (p_chmask) {
		struct uac_rtd_params *prm = &uac->p_prm;

		spin_lock_init(&prm->lock);
		uac->p_prm.uac = uac;
		prm->max_psize = g_audio->in_ep_maxpsize;

		prm->reqs = kcalloc(params->req_number,
				    sizeof(struct usb_request *),
				    GFP_KERNEL);
		if (!prm->reqs) {
			err = -ENOMEM;
			goto fail;
		}

		prm->rbuf = kcalloc(params->req_number, prm->max_psize,
				GFP_KERNEL);
		if (!prm->rbuf) {
			prm->max_psize = 0;
			err = -ENOMEM;
			goto fail;
		}
	}

	/* Choose any slot, with no id */
	err = snd_card_new(&g_audio->gadget->dev,
			-1, NULL, THIS_MODULE, 0, &card);
	if (err < 0)
		goto fail;

	uac->card = card;

	/*
	 * Create first PCM device
	 * Create a substream only for non-zero channel streams
	 */
	err = snd_pcm_new(uac->card, pcm_name, 0,
			       p_chmask ? 1 : 0, c_chmask ? 1 : 0, &pcm);
	if (err < 0)
		goto snd_fail;

	strscpy(pcm->name, pcm_name, sizeof(pcm->name));
	pcm->private_data = uac;
	uac->pcm = pcm;

	snd_pcm_set_ops(pcm, SNDRV_PCM_STREAM_PLAYBACK, &uac_pcm_ops);
	snd_pcm_set_ops(pcm, SNDRV_PCM_STREAM_CAPTURE, &uac_pcm_ops);

	/*
	 * Create mixer and controls
	 * Create only if it's required on USB side
	 */
	if ((c_chmask && g_audio->in_ep_fback)
			|| (p_chmask && params->p_fu.id)
			|| (c_chmask && params->c_fu.id))
		strscpy(card->mixername, card_name, sizeof(card->driver));

	if (c_chmask && g_audio->in_ep_fback) {
		kctl = snd_ctl_new1(&u_audio_controls[UAC_FBACK_CTRL],
				    &uac->c_prm);
		if (!kctl) {
			err = -ENOMEM;
			goto snd_fail;
		}

		kctl->id.device = pcm->device;
		kctl->id.subdevice = 0;

		err = snd_ctl_add(card, kctl);
		if (err < 0)
			goto snd_fail;
	}

	for (i = 0; i <= SNDRV_PCM_STREAM_LAST; i++) {
		struct uac_rtd_params *prm;
		struct uac_fu_params *fu;
		char ctrl_name[24];
		char *direction;

		if (!pcm->streams[i].substream_count)
			continue;

		if (i == SNDRV_PCM_STREAM_PLAYBACK) {
			prm = &uac->p_prm;
			fu = &params->p_fu;
			direction = "Playback";
		} else {
			prm = &uac->c_prm;
			fu = &params->c_fu;
			direction = "Capture";
		}

		prm->fu_id = fu->id;

		if (fu->mute_present) {
			snprintf(ctrl_name, sizeof(ctrl_name),
					"PCM %s Switch", direction);

			u_audio_controls[UAC_MUTE_CTRL].name = ctrl_name;

			kctl = snd_ctl_new1(&u_audio_controls[UAC_MUTE_CTRL],
					    prm);
			if (!kctl) {
				err = -ENOMEM;
				goto snd_fail;
			}

			kctl->id.device = pcm->device;
			kctl->id.subdevice = i;

			err = snd_ctl_add(card, kctl);
			if (err < 0)
				goto snd_fail;
			prm->snd_kctl_mute = kctl;
			prm->mute = 0;
		}

		if (fu->volume_present) {
			snprintf(ctrl_name, sizeof(ctrl_name),
					"PCM %s Volume", direction);

			u_audio_controls[UAC_VOLUME_CTRL].name = ctrl_name;

			kctl = snd_ctl_new1(&u_audio_controls[UAC_VOLUME_CTRL],
					    prm);
			if (!kctl) {
				err = -ENOMEM;
				goto snd_fail;
			}

			kctl->id.device = pcm->device;
			kctl->id.subdevice = i;


			kctl->tlv.c = u_audio_volume_tlv;
			kctl->vd[0].access |= SNDRV_CTL_ELEM_ACCESS_TLV_READ |
					SNDRV_CTL_ELEM_ACCESS_TLV_CALLBACK;

			err = snd_ctl_add(card, kctl);
			if (err < 0)
				goto snd_fail;
			prm->snd_kctl_volume = kctl;
			prm->volume = fu->volume_max;
			prm->volume_max = fu->volume_max;
			prm->volume_min = fu->volume_min;
			prm->volume_res = fu->volume_res;
		}
	}

	strscpy(card->driver, card_name, sizeof(card->driver));
	strscpy(card->shortname, card_name, sizeof(card->shortname));
	sprintf(card->longname, "%s %i", card_name, card->dev->id);

	snd_pcm_set_managed_buffer_all(pcm, SNDRV_DMA_TYPE_CONTINUOUS,
				       NULL, 0, BUFF_SIZE_MAX);

	err = snd_card_register(card);

	if (!err)
		return 0;

snd_fail:
	snd_card_free(card);
fail:
	kfree(uac->p_prm.reqs);
	kfree(uac->c_prm.reqs);
	kfree(uac->p_prm.rbuf);
	kfree(uac->c_prm.rbuf);
	kfree(uac);

	return err;
}
EXPORT_SYMBOL_GPL(g_audio_setup);

void g_audio_cleanup(struct g_audio *g_audio)
{
	struct snd_uac_chip *uac;
	struct snd_card *card;

	if (!g_audio || !g_audio->uac)
		return;

	uac = g_audio->uac;
	card = uac->card;
	if (card)
		snd_card_free(card);

	kfree(uac->p_prm.reqs);
	kfree(uac->c_prm.reqs);
	kfree(uac->p_prm.rbuf);
	kfree(uac->c_prm.rbuf);
	kfree(uac);
}
EXPORT_SYMBOL_GPL(g_audio_cleanup);

MODULE_LICENSE("GPL");
MODULE_DESCRIPTION("USB gadget \"ALSA sound card\" utilities");
MODULE_AUTHOR("Ruslan Bilovol");<|MERGE_RESOLUTION|>--- conflicted
+++ resolved
@@ -425,26 +425,16 @@
 	params = &audio_dev->params;
 
 	for (i = 0; i < params->req_number; i++) {
-<<<<<<< HEAD
-		if (prm->ureq[i].req) {
-			if (usb_ep_dequeue(ep, prm->ureq[i].req))
-				usb_ep_free_request(ep, prm->ureq[i].req);
-=======
 		if (prm->reqs[i]) {
 			if (usb_ep_dequeue(ep, prm->reqs[i]))
 				usb_ep_free_request(ep, prm->reqs[i]);
->>>>>>> 3b17187f
 			/*
 			 * If usb_ep_dequeue() cannot successfully dequeue the
 			 * request, the request will be freed by the completion
 			 * callback.
 			 */
 
-<<<<<<< HEAD
-			prm->ureq[i].req = NULL;
-=======
 			prm->reqs[i] = NULL;
->>>>>>> 3b17187f
 		}
 	}
 
@@ -454,8 +444,6 @@
 		dev_err(uac->card->dev, "%s:%d Error!\n", __func__, __LINE__);
 }
 
-<<<<<<< HEAD
-=======
 static inline void free_ep_fback(struct uac_rtd_params *prm, struct usb_ep *ep)
 {
 	struct snd_uac_chip *uac = prm->uac;
@@ -477,7 +465,6 @@
 		dev_err(uac->card->dev, "%s:%d Error!\n", __func__, __LINE__);
 }
 
->>>>>>> 3b17187f
 int u_audio_start_capture(struct g_audio *audio_dev)
 {
 	struct snd_uac_chip *uac = audio_dev->uac;
