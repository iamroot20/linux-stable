--- conflicted
+++ resolved
@@ -2892,8 +2892,6 @@
 {
 	if (tcpm_port_is_disconnected(port))
 		port->hard_reset_count = 0;
-<<<<<<< HEAD
-=======
 
 	if (!port->attached)
 		return;
@@ -2902,10 +2900,6 @@
 		tcpm_log(port, "disable BIST MODE TESTDATA");
 		port->tcpc->set_bist_data(port->tcpc, false);
 	}
->>>>>>> d1988041
-
-	if (!port->attached)
-		return;
 
 	tcpm_reset_port(port);
 }
@@ -4035,14 +4029,6 @@
 		 */
 		break;
 
-	case PORT_RESET:
-	case PORT_RESET_WAIT_OFF:
-		/*
-		 * State set back to default mode once the timer completes.
-		 * Ignore CC changes here.
-		 */
-		break;
-
 	default:
 		if (tcpm_port_is_disconnected(port))
 			tcpm_set_state(port, unattached_state(port), 0);
@@ -4104,12 +4090,9 @@
 	case SRC_TRY_DEBOUNCE:
 		/* Do nothing, waiting for sink detection */
 		break;
-<<<<<<< HEAD
-=======
 	case FR_SWAP_SNK_SRC_NEW_SINK_READY:
 		tcpm_set_state(port, FR_SWAP_SNK_SRC_SOURCE_VBUS_APPLIED, 0);
 		break;
->>>>>>> d1988041
 
 	case PORT_RESET:
 	case PORT_RESET_WAIT_OFF:
@@ -4189,8 +4172,6 @@
 		 */
 		break;
 
-<<<<<<< HEAD
-=======
 	case FR_SWAP_SEND:
 	case FR_SWAP_SEND_TIMEOUT:
 	case FR_SWAP_SNK_SRC_TRANSITION_TO_OFF:
@@ -4199,7 +4180,6 @@
 		/* Do nothing, vbus drop expected */
 		break;
 
->>>>>>> d1988041
 	default:
 		if (port->pwr_role == TYPEC_SINK &&
 		    port->attached)
