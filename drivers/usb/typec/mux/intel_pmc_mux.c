// SPDX-License-Identifier: GPL-2.0
/*
 * Driver for Intel PMC USB mux control
 *
 * Copyright (C) 2020 Intel Corporation
 * Author: Heikki Krogerus <heikki.krogerus@linux.intel.com>
 */

#include <linux/acpi.h>
#include <linux/module.h>
#include <linux/platform_device.h>
#include <linux/property.h>
#include <linux/usb/pd.h>
#include <linux/usb/role.h>
#include <linux/usb/typec_mux.h>
#include <linux/usb/typec_dp.h>
#include <linux/usb/typec_tbt.h>

#include <asm/intel_scu_ipc.h>

#define PMC_USBC_CMD		0xa7

/* Response status bits */
#define PMC_USB_RESP_STATUS_FAILURE	BIT(0)
#define PMC_USB_RESP_STATUS_FATAL	BIT(1)

/* "Usage" OOB Message field values */
enum {
	PMC_USB_CONNECT,
	PMC_USB_DISCONNECT,
	PMC_USB_SAFE_MODE,
	PMC_USB_ALT_MODE,
	PMC_USB_DP_HPD,
};

#define PMC_USB_MSG_USB2_PORT_SHIFT	0
#define PMC_USB_MSG_USB3_PORT_SHIFT	4
#define PMC_USB_MSG_UFP_SHIFT		4
#define PMC_USB_MSG_ORI_HSL_SHIFT	5
#define PMC_USB_MSG_ORI_AUX_SHIFT	6

/* Alt Mode Request */
struct altmode_req {
	u8 usage;
	u8 mode_type;
	u8 mode_id;
	u8 reserved;
	u32 mode_data;
} __packed;

#define PMC_USB_MODE_TYPE_SHIFT		4

enum {
	PMC_USB_MODE_TYPE_USB,
	PMC_USB_MODE_TYPE_DP,
	PMC_USB_MODE_TYPE_TBT,
};

/* Common Mode Data bits */
#define PMC_USB_ALTMODE_ACTIVE_CABLE	BIT(2)

#define PMC_USB_ALTMODE_ORI_SHIFT	1
#define PMC_USB_ALTMODE_UFP_SHIFT	3

/* DP specific Mode Data bits */
#define PMC_USB_ALTMODE_DP_MODE_SHIFT	8

/* TBT specific Mode Data bits */
#define PMC_USB_ALTMODE_TBT_TYPE	BIT(17)
#define PMC_USB_ALTMODE_CABLE_TYPE	BIT(18)
#define PMC_USB_ALTMODE_ACTIVE_LINK	BIT(20)
#define PMC_USB_ALTMODE_FORCE_LSR	BIT(23)
#define PMC_USB_ALTMODE_CABLE_SPD(_s_)	(((_s_) & GENMASK(2, 0)) << 25)
#define   PMC_USB_ALTMODE_CABLE_USB31	1
#define   PMC_USB_ALTMODE_CABLE_10GPS	2
#define   PMC_USB_ALTMODE_CABLE_20GPS	3
#define PMC_USB_ALTMODE_TBT_GEN(_g_)	(((_g_) & GENMASK(1, 0)) << 28)

/* Display HPD Request bits */
#define PMC_USB_DP_HPD_LVL		BIT(4)
#define PMC_USB_DP_HPD_IRQ		BIT(5)

/*
 * Input Output Manager (IOM) PORT STATUS
 */
#define IOM_PORT_STATUS_ACTIVITY_TYPE_MASK		GENMASK(9, 6)
#define IOM_PORT_STATUS_ACTIVITY_TYPE_SHIFT		6
#define IOM_PORT_STATUS_ACTIVITY_TYPE_USB		0x03
/* activity type: Safe Mode */
#define IOM_PORT_STATUS_ACTIVITY_TYPE_SAFE_MODE		0x04
/* activity type: Display Port */
#define IOM_PORT_STATUS_ACTIVITY_TYPE_DP		0x05
/* activity type: Display Port Multi Function Device */
#define IOM_PORT_STATUS_ACTIVITY_TYPE_DP_MFD		0x06
/* activity type: Thunderbolt */
#define IOM_PORT_STATUS_ACTIVITY_TYPE_TBT		0x07
#define IOM_PORT_STATUS_ACTIVITY_TYPE_ALT_MODE_USB	0x0c
#define IOM_PORT_STATUS_ACTIVITY_TYPE_ALT_MODE_TBT_USB	0x0d
/* Upstream Facing Port Information */
#define IOM_PORT_STATUS_UFP				BIT(10)
/* Display Port Hot Plug Detect status */
#define IOM_PORT_STATUS_DHPD_HPD_STATUS_MASK		GENMASK(13, 12)
#define IOM_PORT_STATUS_DHPD_HPD_STATUS_SHIFT		12
#define IOM_PORT_STATUS_DHPD_HPD_STATUS_ASSERT		0x01
#define IOM_PORT_STATUS_DHPD_HPD_SOURCE_TBT		BIT(14)
#define IOM_PORT_STATUS_CONNECTED			BIT(31)

#define IOM_PORT_ACTIVITY_IS(_status_, _type_)				\
	((((_status_) & IOM_PORT_STATUS_ACTIVITY_TYPE_MASK) >>		\
	  IOM_PORT_STATUS_ACTIVITY_TYPE_SHIFT) ==			\
	 (IOM_PORT_STATUS_ACTIVITY_TYPE_##_type_))

#define IOM_PORT_HPD_ASSERTED(_status_)					\
	((((_status_) & IOM_PORT_STATUS_DHPD_HPD_STATUS_MASK) >>	\
	  IOM_PORT_STATUS_DHPD_HPD_STATUS_SHIFT) &			\
	 IOM_PORT_STATUS_DHPD_HPD_STATUS_ASSERT)

struct pmc_usb;

struct pmc_usb_port {
	int num;
	u32 iom_status;
	struct pmc_usb *pmc;
	struct typec_mux_dev *typec_mux;
	struct typec_switch_dev *typec_sw;
	struct usb_role_switch *usb_sw;

	enum typec_orientation orientation;
	enum usb_role role;

	u8 usb2_port;
	u8 usb3_port;

	enum typec_orientation sbu_orientation;
	enum typec_orientation hsl_orientation;
};

struct pmc_usb {
	u8 num_ports;
	struct device *dev;
	struct intel_scu_ipc_dev *ipc;
	struct pmc_usb_port *port;
	struct acpi_device *iom_adev;
	void __iomem *iom_base;
	u32 iom_port_status_offset;
};

static void update_port_status(struct pmc_usb_port *port)
{
	u8 port_num;

	/* SoC expects the USB Type-C port numbers to start with 0 */
	port_num = port->usb3_port - 1;

	port->iom_status = readl(port->pmc->iom_base +
				 port->pmc->iom_port_status_offset +
				 port_num * sizeof(u32));
}

static int sbu_orientation(struct pmc_usb_port *port)
{
	if (port->sbu_orientation)
		return port->sbu_orientation - 1;

	return port->orientation - 1;
}

static int hsl_orientation(struct pmc_usb_port *port)
{
	if (port->hsl_orientation)
		return port->hsl_orientation - 1;

	return port->orientation - 1;
}

static int pmc_usb_send_command(struct intel_scu_ipc_dev *ipc, u8 *msg, u32 len)
{
	u8 response[4];
	u8 status_res;
	int ret;

	/*
	 * Error bit will always be 0 with the USBC command.
	 * Status can be checked from the response message if the
	 * function intel_scu_ipc_dev_command succeeds.
	 */
	ret = intel_scu_ipc_dev_command(ipc, PMC_USBC_CMD, 0, msg,
					len, response, sizeof(response));

	if (ret)
		return ret;

	status_res = (msg[0] & 0xf) < PMC_USB_SAFE_MODE ?
		     response[2] : response[1];

	if (status_res & PMC_USB_RESP_STATUS_FAILURE) {
		if (status_res & PMC_USB_RESP_STATUS_FATAL)
			return -EIO;

		return -EBUSY;
	}

	return 0;
}

static int pmc_usb_command(struct pmc_usb_port *port, u8 *msg, u32 len)
{
	int retry_count = 3;
	int ret;

	/*
	 * If PMC is busy then retry the command once again
	 */
	while (retry_count--) {
		ret = pmc_usb_send_command(port->pmc->ipc, msg, len);
		if (ret != -EBUSY)
			break;
	}

	return ret;
}

static int
pmc_usb_mux_dp_hpd(struct pmc_usb_port *port, struct typec_displayport_data *dp)
{
	u8 msg[2] = { };
	int ret;

	msg[0] = PMC_USB_DP_HPD;
	msg[0] |= port->usb3_port << PMC_USB_MSG_USB3_PORT_SHIFT;

	/* Configure HPD first if HPD,IRQ comes together */
	if (!IOM_PORT_HPD_ASSERTED(port->iom_status) &&
	    dp->status & DP_STATUS_IRQ_HPD &&
	    dp->status & DP_STATUS_HPD_STATE) {
		msg[1] = PMC_USB_DP_HPD_LVL;
		ret = pmc_usb_command(port, msg, sizeof(msg));
		if (ret)
			return ret;
	}

	if (dp->status & DP_STATUS_IRQ_HPD)
		msg[1] = PMC_USB_DP_HPD_IRQ;

	if (dp->status & DP_STATUS_HPD_STATE)
		msg[1] |= PMC_USB_DP_HPD_LVL;

	return pmc_usb_command(port, msg, sizeof(msg));
}

static int
pmc_usb_mux_dp(struct pmc_usb_port *port, struct typec_mux_state *state)
{
	struct typec_displayport_data *data = state->data;
	struct altmode_req req = { };
	int ret;

	if (IOM_PORT_ACTIVITY_IS(port->iom_status, DP) ||
	    IOM_PORT_ACTIVITY_IS(port->iom_status, DP_MFD)) {
		if (IOM_PORT_HPD_ASSERTED(port->iom_status) &&
		    (!(data->status & DP_STATUS_IRQ_HPD) &&
		     data->status & DP_STATUS_HPD_STATE))
			return 0;

		return pmc_usb_mux_dp_hpd(port, state->data);
	}

	req.usage = PMC_USB_ALT_MODE;
	req.usage |= port->usb3_port << PMC_USB_MSG_USB3_PORT_SHIFT;
	req.mode_type = PMC_USB_MODE_TYPE_DP << PMC_USB_MODE_TYPE_SHIFT;

	req.mode_data = (port->orientation - 1) << PMC_USB_ALTMODE_ORI_SHIFT;
	req.mode_data |= (port->role - 1) << PMC_USB_ALTMODE_UFP_SHIFT;

	req.mode_data |= (state->mode - TYPEC_STATE_MODAL) <<
			 PMC_USB_ALTMODE_DP_MODE_SHIFT;

	ret = pmc_usb_command(port, (void *)&req, sizeof(req));
	if (ret)
		return ret;

	if (data->status & (DP_STATUS_IRQ_HPD | DP_STATUS_HPD_STATE))
		return pmc_usb_mux_dp_hpd(port, state->data);

	return 0;
}

static int
pmc_usb_mux_tbt(struct pmc_usb_port *port, struct typec_mux_state *state)
{
	struct typec_thunderbolt_data *data = state->data;
	u8 cable_rounded = TBT_CABLE_ROUNDED_SUPPORT(data->cable_mode);
	u8 cable_speed = TBT_CABLE_SPEED(data->cable_mode);
	struct altmode_req req = { };

	if (IOM_PORT_ACTIVITY_IS(port->iom_status, TBT) ||
	    IOM_PORT_ACTIVITY_IS(port->iom_status, ALT_MODE_TBT_USB))
		return 0;

	req.usage = PMC_USB_ALT_MODE;
	req.usage |= port->usb3_port << PMC_USB_MSG_USB3_PORT_SHIFT;
	req.mode_type = PMC_USB_MODE_TYPE_TBT << PMC_USB_MODE_TYPE_SHIFT;

	req.mode_data = (port->orientation - 1) << PMC_USB_ALTMODE_ORI_SHIFT;
	req.mode_data |= (port->role - 1) << PMC_USB_ALTMODE_UFP_SHIFT;

	if (TBT_ADAPTER(data->device_mode) == TBT_ADAPTER_TBT3)
		req.mode_data |= PMC_USB_ALTMODE_TBT_TYPE;

	if (data->cable_mode & TBT_CABLE_OPTICAL)
		req.mode_data |= PMC_USB_ALTMODE_CABLE_TYPE;

	if (data->cable_mode & TBT_CABLE_LINK_TRAINING)
		req.mode_data |= PMC_USB_ALTMODE_ACTIVE_LINK;

	if (data->enter_vdo & TBT_ENTER_MODE_ACTIVE_CABLE)
		req.mode_data |= PMC_USB_ALTMODE_ACTIVE_CABLE;

	req.mode_data |= PMC_USB_ALTMODE_CABLE_SPD(cable_speed);

	req.mode_data |= PMC_USB_ALTMODE_TBT_GEN(cable_rounded);

	return pmc_usb_command(port, (void *)&req, sizeof(req));
}

static int
pmc_usb_mux_usb4(struct pmc_usb_port *port, struct typec_mux_state *state)
{
	struct enter_usb_data *data = state->data;
	struct altmode_req req = { };
	u8 cable_speed;

	if (IOM_PORT_ACTIVITY_IS(port->iom_status, TBT) ||
	    IOM_PORT_ACTIVITY_IS(port->iom_status, ALT_MODE_TBT_USB))
		return 0;

	req.usage = PMC_USB_ALT_MODE;
	req.usage |= port->usb3_port << PMC_USB_MSG_USB3_PORT_SHIFT;
	req.mode_type = PMC_USB_MODE_TYPE_TBT << PMC_USB_MODE_TYPE_SHIFT;

	/* USB4 Mode */
	req.mode_data = PMC_USB_ALTMODE_FORCE_LSR;

	if (data->active_link_training)
		req.mode_data |= PMC_USB_ALTMODE_ACTIVE_LINK;

	req.mode_data |= (port->orientation - 1) << PMC_USB_ALTMODE_ORI_SHIFT;
	req.mode_data |= (port->role - 1) << PMC_USB_ALTMODE_UFP_SHIFT;

	switch ((data->eudo & EUDO_CABLE_TYPE_MASK) >> EUDO_CABLE_TYPE_SHIFT) {
	case EUDO_CABLE_TYPE_PASSIVE:
		break;
	case EUDO_CABLE_TYPE_OPTICAL:
		req.mode_data |= PMC_USB_ALTMODE_CABLE_TYPE;
		fallthrough;
	default:
		req.mode_data |= PMC_USB_ALTMODE_ACTIVE_CABLE;

		/* Configure data rate to rounded in the case of Active TBT3
		 * and USB4 cables.
		 */
		req.mode_data |= PMC_USB_ALTMODE_TBT_GEN(1);
		break;
	}

	cable_speed = (data->eudo & EUDO_CABLE_SPEED_MASK) >> EUDO_CABLE_SPEED_SHIFT;
	req.mode_data |= PMC_USB_ALTMODE_CABLE_SPD(cable_speed);

	return pmc_usb_command(port, (void *)&req, sizeof(req));
}

static int pmc_usb_mux_safe_state(struct pmc_usb_port *port,
				  struct typec_mux_state *state)
{
	u8 msg;

	if (IOM_PORT_ACTIVITY_IS(port->iom_status, SAFE_MODE))
		return 0;

	if ((IOM_PORT_ACTIVITY_IS(port->iom_status, DP) ||
	     IOM_PORT_ACTIVITY_IS(port->iom_status, DP_MFD)) &&
	     state->alt && state->alt->svid == USB_TYPEC_DP_SID)
		return 0;

	if ((IOM_PORT_ACTIVITY_IS(port->iom_status, TBT) ||
	     IOM_PORT_ACTIVITY_IS(port->iom_status, ALT_MODE_TBT_USB)) &&
	     state->alt && state->alt->svid == USB_TYPEC_TBT_SID)
		return 0;

	msg = PMC_USB_SAFE_MODE;
	msg |= port->usb3_port << PMC_USB_MSG_USB3_PORT_SHIFT;

	return pmc_usb_command(port, &msg, sizeof(msg));
}

static int pmc_usb_disconnect(struct pmc_usb_port *port)
{
	struct typec_displayport_data data = { };
	u8 msg[2];

	if (!(port->iom_status & IOM_PORT_STATUS_CONNECTED))
		return 0;

	/* Clear DisplayPort HPD if it's still asserted. */
	if (IOM_PORT_HPD_ASSERTED(port->iom_status))
		pmc_usb_mux_dp_hpd(port, &data);

	msg[0] = PMC_USB_DISCONNECT;
	msg[0] |= port->usb3_port << PMC_USB_MSG_USB3_PORT_SHIFT;

	msg[1] = port->usb2_port << PMC_USB_MSG_USB2_PORT_SHIFT;

	return pmc_usb_command(port, msg, sizeof(msg));
}

static int pmc_usb_connect(struct pmc_usb_port *port, enum usb_role role)
{
	u8 ufp = role == USB_ROLE_DEVICE ? 1 : 0;
	u8 msg[2];
	int ret;

	if (port->orientation == TYPEC_ORIENTATION_NONE)
		return -EINVAL;

	if (port->iom_status & IOM_PORT_STATUS_CONNECTED) {
		if (port->role == role || port->role == USB_ROLE_NONE)
			return 0;

		/* Role swap */
		ret = pmc_usb_disconnect(port);
		if (ret)
			return ret;
	}

	msg[0] = PMC_USB_CONNECT;
	msg[0] |= port->usb3_port << PMC_USB_MSG_USB3_PORT_SHIFT;

	msg[1] = port->usb2_port << PMC_USB_MSG_USB2_PORT_SHIFT;
	msg[1] |= ufp << PMC_USB_MSG_UFP_SHIFT;
	msg[1] |= hsl_orientation(port) << PMC_USB_MSG_ORI_HSL_SHIFT;
	msg[1] |= sbu_orientation(port) << PMC_USB_MSG_ORI_AUX_SHIFT;

	return pmc_usb_command(port, msg, sizeof(msg));
}

static int
pmc_usb_mux_set(struct typec_mux_dev *mux, struct typec_mux_state *state)
{
	struct pmc_usb_port *port = typec_mux_get_drvdata(mux);

	update_port_status(port);

	if (port->orientation == TYPEC_ORIENTATION_NONE || port->role == USB_ROLE_NONE)
		return 0;

	if (state->mode == TYPEC_STATE_SAFE)
		return pmc_usb_mux_safe_state(port, state);
	if (state->mode == TYPEC_STATE_USB)
		return pmc_usb_connect(port, port->role);

	if (state->alt) {
		switch (state->alt->svid) {
		case USB_TYPEC_TBT_SID:
			return pmc_usb_mux_tbt(port, state);
		case USB_TYPEC_DP_SID:
			return pmc_usb_mux_dp(port, state);
		}
	} else {
		switch (state->mode) {
		case TYPEC_MODE_USB2:
			/* REVISIT: Try with usb3_port set to 0? */
			break;
		case TYPEC_MODE_USB3:
			return pmc_usb_connect(port, port->role);
		case TYPEC_MODE_USB4:
			return pmc_usb_mux_usb4(port, state);
		}
	}

	return -EOPNOTSUPP;
}

static int pmc_usb_set_orientation(struct typec_switch_dev *sw,
				   enum typec_orientation orientation)
{
	struct pmc_usb_port *port = typec_switch_get_drvdata(sw);

	update_port_status(port);

	port->orientation = orientation;

	return 0;
}

static int pmc_usb_set_role(struct usb_role_switch *sw, enum usb_role role)
{
	struct pmc_usb_port *port = usb_role_switch_get_drvdata(sw);
	int ret;

	update_port_status(port);

	if (role == USB_ROLE_NONE)
		ret = pmc_usb_disconnect(port);
	else
		ret = pmc_usb_connect(port, role);

	port->role = role;

	return ret;
}

static int pmc_usb_register_port(struct pmc_usb *pmc, int index,
				 struct fwnode_handle *fwnode)
{
	struct pmc_usb_port *port = &pmc->port[index];
	struct usb_role_switch_desc desc = { };
	struct typec_switch_desc sw_desc = { };
	struct typec_mux_desc mux_desc = { };
	const char *str;
	int ret;

	ret = fwnode_property_read_u8(fwnode, "usb2-port-number", &port->usb2_port);
	if (ret)
		return ret;

	ret = fwnode_property_read_u8(fwnode, "usb3-port-number", &port->usb3_port);
	if (ret)
		return ret;

	ret = fwnode_property_read_string(fwnode, "sbu-orientation", &str);
	if (!ret)
		port->sbu_orientation = typec_find_orientation(str);

	ret = fwnode_property_read_string(fwnode, "hsl-orientation", &str);
	if (!ret)
		port->hsl_orientation = typec_find_orientation(str);

	port->num = index;
	port->pmc = pmc;

	sw_desc.fwnode = fwnode;
	sw_desc.drvdata = port;
	sw_desc.name = fwnode_get_name(fwnode);
	sw_desc.set = pmc_usb_set_orientation;

	port->typec_sw = typec_switch_register(pmc->dev, &sw_desc);
	if (IS_ERR(port->typec_sw))
		return PTR_ERR(port->typec_sw);

	mux_desc.fwnode = fwnode;
	mux_desc.drvdata = port;
	mux_desc.name = fwnode_get_name(fwnode);
	mux_desc.set = pmc_usb_mux_set;

	port->typec_mux = typec_mux_register(pmc->dev, &mux_desc);
	if (IS_ERR(port->typec_mux)) {
		ret = PTR_ERR(port->typec_mux);
		goto err_unregister_switch;
	}

	desc.fwnode = fwnode;
	desc.driver_data = port;
	desc.name = fwnode_get_name(fwnode);
	desc.set = pmc_usb_set_role;

	port->usb_sw = usb_role_switch_register(pmc->dev, &desc);
	if (IS_ERR(port->usb_sw)) {
		ret = PTR_ERR(port->usb_sw);
		goto err_unregister_mux;
	}

	return 0;

err_unregister_mux:
	typec_mux_unregister(port->typec_mux);

err_unregister_switch:
	typec_switch_unregister(port->typec_sw);

	return ret;
}

<<<<<<< HEAD
static int is_memory(struct acpi_resource *res, void *data)
{
	struct resource_win win = {};
	struct resource *r = &win.res;

	return !(acpi_dev_resource_memory(res, r) ||
		 acpi_dev_resource_address_space(res, &win));
}

=======
>>>>>>> d60c95ef
/* IOM ACPI IDs and IOM_PORT_STATUS_OFFSET */
static const struct acpi_device_id iom_acpi_ids[] = {
	/* TigerLake */
	{ "INTC1072", 0x560, },

	/* AlderLake */
	{ "INTC1079", 0x160, },

	/* Meteor Lake */
	{ "INTC107A", 0x160, },
	{}
};

static int pmc_usb_probe_iom(struct pmc_usb *pmc)
{
	struct list_head resource_list;
	struct resource_entry *rentry;
	static const struct acpi_device_id *dev_id;
	struct acpi_device *adev = NULL;
	int ret;

	for (dev_id = &iom_acpi_ids[0]; dev_id->id[0]; dev_id++) {
		if (acpi_dev_present(dev_id->id, NULL, -1)) {
			pmc->iom_port_status_offset = (u32)dev_id->driver_data;
			adev = acpi_dev_get_first_match_dev(dev_id->id, NULL, -1);
			break;
		}
	}

	if (!adev)
		return -ENODEV;

	INIT_LIST_HEAD(&resource_list);
	ret = acpi_dev_get_memory_resources(adev, &resource_list);
	if (ret < 0)
		return ret;

	rentry = list_first_entry_or_null(&resource_list, struct resource_entry, node);
	if (rentry)
		pmc->iom_base = devm_ioremap_resource(pmc->dev, rentry->res);

	acpi_dev_free_resource_list(&resource_list);

	if (!pmc->iom_base) {
		acpi_dev_put(adev);
		return -ENOMEM;
	}

	if (IS_ERR(pmc->iom_base)) {
		acpi_dev_put(adev);
		return PTR_ERR(pmc->iom_base);
	}

	pmc->iom_adev = adev;

	return 0;
}

static int pmc_usb_probe(struct platform_device *pdev)
{
	struct fwnode_handle *fwnode = NULL;
	struct pmc_usb *pmc;
	int i = 0;
	int ret;

	pmc = devm_kzalloc(&pdev->dev, sizeof(*pmc), GFP_KERNEL);
	if (!pmc)
		return -ENOMEM;

	device_for_each_child_node(&pdev->dev, fwnode)
		pmc->num_ports++;

	/* The IOM microcontroller has a limitation of max 4 ports. */
	if (pmc->num_ports > 4) {
		dev_err(&pdev->dev, "driver limited to 4 ports\n");
		return -ERANGE;
	}

	pmc->port = devm_kcalloc(&pdev->dev, pmc->num_ports,
				 sizeof(struct pmc_usb_port), GFP_KERNEL);
	if (!pmc->port)
		return -ENOMEM;

	pmc->ipc = devm_intel_scu_ipc_dev_get(&pdev->dev);
	if (!pmc->ipc)
		return -ENODEV;

	pmc->dev = &pdev->dev;

	ret = pmc_usb_probe_iom(pmc);
	if (ret)
		return ret;

	/*
	 * For every physical USB connector (USB2 and USB3 combo) there is a
	 * child ACPI device node under the PMC mux ACPI device object.
	 */
	for (i = 0; i < pmc->num_ports; i++) {
		fwnode = device_get_next_child_node(pmc->dev, fwnode);
		if (!fwnode)
			break;

		ret = pmc_usb_register_port(pmc, i, fwnode);
		if (ret) {
			fwnode_handle_put(fwnode);
			goto err_remove_ports;
		}
	}

	platform_set_drvdata(pdev, pmc);

	return 0;

err_remove_ports:
	for (i = 0; i < pmc->num_ports; i++) {
		typec_switch_unregister(pmc->port[i].typec_sw);
		typec_mux_unregister(pmc->port[i].typec_mux);
		usb_role_switch_unregister(pmc->port[i].usb_sw);
	}

	acpi_dev_put(pmc->iom_adev);

	return ret;
}

static int pmc_usb_remove(struct platform_device *pdev)
{
	struct pmc_usb *pmc = platform_get_drvdata(pdev);
	int i;

	for (i = 0; i < pmc->num_ports; i++) {
		typec_switch_unregister(pmc->port[i].typec_sw);
		typec_mux_unregister(pmc->port[i].typec_mux);
		usb_role_switch_unregister(pmc->port[i].usb_sw);
	}

	acpi_dev_put(pmc->iom_adev);

	return 0;
}

static const struct acpi_device_id pmc_usb_acpi_ids[] = {
	{ "INTC105C", },
	{ }
};
MODULE_DEVICE_TABLE(acpi, pmc_usb_acpi_ids);

static struct platform_driver pmc_usb_driver = {
	.driver = {
		.name = "intel_pmc_usb",
		.acpi_match_table = ACPI_PTR(pmc_usb_acpi_ids),
	},
	.probe = pmc_usb_probe,
	.remove = pmc_usb_remove,
};

module_platform_driver(pmc_usb_driver);

MODULE_AUTHOR("Heikki Krogerus <heikki.krogerus@linux.intel.com>");
MODULE_LICENSE("GPL v2");
MODULE_DESCRIPTION("Intel PMC USB mux control");<|MERGE_RESOLUTION|>--- conflicted
+++ resolved
@@ -580,18 +580,6 @@
 	return ret;
 }
 
-<<<<<<< HEAD
-static int is_memory(struct acpi_resource *res, void *data)
-{
-	struct resource_win win = {};
-	struct resource *r = &win.res;
-
-	return !(acpi_dev_resource_memory(res, r) ||
-		 acpi_dev_resource_address_space(res, &win));
-}
-
-=======
->>>>>>> d60c95ef
 /* IOM ACPI IDs and IOM_PORT_STATUS_OFFSET */
 static const struct acpi_device_id iom_acpi_ids[] = {
 	/* TigerLake */
