// SPDX-License-Identifier: GPL-2.0
/* Copyright (c) 2018, The Linux Foundation. All rights reserved.
 *
 * Inspired by dwc3-of-simple.c
 */

#include <linux/acpi.h>
#include <linux/io.h>
#include <linux/of.h>
#include <linux/clk.h>
#include <linux/irq.h>
#include <linux/of_clk.h>
#include <linux/module.h>
#include <linux/kernel.h>
#include <linux/extcon.h>
#include <linux/interconnect.h>
#include <linux/of_platform.h>
#include <linux/platform_device.h>
#include <linux/phy/phy.h>
#include <linux/usb/of.h>
#include <linux/reset.h>
#include <linux/iopoll.h>
#include <linux/usb/hcd.h>
#include <linux/usb.h>
#include "core.h"

/* USB QSCRATCH Hardware registers */
#define QSCRATCH_HS_PHY_CTRL			0x10
#define UTMI_OTG_VBUS_VALID			BIT(20)
#define SW_SESSVLD_SEL				BIT(28)

#define QSCRATCH_SS_PHY_CTRL			0x30
#define LANE0_PWR_PRESENT			BIT(24)

#define QSCRATCH_GENERAL_CFG			0x08
#define PIPE_UTMI_CLK_SEL			BIT(0)
#define PIPE3_PHYSTATUS_SW			BIT(3)
#define PIPE_UTMI_CLK_DIS			BIT(8)

#define PWR_EVNT_IRQ_STAT_REG			0x58
#define PWR_EVNT_LPM_IN_L2_MASK			BIT(4)
#define PWR_EVNT_LPM_OUT_L2_MASK		BIT(5)

#define SDM845_QSCRATCH_BASE_OFFSET		0xf8800
#define SDM845_QSCRATCH_SIZE			0x400
#define SDM845_DWC3_CORE_SIZE			0xcd00

/* Interconnect path bandwidths in MBps */
#define USB_MEMORY_AVG_HS_BW MBps_to_icc(240)
#define USB_MEMORY_PEAK_HS_BW MBps_to_icc(700)
#define USB_MEMORY_AVG_SS_BW  MBps_to_icc(1000)
#define USB_MEMORY_PEAK_SS_BW MBps_to_icc(2500)
#define APPS_USB_AVG_BW 0
#define APPS_USB_PEAK_BW MBps_to_icc(40)

struct dwc3_acpi_pdata {
	u32			qscratch_base_offset;
	u32			qscratch_base_size;
	u32			dwc3_core_base_size;
	int			hs_phy_irq_index;
	int			dp_hs_phy_irq_index;
	int			dm_hs_phy_irq_index;
	int			ss_phy_irq_index;
	bool			is_urs;
};

struct dwc3_qcom {
	struct device		*dev;
	void __iomem		*qscratch_base;
	struct platform_device	*dwc3;
	struct platform_device	*urs_usb;
	struct clk		**clks;
	int			num_clocks;
	struct reset_control	*resets;

	int			hs_phy_irq;
	int			dp_hs_phy_irq;
	int			dm_hs_phy_irq;
	int			ss_phy_irq;
	enum usb_device_speed	usb2_speed;

	struct extcon_dev	*edev;
	struct extcon_dev	*host_edev;
	struct notifier_block	vbus_nb;
	struct notifier_block	host_nb;

	const struct dwc3_acpi_pdata *acpi_pdata;

	enum usb_dr_mode	mode;
	bool			is_suspended;
	bool			pm_suspended;
	struct icc_path		*icc_path_ddr;
	struct icc_path		*icc_path_apps;
};

static inline void dwc3_qcom_setbits(void __iomem *base, u32 offset, u32 val)
{
	u32 reg;

	reg = readl(base + offset);
	reg |= val;
	writel(reg, base + offset);

	/* ensure that above write is through */
	readl(base + offset);
}

static inline void dwc3_qcom_clrbits(void __iomem *base, u32 offset, u32 val)
{
	u32 reg;

	reg = readl(base + offset);
	reg &= ~val;
	writel(reg, base + offset);

	/* ensure that above write is through */
	readl(base + offset);
}

static void dwc3_qcom_vbus_override_enable(struct dwc3_qcom *qcom, bool enable)
{
	if (enable) {
		dwc3_qcom_setbits(qcom->qscratch_base, QSCRATCH_SS_PHY_CTRL,
				  LANE0_PWR_PRESENT);
		dwc3_qcom_setbits(qcom->qscratch_base, QSCRATCH_HS_PHY_CTRL,
				  UTMI_OTG_VBUS_VALID | SW_SESSVLD_SEL);
	} else {
		dwc3_qcom_clrbits(qcom->qscratch_base, QSCRATCH_SS_PHY_CTRL,
				  LANE0_PWR_PRESENT);
		dwc3_qcom_clrbits(qcom->qscratch_base, QSCRATCH_HS_PHY_CTRL,
				  UTMI_OTG_VBUS_VALID | SW_SESSVLD_SEL);
	}
}

static int dwc3_qcom_vbus_notifier(struct notifier_block *nb,
				   unsigned long event, void *ptr)
{
	struct dwc3_qcom *qcom = container_of(nb, struct dwc3_qcom, vbus_nb);

	/* enable vbus override for device mode */
	dwc3_qcom_vbus_override_enable(qcom, event);
	qcom->mode = event ? USB_DR_MODE_PERIPHERAL : USB_DR_MODE_HOST;

	return NOTIFY_DONE;
}

static int dwc3_qcom_host_notifier(struct notifier_block *nb,
				   unsigned long event, void *ptr)
{
	struct dwc3_qcom *qcom = container_of(nb, struct dwc3_qcom, host_nb);

	/* disable vbus override in host mode */
	dwc3_qcom_vbus_override_enable(qcom, !event);
	qcom->mode = event ? USB_DR_MODE_HOST : USB_DR_MODE_PERIPHERAL;

	return NOTIFY_DONE;
}

static int dwc3_qcom_register_extcon(struct dwc3_qcom *qcom)
{
	struct device		*dev = qcom->dev;
	struct extcon_dev	*host_edev;
	int			ret;

	if (!of_property_read_bool(dev->of_node, "extcon"))
		return 0;

	qcom->edev = extcon_get_edev_by_phandle(dev, 0);
	if (IS_ERR(qcom->edev))
		return PTR_ERR(qcom->edev);

	qcom->vbus_nb.notifier_call = dwc3_qcom_vbus_notifier;

	qcom->host_edev = extcon_get_edev_by_phandle(dev, 1);
	if (IS_ERR(qcom->host_edev))
		qcom->host_edev = NULL;

	ret = devm_extcon_register_notifier(dev, qcom->edev, EXTCON_USB,
					    &qcom->vbus_nb);
	if (ret < 0) {
		dev_err(dev, "VBUS notifier register failed\n");
		return ret;
	}

	if (qcom->host_edev)
		host_edev = qcom->host_edev;
	else
		host_edev = qcom->edev;

	qcom->host_nb.notifier_call = dwc3_qcom_host_notifier;
	ret = devm_extcon_register_notifier(dev, host_edev, EXTCON_USB_HOST,
					    &qcom->host_nb);
	if (ret < 0) {
		dev_err(dev, "Host notifier register failed\n");
		return ret;
	}

	/* Update initial VBUS override based on extcon state */
	if (extcon_get_state(qcom->edev, EXTCON_USB) ||
	    !extcon_get_state(host_edev, EXTCON_USB_HOST))
		dwc3_qcom_vbus_notifier(&qcom->vbus_nb, true, qcom->edev);
	else
		dwc3_qcom_vbus_notifier(&qcom->vbus_nb, false, qcom->edev);

	return 0;
}

static int dwc3_qcom_interconnect_enable(struct dwc3_qcom *qcom)
{
	int ret;

	ret = icc_enable(qcom->icc_path_ddr);
	if (ret)
		return ret;

	ret = icc_enable(qcom->icc_path_apps);
	if (ret)
		icc_disable(qcom->icc_path_ddr);

	return ret;
}

static int dwc3_qcom_interconnect_disable(struct dwc3_qcom *qcom)
{
	int ret;

	ret = icc_disable(qcom->icc_path_ddr);
	if (ret)
		return ret;

	ret = icc_disable(qcom->icc_path_apps);
	if (ret)
		icc_enable(qcom->icc_path_ddr);

	return ret;
}

/**
 * dwc3_qcom_interconnect_init() - Get interconnect path handles
 * and set bandwidth.
 * @qcom:			Pointer to the concerned usb core.
 *
 */
static int dwc3_qcom_interconnect_init(struct dwc3_qcom *qcom)
{
	enum usb_device_speed max_speed;
	struct device *dev = qcom->dev;
	int ret;

	if (has_acpi_companion(dev))
		return 0;

	qcom->icc_path_ddr = of_icc_get(dev, "usb-ddr");
	if (IS_ERR(qcom->icc_path_ddr)) {
		dev_err(dev, "failed to get usb-ddr path: %ld\n",
				PTR_ERR(qcom->icc_path_ddr));
		return PTR_ERR(qcom->icc_path_ddr);
	}

	qcom->icc_path_apps = of_icc_get(dev, "apps-usb");
	if (IS_ERR(qcom->icc_path_apps)) {
		dev_err(dev, "failed to get apps-usb path: %ld\n",
				PTR_ERR(qcom->icc_path_apps));
		ret = PTR_ERR(qcom->icc_path_apps);
		goto put_path_ddr;
	}

	max_speed = usb_get_maximum_speed(&qcom->dwc3->dev);
	if (max_speed >= USB_SPEED_SUPER || max_speed == USB_SPEED_UNKNOWN) {
		ret = icc_set_bw(qcom->icc_path_ddr,
				USB_MEMORY_AVG_SS_BW, USB_MEMORY_PEAK_SS_BW);
	} else {
		ret = icc_set_bw(qcom->icc_path_ddr,
				USB_MEMORY_AVG_HS_BW, USB_MEMORY_PEAK_HS_BW);
	}
	if (ret) {
		dev_err(dev, "failed to set bandwidth for usb-ddr path: %d\n", ret);
		goto put_path_apps;
	}

	ret = icc_set_bw(qcom->icc_path_apps, APPS_USB_AVG_BW, APPS_USB_PEAK_BW);
	if (ret) {
		dev_err(dev, "failed to set bandwidth for apps-usb path: %d\n", ret);
		goto put_path_apps;
	}

	return 0;

put_path_apps:
	icc_put(qcom->icc_path_apps);
put_path_ddr:
	icc_put(qcom->icc_path_ddr);
	return ret;
}

/**
 * dwc3_qcom_interconnect_exit() - Release interconnect path handles
 * @qcom:			Pointer to the concerned usb core.
 *
 * This function is used to release interconnect path handle.
 */
static void dwc3_qcom_interconnect_exit(struct dwc3_qcom *qcom)
{
	icc_put(qcom->icc_path_ddr);
	icc_put(qcom->icc_path_apps);
}

/* Only usable in contexts where the role can not change. */
static bool dwc3_qcom_is_host(struct dwc3_qcom *qcom)
<<<<<<< HEAD
{
	struct dwc3 *dwc = platform_get_drvdata(qcom->dwc3);

	return dwc->xhci;
}

static void dwc3_qcom_disable_interrupts(struct dwc3_qcom *qcom)
=======
>>>>>>> d60c95ef
{
	struct dwc3 *dwc = platform_get_drvdata(qcom->dwc3);

	return dwc->xhci;
}

static enum usb_device_speed dwc3_qcom_read_usb2_speed(struct dwc3_qcom *qcom)
{
	struct dwc3 *dwc = platform_get_drvdata(qcom->dwc3);
	struct usb_device *udev;
	struct usb_hcd __maybe_unused *hcd;

	/*
	 * FIXME: Fix this layering violation.
	 */
	hcd = platform_get_drvdata(dwc->xhci);

	/*
	 * It is possible to query the speed of all children of
	 * USB2.0 root hub via usb_hub_for_each_child(). DWC3 code
	 * currently supports only 1 port per controller. So
	 * this is sufficient.
	 */
#ifdef CONFIG_USB
	udev = usb_hub_find_child(hcd->self.root_hub, 1);
#else
	udev = NULL;
#endif
	if (!udev)
		return USB_SPEED_UNKNOWN;

	return udev->speed;
}

static void dwc3_qcom_enable_wakeup_irq(int irq, unsigned int polarity)
{
	if (!irq)
		return;

	if (polarity)
		irq_set_irq_type(irq, polarity);

	enable_irq(irq);
	enable_irq_wake(irq);
}

static void dwc3_qcom_disable_wakeup_irq(int irq)
{
	if (!irq)
		return;

	disable_irq_wake(irq);
	disable_irq_nosync(irq);
}

static void dwc3_qcom_disable_interrupts(struct dwc3_qcom *qcom)
{
	dwc3_qcom_disable_wakeup_irq(qcom->hs_phy_irq);

	if (qcom->usb2_speed == USB_SPEED_LOW) {
		dwc3_qcom_disable_wakeup_irq(qcom->dm_hs_phy_irq);
	} else if ((qcom->usb2_speed == USB_SPEED_HIGH) ||
			(qcom->usb2_speed == USB_SPEED_FULL)) {
		dwc3_qcom_disable_wakeup_irq(qcom->dp_hs_phy_irq);
	} else {
		dwc3_qcom_disable_wakeup_irq(qcom->dp_hs_phy_irq);
		dwc3_qcom_disable_wakeup_irq(qcom->dm_hs_phy_irq);
	}

	dwc3_qcom_disable_wakeup_irq(qcom->ss_phy_irq);
}

static void dwc3_qcom_enable_interrupts(struct dwc3_qcom *qcom)
{
	dwc3_qcom_enable_wakeup_irq(qcom->hs_phy_irq, 0);

	/*
	 * Configure DP/DM line interrupts based on the USB2 device attached to
	 * the root hub port. When HS/FS device is connected, configure the DP line
	 * as falling edge to detect both disconnect and remote wakeup scenarios. When
	 * LS device is connected, configure DM line as falling edge to detect both
	 * disconnect and remote wakeup. When no device is connected, configure both
	 * DP and DM lines as rising edge to detect HS/HS/LS device connect scenario.
	 */

	if (qcom->usb2_speed == USB_SPEED_LOW) {
		dwc3_qcom_enable_wakeup_irq(qcom->dm_hs_phy_irq,
						IRQ_TYPE_EDGE_FALLING);
	} else if ((qcom->usb2_speed == USB_SPEED_HIGH) ||
			(qcom->usb2_speed == USB_SPEED_FULL)) {
		dwc3_qcom_enable_wakeup_irq(qcom->dp_hs_phy_irq,
						IRQ_TYPE_EDGE_FALLING);
	} else {
		dwc3_qcom_enable_wakeup_irq(qcom->dp_hs_phy_irq,
						IRQ_TYPE_EDGE_RISING);
		dwc3_qcom_enable_wakeup_irq(qcom->dm_hs_phy_irq,
						IRQ_TYPE_EDGE_RISING);
	}

	dwc3_qcom_enable_wakeup_irq(qcom->ss_phy_irq, 0);
}

static int dwc3_qcom_suspend(struct dwc3_qcom *qcom, bool wakeup)
{
	u32 val;
	int i, ret;

	if (qcom->is_suspended)
		return 0;

	val = readl(qcom->qscratch_base + PWR_EVNT_IRQ_STAT_REG);
	if (!(val & PWR_EVNT_LPM_IN_L2_MASK))
		dev_err(qcom->dev, "HS-PHY not in L2\n");

	for (i = qcom->num_clocks - 1; i >= 0; i--)
		clk_disable_unprepare(qcom->clks[i]);

	ret = dwc3_qcom_interconnect_disable(qcom);
	if (ret)
		dev_warn(qcom->dev, "failed to disable interconnect: %d\n", ret);

	/*
	 * The role is stable during suspend as role switching is done from a
	 * freezable workqueue.
	 */
	if (dwc3_qcom_is_host(qcom) && wakeup) {
		qcom->usb2_speed = dwc3_qcom_read_usb2_speed(qcom);
		dwc3_qcom_enable_interrupts(qcom);
	}

	qcom->is_suspended = true;

	return 0;
}

static int dwc3_qcom_resume(struct dwc3_qcom *qcom, bool wakeup)
{
	int ret;
	int i;

	if (!qcom->is_suspended)
		return 0;

	if (dwc3_qcom_is_host(qcom) && wakeup)
		dwc3_qcom_disable_interrupts(qcom);

	for (i = 0; i < qcom->num_clocks; i++) {
		ret = clk_prepare_enable(qcom->clks[i]);
		if (ret < 0) {
			while (--i >= 0)
				clk_disable_unprepare(qcom->clks[i]);
			return ret;
		}
	}

	ret = dwc3_qcom_interconnect_enable(qcom);
	if (ret)
		dev_warn(qcom->dev, "failed to enable interconnect: %d\n", ret);

	/* Clear existing events from PHY related to L2 in/out */
	dwc3_qcom_setbits(qcom->qscratch_base, PWR_EVNT_IRQ_STAT_REG,
			  PWR_EVNT_LPM_IN_L2_MASK | PWR_EVNT_LPM_OUT_L2_MASK);

	qcom->is_suspended = false;

	return 0;
}

static irqreturn_t qcom_dwc3_resume_irq(int irq, void *data)
{
	struct dwc3_qcom *qcom = data;
	struct dwc3	*dwc = platform_get_drvdata(qcom->dwc3);

	/* If pm_suspended then let pm_resume take care of resuming h/w */
	if (qcom->pm_suspended)
		return IRQ_HANDLED;

	/*
	 * This is safe as role switching is done from a freezable workqueue
	 * and the wakeup interrupts are disabled as part of resume.
	 */
	if (dwc3_qcom_is_host(qcom))
		pm_runtime_resume(&dwc->xhci->dev);

	return IRQ_HANDLED;
}

static void dwc3_qcom_select_utmi_clk(struct dwc3_qcom *qcom)
{
	/* Configure dwc3 to use UTMI clock as PIPE clock not present */
	dwc3_qcom_setbits(qcom->qscratch_base, QSCRATCH_GENERAL_CFG,
			  PIPE_UTMI_CLK_DIS);

	usleep_range(100, 1000);

	dwc3_qcom_setbits(qcom->qscratch_base, QSCRATCH_GENERAL_CFG,
			  PIPE_UTMI_CLK_SEL | PIPE3_PHYSTATUS_SW);

	usleep_range(100, 1000);

	dwc3_qcom_clrbits(qcom->qscratch_base, QSCRATCH_GENERAL_CFG,
			  PIPE_UTMI_CLK_DIS);
}

static int dwc3_qcom_get_irq(struct platform_device *pdev,
			     const char *name, int num)
{
	struct dwc3_qcom *qcom = platform_get_drvdata(pdev);
	struct platform_device *pdev_irq = qcom->urs_usb ? qcom->urs_usb : pdev;
	struct device_node *np = pdev->dev.of_node;
	int ret;

	if (np)
		ret = platform_get_irq_byname_optional(pdev_irq, name);
	else
		ret = platform_get_irq_optional(pdev_irq, num);

	return ret;
}

static int dwc3_qcom_setup_irq(struct platform_device *pdev)
{
	struct dwc3_qcom *qcom = platform_get_drvdata(pdev);
	const struct dwc3_acpi_pdata *pdata = qcom->acpi_pdata;
	int irq;
	int ret;

	irq = dwc3_qcom_get_irq(pdev, "hs_phy_irq",
				pdata ? pdata->hs_phy_irq_index : -1);
	if (irq > 0) {
		/* Keep wakeup interrupts disabled until suspend */
		irq_set_status_flags(irq, IRQ_NOAUTOEN);
		ret = devm_request_threaded_irq(qcom->dev, irq, NULL,
					qcom_dwc3_resume_irq,
					IRQF_TRIGGER_HIGH | IRQF_ONESHOT,
					"qcom_dwc3 HS", qcom);
		if (ret) {
			dev_err(qcom->dev, "hs_phy_irq failed: %d\n", ret);
			return ret;
		}
		qcom->hs_phy_irq = irq;
	}

	irq = dwc3_qcom_get_irq(pdev, "dp_hs_phy_irq",
				pdata ? pdata->dp_hs_phy_irq_index : -1);
	if (irq > 0) {
		irq_set_status_flags(irq, IRQ_NOAUTOEN);
		ret = devm_request_threaded_irq(qcom->dev, irq, NULL,
					qcom_dwc3_resume_irq,
					IRQF_TRIGGER_HIGH | IRQF_ONESHOT,
					"qcom_dwc3 DP_HS", qcom);
		if (ret) {
			dev_err(qcom->dev, "dp_hs_phy_irq failed: %d\n", ret);
			return ret;
		}
		qcom->dp_hs_phy_irq = irq;
	}

	irq = dwc3_qcom_get_irq(pdev, "dm_hs_phy_irq",
				pdata ? pdata->dm_hs_phy_irq_index : -1);
	if (irq > 0) {
		irq_set_status_flags(irq, IRQ_NOAUTOEN);
		ret = devm_request_threaded_irq(qcom->dev, irq, NULL,
					qcom_dwc3_resume_irq,
					IRQF_TRIGGER_HIGH | IRQF_ONESHOT,
					"qcom_dwc3 DM_HS", qcom);
		if (ret) {
			dev_err(qcom->dev, "dm_hs_phy_irq failed: %d\n", ret);
			return ret;
		}
		qcom->dm_hs_phy_irq = irq;
	}

	irq = dwc3_qcom_get_irq(pdev, "ss_phy_irq",
				pdata ? pdata->ss_phy_irq_index : -1);
	if (irq > 0) {
		irq_set_status_flags(irq, IRQ_NOAUTOEN);
		ret = devm_request_threaded_irq(qcom->dev, irq, NULL,
					qcom_dwc3_resume_irq,
					IRQF_TRIGGER_HIGH | IRQF_ONESHOT,
					"qcom_dwc3 SS", qcom);
		if (ret) {
			dev_err(qcom->dev, "ss_phy_irq failed: %d\n", ret);
			return ret;
		}
		qcom->ss_phy_irq = irq;
	}

	return 0;
}

static int dwc3_qcom_clk_init(struct dwc3_qcom *qcom, int count)
{
	struct device		*dev = qcom->dev;
	struct device_node	*np = dev->of_node;
	int			i;

	if (!np || !count)
		return 0;

	if (count < 0)
		return count;

	qcom->num_clocks = count;

	qcom->clks = devm_kcalloc(dev, qcom->num_clocks,
				  sizeof(struct clk *), GFP_KERNEL);
	if (!qcom->clks)
		return -ENOMEM;

	for (i = 0; i < qcom->num_clocks; i++) {
		struct clk	*clk;
		int		ret;

		clk = of_clk_get(np, i);
		if (IS_ERR(clk)) {
			while (--i >= 0)
				clk_put(qcom->clks[i]);
			return PTR_ERR(clk);
		}

		ret = clk_prepare_enable(clk);
		if (ret < 0) {
			while (--i >= 0) {
				clk_disable_unprepare(qcom->clks[i]);
				clk_put(qcom->clks[i]);
			}
			clk_put(clk);

			return ret;
		}

		qcom->clks[i] = clk;
	}

	return 0;
}

static const struct property_entry dwc3_qcom_acpi_properties[] = {
	PROPERTY_ENTRY_STRING("dr_mode", "host"),
	{}
};

static const struct software_node dwc3_qcom_swnode = {
	.properties = dwc3_qcom_acpi_properties,
};

static int dwc3_qcom_acpi_register_core(struct platform_device *pdev)
{
	struct dwc3_qcom	*qcom = platform_get_drvdata(pdev);
	struct device		*dev = &pdev->dev;
	struct resource		*res, *child_res = NULL;
	struct platform_device	*pdev_irq = qcom->urs_usb ? qcom->urs_usb :
							    pdev;
	int			irq;
	int			ret;

	qcom->dwc3 = platform_device_alloc("dwc3", PLATFORM_DEVID_AUTO);
	if (!qcom->dwc3)
		return -ENOMEM;

	qcom->dwc3->dev.parent = dev;
	qcom->dwc3->dev.type = dev->type;
	qcom->dwc3->dev.dma_mask = dev->dma_mask;
	qcom->dwc3->dev.dma_parms = dev->dma_parms;
	qcom->dwc3->dev.coherent_dma_mask = dev->coherent_dma_mask;

	child_res = kcalloc(2, sizeof(*child_res), GFP_KERNEL);
	if (!child_res) {
		platform_device_put(qcom->dwc3);
		return -ENOMEM;
	}

	res = platform_get_resource(pdev, IORESOURCE_MEM, 0);
	if (!res) {
		dev_err(&pdev->dev, "failed to get memory resource\n");
		ret = -ENODEV;
		goto out;
	}

	child_res[0].flags = res->flags;
	child_res[0].start = res->start;
	child_res[0].end = child_res[0].start +
		qcom->acpi_pdata->dwc3_core_base_size;

	irq = platform_get_irq(pdev_irq, 0);
	if (irq < 0) {
		ret = irq;
		goto out;
	}
	child_res[1].flags = IORESOURCE_IRQ;
	child_res[1].start = child_res[1].end = irq;

	ret = platform_device_add_resources(qcom->dwc3, child_res, 2);
	if (ret) {
		dev_err(&pdev->dev, "failed to add resources\n");
		goto out;
	}

	ret = device_add_software_node(&qcom->dwc3->dev, &dwc3_qcom_swnode);
	if (ret < 0) {
		dev_err(&pdev->dev, "failed to add properties\n");
		goto out;
	}

	ret = platform_device_add(qcom->dwc3);
	if (ret) {
		dev_err(&pdev->dev, "failed to add device\n");
		device_remove_software_node(&qcom->dwc3->dev);
		goto out;
	}
	kfree(child_res);
	return 0;

out:
	platform_device_put(qcom->dwc3);
	kfree(child_res);
	return ret;
}

static int dwc3_qcom_of_register_core(struct platform_device *pdev)
{
	struct dwc3_qcom	*qcom = platform_get_drvdata(pdev);
	struct device_node	*np = pdev->dev.of_node, *dwc3_np;
	struct device		*dev = &pdev->dev;
	int			ret;

	dwc3_np = of_get_compatible_child(np, "snps,dwc3");
	if (!dwc3_np) {
		dev_err(dev, "failed to find dwc3 core child\n");
		return -ENODEV;
	}

	ret = of_platform_populate(np, NULL, NULL, dev);
	if (ret) {
		dev_err(dev, "failed to register dwc3 core - %d\n", ret);
		goto node_put;
	}

	qcom->dwc3 = of_find_device_by_node(dwc3_np);
	if (!qcom->dwc3) {
		ret = -ENODEV;
		dev_err(dev, "failed to get dwc3 platform device\n");
	}

node_put:
	of_node_put(dwc3_np);

	return ret;
}

static struct platform_device *
dwc3_qcom_create_urs_usb_platdev(struct device *dev)
{
	struct fwnode_handle *fwh;
	struct acpi_device *adev;
	char name[8];
	int ret;
	int id;

	/* Figure out device id */
	ret = sscanf(fwnode_get_name(dev->fwnode), "URS%d", &id);
	if (!ret)
		return NULL;

	/* Find the child using name */
	snprintf(name, sizeof(name), "USB%d", id);
	fwh = fwnode_get_named_child_node(dev->fwnode, name);
	if (!fwh)
		return NULL;

	adev = to_acpi_device_node(fwh);
	if (!adev)
		return NULL;

	return acpi_create_platform_device(adev, NULL);
}

static int dwc3_qcom_probe(struct platform_device *pdev)
{
	struct device_node	*np = pdev->dev.of_node;
	struct device		*dev = &pdev->dev;
	struct dwc3_qcom	*qcom;
	struct resource		*res, *parent_res = NULL;
	int			ret, i;
	bool			ignore_pipe_clk;
	bool			wakeup_source;

	qcom = devm_kzalloc(&pdev->dev, sizeof(*qcom), GFP_KERNEL);
	if (!qcom)
		return -ENOMEM;

	platform_set_drvdata(pdev, qcom);
	qcom->dev = &pdev->dev;

	if (has_acpi_companion(dev)) {
		qcom->acpi_pdata = acpi_device_get_match_data(dev);
		if (!qcom->acpi_pdata) {
			dev_err(&pdev->dev, "no supporting ACPI device data\n");
			return -EINVAL;
		}
	}

	qcom->resets = devm_reset_control_array_get_optional_exclusive(dev);
	if (IS_ERR(qcom->resets)) {
		ret = PTR_ERR(qcom->resets);
		dev_err(&pdev->dev, "failed to get resets, err=%d\n", ret);
		return ret;
	}

	ret = reset_control_assert(qcom->resets);
	if (ret) {
		dev_err(&pdev->dev, "failed to assert resets, err=%d\n", ret);
		return ret;
	}

	usleep_range(10, 1000);

	ret = reset_control_deassert(qcom->resets);
	if (ret) {
		dev_err(&pdev->dev, "failed to deassert resets, err=%d\n", ret);
		goto reset_assert;
	}

	ret = dwc3_qcom_clk_init(qcom, of_clk_get_parent_count(np));
	if (ret) {
		dev_err(dev, "failed to get clocks\n");
		goto reset_assert;
	}

	res = platform_get_resource(pdev, IORESOURCE_MEM, 0);

	if (np) {
		parent_res = res;
	} else {
		parent_res = kmemdup(res, sizeof(struct resource), GFP_KERNEL);
		if (!parent_res)
			return -ENOMEM;

		parent_res->start = res->start +
			qcom->acpi_pdata->qscratch_base_offset;
		parent_res->end = parent_res->start +
			qcom->acpi_pdata->qscratch_base_size;

		if (qcom->acpi_pdata->is_urs) {
			qcom->urs_usb = dwc3_qcom_create_urs_usb_platdev(dev);
			if (IS_ERR_OR_NULL(qcom->urs_usb)) {
				dev_err(dev, "failed to create URS USB platdev\n");
				if (!qcom->urs_usb)
					return -ENODEV;
				else
					return PTR_ERR(qcom->urs_usb);
			}
		}
	}

	qcom->qscratch_base = devm_ioremap_resource(dev, parent_res);
	if (IS_ERR(qcom->qscratch_base)) {
		ret = PTR_ERR(qcom->qscratch_base);
		goto clk_disable;
	}

	ret = dwc3_qcom_setup_irq(pdev);
	if (ret) {
		dev_err(dev, "failed to setup IRQs, err=%d\n", ret);
		goto clk_disable;
	}

	/*
	 * Disable pipe_clk requirement if specified. Used when dwc3
	 * operates without SSPHY and only HS/FS/LS modes are supported.
	 */
	ignore_pipe_clk = device_property_read_bool(dev,
				"qcom,select-utmi-as-pipe-clk");
	if (ignore_pipe_clk)
		dwc3_qcom_select_utmi_clk(qcom);

	if (np)
		ret = dwc3_qcom_of_register_core(pdev);
	else
		ret = dwc3_qcom_acpi_register_core(pdev);

	if (ret) {
		dev_err(dev, "failed to register DWC3 Core, err=%d\n", ret);
		goto depopulate;
	}

	ret = dwc3_qcom_interconnect_init(qcom);
	if (ret)
		goto depopulate;

	qcom->mode = usb_get_dr_mode(&qcom->dwc3->dev);

	/* enable vbus override for device mode */
	if (qcom->mode != USB_DR_MODE_HOST)
		dwc3_qcom_vbus_override_enable(qcom, true);

	/* register extcon to override sw_vbus on Vbus change later */
	ret = dwc3_qcom_register_extcon(qcom);
	if (ret)
		goto interconnect_exit;

	wakeup_source = of_property_read_bool(dev->of_node, "wakeup-source");
	device_init_wakeup(&pdev->dev, wakeup_source);
	device_init_wakeup(&qcom->dwc3->dev, wakeup_source);

	qcom->is_suspended = false;
	pm_runtime_set_active(dev);
	pm_runtime_enable(dev);
	pm_runtime_forbid(dev);

	return 0;

interconnect_exit:
	dwc3_qcom_interconnect_exit(qcom);
depopulate:
	if (np)
		of_platform_depopulate(&pdev->dev);
	else
		platform_device_put(pdev);
clk_disable:
	for (i = qcom->num_clocks - 1; i >= 0; i--) {
		clk_disable_unprepare(qcom->clks[i]);
		clk_put(qcom->clks[i]);
	}
reset_assert:
	reset_control_assert(qcom->resets);

	return ret;
}

static int dwc3_qcom_remove(struct platform_device *pdev)
{
	struct dwc3_qcom *qcom = platform_get_drvdata(pdev);
	struct device *dev = &pdev->dev;
	int i;

	device_remove_software_node(&qcom->dwc3->dev);
	of_platform_depopulate(dev);

	for (i = qcom->num_clocks - 1; i >= 0; i--) {
		clk_disable_unprepare(qcom->clks[i]);
		clk_put(qcom->clks[i]);
	}
	qcom->num_clocks = 0;

	dwc3_qcom_interconnect_exit(qcom);
	reset_control_assert(qcom->resets);

	pm_runtime_allow(dev);
	pm_runtime_disable(dev);

	return 0;
}

static int __maybe_unused dwc3_qcom_pm_suspend(struct device *dev)
{
	struct dwc3_qcom *qcom = dev_get_drvdata(dev);
	bool wakeup = device_may_wakeup(dev);
	int ret;

	ret = dwc3_qcom_suspend(qcom, wakeup);
	if (ret)
		return ret;

	qcom->pm_suspended = true;

	return 0;
}

static int __maybe_unused dwc3_qcom_pm_resume(struct device *dev)
{
	struct dwc3_qcom *qcom = dev_get_drvdata(dev);
	bool wakeup = device_may_wakeup(dev);
	int ret;

	ret = dwc3_qcom_resume(qcom, wakeup);
	if (ret)
		return ret;

	qcom->pm_suspended = false;

	return 0;
}

static int __maybe_unused dwc3_qcom_runtime_suspend(struct device *dev)
{
	struct dwc3_qcom *qcom = dev_get_drvdata(dev);

	return dwc3_qcom_suspend(qcom, true);
}

static int __maybe_unused dwc3_qcom_runtime_resume(struct device *dev)
{
	struct dwc3_qcom *qcom = dev_get_drvdata(dev);

	return dwc3_qcom_resume(qcom, true);
}

static const struct dev_pm_ops dwc3_qcom_dev_pm_ops = {
	SET_SYSTEM_SLEEP_PM_OPS(dwc3_qcom_pm_suspend, dwc3_qcom_pm_resume)
	SET_RUNTIME_PM_OPS(dwc3_qcom_runtime_suspend, dwc3_qcom_runtime_resume,
			   NULL)
};

static const struct of_device_id dwc3_qcom_of_match[] = {
	{ .compatible = "qcom,dwc3" },
	{ }
};
MODULE_DEVICE_TABLE(of, dwc3_qcom_of_match);

#ifdef CONFIG_ACPI
static const struct dwc3_acpi_pdata sdm845_acpi_pdata = {
	.qscratch_base_offset = SDM845_QSCRATCH_BASE_OFFSET,
	.qscratch_base_size = SDM845_QSCRATCH_SIZE,
	.dwc3_core_base_size = SDM845_DWC3_CORE_SIZE,
	.hs_phy_irq_index = 1,
	.dp_hs_phy_irq_index = 4,
	.dm_hs_phy_irq_index = 3,
	.ss_phy_irq_index = 2
};

static const struct dwc3_acpi_pdata sdm845_acpi_urs_pdata = {
	.qscratch_base_offset = SDM845_QSCRATCH_BASE_OFFSET,
	.qscratch_base_size = SDM845_QSCRATCH_SIZE,
	.dwc3_core_base_size = SDM845_DWC3_CORE_SIZE,
	.hs_phy_irq_index = 1,
	.dp_hs_phy_irq_index = 4,
	.dm_hs_phy_irq_index = 3,
	.ss_phy_irq_index = 2,
	.is_urs = true,
};

static const struct acpi_device_id dwc3_qcom_acpi_match[] = {
	{ "QCOM2430", (unsigned long)&sdm845_acpi_pdata },
	{ "QCOM0304", (unsigned long)&sdm845_acpi_urs_pdata },
	{ "QCOM0497", (unsigned long)&sdm845_acpi_urs_pdata },
	{ "QCOM04A6", (unsigned long)&sdm845_acpi_pdata },
	{ },
};
MODULE_DEVICE_TABLE(acpi, dwc3_qcom_acpi_match);
#endif

static struct platform_driver dwc3_qcom_driver = {
	.probe		= dwc3_qcom_probe,
	.remove		= dwc3_qcom_remove,
	.driver		= {
		.name	= "dwc3-qcom",
		.pm	= &dwc3_qcom_dev_pm_ops,
		.of_match_table	= dwc3_qcom_of_match,
		.acpi_match_table = ACPI_PTR(dwc3_qcom_acpi_match),
	},
};

module_platform_driver(dwc3_qcom_driver);

MODULE_LICENSE("GPL v2");
MODULE_DESCRIPTION("DesignWare DWC3 QCOM Glue Driver");<|MERGE_RESOLUTION|>--- conflicted
+++ resolved
@@ -307,16 +307,6 @@
 
 /* Only usable in contexts where the role can not change. */
 static bool dwc3_qcom_is_host(struct dwc3_qcom *qcom)
-<<<<<<< HEAD
-{
-	struct dwc3 *dwc = platform_get_drvdata(qcom->dwc3);
-
-	return dwc->xhci;
-}
-
-static void dwc3_qcom_disable_interrupts(struct dwc3_qcom *qcom)
-=======
->>>>>>> d60c95ef
 {
 	struct dwc3 *dwc = platform_get_drvdata(qcom->dwc3);
 
