--- conflicted
+++ resolved
@@ -20,11 +20,7 @@
 #include <linux/amd-iommu.h>
 #include <linux/export.h>
 #include <linux/kmemleak.h>
-<<<<<<< HEAD
-#include <linux/mem_encrypt.h>
-=======
 #include <linux/cc_platform.h>
->>>>>>> d60c95ef
 #include <linux/iopoll.h>
 #include <asm/pci-direct.h>
 #include <asm/iommu.h>
@@ -88,13 +84,10 @@
 #define ACPI_DEVFLAG_ATSDIS             0x10000000
 
 #define LOOP_TIMEOUT	2000000
-<<<<<<< HEAD
-=======
 
 #define IVRS_GET_SBDF_ID(seg, bus, dev, fd)	(((seg & 0xffff) << 16) | ((bus & 0xff) << 8) \
 						 | ((dev & 0x1f) << 3) | (fn & 0x7))
 
->>>>>>> d60c95ef
 /*
  * ACPI table definitions
  *
@@ -913,12 +906,6 @@
 	if (!iommu->ga_log)
 		return -EINVAL;
 
-<<<<<<< HEAD
-	/* Check if already running */
-	status = readl(iommu->mmio_base + MMIO_STATUS_OFFSET);
-	if (WARN_ON(status & (MMIO_STATUS_GALOG_RUN_MASK)))
-		return 0;
-=======
 	entry = iommu_virt_to_phys(iommu->ga_log) | GA_LOG_SIZE_512;
 	memcpy_toio(iommu->mmio_base + MMIO_GA_LOG_BASE_OFFSET,
 		    &entry, sizeof(entry));
@@ -929,18 +916,6 @@
 	writel(0x00, iommu->mmio_base + MMIO_GA_HEAD_OFFSET);
 	writel(0x00, iommu->mmio_base + MMIO_GA_TAIL_OFFSET);
 
->>>>>>> d60c95ef
-
-	entry = iommu_virt_to_phys(iommu->ga_log) | GA_LOG_SIZE_512;
-	memcpy_toio(iommu->mmio_base + MMIO_GA_LOG_BASE_OFFSET,
-		    &entry, sizeof(entry));
-	entry = (iommu_virt_to_phys(iommu->ga_log_tail) &
-		 (BIT_ULL(52)-1)) & ~7ULL;
-	memcpy_toio(iommu->mmio_base + MMIO_GA_LOG_TAIL_OFFSET,
-		    &entry, sizeof(entry));
-	writel(0x00, iommu->mmio_base + MMIO_GA_HEAD_OFFSET);
-	writel(0x00, iommu->mmio_base + MMIO_GA_TAIL_OFFSET);
-
 
 	iommu_feature_enable(iommu, CONTROL_GAINT_EN);
 	iommu_feature_enable(iommu, CONTROL_GALOG_EN);
@@ -960,10 +935,6 @@
 
 static int iommu_init_ga_log(struct amd_iommu *iommu)
 {
-<<<<<<< HEAD
-#ifdef CONFIG_IRQ_REMAP
-=======
->>>>>>> d60c95ef
 	if (!AMD_IOMMU_GUEST_IR_VAPIC(amd_iommu_guest_ir))
 		return 0;
 
