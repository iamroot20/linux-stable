// SPDX-License-Identifier: GPL-2.0-only
/*
 * Copyright (C) 2007-2008 Advanced Micro Devices, Inc.
 * Author: Joerg Roedel <jroedel@suse.de>
 */

#define pr_fmt(fmt)    "iommu: " fmt

#include <linux/device.h>
#include <linux/dma-iommu.h>
#include <linux/kernel.h>
#include <linux/bits.h>
#include <linux/bug.h>
#include <linux/types.h>
#include <linux/init.h>
#include <linux/export.h>
#include <linux/slab.h>
#include <linux/errno.h>
#include <linux/iommu.h>
#include <linux/idr.h>
#include <linux/notifier.h>
#include <linux/err.h>
#include <linux/pci.h>
#include <linux/bitops.h>
#include <linux/property.h>
#include <linux/fsl/mc.h>
#include <linux/module.h>
#include <trace/events/iommu.h>

static struct kset *iommu_group_kset;
static DEFINE_IDA(iommu_group_ida);

static unsigned int iommu_def_domain_type __read_mostly;
static bool iommu_dma_strict __read_mostly = IS_ENABLED(CONFIG_IOMMU_DEFAULT_DMA_STRICT);
static u32 iommu_cmd_line __read_mostly;

struct iommu_group {
	struct kobject kobj;
	struct kobject *devices_kobj;
	struct list_head devices;
	struct mutex mutex;
	struct blocking_notifier_head notifier;
	void *iommu_data;
	void (*iommu_data_release)(void *iommu_data);
	char *name;
	int id;
	struct iommu_domain *default_domain;
	struct iommu_domain *domain;
	struct list_head entry;
};

struct group_device {
	struct list_head list;
	struct device *dev;
	char *name;
};

struct iommu_group_attribute {
	struct attribute attr;
	ssize_t (*show)(struct iommu_group *group, char *buf);
	ssize_t (*store)(struct iommu_group *group,
			 const char *buf, size_t count);
};

static const char * const iommu_group_resv_type_string[] = {
	[IOMMU_RESV_DIRECT]			= "direct",
	[IOMMU_RESV_DIRECT_RELAXABLE]		= "direct-relaxable",
	[IOMMU_RESV_RESERVED]			= "reserved",
	[IOMMU_RESV_MSI]			= "msi",
	[IOMMU_RESV_SW_MSI]			= "msi",
};

#define IOMMU_CMD_LINE_DMA_API		BIT(0)
#define IOMMU_CMD_LINE_STRICT		BIT(1)

static int iommu_alloc_default_domain(struct iommu_group *group,
				      struct device *dev);
static struct iommu_domain *__iommu_domain_alloc(struct bus_type *bus,
						 unsigned type);
static int __iommu_attach_device(struct iommu_domain *domain,
				 struct device *dev);
static int __iommu_attach_group(struct iommu_domain *domain,
				struct iommu_group *group);
static void __iommu_detach_group(struct iommu_domain *domain,
				 struct iommu_group *group);
static int iommu_create_device_direct_mappings(struct iommu_group *group,
					       struct device *dev);
static struct iommu_group *iommu_group_get_for_dev(struct device *dev);
static ssize_t iommu_group_store_type(struct iommu_group *group,
				      const char *buf, size_t count);

#define IOMMU_GROUP_ATTR(_name, _mode, _show, _store)		\
struct iommu_group_attribute iommu_group_attr_##_name =		\
	__ATTR(_name, _mode, _show, _store)

#define to_iommu_group_attr(_attr)	\
	container_of(_attr, struct iommu_group_attribute, attr)
#define to_iommu_group(_kobj)		\
	container_of(_kobj, struct iommu_group, kobj)

static LIST_HEAD(iommu_device_list);
static DEFINE_SPINLOCK(iommu_device_lock);

/*
 * Use a function instead of an array here because the domain-type is a
 * bit-field, so an array would waste memory.
 */
static const char *iommu_domain_type_str(unsigned int t)
{
	switch (t) {
	case IOMMU_DOMAIN_BLOCKED:
		return "Blocked";
	case IOMMU_DOMAIN_IDENTITY:
		return "Passthrough";
	case IOMMU_DOMAIN_UNMANAGED:
		return "Unmanaged";
	case IOMMU_DOMAIN_DMA:
	case IOMMU_DOMAIN_DMA_FQ:
		return "Translated";
	default:
		return "Unknown";
	}
}

static int __init iommu_subsys_init(void)
{
	if (!(iommu_cmd_line & IOMMU_CMD_LINE_DMA_API)) {
		if (IS_ENABLED(CONFIG_IOMMU_DEFAULT_PASSTHROUGH))
			iommu_set_default_passthrough(false);
		else
			iommu_set_default_translated(false);

		if (iommu_default_passthrough() && mem_encrypt_active()) {
			pr_info("Memory encryption detected - Disabling default IOMMU Passthrough\n");
			iommu_set_default_translated(false);
		}
	}

	if (!iommu_default_passthrough() && !iommu_dma_strict)
		iommu_def_domain_type = IOMMU_DOMAIN_DMA_FQ;

	pr_info("Default domain type: %s %s\n",
		iommu_domain_type_str(iommu_def_domain_type),
		(iommu_cmd_line & IOMMU_CMD_LINE_DMA_API) ?
			"(set via kernel command line)" : "");

	if (!iommu_default_passthrough())
		pr_info("DMA domain TLB invalidation policy: %s mode %s\n",
			iommu_dma_strict ? "strict" : "lazy",
			(iommu_cmd_line & IOMMU_CMD_LINE_STRICT) ?
				"(set via kernel command line)" : "");

	return 0;
}
subsys_initcall(iommu_subsys_init);

/**
 * iommu_device_register() - Register an IOMMU hardware instance
 * @iommu: IOMMU handle for the instance
 * @ops:   IOMMU ops to associate with the instance
 * @hwdev: (optional) actual instance device, used for fwnode lookup
 *
 * Return: 0 on success, or an error.
 */
int iommu_device_register(struct iommu_device *iommu,
			  const struct iommu_ops *ops, struct device *hwdev)
{
	/* We need to be able to take module references appropriately */
	if (WARN_ON(is_module_address((unsigned long)ops) && !ops->owner))
		return -EINVAL;

	iommu->ops = ops;
	if (hwdev)
		iommu->fwnode = hwdev->fwnode;

	spin_lock(&iommu_device_lock);
	list_add_tail(&iommu->list, &iommu_device_list);
	spin_unlock(&iommu_device_lock);
	return 0;
}
EXPORT_SYMBOL_GPL(iommu_device_register);

void iommu_device_unregister(struct iommu_device *iommu)
{
	spin_lock(&iommu_device_lock);
	list_del(&iommu->list);
	spin_unlock(&iommu_device_lock);
}
EXPORT_SYMBOL_GPL(iommu_device_unregister);

static struct dev_iommu *dev_iommu_get(struct device *dev)
{
	struct dev_iommu *param = dev->iommu;

	if (param)
		return param;

	param = kzalloc(sizeof(*param), GFP_KERNEL);
	if (!param)
		return NULL;

	mutex_init(&param->lock);
	dev->iommu = param;
	return param;
}

static void dev_iommu_free(struct device *dev)
{
	iommu_fwspec_free(dev);
	kfree(dev->iommu);
	dev->iommu = NULL;
}

static int __iommu_probe_device(struct device *dev, struct list_head *group_list)
{
	const struct iommu_ops *ops = dev->bus->iommu_ops;
	struct iommu_device *iommu_dev;
	struct iommu_group *group;
	int ret;

	if (!ops)
		return -ENODEV;

	if (!dev_iommu_get(dev))
		return -ENOMEM;

	if (!try_module_get(ops->owner)) {
		ret = -EINVAL;
		goto err_free;
	}

	iommu_dev = ops->probe_device(dev);
	if (IS_ERR(iommu_dev)) {
		ret = PTR_ERR(iommu_dev);
		goto out_module_put;
	}

	dev->iommu->iommu_dev = iommu_dev;

	group = iommu_group_get_for_dev(dev);
	if (IS_ERR(group)) {
		ret = PTR_ERR(group);
		goto out_release;
	}
	iommu_group_put(group);

	if (group_list && !group->default_domain && list_empty(&group->entry))
		list_add_tail(&group->entry, group_list);

	iommu_device_link(iommu_dev, dev);

	return 0;

out_release:
	ops->release_device(dev);

out_module_put:
	module_put(ops->owner);

err_free:
	dev_iommu_free(dev);

	return ret;
}

int iommu_probe_device(struct device *dev)
{
	const struct iommu_ops *ops = dev->bus->iommu_ops;
	struct iommu_group *group;
	int ret;

	ret = __iommu_probe_device(dev, NULL);
	if (ret)
		goto err_out;

	group = iommu_group_get(dev);
	if (!group) {
		ret = -ENODEV;
		goto err_release;
	}

	/*
	 * Try to allocate a default domain - needs support from the
	 * IOMMU driver. There are still some drivers which don't
	 * support default domains, so the return value is not yet
	 * checked.
	 */
	mutex_lock(&group->mutex);
	iommu_alloc_default_domain(group, dev);
	mutex_unlock(&group->mutex);

	if (group->default_domain) {
		ret = __iommu_attach_device(group->default_domain, dev);
		if (ret) {
			iommu_group_put(group);
			goto err_release;
		}
	}

	iommu_create_device_direct_mappings(group, dev);

	iommu_group_put(group);

	if (ops->probe_finalize)
		ops->probe_finalize(dev);

	return 0;

err_release:
	iommu_release_device(dev);

err_out:
	return ret;

}

void iommu_release_device(struct device *dev)
{
	const struct iommu_ops *ops = dev->bus->iommu_ops;

	if (!dev->iommu)
		return;

	iommu_device_unlink(dev->iommu->iommu_dev, dev);

	ops->release_device(dev);

	iommu_group_remove_device(dev);
	module_put(ops->owner);
	dev_iommu_free(dev);
}

static int __init iommu_set_def_domain_type(char *str)
{
	bool pt;
	int ret;

	ret = kstrtobool(str, &pt);
	if (ret)
		return ret;

	if (pt)
		iommu_set_default_passthrough(true);
	else
		iommu_set_default_translated(true);

	return 0;
}
early_param("iommu.passthrough", iommu_set_def_domain_type);

static int __init iommu_dma_setup(char *str)
{
	int ret = kstrtobool(str, &iommu_dma_strict);

	if (!ret)
		iommu_cmd_line |= IOMMU_CMD_LINE_STRICT;
	return ret;
}
early_param("iommu.strict", iommu_dma_setup);

void iommu_set_dma_strict(void)
{
	iommu_dma_strict = true;
	if (iommu_def_domain_type == IOMMU_DOMAIN_DMA_FQ)
		iommu_def_domain_type = IOMMU_DOMAIN_DMA;
}

static ssize_t iommu_group_attr_show(struct kobject *kobj,
				     struct attribute *__attr, char *buf)
{
	struct iommu_group_attribute *attr = to_iommu_group_attr(__attr);
	struct iommu_group *group = to_iommu_group(kobj);
	ssize_t ret = -EIO;

	if (attr->show)
		ret = attr->show(group, buf);
	return ret;
}

static ssize_t iommu_group_attr_store(struct kobject *kobj,
				      struct attribute *__attr,
				      const char *buf, size_t count)
{
	struct iommu_group_attribute *attr = to_iommu_group_attr(__attr);
	struct iommu_group *group = to_iommu_group(kobj);
	ssize_t ret = -EIO;

	if (attr->store)
		ret = attr->store(group, buf, count);
	return ret;
}

static const struct sysfs_ops iommu_group_sysfs_ops = {
	.show = iommu_group_attr_show,
	.store = iommu_group_attr_store,
};

static int iommu_group_create_file(struct iommu_group *group,
				   struct iommu_group_attribute *attr)
{
	return sysfs_create_file(&group->kobj, &attr->attr);
}

static void iommu_group_remove_file(struct iommu_group *group,
				    struct iommu_group_attribute *attr)
{
	sysfs_remove_file(&group->kobj, &attr->attr);
}

static ssize_t iommu_group_show_name(struct iommu_group *group, char *buf)
{
	return sprintf(buf, "%s\n", group->name);
}

/**
 * iommu_insert_resv_region - Insert a new region in the
 * list of reserved regions.
 * @new: new region to insert
 * @regions: list of regions
 *
 * Elements are sorted by start address and overlapping segments
 * of the same type are merged.
 */
static int iommu_insert_resv_region(struct iommu_resv_region *new,
				    struct list_head *regions)
{
	struct iommu_resv_region *iter, *tmp, *nr, *top;
	LIST_HEAD(stack);

	nr = iommu_alloc_resv_region(new->start, new->length,
				     new->prot, new->type);
	if (!nr)
		return -ENOMEM;

	/* First add the new element based on start address sorting */
	list_for_each_entry(iter, regions, list) {
		if (nr->start < iter->start ||
		    (nr->start == iter->start && nr->type <= iter->type))
			break;
	}
	list_add_tail(&nr->list, &iter->list);

	/* Merge overlapping segments of type nr->type in @regions, if any */
	list_for_each_entry_safe(iter, tmp, regions, list) {
		phys_addr_t top_end, iter_end = iter->start + iter->length - 1;

		/* no merge needed on elements of different types than @new */
		if (iter->type != new->type) {
			list_move_tail(&iter->list, &stack);
			continue;
		}

		/* look for the last stack element of same type as @iter */
		list_for_each_entry_reverse(top, &stack, list)
			if (top->type == iter->type)
				goto check_overlap;

		list_move_tail(&iter->list, &stack);
		continue;

check_overlap:
		top_end = top->start + top->length - 1;

		if (iter->start > top_end + 1) {
			list_move_tail(&iter->list, &stack);
		} else {
			top->length = max(top_end, iter_end) - top->start + 1;
			list_del(&iter->list);
			kfree(iter);
		}
	}
	list_splice(&stack, regions);
	return 0;
}

static int
iommu_insert_device_resv_regions(struct list_head *dev_resv_regions,
				 struct list_head *group_resv_regions)
{
	struct iommu_resv_region *entry;
	int ret = 0;

	list_for_each_entry(entry, dev_resv_regions, list) {
		ret = iommu_insert_resv_region(entry, group_resv_regions);
		if (ret)
			break;
	}
	return ret;
}

int iommu_get_group_resv_regions(struct iommu_group *group,
				 struct list_head *head)
{
	struct group_device *device;
	int ret = 0;

	mutex_lock(&group->mutex);
	list_for_each_entry(device, &group->devices, list) {
		struct list_head dev_resv_regions;

		INIT_LIST_HEAD(&dev_resv_regions);
		iommu_get_resv_regions(device->dev, &dev_resv_regions);
		ret = iommu_insert_device_resv_regions(&dev_resv_regions, head);
		iommu_put_resv_regions(device->dev, &dev_resv_regions);
		if (ret)
			break;
	}
	mutex_unlock(&group->mutex);
	return ret;
}
EXPORT_SYMBOL_GPL(iommu_get_group_resv_regions);

static ssize_t iommu_group_show_resv_regions(struct iommu_group *group,
					     char *buf)
{
	struct iommu_resv_region *region, *next;
	struct list_head group_resv_regions;
	char *str = buf;

	INIT_LIST_HEAD(&group_resv_regions);
	iommu_get_group_resv_regions(group, &group_resv_regions);

	list_for_each_entry_safe(region, next, &group_resv_regions, list) {
		str += sprintf(str, "0x%016llx 0x%016llx %s\n",
			       (long long int)region->start,
			       (long long int)(region->start +
						region->length - 1),
			       iommu_group_resv_type_string[region->type]);
		kfree(region);
	}

	return (str - buf);
}

static ssize_t iommu_group_show_type(struct iommu_group *group,
				     char *buf)
{
	char *type = "unknown\n";

	mutex_lock(&group->mutex);
	if (group->default_domain) {
		switch (group->default_domain->type) {
		case IOMMU_DOMAIN_BLOCKED:
			type = "blocked\n";
			break;
		case IOMMU_DOMAIN_IDENTITY:
			type = "identity\n";
			break;
		case IOMMU_DOMAIN_UNMANAGED:
			type = "unmanaged\n";
			break;
		case IOMMU_DOMAIN_DMA:
			type = "DMA\n";
			break;
		case IOMMU_DOMAIN_DMA_FQ:
			type = "DMA-FQ\n";
			break;
		}
	}
	mutex_unlock(&group->mutex);
	strcpy(buf, type);

	return strlen(type);
}

static IOMMU_GROUP_ATTR(name, S_IRUGO, iommu_group_show_name, NULL);

static IOMMU_GROUP_ATTR(reserved_regions, 0444,
			iommu_group_show_resv_regions, NULL);

static IOMMU_GROUP_ATTR(type, 0644, iommu_group_show_type,
			iommu_group_store_type);

static void iommu_group_release(struct kobject *kobj)
{
	struct iommu_group *group = to_iommu_group(kobj);

	pr_debug("Releasing group %d\n", group->id);

	if (group->iommu_data_release)
		group->iommu_data_release(group->iommu_data);

	ida_simple_remove(&iommu_group_ida, group->id);

	if (group->default_domain)
		iommu_domain_free(group->default_domain);

	kfree(group->name);
	kfree(group);
}

static struct kobj_type iommu_group_ktype = {
	.sysfs_ops = &iommu_group_sysfs_ops,
	.release = iommu_group_release,
};

/**
 * iommu_group_alloc - Allocate a new group
 *
 * This function is called by an iommu driver to allocate a new iommu
 * group.  The iommu group represents the minimum granularity of the iommu.
 * Upon successful return, the caller holds a reference to the supplied
 * group in order to hold the group until devices are added.  Use
 * iommu_group_put() to release this extra reference count, allowing the
 * group to be automatically reclaimed once it has no devices or external
 * references.
 */
struct iommu_group *iommu_group_alloc(void)
{
	struct iommu_group *group;
	int ret;

	group = kzalloc(sizeof(*group), GFP_KERNEL);
	if (!group)
		return ERR_PTR(-ENOMEM);

	group->kobj.kset = iommu_group_kset;
	mutex_init(&group->mutex);
	INIT_LIST_HEAD(&group->devices);
	INIT_LIST_HEAD(&group->entry);
	BLOCKING_INIT_NOTIFIER_HEAD(&group->notifier);

	ret = ida_simple_get(&iommu_group_ida, 0, 0, GFP_KERNEL);
	if (ret < 0) {
		kfree(group);
		return ERR_PTR(ret);
	}
	group->id = ret;

	ret = kobject_init_and_add(&group->kobj, &iommu_group_ktype,
				   NULL, "%d", group->id);
	if (ret) {
		ida_simple_remove(&iommu_group_ida, group->id);
		kobject_put(&group->kobj);
		return ERR_PTR(ret);
	}

	group->devices_kobj = kobject_create_and_add("devices", &group->kobj);
	if (!group->devices_kobj) {
		kobject_put(&group->kobj); /* triggers .release & free */
		return ERR_PTR(-ENOMEM);
	}

	/*
	 * The devices_kobj holds a reference on the group kobject, so
	 * as long as that exists so will the group.  We can therefore
	 * use the devices_kobj for reference counting.
	 */
	kobject_put(&group->kobj);

	ret = iommu_group_create_file(group,
				      &iommu_group_attr_reserved_regions);
	if (ret)
		return ERR_PTR(ret);

	ret = iommu_group_create_file(group, &iommu_group_attr_type);
	if (ret)
		return ERR_PTR(ret);

	pr_debug("Allocated group %d\n", group->id);

	return group;
}
EXPORT_SYMBOL_GPL(iommu_group_alloc);

struct iommu_group *iommu_group_get_by_id(int id)
{
	struct kobject *group_kobj;
	struct iommu_group *group;
	const char *name;

	if (!iommu_group_kset)
		return NULL;

	name = kasprintf(GFP_KERNEL, "%d", id);
	if (!name)
		return NULL;

	group_kobj = kset_find_obj(iommu_group_kset, name);
	kfree(name);

	if (!group_kobj)
		return NULL;

	group = container_of(group_kobj, struct iommu_group, kobj);
	BUG_ON(group->id != id);

	kobject_get(group->devices_kobj);
	kobject_put(&group->kobj);

	return group;
}
EXPORT_SYMBOL_GPL(iommu_group_get_by_id);

/**
 * iommu_group_get_iommudata - retrieve iommu_data registered for a group
 * @group: the group
 *
 * iommu drivers can store data in the group for use when doing iommu
 * operations.  This function provides a way to retrieve it.  Caller
 * should hold a group reference.
 */
void *iommu_group_get_iommudata(struct iommu_group *group)
{
	return group->iommu_data;
}
EXPORT_SYMBOL_GPL(iommu_group_get_iommudata);

/**
 * iommu_group_set_iommudata - set iommu_data for a group
 * @group: the group
 * @iommu_data: new data
 * @release: release function for iommu_data
 *
 * iommu drivers can store data in the group for use when doing iommu
 * operations.  This function provides a way to set the data after
 * the group has been allocated.  Caller should hold a group reference.
 */
void iommu_group_set_iommudata(struct iommu_group *group, void *iommu_data,
			       void (*release)(void *iommu_data))
{
	group->iommu_data = iommu_data;
	group->iommu_data_release = release;
}
EXPORT_SYMBOL_GPL(iommu_group_set_iommudata);

/**
 * iommu_group_set_name - set name for a group
 * @group: the group
 * @name: name
 *
 * Allow iommu driver to set a name for a group.  When set it will
 * appear in a name attribute file under the group in sysfs.
 */
int iommu_group_set_name(struct iommu_group *group, const char *name)
{
	int ret;

	if (group->name) {
		iommu_group_remove_file(group, &iommu_group_attr_name);
		kfree(group->name);
		group->name = NULL;
		if (!name)
			return 0;
	}

	group->name = kstrdup(name, GFP_KERNEL);
	if (!group->name)
		return -ENOMEM;

	ret = iommu_group_create_file(group, &iommu_group_attr_name);
	if (ret) {
		kfree(group->name);
		group->name = NULL;
		return ret;
	}

	return 0;
}
EXPORT_SYMBOL_GPL(iommu_group_set_name);

static int iommu_create_device_direct_mappings(struct iommu_group *group,
					       struct device *dev)
{
	struct iommu_domain *domain = group->default_domain;
	struct iommu_resv_region *entry;
	struct list_head mappings;
	unsigned long pg_size;
	int ret = 0;

	if (!domain || !iommu_is_dma_domain(domain))
		return 0;

	BUG_ON(!domain->pgsize_bitmap);

	pg_size = 1UL << __ffs(domain->pgsize_bitmap);
	INIT_LIST_HEAD(&mappings);

	iommu_get_resv_regions(dev, &mappings);

	/* We need to consider overlapping regions for different devices */
	list_for_each_entry(entry, &mappings, list) {
		dma_addr_t start, end, addr;
		size_t map_size = 0;

		if (domain->ops->apply_resv_region)
			domain->ops->apply_resv_region(dev, domain, entry);

		start = ALIGN(entry->start, pg_size);
		end   = ALIGN(entry->start + entry->length, pg_size);

		if (entry->type != IOMMU_RESV_DIRECT &&
		    entry->type != IOMMU_RESV_DIRECT_RELAXABLE)
			continue;

		for (addr = start; addr <= end; addr += pg_size) {
			phys_addr_t phys_addr;

			if (addr == end)
				goto map_end;

			phys_addr = iommu_iova_to_phys(domain, addr);
			if (!phys_addr) {
				map_size += pg_size;
				continue;
			}

map_end:
			if (map_size) {
				ret = iommu_map(domain, addr - map_size,
						addr - map_size, map_size,
						entry->prot);
				if (ret)
					goto out;
				map_size = 0;
			}
		}

	}

	iommu_flush_iotlb_all(domain);

out:
	iommu_put_resv_regions(dev, &mappings);

	return ret;
}

static bool iommu_is_attach_deferred(struct iommu_domain *domain,
				     struct device *dev)
{
	if (domain->ops->is_attach_deferred)
		return domain->ops->is_attach_deferred(domain, dev);

	return false;
}

/**
 * iommu_group_add_device - add a device to an iommu group
 * @group: the group into which to add the device (reference should be held)
 * @dev: the device
 *
 * This function is called by an iommu driver to add a device into a
 * group.  Adding a device increments the group reference count.
 */
int iommu_group_add_device(struct iommu_group *group, struct device *dev)
{
	int ret, i = 0;
	struct group_device *device;

	device = kzalloc(sizeof(*device), GFP_KERNEL);
	if (!device)
		return -ENOMEM;

	device->dev = dev;

	ret = sysfs_create_link(&dev->kobj, &group->kobj, "iommu_group");
	if (ret)
		goto err_free_device;

	device->name = kasprintf(GFP_KERNEL, "%s", kobject_name(&dev->kobj));
rename:
	if (!device->name) {
		ret = -ENOMEM;
		goto err_remove_link;
	}

	ret = sysfs_create_link_nowarn(group->devices_kobj,
				       &dev->kobj, device->name);
	if (ret) {
		if (ret == -EEXIST && i >= 0) {
			/*
			 * Account for the slim chance of collision
			 * and append an instance to the name.
			 */
			kfree(device->name);
			device->name = kasprintf(GFP_KERNEL, "%s.%d",
						 kobject_name(&dev->kobj), i++);
			goto rename;
		}
		goto err_free_name;
	}

	kobject_get(group->devices_kobj);

	dev->iommu_group = group;

	mutex_lock(&group->mutex);
	list_add_tail(&device->list, &group->devices);
	if (group->domain  && !iommu_is_attach_deferred(group->domain, dev))
		ret = __iommu_attach_device(group->domain, dev);
	mutex_unlock(&group->mutex);
	if (ret)
		goto err_put_group;

	/* Notify any listeners about change to group. */
	blocking_notifier_call_chain(&group->notifier,
				     IOMMU_GROUP_NOTIFY_ADD_DEVICE, dev);

	trace_add_device_to_group(group->id, dev);

	dev_info(dev, "Adding to iommu group %d\n", group->id);

	return 0;

err_put_group:
	mutex_lock(&group->mutex);
	list_del(&device->list);
	mutex_unlock(&group->mutex);
	dev->iommu_group = NULL;
	kobject_put(group->devices_kobj);
	sysfs_remove_link(group->devices_kobj, device->name);
err_free_name:
	kfree(device->name);
err_remove_link:
	sysfs_remove_link(&dev->kobj, "iommu_group");
err_free_device:
	kfree(device);
	dev_err(dev, "Failed to add to iommu group %d: %d\n", group->id, ret);
	return ret;
}
EXPORT_SYMBOL_GPL(iommu_group_add_device);

/**
 * iommu_group_remove_device - remove a device from it's current group
 * @dev: device to be removed
 *
 * This function is called by an iommu driver to remove the device from
 * it's current group.  This decrements the iommu group reference count.
 */
void iommu_group_remove_device(struct device *dev)
{
	struct iommu_group *group = dev->iommu_group;
	struct group_device *tmp_device, *device = NULL;

	if (!group)
		return;

	dev_info(dev, "Removing from iommu group %d\n", group->id);

	/* Pre-notify listeners that a device is being removed. */
	blocking_notifier_call_chain(&group->notifier,
				     IOMMU_GROUP_NOTIFY_DEL_DEVICE, dev);

	mutex_lock(&group->mutex);
	list_for_each_entry(tmp_device, &group->devices, list) {
		if (tmp_device->dev == dev) {
			device = tmp_device;
			list_del(&device->list);
			break;
		}
	}
	mutex_unlock(&group->mutex);

	if (!device)
		return;

	sysfs_remove_link(group->devices_kobj, device->name);
	sysfs_remove_link(&dev->kobj, "iommu_group");

	trace_remove_device_from_group(group->id, dev);

	kfree(device->name);
	kfree(device);
	dev->iommu_group = NULL;
	kobject_put(group->devices_kobj);
}
EXPORT_SYMBOL_GPL(iommu_group_remove_device);

static int iommu_group_device_count(struct iommu_group *group)
{
	struct group_device *entry;
	int ret = 0;

	list_for_each_entry(entry, &group->devices, list)
		ret++;

	return ret;
}

/**
 * iommu_group_for_each_dev - iterate over each device in the group
 * @group: the group
 * @data: caller opaque data to be passed to callback function
 * @fn: caller supplied callback function
 *
 * This function is called by group users to iterate over group devices.
 * Callers should hold a reference count to the group during callback.
 * The group->mutex is held across callbacks, which will block calls to
 * iommu_group_add/remove_device.
 */
static int __iommu_group_for_each_dev(struct iommu_group *group, void *data,
				      int (*fn)(struct device *, void *))
{
	struct group_device *device;
	int ret = 0;

	list_for_each_entry(device, &group->devices, list) {
		ret = fn(device->dev, data);
		if (ret)
			break;
	}
	return ret;
}


int iommu_group_for_each_dev(struct iommu_group *group, void *data,
			     int (*fn)(struct device *, void *))
{
	int ret;

	mutex_lock(&group->mutex);
	ret = __iommu_group_for_each_dev(group, data, fn);
	mutex_unlock(&group->mutex);

	return ret;
}
EXPORT_SYMBOL_GPL(iommu_group_for_each_dev);

/**
 * iommu_group_get - Return the group for a device and increment reference
 * @dev: get the group that this device belongs to
 *
 * This function is called by iommu drivers and users to get the group
 * for the specified device.  If found, the group is returned and the group
 * reference in incremented, else NULL.
 */
struct iommu_group *iommu_group_get(struct device *dev)
{
	struct iommu_group *group = dev->iommu_group;

	if (group)
		kobject_get(group->devices_kobj);

	return group;
}
EXPORT_SYMBOL_GPL(iommu_group_get);

/**
 * iommu_group_ref_get - Increment reference on a group
 * @group: the group to use, must not be NULL
 *
 * This function is called by iommu drivers to take additional references on an
 * existing group.  Returns the given group for convenience.
 */
struct iommu_group *iommu_group_ref_get(struct iommu_group *group)
{
	kobject_get(group->devices_kobj);
	return group;
}
EXPORT_SYMBOL_GPL(iommu_group_ref_get);

/**
 * iommu_group_put - Decrement group reference
 * @group: the group to use
 *
 * This function is called by iommu drivers and users to release the
 * iommu group.  Once the reference count is zero, the group is released.
 */
void iommu_group_put(struct iommu_group *group)
{
	if (group)
		kobject_put(group->devices_kobj);
}
EXPORT_SYMBOL_GPL(iommu_group_put);

/**
 * iommu_group_register_notifier - Register a notifier for group changes
 * @group: the group to watch
 * @nb: notifier block to signal
 *
 * This function allows iommu group users to track changes in a group.
 * See include/linux/iommu.h for actions sent via this notifier.  Caller
 * should hold a reference to the group throughout notifier registration.
 */
int iommu_group_register_notifier(struct iommu_group *group,
				  struct notifier_block *nb)
{
	return blocking_notifier_chain_register(&group->notifier, nb);
}
EXPORT_SYMBOL_GPL(iommu_group_register_notifier);

/**
 * iommu_group_unregister_notifier - Unregister a notifier
 * @group: the group to watch
 * @nb: notifier block to signal
 *
 * Unregister a previously registered group notifier block.
 */
int iommu_group_unregister_notifier(struct iommu_group *group,
				    struct notifier_block *nb)
{
	return blocking_notifier_chain_unregister(&group->notifier, nb);
}
EXPORT_SYMBOL_GPL(iommu_group_unregister_notifier);

/**
 * iommu_register_device_fault_handler() - Register a device fault handler
 * @dev: the device
 * @handler: the fault handler
 * @data: private data passed as argument to the handler
 *
 * When an IOMMU fault event is received, this handler gets called with the
 * fault event and data as argument. The handler should return 0 on success. If
 * the fault is recoverable (IOMMU_FAULT_PAGE_REQ), the consumer should also
 * complete the fault by calling iommu_page_response() with one of the following
 * response code:
 * - IOMMU_PAGE_RESP_SUCCESS: retry the translation
 * - IOMMU_PAGE_RESP_INVALID: terminate the fault
 * - IOMMU_PAGE_RESP_FAILURE: terminate the fault and stop reporting
 *   page faults if possible.
 *
 * Return 0 if the fault handler was installed successfully, or an error.
 */
int iommu_register_device_fault_handler(struct device *dev,
					iommu_dev_fault_handler_t handler,
					void *data)
{
	struct dev_iommu *param = dev->iommu;
	int ret = 0;

	if (!param)
		return -EINVAL;

	mutex_lock(&param->lock);
	/* Only allow one fault handler registered for each device */
	if (param->fault_param) {
		ret = -EBUSY;
		goto done_unlock;
	}

	get_device(dev);
	param->fault_param = kzalloc(sizeof(*param->fault_param), GFP_KERNEL);
	if (!param->fault_param) {
		put_device(dev);
		ret = -ENOMEM;
		goto done_unlock;
	}
	param->fault_param->handler = handler;
	param->fault_param->data = data;
	mutex_init(&param->fault_param->lock);
	INIT_LIST_HEAD(&param->fault_param->faults);

done_unlock:
	mutex_unlock(&param->lock);

	return ret;
}
EXPORT_SYMBOL_GPL(iommu_register_device_fault_handler);

/**
 * iommu_unregister_device_fault_handler() - Unregister the device fault handler
 * @dev: the device
 *
 * Remove the device fault handler installed with
 * iommu_register_device_fault_handler().
 *
 * Return 0 on success, or an error.
 */
int iommu_unregister_device_fault_handler(struct device *dev)
{
	struct dev_iommu *param = dev->iommu;
	int ret = 0;

	if (!param)
		return -EINVAL;

	mutex_lock(&param->lock);

	if (!param->fault_param)
		goto unlock;

	/* we cannot unregister handler if there are pending faults */
	if (!list_empty(&param->fault_param->faults)) {
		ret = -EBUSY;
		goto unlock;
	}

	kfree(param->fault_param);
	param->fault_param = NULL;
	put_device(dev);
unlock:
	mutex_unlock(&param->lock);

	return ret;
}
EXPORT_SYMBOL_GPL(iommu_unregister_device_fault_handler);

/**
 * iommu_report_device_fault() - Report fault event to device driver
 * @dev: the device
 * @evt: fault event data
 *
 * Called by IOMMU drivers when a fault is detected, typically in a threaded IRQ
 * handler. When this function fails and the fault is recoverable, it is the
 * caller's responsibility to complete the fault.
 *
 * Return 0 on success, or an error.
 */
int iommu_report_device_fault(struct device *dev, struct iommu_fault_event *evt)
{
	struct dev_iommu *param = dev->iommu;
	struct iommu_fault_event *evt_pending = NULL;
	struct iommu_fault_param *fparam;
	int ret = 0;

	if (!param || !evt)
		return -EINVAL;

	/* we only report device fault if there is a handler registered */
	mutex_lock(&param->lock);
	fparam = param->fault_param;
	if (!fparam || !fparam->handler) {
		ret = -EINVAL;
		goto done_unlock;
	}

	if (evt->fault.type == IOMMU_FAULT_PAGE_REQ &&
	    (evt->fault.prm.flags & IOMMU_FAULT_PAGE_REQUEST_LAST_PAGE)) {
		evt_pending = kmemdup(evt, sizeof(struct iommu_fault_event),
				      GFP_KERNEL);
		if (!evt_pending) {
			ret = -ENOMEM;
			goto done_unlock;
		}
		mutex_lock(&fparam->lock);
		list_add_tail(&evt_pending->list, &fparam->faults);
		mutex_unlock(&fparam->lock);
	}

	ret = fparam->handler(&evt->fault, fparam->data);
	if (ret && evt_pending) {
		mutex_lock(&fparam->lock);
		list_del(&evt_pending->list);
		mutex_unlock(&fparam->lock);
		kfree(evt_pending);
	}
done_unlock:
	mutex_unlock(&param->lock);
	return ret;
}
EXPORT_SYMBOL_GPL(iommu_report_device_fault);

int iommu_page_response(struct device *dev,
			struct iommu_page_response *msg)
{
	bool needs_pasid;
	int ret = -EINVAL;
	struct iommu_fault_event *evt;
	struct iommu_fault_page_request *prm;
	struct dev_iommu *param = dev->iommu;
	bool has_pasid = msg->flags & IOMMU_PAGE_RESP_PASID_VALID;
	struct iommu_domain *domain = iommu_get_domain_for_dev(dev);

	if (!domain || !domain->ops->page_response)
		return -ENODEV;

	if (!param || !param->fault_param)
		return -EINVAL;

	if (msg->version != IOMMU_PAGE_RESP_VERSION_1 ||
	    msg->flags & ~IOMMU_PAGE_RESP_PASID_VALID)
		return -EINVAL;

	/* Only send response if there is a fault report pending */
	mutex_lock(&param->fault_param->lock);
	if (list_empty(&param->fault_param->faults)) {
		dev_warn_ratelimited(dev, "no pending PRQ, drop response\n");
		goto done_unlock;
	}
	/*
	 * Check if we have a matching page request pending to respond,
	 * otherwise return -EINVAL
	 */
	list_for_each_entry(evt, &param->fault_param->faults, list) {
		prm = &evt->fault.prm;
		if (prm->grpid != msg->grpid)
			continue;

		/*
		 * If the PASID is required, the corresponding request is
		 * matched using the group ID, the PASID valid bit and the PASID
		 * value. Otherwise only the group ID matches request and
		 * response.
		 */
		needs_pasid = prm->flags & IOMMU_FAULT_PAGE_RESPONSE_NEEDS_PASID;
		if (needs_pasid && (!has_pasid || msg->pasid != prm->pasid))
			continue;

		if (!needs_pasid && has_pasid) {
			/* No big deal, just clear it. */
			msg->flags &= ~IOMMU_PAGE_RESP_PASID_VALID;
			msg->pasid = 0;
		}

		ret = domain->ops->page_response(dev, evt, msg);
		list_del(&evt->list);
		kfree(evt);
		break;
	}

done_unlock:
	mutex_unlock(&param->fault_param->lock);
	return ret;
}
EXPORT_SYMBOL_GPL(iommu_page_response);

/**
 * iommu_group_id - Return ID for a group
 * @group: the group to ID
 *
 * Return the unique ID for the group matching the sysfs group number.
 */
int iommu_group_id(struct iommu_group *group)
{
	return group->id;
}
EXPORT_SYMBOL_GPL(iommu_group_id);

static struct iommu_group *get_pci_alias_group(struct pci_dev *pdev,
					       unsigned long *devfns);

/*
 * To consider a PCI device isolated, we require ACS to support Source
 * Validation, Request Redirection, Completer Redirection, and Upstream
 * Forwarding.  This effectively means that devices cannot spoof their
 * requester ID, requests and completions cannot be redirected, and all
 * transactions are forwarded upstream, even as it passes through a
 * bridge where the target device is downstream.
 */
#define REQ_ACS_FLAGS   (PCI_ACS_SV | PCI_ACS_RR | PCI_ACS_CR | PCI_ACS_UF)

/*
 * For multifunction devices which are not isolated from each other, find
 * all the other non-isolated functions and look for existing groups.  For
 * each function, we also need to look for aliases to or from other devices
 * that may already have a group.
 */
static struct iommu_group *get_pci_function_alias_group(struct pci_dev *pdev,
							unsigned long *devfns)
{
	struct pci_dev *tmp = NULL;
	struct iommu_group *group;

	if (!pdev->multifunction || pci_acs_enabled(pdev, REQ_ACS_FLAGS))
		return NULL;

	for_each_pci_dev(tmp) {
		if (tmp == pdev || tmp->bus != pdev->bus ||
		    PCI_SLOT(tmp->devfn) != PCI_SLOT(pdev->devfn) ||
		    pci_acs_enabled(tmp, REQ_ACS_FLAGS))
			continue;

		group = get_pci_alias_group(tmp, devfns);
		if (group) {
			pci_dev_put(tmp);
			return group;
		}
	}

	return NULL;
}

/*
 * Look for aliases to or from the given device for existing groups. DMA
 * aliases are only supported on the same bus, therefore the search
 * space is quite small (especially since we're really only looking at pcie
 * device, and therefore only expect multiple slots on the root complex or
 * downstream switch ports).  It's conceivable though that a pair of
 * multifunction devices could have aliases between them that would cause a
 * loop.  To prevent this, we use a bitmap to track where we've been.
 */
static struct iommu_group *get_pci_alias_group(struct pci_dev *pdev,
					       unsigned long *devfns)
{
	struct pci_dev *tmp = NULL;
	struct iommu_group *group;

	if (test_and_set_bit(pdev->devfn & 0xff, devfns))
		return NULL;

	group = iommu_group_get(&pdev->dev);
	if (group)
		return group;

	for_each_pci_dev(tmp) {
		if (tmp == pdev || tmp->bus != pdev->bus)
			continue;

		/* We alias them or they alias us */
		if (pci_devs_are_dma_aliases(pdev, tmp)) {
			group = get_pci_alias_group(tmp, devfns);
			if (group) {
				pci_dev_put(tmp);
				return group;
			}

			group = get_pci_function_alias_group(tmp, devfns);
			if (group) {
				pci_dev_put(tmp);
				return group;
			}
		}
	}

	return NULL;
}

struct group_for_pci_data {
	struct pci_dev *pdev;
	struct iommu_group *group;
};

/*
 * DMA alias iterator callback, return the last seen device.  Stop and return
 * the IOMMU group if we find one along the way.
 */
static int get_pci_alias_or_group(struct pci_dev *pdev, u16 alias, void *opaque)
{
	struct group_for_pci_data *data = opaque;

	data->pdev = pdev;
	data->group = iommu_group_get(&pdev->dev);

	return data->group != NULL;
}

/*
 * Generic device_group call-back function. It just allocates one
 * iommu-group per device.
 */
struct iommu_group *generic_device_group(struct device *dev)
{
	return iommu_group_alloc();
}
EXPORT_SYMBOL_GPL(generic_device_group);

/*
 * Use standard PCI bus topology, isolation features, and DMA alias quirks
 * to find or create an IOMMU group for a device.
 */
struct iommu_group *pci_device_group(struct device *dev)
{
	struct pci_dev *pdev = to_pci_dev(dev);
	struct group_for_pci_data data;
	struct pci_bus *bus;
	struct iommu_group *group = NULL;
	u64 devfns[4] = { 0 };

	if (WARN_ON(!dev_is_pci(dev)))
		return ERR_PTR(-EINVAL);

	/*
	 * Find the upstream DMA alias for the device.  A device must not
	 * be aliased due to topology in order to have its own IOMMU group.
	 * If we find an alias along the way that already belongs to a
	 * group, use it.
	 */
	if (pci_for_each_dma_alias(pdev, get_pci_alias_or_group, &data))
		return data.group;

	pdev = data.pdev;

	/*
	 * Continue upstream from the point of minimum IOMMU granularity
	 * due to aliases to the point where devices are protected from
	 * peer-to-peer DMA by PCI ACS.  Again, if we find an existing
	 * group, use it.
	 */
	for (bus = pdev->bus; !pci_is_root_bus(bus); bus = bus->parent) {
		if (!bus->self)
			continue;

		if (pci_acs_path_enabled(bus->self, NULL, REQ_ACS_FLAGS))
			break;

		pdev = bus->self;

		group = iommu_group_get(&pdev->dev);
		if (group)
			return group;
	}

	/*
	 * Look for existing groups on device aliases.  If we alias another
	 * device or another device aliases us, use the same group.
	 */
	group = get_pci_alias_group(pdev, (unsigned long *)devfns);
	if (group)
		return group;

	/*
	 * Look for existing groups on non-isolated functions on the same
	 * slot and aliases of those funcions, if any.  No need to clear
	 * the search bitmap, the tested devfns are still valid.
	 */
	group = get_pci_function_alias_group(pdev, (unsigned long *)devfns);
	if (group)
		return group;

	/* No shared group found, allocate new */
	return iommu_group_alloc();
}
EXPORT_SYMBOL_GPL(pci_device_group);

/* Get the IOMMU group for device on fsl-mc bus */
struct iommu_group *fsl_mc_device_group(struct device *dev)
{
	struct device *cont_dev = fsl_mc_cont_dev(dev);
	struct iommu_group *group;

	group = iommu_group_get(cont_dev);
	if (!group)
		group = iommu_group_alloc();
	return group;
}
EXPORT_SYMBOL_GPL(fsl_mc_device_group);

static int iommu_get_def_domain_type(struct device *dev)
{
	const struct iommu_ops *ops = dev->bus->iommu_ops;

	if (dev_is_pci(dev) && to_pci_dev(dev)->untrusted)
		return IOMMU_DOMAIN_DMA;

	if (ops->def_domain_type)
		return ops->def_domain_type(dev);

	return 0;
}

static int iommu_group_alloc_default_domain(struct bus_type *bus,
					    struct iommu_group *group,
					    unsigned int type)
{
	struct iommu_domain *dom;

	dom = __iommu_domain_alloc(bus, type);
	if (!dom && type != IOMMU_DOMAIN_DMA) {
		dom = __iommu_domain_alloc(bus, IOMMU_DOMAIN_DMA);
		if (dom)
			pr_warn("Failed to allocate default IOMMU domain of type %u for group %s - Falling back to IOMMU_DOMAIN_DMA",
				type, group->name);
	}

	if (!dom)
		return -ENOMEM;

	group->default_domain = dom;
	if (!group->domain)
		group->domain = dom;
	return 0;
}

static int iommu_alloc_default_domain(struct iommu_group *group,
				      struct device *dev)
{
	unsigned int type;

	if (group->default_domain)
		return 0;

	type = iommu_get_def_domain_type(dev) ? : iommu_def_domain_type;

	return iommu_group_alloc_default_domain(dev->bus, group, type);
}

/**
 * iommu_group_get_for_dev - Find or create the IOMMU group for a device
 * @dev: target device
 *
 * This function is intended to be called by IOMMU drivers and extended to
 * support common, bus-defined algorithms when determining or creating the
 * IOMMU group for a device.  On success, the caller will hold a reference
 * to the returned IOMMU group, which will already include the provided
 * device.  The reference should be released with iommu_group_put().
 */
static struct iommu_group *iommu_group_get_for_dev(struct device *dev)
{
	const struct iommu_ops *ops = dev->bus->iommu_ops;
	struct iommu_group *group;
	int ret;

	group = iommu_group_get(dev);
	if (group)
		return group;

	if (!ops)
		return ERR_PTR(-EINVAL);

	group = ops->device_group(dev);
	if (WARN_ON_ONCE(group == NULL))
		return ERR_PTR(-EINVAL);

	if (IS_ERR(group))
		return group;

	ret = iommu_group_add_device(group, dev);
	if (ret)
		goto out_put_group;

	return group;

out_put_group:
	iommu_group_put(group);

	return ERR_PTR(ret);
}

struct iommu_domain *iommu_group_default_domain(struct iommu_group *group)
{
	return group->default_domain;
}

static int probe_iommu_group(struct device *dev, void *data)
{
	struct list_head *group_list = data;
	struct iommu_group *group;
	int ret;

	/* Device is probed already if in a group */
	group = iommu_group_get(dev);
	if (group) {
		iommu_group_put(group);
		return 0;
	}

	ret = __iommu_probe_device(dev, group_list);
	if (ret == -ENODEV)
		ret = 0;

	return ret;
}

static int remove_iommu_group(struct device *dev, void *data)
{
	iommu_release_device(dev);

	return 0;
}

static int iommu_bus_notifier(struct notifier_block *nb,
			      unsigned long action, void *data)
{
	unsigned long group_action = 0;
	struct device *dev = data;
	struct iommu_group *group;

	/*
	 * ADD/DEL call into iommu driver ops if provided, which may
	 * result in ADD/DEL notifiers to group->notifier
	 */
	if (action == BUS_NOTIFY_ADD_DEVICE) {
		int ret;

		ret = iommu_probe_device(dev);
		return (ret) ? NOTIFY_DONE : NOTIFY_OK;
	} else if (action == BUS_NOTIFY_REMOVED_DEVICE) {
		iommu_release_device(dev);
		return NOTIFY_OK;
	}

	/*
	 * Remaining BUS_NOTIFYs get filtered and republished to the
	 * group, if anyone is listening
	 */
	group = iommu_group_get(dev);
	if (!group)
		return 0;

	switch (action) {
	case BUS_NOTIFY_BIND_DRIVER:
		group_action = IOMMU_GROUP_NOTIFY_BIND_DRIVER;
		break;
	case BUS_NOTIFY_BOUND_DRIVER:
		group_action = IOMMU_GROUP_NOTIFY_BOUND_DRIVER;
		break;
	case BUS_NOTIFY_UNBIND_DRIVER:
		group_action = IOMMU_GROUP_NOTIFY_UNBIND_DRIVER;
		break;
	case BUS_NOTIFY_UNBOUND_DRIVER:
		group_action = IOMMU_GROUP_NOTIFY_UNBOUND_DRIVER;
		break;
	}

	if (group_action)
		blocking_notifier_call_chain(&group->notifier,
					     group_action, dev);

	iommu_group_put(group);
	return 0;
}

struct __group_domain_type {
	struct device *dev;
	unsigned int type;
};

static int probe_get_default_domain_type(struct device *dev, void *data)
{
	struct __group_domain_type *gtype = data;
	unsigned int type = iommu_get_def_domain_type(dev);

	if (type) {
		if (gtype->type && gtype->type != type) {
			dev_warn(dev, "Device needs domain type %s, but device %s in the same iommu group requires type %s - using default\n",
				 iommu_domain_type_str(type),
				 dev_name(gtype->dev),
				 iommu_domain_type_str(gtype->type));
			gtype->type = 0;
		}

		if (!gtype->dev) {
			gtype->dev  = dev;
			gtype->type = type;
		}
	}

	return 0;
}

static void probe_alloc_default_domain(struct bus_type *bus,
				       struct iommu_group *group)
{
	struct __group_domain_type gtype;

	memset(&gtype, 0, sizeof(gtype));

	/* Ask for default domain requirements of all devices in the group */
	__iommu_group_for_each_dev(group, &gtype,
				   probe_get_default_domain_type);

	if (!gtype.type)
		gtype.type = iommu_def_domain_type;

	iommu_group_alloc_default_domain(bus, group, gtype.type);

}

static int iommu_group_do_dma_attach(struct device *dev, void *data)
{
	struct iommu_domain *domain = data;
	int ret = 0;

	if (!iommu_is_attach_deferred(domain, dev))
		ret = __iommu_attach_device(domain, dev);

	return ret;
}

static int __iommu_group_dma_attach(struct iommu_group *group)
{
	return __iommu_group_for_each_dev(group, group->default_domain,
					  iommu_group_do_dma_attach);
}

static int iommu_group_do_probe_finalize(struct device *dev, void *data)
{
	struct iommu_domain *domain = data;

	if (domain->ops->probe_finalize)
		domain->ops->probe_finalize(dev);

	return 0;
}

static void __iommu_group_dma_finalize(struct iommu_group *group)
{
	__iommu_group_for_each_dev(group, group->default_domain,
				   iommu_group_do_probe_finalize);
}

static int iommu_do_create_direct_mappings(struct device *dev, void *data)
{
	struct iommu_group *group = data;

	iommu_create_device_direct_mappings(group, dev);

	return 0;
}

static int iommu_group_create_direct_mappings(struct iommu_group *group)
{
	return __iommu_group_for_each_dev(group, group,
					  iommu_do_create_direct_mappings);
}

int bus_iommu_probe(struct bus_type *bus)
{
	struct iommu_group *group, *next;
	LIST_HEAD(group_list);
	int ret;

	/*
	 * This code-path does not allocate the default domain when
	 * creating the iommu group, so do it after the groups are
	 * created.
	 */
	ret = bus_for_each_dev(bus, NULL, &group_list, probe_iommu_group);
	if (ret)
		return ret;

	list_for_each_entry_safe(group, next, &group_list, entry) {
		/* Remove item from the list */
		list_del_init(&group->entry);

		mutex_lock(&group->mutex);

		/* Try to allocate default domain */
		probe_alloc_default_domain(bus, group);

		if (!group->default_domain) {
			mutex_unlock(&group->mutex);
			continue;
		}

		iommu_group_create_direct_mappings(group);

		ret = __iommu_group_dma_attach(group);

		mutex_unlock(&group->mutex);

		if (ret)
			break;

		__iommu_group_dma_finalize(group);
	}

	return ret;
}

static int iommu_bus_init(struct bus_type *bus, const struct iommu_ops *ops)
{
	struct notifier_block *nb;
	int err;

	nb = kzalloc(sizeof(struct notifier_block), GFP_KERNEL);
	if (!nb)
		return -ENOMEM;

	nb->notifier_call = iommu_bus_notifier;

	err = bus_register_notifier(bus, nb);
	if (err)
		goto out_free;

	err = bus_iommu_probe(bus);
	if (err)
		goto out_err;


	return 0;

out_err:
	/* Clean up */
	bus_for_each_dev(bus, NULL, NULL, remove_iommu_group);
	bus_unregister_notifier(bus, nb);

out_free:
	kfree(nb);

	return err;
}

/**
 * bus_set_iommu - set iommu-callbacks for the bus
 * @bus: bus.
 * @ops: the callbacks provided by the iommu-driver
 *
 * This function is called by an iommu driver to set the iommu methods
 * used for a particular bus. Drivers for devices on that bus can use
 * the iommu-api after these ops are registered.
 * This special function is needed because IOMMUs are usually devices on
 * the bus itself, so the iommu drivers are not initialized when the bus
 * is set up. With this function the iommu-driver can set the iommu-ops
 * afterwards.
 */
int bus_set_iommu(struct bus_type *bus, const struct iommu_ops *ops)
{
	int err;

	if (ops == NULL) {
		bus->iommu_ops = NULL;
		return 0;
	}

	if (bus->iommu_ops != NULL)
		return -EBUSY;

	bus->iommu_ops = ops;

	/* Do IOMMU specific setup for this bus-type */
	err = iommu_bus_init(bus, ops);
	if (err)
		bus->iommu_ops = NULL;

	return err;
}
EXPORT_SYMBOL_GPL(bus_set_iommu);

bool iommu_present(struct bus_type *bus)
{
	return bus->iommu_ops != NULL;
}
EXPORT_SYMBOL_GPL(iommu_present);

bool iommu_capable(struct bus_type *bus, enum iommu_cap cap)
{
	if (!bus->iommu_ops || !bus->iommu_ops->capable)
		return false;

	return bus->iommu_ops->capable(cap);
}
EXPORT_SYMBOL_GPL(iommu_capable);

/**
 * iommu_set_fault_handler() - set a fault handler for an iommu domain
 * @domain: iommu domain
 * @handler: fault handler
 * @token: user data, will be passed back to the fault handler
 *
 * This function should be used by IOMMU users which want to be notified
 * whenever an IOMMU fault happens.
 *
 * The fault handler itself should return 0 on success, and an appropriate
 * error code otherwise.
 */
void iommu_set_fault_handler(struct iommu_domain *domain,
					iommu_fault_handler_t handler,
					void *token)
{
	BUG_ON(!domain);

	domain->handler = handler;
	domain->handler_token = token;
}
EXPORT_SYMBOL_GPL(iommu_set_fault_handler);

static struct iommu_domain *__iommu_domain_alloc(struct bus_type *bus,
						 unsigned type)
{
	struct iommu_domain *domain;

	if (bus == NULL || bus->iommu_ops == NULL)
		return NULL;

	domain = bus->iommu_ops->domain_alloc(type);
	if (!domain)
		return NULL;

	domain->ops  = bus->iommu_ops;
	domain->type = type;
	/* Assume all sizes by default; the driver may override this later */
	domain->pgsize_bitmap  = bus->iommu_ops->pgsize_bitmap;

	/* Temporarily avoid -EEXIST while drivers still get their own cookies */
	if (iommu_is_dma_domain(domain) && !domain->iova_cookie && iommu_get_dma_cookie(domain)) {
		iommu_domain_free(domain);
		domain = NULL;
	}
	return domain;
}

struct iommu_domain *iommu_domain_alloc(struct bus_type *bus)
{
	return __iommu_domain_alloc(bus, IOMMU_DOMAIN_UNMANAGED);
}
EXPORT_SYMBOL_GPL(iommu_domain_alloc);

void iommu_domain_free(struct iommu_domain *domain)
{
	iommu_put_dma_cookie(domain);
	domain->ops->domain_free(domain);
}
EXPORT_SYMBOL_GPL(iommu_domain_free);

static int __iommu_attach_device(struct iommu_domain *domain,
				 struct device *dev)
{
	int ret;

	if (unlikely(domain->ops->attach_dev == NULL))
		return -ENODEV;

	ret = domain->ops->attach_dev(domain, dev);
	if (!ret)
		trace_attach_device_to_domain(dev);
	return ret;
}

int iommu_attach_device(struct iommu_domain *domain, struct device *dev)
{
	struct iommu_group *group;
	int ret;

	group = iommu_group_get(dev);
	if (!group)
		return -ENODEV;

	/*
	 * Lock the group to make sure the device-count doesn't
	 * change while we are attaching
	 */
	mutex_lock(&group->mutex);
	ret = -EINVAL;
	if (iommu_group_device_count(group) != 1)
		goto out_unlock;

	ret = __iommu_attach_group(domain, group);

out_unlock:
	mutex_unlock(&group->mutex);
	iommu_group_put(group);

	return ret;
}
EXPORT_SYMBOL_GPL(iommu_attach_device);

int iommu_deferred_attach(struct device *dev, struct iommu_domain *domain)
{
	const struct iommu_ops *ops = domain->ops;

	if (ops->is_attach_deferred && ops->is_attach_deferred(domain, dev))
		return __iommu_attach_device(domain, dev);

	return 0;
}

/*
 * Check flags and other user provided data for valid combinations. We also
 * make sure no reserved fields or unused flags are set. This is to ensure
 * not breaking userspace in the future when these fields or flags are used.
 */
static int iommu_check_cache_invl_data(struct iommu_cache_invalidate_info *info)
{
	u32 mask;
	int i;

	if (info->version != IOMMU_CACHE_INVALIDATE_INFO_VERSION_1)
		return -EINVAL;

	mask = (1 << IOMMU_CACHE_INV_TYPE_NR) - 1;
	if (info->cache & ~mask)
		return -EINVAL;

	if (info->granularity >= IOMMU_INV_GRANU_NR)
		return -EINVAL;

	switch (info->granularity) {
	case IOMMU_INV_GRANU_ADDR:
		if (info->cache & IOMMU_CACHE_INV_TYPE_PASID)
			return -EINVAL;

		mask = IOMMU_INV_ADDR_FLAGS_PASID |
			IOMMU_INV_ADDR_FLAGS_ARCHID |
			IOMMU_INV_ADDR_FLAGS_LEAF;

		if (info->granu.addr_info.flags & ~mask)
			return -EINVAL;
		break;
	case IOMMU_INV_GRANU_PASID:
		mask = IOMMU_INV_PASID_FLAGS_PASID |
			IOMMU_INV_PASID_FLAGS_ARCHID;
		if (info->granu.pasid_info.flags & ~mask)
			return -EINVAL;

		break;
	case IOMMU_INV_GRANU_DOMAIN:
		if (info->cache & IOMMU_CACHE_INV_TYPE_DEV_IOTLB)
			return -EINVAL;
		break;
	default:
		return -EINVAL;
	}

	/* Check reserved padding fields */
	for (i = 0; i < sizeof(info->padding); i++) {
		if (info->padding[i])
			return -EINVAL;
	}

	return 0;
}

int iommu_uapi_cache_invalidate(struct iommu_domain *domain, struct device *dev,
				void __user *uinfo)
{
	struct iommu_cache_invalidate_info inv_info = { 0 };
	u32 minsz;
	int ret;

	if (unlikely(!domain->ops->cache_invalidate))
		return -ENODEV;

	/*
	 * No new spaces can be added before the variable sized union, the
	 * minimum size is the offset to the union.
	 */
	minsz = offsetof(struct iommu_cache_invalidate_info, granu);

	/* Copy minsz from user to get flags and argsz */
	if (copy_from_user(&inv_info, uinfo, minsz))
		return -EFAULT;

	/* Fields before the variable size union are mandatory */
	if (inv_info.argsz < minsz)
		return -EINVAL;

	/* PASID and address granu require additional info beyond minsz */
	if (inv_info.granularity == IOMMU_INV_GRANU_PASID &&
	    inv_info.argsz < offsetofend(struct iommu_cache_invalidate_info, granu.pasid_info))
		return -EINVAL;

	if (inv_info.granularity == IOMMU_INV_GRANU_ADDR &&
	    inv_info.argsz < offsetofend(struct iommu_cache_invalidate_info, granu.addr_info))
		return -EINVAL;

	/*
	 * User might be using a newer UAPI header which has a larger data
	 * size, we shall support the existing flags within the current
	 * size. Copy the remaining user data _after_ minsz but not more
	 * than the current kernel supported size.
	 */
	if (copy_from_user((void *)&inv_info + minsz, uinfo + minsz,
			   min_t(u32, inv_info.argsz, sizeof(inv_info)) - minsz))
		return -EFAULT;

	/* Now the argsz is validated, check the content */
	ret = iommu_check_cache_invl_data(&inv_info);
	if (ret)
		return ret;

	return domain->ops->cache_invalidate(domain, dev, &inv_info);
}
EXPORT_SYMBOL_GPL(iommu_uapi_cache_invalidate);

static int iommu_check_bind_data(struct iommu_gpasid_bind_data *data)
{
	u64 mask;
	int i;

	if (data->version != IOMMU_GPASID_BIND_VERSION_1)
		return -EINVAL;

	/* Check the range of supported formats */
	if (data->format >= IOMMU_PASID_FORMAT_LAST)
		return -EINVAL;

	/* Check all flags */
	mask = IOMMU_SVA_GPASID_VAL;
	if (data->flags & ~mask)
		return -EINVAL;

	/* Check reserved padding fields */
	for (i = 0; i < sizeof(data->padding); i++) {
		if (data->padding[i])
			return -EINVAL;
	}

	return 0;
}

static int iommu_sva_prepare_bind_data(void __user *udata,
				       struct iommu_gpasid_bind_data *data)
{
	u32 minsz;

	/*
	 * No new spaces can be added before the variable sized union, the
	 * minimum size is the offset to the union.
	 */
	minsz = offsetof(struct iommu_gpasid_bind_data, vendor);

	/* Copy minsz from user to get flags and argsz */
	if (copy_from_user(data, udata, minsz))
		return -EFAULT;

	/* Fields before the variable size union are mandatory */
	if (data->argsz < minsz)
		return -EINVAL;
	/*
	 * User might be using a newer UAPI header, we shall let IOMMU vendor
	 * driver decide on what size it needs. Since the guest PASID bind data
	 * can be vendor specific, larger argsz could be the result of extension
	 * for one vendor but it should not affect another vendor.
	 * Copy the remaining user data _after_ minsz
	 */
	if (copy_from_user((void *)data + minsz, udata + minsz,
			   min_t(u32, data->argsz, sizeof(*data)) - minsz))
		return -EFAULT;

	return iommu_check_bind_data(data);
}

int iommu_uapi_sva_bind_gpasid(struct iommu_domain *domain, struct device *dev,
			       void __user *udata)
{
	struct iommu_gpasid_bind_data data = { 0 };
	int ret;

	if (unlikely(!domain->ops->sva_bind_gpasid))
		return -ENODEV;

	ret = iommu_sva_prepare_bind_data(udata, &data);
	if (ret)
		return ret;

	return domain->ops->sva_bind_gpasid(domain, dev, &data);
}
EXPORT_SYMBOL_GPL(iommu_uapi_sva_bind_gpasid);

int iommu_sva_unbind_gpasid(struct iommu_domain *domain, struct device *dev,
			     ioasid_t pasid)
{
	if (unlikely(!domain->ops->sva_unbind_gpasid))
		return -ENODEV;

	return domain->ops->sva_unbind_gpasid(dev, pasid);
}
EXPORT_SYMBOL_GPL(iommu_sva_unbind_gpasid);

int iommu_uapi_sva_unbind_gpasid(struct iommu_domain *domain, struct device *dev,
				 void __user *udata)
{
	struct iommu_gpasid_bind_data data = { 0 };
	int ret;

	if (unlikely(!domain->ops->sva_bind_gpasid))
		return -ENODEV;

	ret = iommu_sva_prepare_bind_data(udata, &data);
	if (ret)
		return ret;

	return iommu_sva_unbind_gpasid(domain, dev, data.hpasid);
}
EXPORT_SYMBOL_GPL(iommu_uapi_sva_unbind_gpasid);

static void __iommu_detach_device(struct iommu_domain *domain,
				  struct device *dev)
{
	if (iommu_is_attach_deferred(domain, dev))
		return;

	if (unlikely(domain->ops->detach_dev == NULL))
		return;

	domain->ops->detach_dev(domain, dev);
	trace_detach_device_from_domain(dev);
}

void iommu_detach_device(struct iommu_domain *domain, struct device *dev)
{
	struct iommu_group *group;

	group = iommu_group_get(dev);
	if (!group)
		return;

	mutex_lock(&group->mutex);
	if (iommu_group_device_count(group) != 1) {
		WARN_ON(1);
		goto out_unlock;
	}

	__iommu_detach_group(domain, group);

out_unlock:
	mutex_unlock(&group->mutex);
	iommu_group_put(group);
}
EXPORT_SYMBOL_GPL(iommu_detach_device);

struct iommu_domain *iommu_get_domain_for_dev(struct device *dev)
{
	struct iommu_domain *domain;
	struct iommu_group *group;

	group = iommu_group_get(dev);
	if (!group)
		return NULL;

	domain = group->domain;

	iommu_group_put(group);

	return domain;
}
EXPORT_SYMBOL_GPL(iommu_get_domain_for_dev);

/*
 * For IOMMU_DOMAIN_DMA implementations which already provide their own
 * guarantees that the group and its default domain are valid and correct.
 */
struct iommu_domain *iommu_get_dma_domain(struct device *dev)
{
	return dev->iommu_group->default_domain;
}

/*
 * IOMMU groups are really the natural working unit of the IOMMU, but
 * the IOMMU API works on domains and devices.  Bridge that gap by
 * iterating over the devices in a group.  Ideally we'd have a single
 * device which represents the requestor ID of the group, but we also
 * allow IOMMU drivers to create policy defined minimum sets, where
 * the physical hardware may be able to distiguish members, but we
 * wish to group them at a higher level (ex. untrusted multi-function
 * PCI devices).  Thus we attach each device.
 */
static int iommu_group_do_attach_device(struct device *dev, void *data)
{
	struct iommu_domain *domain = data;

	return __iommu_attach_device(domain, dev);
}

static int __iommu_attach_group(struct iommu_domain *domain,
				struct iommu_group *group)
{
	int ret;

	if (group->default_domain && group->domain != group->default_domain)
		return -EBUSY;

	ret = __iommu_group_for_each_dev(group, domain,
					 iommu_group_do_attach_device);
	if (ret == 0)
		group->domain = domain;

	return ret;
}

int iommu_attach_group(struct iommu_domain *domain, struct iommu_group *group)
{
	int ret;

	mutex_lock(&group->mutex);
	ret = __iommu_attach_group(domain, group);
	mutex_unlock(&group->mutex);

	return ret;
}
EXPORT_SYMBOL_GPL(iommu_attach_group);

static int iommu_group_do_detach_device(struct device *dev, void *data)
{
	struct iommu_domain *domain = data;

	__iommu_detach_device(domain, dev);

	return 0;
}

static void __iommu_detach_group(struct iommu_domain *domain,
				 struct iommu_group *group)
{
	int ret;

	if (!group->default_domain) {
		__iommu_group_for_each_dev(group, domain,
					   iommu_group_do_detach_device);
		group->domain = NULL;
		return;
	}

	if (group->domain == group->default_domain)
		return;

	/* Detach by re-attaching to the default domain */
	ret = __iommu_group_for_each_dev(group, group->default_domain,
					 iommu_group_do_attach_device);
	if (ret != 0)
		WARN_ON(1);
	else
		group->domain = group->default_domain;
}

void iommu_detach_group(struct iommu_domain *domain, struct iommu_group *group)
{
	mutex_lock(&group->mutex);
	__iommu_detach_group(domain, group);
	mutex_unlock(&group->mutex);
}
EXPORT_SYMBOL_GPL(iommu_detach_group);

phys_addr_t iommu_iova_to_phys(struct iommu_domain *domain, dma_addr_t iova)
{
	if (domain->type == IOMMU_DOMAIN_IDENTITY)
		return iova;

	if (domain->type == IOMMU_DOMAIN_BLOCKED)
		return 0;

	return domain->ops->iova_to_phys(domain, iova);
}
EXPORT_SYMBOL_GPL(iommu_iova_to_phys);

static size_t iommu_pgsize(struct iommu_domain *domain, unsigned long iova,
			   phys_addr_t paddr, size_t size, size_t *count)
{
	unsigned int pgsize_idx, pgsize_idx_next;
	unsigned long pgsizes;
	size_t offset, pgsize, pgsize_next;
	unsigned long addr_merge = paddr | iova;

	/* Page sizes supported by the hardware and small enough for @size */
	pgsizes = domain->pgsize_bitmap & GENMASK(__fls(size), 0);

	/* Constrain the page sizes further based on the maximum alignment */
	if (likely(addr_merge))
		pgsizes &= GENMASK(__ffs(addr_merge), 0);

	/* Make sure we have at least one suitable page size */
	BUG_ON(!pgsizes);

	/* Pick the biggest page size remaining */
	pgsize_idx = __fls(pgsizes);
	pgsize = BIT(pgsize_idx);
	if (!count)
		return pgsize;

	/* Find the next biggest support page size, if it exists */
	pgsizes = domain->pgsize_bitmap & ~GENMASK(pgsize_idx, 0);
	if (!pgsizes)
		goto out_set_count;

	pgsize_idx_next = __ffs(pgsizes);
	pgsize_next = BIT(pgsize_idx_next);

	/*
	 * There's no point trying a bigger page size unless the virtual
	 * and physical addresses are similarly offset within the larger page.
	 */
	if ((iova ^ paddr) & (pgsize_next - 1))
		goto out_set_count;

	/* Calculate the offset to the next page size alignment boundary */
	offset = pgsize_next - (addr_merge & (pgsize_next - 1));

	/*
	 * If size is big enough to accommodate the larger page, reduce
	 * the number of smaller pages.
	 */
	if (offset + pgsize_next <= size)
		size = offset;

out_set_count:
	*count = size >> pgsize_idx;
	return pgsize;
}

static int __iommu_map_pages(struct iommu_domain *domain, unsigned long iova,
			     phys_addr_t paddr, size_t size, int prot,
			     gfp_t gfp, size_t *mapped)
{
	const struct iommu_ops *ops = domain->ops;
	size_t pgsize, count;
	int ret;

	pgsize = iommu_pgsize(domain, iova, paddr, size, &count);

	pr_debug("mapping: iova 0x%lx pa %pa pgsize 0x%zx count %zu\n",
		 iova, &paddr, pgsize, count);

	if (ops->map_pages) {
		ret = ops->map_pages(domain, iova, paddr, pgsize, count, prot,
				     gfp, mapped);
	} else {
		ret = ops->map(domain, iova, paddr, pgsize, prot, gfp);
		*mapped = ret ? 0 : pgsize;
	}

	return ret;
}

static int __iommu_map(struct iommu_domain *domain, unsigned long iova,
		       phys_addr_t paddr, size_t size, int prot, gfp_t gfp)
{
	const struct iommu_ops *ops = domain->ops;
	unsigned long orig_iova = iova;
	unsigned int min_pagesz;
	size_t orig_size = size;
	phys_addr_t orig_paddr = paddr;
	int ret = 0;

	if (unlikely(!(ops->map || ops->map_pages) ||
		     domain->pgsize_bitmap == 0UL))
		return -ENODEV;

	if (unlikely(!(domain->type & __IOMMU_DOMAIN_PAGING)))
		return -EINVAL;

	/* find out the minimum page size supported */
	min_pagesz = 1 << __ffs(domain->pgsize_bitmap);

	/*
	 * both the virtual address and the physical one, as well as
	 * the size of the mapping, must be aligned (at least) to the
	 * size of the smallest page supported by the hardware
	 */
	if (!IS_ALIGNED(iova | paddr | size, min_pagesz)) {
		pr_err("unaligned: iova 0x%lx pa %pa size 0x%zx min_pagesz 0x%x\n",
		       iova, &paddr, size, min_pagesz);
		return -EINVAL;
	}

	pr_debug("map: iova 0x%lx pa %pa size 0x%zx\n", iova, &paddr, size);

	while (size) {
		size_t mapped = 0;

		ret = __iommu_map_pages(domain, iova, paddr, size, prot, gfp,
					&mapped);
		/*
		 * Some pages may have been mapped, even if an error occurred,
		 * so we should account for those so they can be unmapped.
		 */
		size -= mapped;

		if (ret)
			break;

		iova += mapped;
		paddr += mapped;
	}

	/* unroll mapping in case something went wrong */
	if (ret)
		iommu_unmap(domain, orig_iova, orig_size - size);
	else
		trace_map(orig_iova, orig_paddr, orig_size);

	return ret;
}

static int _iommu_map(struct iommu_domain *domain, unsigned long iova,
		      phys_addr_t paddr, size_t size, int prot, gfp_t gfp)
{
	const struct iommu_ops *ops = domain->ops;
	int ret;

	ret = __iommu_map(domain, iova, paddr, size, prot, gfp);
	if (ret == 0 && ops->iotlb_sync_map)
<<<<<<< HEAD
		ops->iotlb_sync_map(domain);
=======
		ops->iotlb_sync_map(domain, iova, size);
>>>>>>> 3b17187f

	return ret;
}

int iommu_map(struct iommu_domain *domain, unsigned long iova,
	      phys_addr_t paddr, size_t size, int prot)
{
	might_sleep();
	return _iommu_map(domain, iova, paddr, size, prot, GFP_KERNEL);
}
EXPORT_SYMBOL_GPL(iommu_map);

int iommu_map_atomic(struct iommu_domain *domain, unsigned long iova,
	      phys_addr_t paddr, size_t size, int prot)
{
	return _iommu_map(domain, iova, paddr, size, prot, GFP_ATOMIC);
}
EXPORT_SYMBOL_GPL(iommu_map_atomic);

static size_t __iommu_unmap_pages(struct iommu_domain *domain,
				  unsigned long iova, size_t size,
				  struct iommu_iotlb_gather *iotlb_gather)
{
	const struct iommu_ops *ops = domain->ops;
	size_t pgsize, count;

	pgsize = iommu_pgsize(domain, iova, iova, size, &count);
	return ops->unmap_pages ?
	       ops->unmap_pages(domain, iova, pgsize, count, iotlb_gather) :
	       ops->unmap(domain, iova, pgsize, iotlb_gather);
}

static size_t __iommu_unmap(struct iommu_domain *domain,
			    unsigned long iova, size_t size,
			    struct iommu_iotlb_gather *iotlb_gather)
{
	const struct iommu_ops *ops = domain->ops;
	size_t unmapped_page, unmapped = 0;
	unsigned long orig_iova = iova;
	unsigned int min_pagesz;

	if (unlikely(!(ops->unmap || ops->unmap_pages) ||
		     domain->pgsize_bitmap == 0UL))
		return 0;

	if (unlikely(!(domain->type & __IOMMU_DOMAIN_PAGING)))
		return 0;

	/* find out the minimum page size supported */
	min_pagesz = 1 << __ffs(domain->pgsize_bitmap);

	/*
	 * The virtual address, as well as the size of the mapping, must be
	 * aligned (at least) to the size of the smallest page supported
	 * by the hardware
	 */
	if (!IS_ALIGNED(iova | size, min_pagesz)) {
		pr_err("unaligned: iova 0x%lx size 0x%zx min_pagesz 0x%x\n",
		       iova, size, min_pagesz);
		return 0;
	}

	pr_debug("unmap this: iova 0x%lx size 0x%zx\n", iova, size);

	/*
	 * Keep iterating until we either unmap 'size' bytes (or more)
	 * or we hit an area that isn't mapped.
	 */
	while (unmapped < size) {
		unmapped_page = __iommu_unmap_pages(domain, iova,
						    size - unmapped,
						    iotlb_gather);
		if (!unmapped_page)
			break;

		pr_debug("unmapped: iova 0x%lx size 0x%zx\n",
			 iova, unmapped_page);

		iova += unmapped_page;
		unmapped += unmapped_page;
	}

	trace_unmap(orig_iova, size, unmapped);
	return unmapped;
}

size_t iommu_unmap(struct iommu_domain *domain,
		   unsigned long iova, size_t size)
{
	struct iommu_iotlb_gather iotlb_gather;
	size_t ret;

	iommu_iotlb_gather_init(&iotlb_gather);
	ret = __iommu_unmap(domain, iova, size, &iotlb_gather);
	iommu_iotlb_sync(domain, &iotlb_gather);

	return ret;
}
EXPORT_SYMBOL_GPL(iommu_unmap);

size_t iommu_unmap_fast(struct iommu_domain *domain,
			unsigned long iova, size_t size,
			struct iommu_iotlb_gather *iotlb_gather)
{
	return __iommu_unmap(domain, iova, size, iotlb_gather);
}
EXPORT_SYMBOL_GPL(iommu_unmap_fast);

static ssize_t __iommu_map_sg(struct iommu_domain *domain, unsigned long iova,
		struct scatterlist *sg, unsigned int nents, int prot,
		gfp_t gfp)
{
	const struct iommu_ops *ops = domain->ops;
	size_t len = 0, mapped = 0;
	phys_addr_t start;
	unsigned int i = 0;
	int ret;

	while (i <= nents) {
		phys_addr_t s_phys = sg_phys(sg);

		if (len && s_phys != start + len) {
			ret = __iommu_map(domain, iova + mapped, start,
					len, prot, gfp);

			if (ret)
				goto out_err;

			mapped += len;
			len = 0;
		}

		if (len) {
			len += sg->length;
		} else {
			len = sg->length;
			start = s_phys;
		}

		if (++i < nents)
			sg = sg_next(sg);
	}

	if (ops->iotlb_sync_map)
<<<<<<< HEAD
		ops->iotlb_sync_map(domain);
=======
		ops->iotlb_sync_map(domain, iova, mapped);
>>>>>>> 3b17187f
	return mapped;

out_err:
	/* undo mappings already done */
	iommu_unmap(domain, iova, mapped);

	return ret;
}

ssize_t iommu_map_sg(struct iommu_domain *domain, unsigned long iova,
		     struct scatterlist *sg, unsigned int nents, int prot)
{
	might_sleep();
	return __iommu_map_sg(domain, iova, sg, nents, prot, GFP_KERNEL);
}
EXPORT_SYMBOL_GPL(iommu_map_sg);

ssize_t iommu_map_sg_atomic(struct iommu_domain *domain, unsigned long iova,
		    struct scatterlist *sg, unsigned int nents, int prot)
{
	return __iommu_map_sg(domain, iova, sg, nents, prot, GFP_ATOMIC);
}

/**
 * report_iommu_fault() - report about an IOMMU fault to the IOMMU framework
 * @domain: the iommu domain where the fault has happened
 * @dev: the device where the fault has happened
 * @iova: the faulting address
 * @flags: mmu fault flags (e.g. IOMMU_FAULT_READ/IOMMU_FAULT_WRITE/...)
 *
 * This function should be called by the low-level IOMMU implementations
 * whenever IOMMU faults happen, to allow high-level users, that are
 * interested in such events, to know about them.
 *
 * This event may be useful for several possible use cases:
 * - mere logging of the event
 * - dynamic TLB/PTE loading
 * - if restarting of the faulting device is required
 *
 * Returns 0 on success and an appropriate error code otherwise (if dynamic
 * PTE/TLB loading will one day be supported, implementations will be able
 * to tell whether it succeeded or not according to this return value).
 *
 * Specifically, -ENOSYS is returned if a fault handler isn't installed
 * (though fault handlers can also return -ENOSYS, in case they want to
 * elicit the default behavior of the IOMMU drivers).
 */
int report_iommu_fault(struct iommu_domain *domain, struct device *dev,
		       unsigned long iova, int flags)
{
	int ret = -ENOSYS;

	/*
	 * if upper layers showed interest and installed a fault handler,
	 * invoke it.
	 */
	if (domain->handler)
		ret = domain->handler(domain, dev, iova, flags,
						domain->handler_token);

	trace_io_page_fault(dev, iova, flags);
	return ret;
}
EXPORT_SYMBOL_GPL(report_iommu_fault);

static int __init iommu_init(void)
{
	iommu_group_kset = kset_create_and_add("iommu_groups",
					       NULL, kernel_kobj);
	BUG_ON(!iommu_group_kset);

	iommu_debugfs_setup();

	return 0;
}
core_initcall(iommu_init);

int iommu_enable_nesting(struct iommu_domain *domain)
{
	if (domain->type != IOMMU_DOMAIN_UNMANAGED)
		return -EINVAL;
	if (!domain->ops->enable_nesting)
		return -EINVAL;
	return domain->ops->enable_nesting(domain);
}
EXPORT_SYMBOL_GPL(iommu_enable_nesting);

int iommu_set_pgtable_quirks(struct iommu_domain *domain,
		unsigned long quirk)
{
	if (domain->type != IOMMU_DOMAIN_UNMANAGED)
		return -EINVAL;
	if (!domain->ops->set_pgtable_quirks)
		return -EINVAL;
	return domain->ops->set_pgtable_quirks(domain, quirk);
}
EXPORT_SYMBOL_GPL(iommu_set_pgtable_quirks);

void iommu_get_resv_regions(struct device *dev, struct list_head *list)
{
	const struct iommu_ops *ops = dev->bus->iommu_ops;

	if (ops && ops->get_resv_regions)
		ops->get_resv_regions(dev, list);
}

void iommu_put_resv_regions(struct device *dev, struct list_head *list)
{
	const struct iommu_ops *ops = dev->bus->iommu_ops;

	if (ops && ops->put_resv_regions)
		ops->put_resv_regions(dev, list);
}

/**
 * generic_iommu_put_resv_regions - Reserved region driver helper
 * @dev: device for which to free reserved regions
 * @list: reserved region list for device
 *
 * IOMMU drivers can use this to implement their .put_resv_regions() callback
 * for simple reservations. Memory allocated for each reserved region will be
 * freed. If an IOMMU driver allocates additional resources per region, it is
 * going to have to implement a custom callback.
 */
void generic_iommu_put_resv_regions(struct device *dev, struct list_head *list)
{
	struct iommu_resv_region *entry, *next;

	list_for_each_entry_safe(entry, next, list, list)
		kfree(entry);
}
EXPORT_SYMBOL(generic_iommu_put_resv_regions);

struct iommu_resv_region *iommu_alloc_resv_region(phys_addr_t start,
						  size_t length, int prot,
						  enum iommu_resv_type type)
{
	struct iommu_resv_region *region;

	region = kzalloc(sizeof(*region), GFP_KERNEL);
	if (!region)
		return NULL;

	INIT_LIST_HEAD(&region->list);
	region->start = start;
	region->length = length;
	region->prot = prot;
	region->type = type;
	return region;
}
EXPORT_SYMBOL_GPL(iommu_alloc_resv_region);

void iommu_set_default_passthrough(bool cmd_line)
{
	if (cmd_line)
		iommu_cmd_line |= IOMMU_CMD_LINE_DMA_API;
	iommu_def_domain_type = IOMMU_DOMAIN_IDENTITY;
}

void iommu_set_default_translated(bool cmd_line)
{
	if (cmd_line)
		iommu_cmd_line |= IOMMU_CMD_LINE_DMA_API;
	iommu_def_domain_type = IOMMU_DOMAIN_DMA;
}

bool iommu_default_passthrough(void)
{
	return iommu_def_domain_type == IOMMU_DOMAIN_IDENTITY;
}
EXPORT_SYMBOL_GPL(iommu_default_passthrough);

const struct iommu_ops *iommu_ops_from_fwnode(struct fwnode_handle *fwnode)
{
	const struct iommu_ops *ops = NULL;
	struct iommu_device *iommu;

	spin_lock(&iommu_device_lock);
	list_for_each_entry(iommu, &iommu_device_list, list)
		if (iommu->fwnode == fwnode) {
			ops = iommu->ops;
			break;
		}
	spin_unlock(&iommu_device_lock);
	return ops;
}

int iommu_fwspec_init(struct device *dev, struct fwnode_handle *iommu_fwnode,
		      const struct iommu_ops *ops)
{
	struct iommu_fwspec *fwspec = dev_iommu_fwspec_get(dev);

	if (fwspec)
		return ops == fwspec->ops ? 0 : -EINVAL;

	if (!dev_iommu_get(dev))
		return -ENOMEM;

	/* Preallocate for the overwhelmingly common case of 1 ID */
	fwspec = kzalloc(struct_size(fwspec, ids, 1), GFP_KERNEL);
	if (!fwspec)
		return -ENOMEM;

	of_node_get(to_of_node(iommu_fwnode));
	fwspec->iommu_fwnode = iommu_fwnode;
	fwspec->ops = ops;
	dev_iommu_fwspec_set(dev, fwspec);
	return 0;
}
EXPORT_SYMBOL_GPL(iommu_fwspec_init);

void iommu_fwspec_free(struct device *dev)
{
	struct iommu_fwspec *fwspec = dev_iommu_fwspec_get(dev);

	if (fwspec) {
		fwnode_handle_put(fwspec->iommu_fwnode);
		kfree(fwspec);
		dev_iommu_fwspec_set(dev, NULL);
	}
}
EXPORT_SYMBOL_GPL(iommu_fwspec_free);

int iommu_fwspec_add_ids(struct device *dev, u32 *ids, int num_ids)
{
	struct iommu_fwspec *fwspec = dev_iommu_fwspec_get(dev);
	int i, new_num;

	if (!fwspec)
		return -EINVAL;

	new_num = fwspec->num_ids + num_ids;
	if (new_num > 1) {
		fwspec = krealloc(fwspec, struct_size(fwspec, ids, new_num),
				  GFP_KERNEL);
		if (!fwspec)
			return -ENOMEM;

		dev_iommu_fwspec_set(dev, fwspec);
	}

	for (i = 0; i < num_ids; i++)
		fwspec->ids[fwspec->num_ids + i] = ids[i];

	fwspec->num_ids = new_num;
	return 0;
}
EXPORT_SYMBOL_GPL(iommu_fwspec_add_ids);

/*
 * Per device IOMMU features.
 */
int iommu_dev_enable_feature(struct device *dev, enum iommu_dev_features feat)
{
	if (dev->iommu && dev->iommu->iommu_dev) {
		const struct iommu_ops *ops = dev->iommu->iommu_dev->ops;

		if (ops->dev_enable_feat)
			return ops->dev_enable_feat(dev, feat);
	}

	return -ENODEV;
}
EXPORT_SYMBOL_GPL(iommu_dev_enable_feature);

/*
 * The device drivers should do the necessary cleanups before calling this.
 * For example, before disabling the aux-domain feature, the device driver
 * should detach all aux-domains. Otherwise, this will return -EBUSY.
 */
int iommu_dev_disable_feature(struct device *dev, enum iommu_dev_features feat)
{
	if (dev->iommu && dev->iommu->iommu_dev) {
		const struct iommu_ops *ops = dev->iommu->iommu_dev->ops;

		if (ops->dev_disable_feat)
			return ops->dev_disable_feat(dev, feat);
	}

	return -EBUSY;
}
EXPORT_SYMBOL_GPL(iommu_dev_disable_feature);

bool iommu_dev_feature_enabled(struct device *dev, enum iommu_dev_features feat)
{
	if (dev->iommu && dev->iommu->iommu_dev) {
		const struct iommu_ops *ops = dev->iommu->iommu_dev->ops;

		if (ops->dev_feat_enabled)
			return ops->dev_feat_enabled(dev, feat);
	}

	return false;
}
EXPORT_SYMBOL_GPL(iommu_dev_feature_enabled);

/*
 * Aux-domain specific attach/detach.
 *
 * Only works if iommu_dev_feature_enabled(dev, IOMMU_DEV_FEAT_AUX) returns
 * true. Also, as long as domains are attached to a device through this
 * interface, any tries to call iommu_attach_device() should fail
 * (iommu_detach_device() can't fail, so we fail when trying to re-attach).
 * This should make us safe against a device being attached to a guest as a
 * whole while there are still pasid users on it (aux and sva).
 */
int iommu_aux_attach_device(struct iommu_domain *domain, struct device *dev)
{
	int ret = -ENODEV;

	if (domain->ops->aux_attach_dev)
		ret = domain->ops->aux_attach_dev(domain, dev);

	if (!ret)
		trace_attach_device_to_domain(dev);

	return ret;
}
EXPORT_SYMBOL_GPL(iommu_aux_attach_device);

void iommu_aux_detach_device(struct iommu_domain *domain, struct device *dev)
{
	if (domain->ops->aux_detach_dev) {
		domain->ops->aux_detach_dev(domain, dev);
		trace_detach_device_from_domain(dev);
	}
}
EXPORT_SYMBOL_GPL(iommu_aux_detach_device);

int iommu_aux_get_pasid(struct iommu_domain *domain, struct device *dev)
{
	int ret = -ENODEV;

	if (domain->ops->aux_get_pasid)
		ret = domain->ops->aux_get_pasid(domain, dev);

	return ret;
}
EXPORT_SYMBOL_GPL(iommu_aux_get_pasid);

/**
 * iommu_sva_bind_device() - Bind a process address space to a device
 * @dev: the device
 * @mm: the mm to bind, caller must hold a reference to it
 *
 * Create a bond between device and address space, allowing the device to access
 * the mm using the returned PASID. If a bond already exists between @device and
 * @mm, it is returned and an additional reference is taken. Caller must call
 * iommu_sva_unbind_device() to release each reference.
 *
 * iommu_dev_enable_feature(dev, IOMMU_DEV_FEAT_SVA) must be called first, to
 * initialize the required SVA features.
 *
 * On error, returns an ERR_PTR value.
 */
struct iommu_sva *
iommu_sva_bind_device(struct device *dev, struct mm_struct *mm, void *drvdata)
{
	struct iommu_group *group;
	struct iommu_sva *handle = ERR_PTR(-EINVAL);
	const struct iommu_ops *ops = dev->bus->iommu_ops;

	if (!ops || !ops->sva_bind)
		return ERR_PTR(-ENODEV);

	group = iommu_group_get(dev);
	if (!group)
		return ERR_PTR(-ENODEV);

	/* Ensure device count and domain don't change while we're binding */
	mutex_lock(&group->mutex);

	/*
	 * To keep things simple, SVA currently doesn't support IOMMU groups
	 * with more than one device. Existing SVA-capable systems are not
	 * affected by the problems that required IOMMU groups (lack of ACS
	 * isolation, device ID aliasing and other hardware issues).
	 */
	if (iommu_group_device_count(group) != 1)
		goto out_unlock;

	handle = ops->sva_bind(dev, mm, drvdata);

out_unlock:
	mutex_unlock(&group->mutex);
	iommu_group_put(group);

	return handle;
}
EXPORT_SYMBOL_GPL(iommu_sva_bind_device);

/**
 * iommu_sva_unbind_device() - Remove a bond created with iommu_sva_bind_device
 * @handle: the handle returned by iommu_sva_bind_device()
 *
 * Put reference to a bond between device and address space. The device should
 * not be issuing any more transaction for this PASID. All outstanding page
 * requests for this PASID must have been flushed to the IOMMU.
 */
void iommu_sva_unbind_device(struct iommu_sva *handle)
{
	struct iommu_group *group;
	struct device *dev = handle->dev;
	const struct iommu_ops *ops = dev->bus->iommu_ops;

	if (!ops || !ops->sva_unbind)
		return;

	group = iommu_group_get(dev);
	if (!group)
		return;

	mutex_lock(&group->mutex);
	ops->sva_unbind(handle);
	mutex_unlock(&group->mutex);

	iommu_group_put(group);
}
EXPORT_SYMBOL_GPL(iommu_sva_unbind_device);

u32 iommu_sva_get_pasid(struct iommu_sva *handle)
{
	const struct iommu_ops *ops = handle->dev->bus->iommu_ops;

	if (!ops || !ops->sva_get_pasid)
		return IOMMU_PASID_INVALID;

	return ops->sva_get_pasid(handle);
}
EXPORT_SYMBOL_GPL(iommu_sva_get_pasid);

/*
 * Changes the default domain of an iommu group that has *only* one device
 *
 * @group: The group for which the default domain should be changed
 * @prev_dev: The device in the group (this is used to make sure that the device
 *	 hasn't changed after the caller has called this function)
 * @type: The type of the new default domain that gets associated with the group
 *
 * Returns 0 on success and error code on failure
 *
 * Note:
 * 1. Presently, this function is called only when user requests to change the
 *    group's default domain type through /sys/kernel/iommu_groups/<grp_id>/type
 *    Please take a closer look if intended to use for other purposes.
 */
static int iommu_change_dev_def_domain(struct iommu_group *group,
				       struct device *prev_dev, int type)
{
	struct iommu_domain *prev_dom;
	struct group_device *grp_dev;
	int ret, dev_def_dom;
	struct device *dev;

	mutex_lock(&group->mutex);

	if (group->default_domain != group->domain) {
		dev_err_ratelimited(prev_dev, "Group not assigned to default domain\n");
		ret = -EBUSY;
		goto out;
	}

	/*
	 * iommu group wasn't locked while acquiring device lock in
	 * iommu_group_store_type(). So, make sure that the device count hasn't
	 * changed while acquiring device lock.
	 *
	 * Changing default domain of an iommu group with two or more devices
	 * isn't supported because there could be a potential deadlock. Consider
	 * the following scenario. T1 is trying to acquire device locks of all
	 * the devices in the group and before it could acquire all of them,
	 * there could be another thread T2 (from different sub-system and use
	 * case) that has already acquired some of the device locks and might be
	 * waiting for T1 to release other device locks.
	 */
	if (iommu_group_device_count(group) != 1) {
		dev_err_ratelimited(prev_dev, "Cannot change default domain: Group has more than one device\n");
		ret = -EINVAL;
		goto out;
	}

	/* Since group has only one device */
	grp_dev = list_first_entry(&group->devices, struct group_device, list);
	dev = grp_dev->dev;

	if (prev_dev != dev) {
		dev_err_ratelimited(prev_dev, "Cannot change default domain: Device has been changed\n");
		ret = -EBUSY;
		goto out;
	}

	prev_dom = group->default_domain;
	if (!prev_dom) {
		ret = -EINVAL;
		goto out;
	}

	dev_def_dom = iommu_get_def_domain_type(dev);
	if (!type) {
		/*
		 * If the user hasn't requested any specific type of domain and
		 * if the device supports both the domains, then default to the
		 * domain the device was booted with
		 */
		type = dev_def_dom ? : iommu_def_domain_type;
	} else if (dev_def_dom && type != dev_def_dom) {
		dev_err_ratelimited(prev_dev, "Device cannot be in %s domain\n",
				    iommu_domain_type_str(type));
		ret = -EINVAL;
		goto out;
	}

	/*
	 * Switch to a new domain only if the requested domain type is different
	 * from the existing default domain type
	 */
	if (prev_dom->type == type) {
		ret = 0;
		goto out;
	}

	/* We can bring up a flush queue without tearing down the domain */
	if (type == IOMMU_DOMAIN_DMA_FQ && prev_dom->type == IOMMU_DOMAIN_DMA) {
		ret = iommu_dma_init_fq(prev_dom);
		if (!ret)
			prev_dom->type = IOMMU_DOMAIN_DMA_FQ;
		goto out;
	}

	/* Sets group->default_domain to the newly allocated domain */
	ret = iommu_group_alloc_default_domain(dev->bus, group, type);
	if (ret)
		goto out;

	ret = iommu_create_device_direct_mappings(group, dev);
	if (ret)
		goto free_new_domain;

	ret = __iommu_attach_device(group->default_domain, dev);
	if (ret)
		goto free_new_domain;

	group->domain = group->default_domain;

	/*
	 * Release the mutex here because ops->probe_finalize() call-back of
	 * some vendor IOMMU drivers calls arm_iommu_attach_device() which
	 * in-turn might call back into IOMMU core code, where it tries to take
	 * group->mutex, resulting in a deadlock.
	 */
	mutex_unlock(&group->mutex);

	/* Make sure dma_ops is appropriatley set */
	iommu_group_do_probe_finalize(dev, group->default_domain);
	iommu_domain_free(prev_dom);
	return 0;

free_new_domain:
	iommu_domain_free(group->default_domain);
	group->default_domain = prev_dom;
	group->domain = prev_dom;

out:
	mutex_unlock(&group->mutex);

	return ret;
}

/*
 * Changing the default domain through sysfs requires the users to unbind the
 * drivers from the devices in the iommu group, except for a DMA -> DMA-FQ
 * transition. Return failure if this isn't met.
 *
 * We need to consider the race between this and the device release path.
 * device_lock(dev) is used here to guarantee that the device release path
 * will not be entered at the same time.
 */
static ssize_t iommu_group_store_type(struct iommu_group *group,
				      const char *buf, size_t count)
{
	struct group_device *grp_dev;
	struct device *dev;
	int ret, req_type;

	if (!capable(CAP_SYS_ADMIN) || !capable(CAP_SYS_RAWIO))
		return -EACCES;

	if (WARN_ON(!group))
		return -EINVAL;

	if (sysfs_streq(buf, "identity"))
		req_type = IOMMU_DOMAIN_IDENTITY;
	else if (sysfs_streq(buf, "DMA"))
		req_type = IOMMU_DOMAIN_DMA;
	else if (sysfs_streq(buf, "DMA-FQ"))
		req_type = IOMMU_DOMAIN_DMA_FQ;
	else if (sysfs_streq(buf, "auto"))
		req_type = 0;
	else
		return -EINVAL;

	/*
	 * Lock/Unlock the group mutex here before device lock to
	 * 1. Make sure that the iommu group has only one device (this is a
	 *    prerequisite for step 2)
	 * 2. Get struct *dev which is needed to lock device
	 */
	mutex_lock(&group->mutex);
	if (iommu_group_device_count(group) != 1) {
		mutex_unlock(&group->mutex);
		pr_err_ratelimited("Cannot change default domain: Group has more than one device\n");
		return -EINVAL;
	}

	/* Since group has only one device */
	grp_dev = list_first_entry(&group->devices, struct group_device, list);
	dev = grp_dev->dev;
	get_device(dev);

	/*
	 * Don't hold the group mutex because taking group mutex first and then
	 * the device lock could potentially cause a deadlock as below. Assume
	 * two threads T1 and T2. T1 is trying to change default domain of an
	 * iommu group and T2 is trying to hot unplug a device or release [1] VF
	 * of a PCIe device which is in the same iommu group. T1 takes group
	 * mutex and before it could take device lock assume T2 has taken device
	 * lock and is yet to take group mutex. Now, both the threads will be
	 * waiting for the other thread to release lock. Below, lock order was
	 * suggested.
	 * device_lock(dev);
	 *	mutex_lock(&group->mutex);
	 *		iommu_change_dev_def_domain();
	 *	mutex_unlock(&group->mutex);
	 * device_unlock(dev);
	 *
	 * [1] Typical device release path
	 * device_lock() from device/driver core code
	 *  -> bus_notifier()
	 *   -> iommu_bus_notifier()
	 *    -> iommu_release_device()
	 *     -> ops->release_device() vendor driver calls back iommu core code
	 *      -> mutex_lock() from iommu core code
	 */
	mutex_unlock(&group->mutex);

	/* Check if the device in the group still has a driver bound to it */
	device_lock(dev);
	if (device_is_bound(dev) && !(req_type == IOMMU_DOMAIN_DMA_FQ &&
	    group->default_domain->type == IOMMU_DOMAIN_DMA)) {
		pr_err_ratelimited("Device is still bound to driver\n");
		ret = -EBUSY;
		goto out;
	}

	ret = iommu_change_dev_def_domain(group, dev, req_type);
	ret = ret ?: count;

out:
	device_unlock(dev);
	put_device(dev);

	return ret;
}<|MERGE_RESOLUTION|>--- conflicted
+++ resolved
@@ -2541,11 +2541,7 @@
 
 	ret = __iommu_map(domain, iova, paddr, size, prot, gfp);
 	if (ret == 0 && ops->iotlb_sync_map)
-<<<<<<< HEAD
-		ops->iotlb_sync_map(domain);
-=======
 		ops->iotlb_sync_map(domain, iova, size);
->>>>>>> 3b17187f
 
 	return ret;
 }
@@ -2690,11 +2686,7 @@
 	}
 
 	if (ops->iotlb_sync_map)
-<<<<<<< HEAD
-		ops->iotlb_sync_map(domain);
-=======
 		ops->iotlb_sync_map(domain, iova, mapped);
->>>>>>> 3b17187f
 	return mapped;
 
 out_err:
