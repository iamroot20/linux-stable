// SPDX-License-Identifier: GPL-2.0-or-later
/*
 * RDMA Transport Layer
 *
 * Copyright (c) 2014 - 2018 ProfitBricks GmbH. All rights reserved.
 * Copyright (c) 2018 - 2019 1&1 IONOS Cloud GmbH. All rights reserved.
 * Copyright (c) 2019 - 2020 1&1 IONOS SE. All rights reserved.
 */

#undef pr_fmt
#define pr_fmt(fmt) KBUILD_MODNAME " L" __stringify(__LINE__) ": " fmt

#include <linux/module.h>
#include <linux/rculist.h>
#include <linux/random.h>

#include "rtrs-clt.h"
#include "rtrs-log.h"

#define RTRS_CONNECT_TIMEOUT_MS 30000
/*
 * Wait a bit before trying to reconnect after a failure
 * in order to give server time to finish clean up which
 * leads to "false positives" failed reconnect attempts
 */
#define RTRS_RECONNECT_BACKOFF 1000
/*
 * Wait for additional random time between 0 and 8 seconds
 * before starting to reconnect to avoid clients reconnecting
 * all at once in case of a major network outage
 */
#define RTRS_RECONNECT_SEED 8

#define FIRST_CONN 0x01

MODULE_DESCRIPTION("RDMA Transport Client");
MODULE_LICENSE("GPL");

static const struct rtrs_rdma_dev_pd_ops dev_pd_ops;
static struct rtrs_rdma_dev_pd dev_pd = {
	.ops = &dev_pd_ops
};

static struct workqueue_struct *rtrs_wq;
static struct class *rtrs_clt_dev_class;

static inline bool rtrs_clt_is_connected(const struct rtrs_clt *clt)
{
	struct rtrs_clt_sess *sess;
	bool connected = false;

	rcu_read_lock();
	list_for_each_entry_rcu(sess, &clt->paths_list, s.entry)
		connected |= READ_ONCE(sess->state) == RTRS_CLT_CONNECTED;
	rcu_read_unlock();

	return connected;
}

static struct rtrs_permit *
__rtrs_get_permit(struct rtrs_clt *clt, enum rtrs_clt_con_type con_type)
{
	size_t max_depth = clt->queue_depth;
	struct rtrs_permit *permit;
	int bit;

	/*
	 * Adapted from null_blk get_tag(). Callers from different cpus may
	 * grab the same bit, since find_first_zero_bit is not atomic.
	 * But then the test_and_set_bit_lock will fail for all the
	 * callers but one, so that they will loop again.
	 * This way an explicit spinlock is not required.
	 */
	do {
		bit = find_first_zero_bit(clt->permits_map, max_depth);
		if (unlikely(bit >= max_depth))
			return NULL;
	} while (unlikely(test_and_set_bit_lock(bit, clt->permits_map)));

	permit = get_permit(clt, bit);
	WARN_ON(permit->mem_id != bit);
	permit->cpu_id = raw_smp_processor_id();
	permit->con_type = con_type;

	return permit;
}

static inline void __rtrs_put_permit(struct rtrs_clt *clt,
				      struct rtrs_permit *permit)
{
	clear_bit_unlock(permit->mem_id, clt->permits_map);
}

/**
 * rtrs_clt_get_permit() - allocates permit for future RDMA operation
 * @clt:	Current session
 * @con_type:	Type of connection to use with the permit
 * @can_wait:	Wait type
 *
 * Description:
 *    Allocates permit for the following RDMA operation.  Permit is used
 *    to preallocate all resources and to propagate memory pressure
 *    up earlier.
 *
 * Context:
 *    Can sleep if @wait == RTRS_TAG_WAIT
 */
struct rtrs_permit *rtrs_clt_get_permit(struct rtrs_clt *clt,
					  enum rtrs_clt_con_type con_type,
					  int can_wait)
{
	struct rtrs_permit *permit;
	DEFINE_WAIT(wait);

	permit = __rtrs_get_permit(clt, con_type);
	if (likely(permit) || !can_wait)
		return permit;

	do {
		prepare_to_wait(&clt->permits_wait, &wait,
				TASK_UNINTERRUPTIBLE);
		permit = __rtrs_get_permit(clt, con_type);
		if (likely(permit))
			break;

		io_schedule();
	} while (1);

	finish_wait(&clt->permits_wait, &wait);

	return permit;
}
EXPORT_SYMBOL(rtrs_clt_get_permit);

/**
 * rtrs_clt_put_permit() - puts allocated permit
 * @clt:	Current session
 * @permit:	Permit to be freed
 *
 * Context:
 *    Does not matter
 */
void rtrs_clt_put_permit(struct rtrs_clt *clt, struct rtrs_permit *permit)
{
	if (WARN_ON(!test_bit(permit->mem_id, clt->permits_map)))
		return;

	__rtrs_put_permit(clt, permit);

	/*
	 * rtrs_clt_get_permit() adds itself to the &clt->permits_wait list
	 * before calling schedule(). So if rtrs_clt_get_permit() is sleeping
	 * it must have added itself to &clt->permits_wait before
	 * __rtrs_put_permit() finished.
	 * Hence it is safe to guard wake_up() with a waitqueue_active() test.
	 */
	if (waitqueue_active(&clt->permits_wait))
		wake_up(&clt->permits_wait);
}
EXPORT_SYMBOL(rtrs_clt_put_permit);

/**
 * rtrs_permit_to_clt_con() - returns RDMA connection pointer by the permit
 * @sess: client session pointer
 * @permit: permit for the allocation of the RDMA buffer
 * Note:
 *     IO connection starts from 1.
 *     0 connection is for user messages.
 */
static
struct rtrs_clt_con *rtrs_permit_to_clt_con(struct rtrs_clt_sess *sess,
					    struct rtrs_permit *permit)
{
	int id = 0;

	if (likely(permit->con_type == RTRS_IO_CON))
		id = (permit->cpu_id % (sess->s.con_num - 1)) + 1;

	return to_clt_con(sess->s.con[id]);
}

/**
 * rtrs_clt_change_state() - change the session state through session state
 * machine.
 *
 * @sess: client session to change the state of.
 * @new_state: state to change to.
 *
 * returns true if sess's state is changed to new state, otherwise return false.
 *
 * Locks:
 * state_wq lock must be hold.
 */
static bool rtrs_clt_change_state(struct rtrs_clt_sess *sess,
				     enum rtrs_clt_state new_state)
{
	enum rtrs_clt_state old_state;
	bool changed = false;

	lockdep_assert_held(&sess->state_wq.lock);

	old_state = sess->state;
	switch (new_state) {
	case RTRS_CLT_CONNECTING:
		switch (old_state) {
		case RTRS_CLT_RECONNECTING:
			changed = true;
			fallthrough;
		default:
			break;
		}
		break;
	case RTRS_CLT_RECONNECTING:
		switch (old_state) {
		case RTRS_CLT_CONNECTED:
		case RTRS_CLT_CONNECTING_ERR:
		case RTRS_CLT_CLOSED:
			changed = true;
			fallthrough;
		default:
			break;
		}
		break;
	case RTRS_CLT_CONNECTED:
		switch (old_state) {
		case RTRS_CLT_CONNECTING:
			changed = true;
			fallthrough;
		default:
			break;
		}
		break;
	case RTRS_CLT_CONNECTING_ERR:
		switch (old_state) {
		case RTRS_CLT_CONNECTING:
			changed = true;
			fallthrough;
		default:
			break;
		}
		break;
	case RTRS_CLT_CLOSING:
		switch (old_state) {
		case RTRS_CLT_CONNECTING:
		case RTRS_CLT_CONNECTING_ERR:
		case RTRS_CLT_RECONNECTING:
		case RTRS_CLT_CONNECTED:
			changed = true;
			fallthrough;
		default:
			break;
		}
		break;
	case RTRS_CLT_CLOSED:
		switch (old_state) {
		case RTRS_CLT_CLOSING:
			changed = true;
			fallthrough;
		default:
			break;
		}
		break;
	case RTRS_CLT_DEAD:
		switch (old_state) {
		case RTRS_CLT_CLOSED:
			changed = true;
			fallthrough;
		default:
			break;
		}
		break;
	default:
		break;
	}
	if (changed) {
		sess->state = new_state;
		wake_up_locked(&sess->state_wq);
	}

	return changed;
}

static bool rtrs_clt_change_state_from_to(struct rtrs_clt_sess *sess,
					   enum rtrs_clt_state old_state,
					   enum rtrs_clt_state new_state)
{
	bool changed = false;

	spin_lock_irq(&sess->state_wq.lock);
	if (sess->state == old_state)
		changed = rtrs_clt_change_state(sess, new_state);
	spin_unlock_irq(&sess->state_wq.lock);

	return changed;
}

static void rtrs_rdma_error_recovery(struct rtrs_clt_con *con)
{
	struct rtrs_clt_sess *sess = to_clt_sess(con->c.sess);

	if (rtrs_clt_change_state_from_to(sess,
					   RTRS_CLT_CONNECTED,
					   RTRS_CLT_RECONNECTING)) {
		struct rtrs_clt *clt = sess->clt;
		unsigned int delay_ms;

		/*
		 * Normal scenario, reconnect if we were successfully connected
		 */
		delay_ms = clt->reconnect_delay_sec * 1000;
		queue_delayed_work(rtrs_wq, &sess->reconnect_dwork,
				   msecs_to_jiffies(delay_ms +
						    prandom_u32() % RTRS_RECONNECT_SEED));
	} else {
		/*
		 * Error can happen just on establishing new connection,
		 * so notify waiter with error state, waiter is responsible
		 * for cleaning the rest and reconnect if needed.
		 */
		rtrs_clt_change_state_from_to(sess,
					       RTRS_CLT_CONNECTING,
					       RTRS_CLT_CONNECTING_ERR);
	}
}

static void rtrs_clt_fast_reg_done(struct ib_cq *cq, struct ib_wc *wc)
{
	struct rtrs_clt_con *con = cq->cq_context;

	if (unlikely(wc->status != IB_WC_SUCCESS)) {
		rtrs_err(con->c.sess, "Failed IB_WR_REG_MR: %s\n",
			  ib_wc_status_msg(wc->status));
		rtrs_rdma_error_recovery(con);
	}
}

static struct ib_cqe fast_reg_cqe = {
	.done = rtrs_clt_fast_reg_done
};

static void complete_rdma_req(struct rtrs_clt_io_req *req, int errno,
			      bool notify, bool can_wait);

static void rtrs_clt_inv_rkey_done(struct ib_cq *cq, struct ib_wc *wc)
{
	struct rtrs_clt_io_req *req =
		container_of(wc->wr_cqe, typeof(*req), inv_cqe);
	struct rtrs_clt_con *con = cq->cq_context;

	if (unlikely(wc->status != IB_WC_SUCCESS)) {
		rtrs_err(con->c.sess, "Failed IB_WR_LOCAL_INV: %s\n",
			  ib_wc_status_msg(wc->status));
		rtrs_rdma_error_recovery(con);
	}
	req->need_inv = false;
	if (likely(req->need_inv_comp))
		complete(&req->inv_comp);
	else
		/* Complete request from INV callback */
		complete_rdma_req(req, req->inv_errno, true, false);
}

static int rtrs_inv_rkey(struct rtrs_clt_io_req *req)
{
	struct rtrs_clt_con *con = req->con;
	struct ib_send_wr wr = {
		.opcode		    = IB_WR_LOCAL_INV,
		.wr_cqe		    = &req->inv_cqe,
		.send_flags	    = IB_SEND_SIGNALED,
		.ex.invalidate_rkey = req->mr->rkey,
	};
	req->inv_cqe.done = rtrs_clt_inv_rkey_done;

	return ib_post_send(con->c.qp, &wr, NULL);
}

static void complete_rdma_req(struct rtrs_clt_io_req *req, int errno,
			      bool notify, bool can_wait)
{
	struct rtrs_clt_con *con = req->con;
	struct rtrs_clt_sess *sess;
	int err;

	if (WARN_ON(!req->in_use))
		return;
	if (WARN_ON(!req->con))
		return;
	sess = to_clt_sess(con->c.sess);

	if (req->sg_cnt) {
		if (unlikely(req->dir == DMA_FROM_DEVICE && req->need_inv)) {
			/*
			 * We are here to invalidate read requests
			 * ourselves.  In normal scenario server should
			 * send INV for all read requests, but
			 * we are here, thus two things could happen:
			 *
			 *    1.  this is failover, when errno != 0
			 *        and can_wait == 1,
			 *
			 *    2.  something totally bad happened and
			 *        server forgot to send INV, so we
			 *        should do that ourselves.
			 */

			if (likely(can_wait)) {
				req->need_inv_comp = true;
			} else {
				/* This should be IO path, so always notify */
				WARN_ON(!notify);
				/* Save errno for INV callback */
				req->inv_errno = errno;
			}

			err = rtrs_inv_rkey(req);
			if (unlikely(err)) {
				rtrs_err(con->c.sess, "Send INV WR key=%#x: %d\n",
					  req->mr->rkey, err);
			} else if (likely(can_wait)) {
				wait_for_completion(&req->inv_comp);
			} else {
				/*
				 * Something went wrong, so request will be
				 * completed from INV callback.
				 */
				WARN_ON_ONCE(1);

				return;
			}
		}
		ib_dma_unmap_sg(sess->s.dev->ib_dev, req->sglist,
				req->sg_cnt, req->dir);
	}
	if (sess->clt->mp_policy == MP_POLICY_MIN_INFLIGHT)
		atomic_dec(&sess->stats->inflight);

	req->in_use = false;
	req->con = NULL;

	if (notify)
		req->conf(req->priv, errno);
}

static int rtrs_post_send_rdma(struct rtrs_clt_con *con,
				struct rtrs_clt_io_req *req,
				struct rtrs_rbuf *rbuf, u32 off,
				u32 imm, struct ib_send_wr *wr)
{
	struct rtrs_clt_sess *sess = to_clt_sess(con->c.sess);
	enum ib_send_flags flags;
	struct ib_sge sge;

	if (unlikely(!req->sg_size)) {
		rtrs_wrn(con->c.sess,
			 "Doing RDMA Write failed, no data supplied\n");
		return -EINVAL;
	}

	/* user data and user message in the first list element */
	sge.addr   = req->iu->dma_addr;
	sge.length = req->sg_size;
	sge.lkey   = sess->s.dev->ib_pd->local_dma_lkey;

	/*
	 * From time to time we have to post signalled sends,
	 * or send queue will fill up and only QP reset can help.
	 */
	flags = atomic_inc_return(&con->io_cnt) % sess->queue_depth ?
			0 : IB_SEND_SIGNALED;

	ib_dma_sync_single_for_device(sess->s.dev->ib_dev, req->iu->dma_addr,
				      req->sg_size, DMA_TO_DEVICE);

	return rtrs_iu_post_rdma_write_imm(&con->c, req->iu, &sge, 1,
					    rbuf->rkey, rbuf->addr + off,
					    imm, flags, wr);
}

static void process_io_rsp(struct rtrs_clt_sess *sess, u32 msg_id,
			   s16 errno, bool w_inval)
{
	struct rtrs_clt_io_req *req;

	if (WARN_ON(msg_id >= sess->queue_depth))
		return;

	req = &sess->reqs[msg_id];
	/* Drop need_inv if server responded with send with invalidation */
	req->need_inv &= !w_inval;
	complete_rdma_req(req, errno, true, false);
}

static void rtrs_clt_recv_done(struct rtrs_clt_con *con, struct ib_wc *wc)
{
	struct rtrs_iu *iu;
	int err;
	struct rtrs_clt_sess *sess = to_clt_sess(con->c.sess);

	WARN_ON((sess->flags & RTRS_MSG_NEW_RKEY_F) == 0);
	iu = container_of(wc->wr_cqe, struct rtrs_iu,
			  cqe);
	err = rtrs_iu_post_recv(&con->c, iu);
	if (unlikely(err)) {
		rtrs_err(con->c.sess, "post iu failed %d\n", err);
		rtrs_rdma_error_recovery(con);
	}
}

static void rtrs_clt_rkey_rsp_done(struct rtrs_clt_con *con, struct ib_wc *wc)
{
	struct rtrs_clt_sess *sess = to_clt_sess(con->c.sess);
	struct rtrs_msg_rkey_rsp *msg;
	u32 imm_type, imm_payload;
	bool w_inval = false;
	struct rtrs_iu *iu;
	u32 buf_id;
	int err;

	WARN_ON((sess->flags & RTRS_MSG_NEW_RKEY_F) == 0);

	iu = container_of(wc->wr_cqe, struct rtrs_iu, cqe);

	if (unlikely(wc->byte_len < sizeof(*msg))) {
		rtrs_err(con->c.sess, "rkey response is malformed: size %d\n",
			  wc->byte_len);
		goto out;
	}
	ib_dma_sync_single_for_cpu(sess->s.dev->ib_dev, iu->dma_addr,
				   iu->size, DMA_FROM_DEVICE);
	msg = iu->buf;
	if (unlikely(le16_to_cpu(msg->type) != RTRS_MSG_RKEY_RSP)) {
		rtrs_err(sess->clt, "rkey response is malformed: type %d\n",
			  le16_to_cpu(msg->type));
		goto out;
	}
	buf_id = le16_to_cpu(msg->buf_id);
	if (WARN_ON(buf_id >= sess->queue_depth))
		goto out;

	rtrs_from_imm(be32_to_cpu(wc->ex.imm_data), &imm_type, &imm_payload);
	if (likely(imm_type == RTRS_IO_RSP_IMM ||
		   imm_type == RTRS_IO_RSP_W_INV_IMM)) {
		u32 msg_id;

		w_inval = (imm_type == RTRS_IO_RSP_W_INV_IMM);
		rtrs_from_io_rsp_imm(imm_payload, &msg_id, &err);

		if (WARN_ON(buf_id != msg_id))
			goto out;
		sess->rbufs[buf_id].rkey = le32_to_cpu(msg->rkey);
		process_io_rsp(sess, msg_id, err, w_inval);
	}
	ib_dma_sync_single_for_device(sess->s.dev->ib_dev, iu->dma_addr,
				      iu->size, DMA_FROM_DEVICE);
	return rtrs_clt_recv_done(con, wc);
out:
	rtrs_rdma_error_recovery(con);
}

static void rtrs_clt_rdma_done(struct ib_cq *cq, struct ib_wc *wc);

static struct ib_cqe io_comp_cqe = {
	.done = rtrs_clt_rdma_done
};

/*
 * Post x2 empty WRs: first is for this RDMA with IMM,
 * second is for RECV with INV, which happened earlier.
 */
static int rtrs_post_recv_empty_x2(struct rtrs_con *con, struct ib_cqe *cqe)
{
	struct ib_recv_wr wr_arr[2], *wr;
	int i;

	memset(wr_arr, 0, sizeof(wr_arr));
	for (i = 0; i < ARRAY_SIZE(wr_arr); i++) {
		wr = &wr_arr[i];
		wr->wr_cqe  = cqe;
		if (i)
			/* Chain backwards */
			wr->next = &wr_arr[i - 1];
	}

	return ib_post_recv(con->qp, wr, NULL);
}

static void rtrs_clt_rdma_done(struct ib_cq *cq, struct ib_wc *wc)
{
	struct rtrs_clt_con *con = cq->cq_context;
	struct rtrs_clt_sess *sess = to_clt_sess(con->c.sess);
	u32 imm_type, imm_payload;
	bool w_inval = false;
	int err;

	if (unlikely(wc->status != IB_WC_SUCCESS)) {
		if (wc->status != IB_WC_WR_FLUSH_ERR) {
			rtrs_err(sess->clt, "RDMA failed: %s\n",
				  ib_wc_status_msg(wc->status));
			rtrs_rdma_error_recovery(con);
		}
		return;
	}
	rtrs_clt_update_wc_stats(con);

	switch (wc->opcode) {
	case IB_WC_RECV_RDMA_WITH_IMM:
		/*
		 * post_recv() RDMA write completions of IO reqs (read/write)
		 * and hb
		 */
		if (WARN_ON(wc->wr_cqe->done != rtrs_clt_rdma_done))
			return;
		rtrs_from_imm(be32_to_cpu(wc->ex.imm_data),
			       &imm_type, &imm_payload);
		if (likely(imm_type == RTRS_IO_RSP_IMM ||
			   imm_type == RTRS_IO_RSP_W_INV_IMM)) {
			u32 msg_id;

			w_inval = (imm_type == RTRS_IO_RSP_W_INV_IMM);
			rtrs_from_io_rsp_imm(imm_payload, &msg_id, &err);

			process_io_rsp(sess, msg_id, err, w_inval);
		} else if (imm_type == RTRS_HB_MSG_IMM) {
			WARN_ON(con->c.cid);
			rtrs_send_hb_ack(&sess->s);
			if (sess->flags & RTRS_MSG_NEW_RKEY_F)
				return  rtrs_clt_recv_done(con, wc);
		} else if (imm_type == RTRS_HB_ACK_IMM) {
			WARN_ON(con->c.cid);
			sess->s.hb_missed_cnt = 0;
			if (sess->flags & RTRS_MSG_NEW_RKEY_F)
				return  rtrs_clt_recv_done(con, wc);
		} else {
			rtrs_wrn(con->c.sess, "Unknown IMM type %u\n",
				  imm_type);
		}
		if (w_inval)
			/*
			 * Post x2 empty WRs: first is for this RDMA with IMM,
			 * second is for RECV with INV, which happened earlier.
			 */
			err = rtrs_post_recv_empty_x2(&con->c, &io_comp_cqe);
		else
			err = rtrs_post_recv_empty(&con->c, &io_comp_cqe);
		if (unlikely(err)) {
			rtrs_err(con->c.sess, "rtrs_post_recv_empty(): %d\n",
				  err);
			rtrs_rdma_error_recovery(con);
			break;
		}
		break;
	case IB_WC_RECV:
		/*
		 * Key invalidations from server side
		 */
		WARN_ON(!(wc->wc_flags & IB_WC_WITH_INVALIDATE ||
			  wc->wc_flags & IB_WC_WITH_IMM));
		WARN_ON(wc->wr_cqe->done != rtrs_clt_rdma_done);
		if (sess->flags & RTRS_MSG_NEW_RKEY_F) {
			if (wc->wc_flags & IB_WC_WITH_INVALIDATE)
				return  rtrs_clt_recv_done(con, wc);

			return  rtrs_clt_rkey_rsp_done(con, wc);
		}
		break;
	case IB_WC_RDMA_WRITE:
		/*
		 * post_send() RDMA write completions of IO reqs (read/write)
		 */
		break;

	default:
		rtrs_wrn(sess->clt, "Unexpected WC type: %d\n", wc->opcode);
		return;
	}
}

static int post_recv_io(struct rtrs_clt_con *con, size_t q_size)
{
	int err, i;
	struct rtrs_clt_sess *sess = to_clt_sess(con->c.sess);

	for (i = 0; i < q_size; i++) {
		if (sess->flags & RTRS_MSG_NEW_RKEY_F) {
			struct rtrs_iu *iu = &con->rsp_ius[i];

			err = rtrs_iu_post_recv(&con->c, iu);
		} else {
			err = rtrs_post_recv_empty(&con->c, &io_comp_cqe);
		}
		if (unlikely(err))
			return err;
	}

	return 0;
}

static int post_recv_sess(struct rtrs_clt_sess *sess)
{
	size_t q_size = 0;
	int err, cid;

	for (cid = 0; cid < sess->s.con_num; cid++) {
		if (cid == 0)
			q_size = SERVICE_CON_QUEUE_DEPTH;
		else
			q_size = sess->queue_depth;

		/*
		 * x2 for RDMA read responses + FR key invalidations,
		 * RDMA writes do not require any FR registrations.
		 */
		q_size *= 2;

		err = post_recv_io(to_clt_con(sess->s.con[cid]), q_size);
		if (unlikely(err)) {
			rtrs_err(sess->clt, "post_recv_io(), err: %d\n", err);
			return err;
		}
	}

	return 0;
}

struct path_it {
	int i;
	struct list_head skip_list;
	struct rtrs_clt *clt;
	struct rtrs_clt_sess *(*next_path)(struct path_it *it);
};

/**
 * list_next_or_null_rr_rcu - get next list element in round-robin fashion.
 * @head:	the head for the list.
 * @ptr:        the list head to take the next element from.
 * @type:       the type of the struct this is embedded in.
 * @memb:       the name of the list_head within the struct.
 *
 * Next element returned in round-robin fashion, i.e. head will be skipped,
 * but if list is observed as empty, NULL will be returned.
 *
 * This primitive may safely run concurrently with the _rcu list-mutation
 * primitives such as list_add_rcu() as long as it's guarded by rcu_read_lock().
 */
#define list_next_or_null_rr_rcu(head, ptr, type, memb) \
({ \
	list_next_or_null_rcu(head, ptr, type, memb) ?: \
		list_next_or_null_rcu(head, READ_ONCE((ptr)->next), \
				      type, memb); \
})

/**
 * get_next_path_rr() - Returns path in round-robin fashion.
 * @it:	the path pointer
 *
 * Related to @MP_POLICY_RR
 *
 * Locks:
 *    rcu_read_lock() must be hold.
 */
static struct rtrs_clt_sess *get_next_path_rr(struct path_it *it)
{
	struct rtrs_clt_sess __rcu **ppcpu_path;
	struct rtrs_clt_sess *path;
	struct rtrs_clt *clt;

	clt = it->clt;

	/*
	 * Here we use two RCU objects: @paths_list and @pcpu_path
	 * pointer.  See rtrs_clt_remove_path_from_arr() for details
	 * how that is handled.
	 */

	ppcpu_path = this_cpu_ptr(clt->pcpu_path);
	path = rcu_dereference(*ppcpu_path);
	if (unlikely(!path))
		path = list_first_or_null_rcu(&clt->paths_list,
					      typeof(*path), s.entry);
	else
		path = list_next_or_null_rr_rcu(&clt->paths_list,
						&path->s.entry,
						typeof(*path),
						s.entry);
	rcu_assign_pointer(*ppcpu_path, path);

	return path;
}

/**
 * get_next_path_min_inflight() - Returns path with minimal inflight count.
 * @it:	the path pointer
 *
 * Related to @MP_POLICY_MIN_INFLIGHT
 *
 * Locks:
 *    rcu_read_lock() must be hold.
 */
static struct rtrs_clt_sess *get_next_path_min_inflight(struct path_it *it)
{
	struct rtrs_clt_sess *min_path = NULL;
	struct rtrs_clt *clt = it->clt;
	struct rtrs_clt_sess *sess;
	int min_inflight = INT_MAX;
	int inflight;

	list_for_each_entry_rcu(sess, &clt->paths_list, s.entry) {
		if (unlikely(!list_empty(raw_cpu_ptr(sess->mp_skip_entry))))
			continue;

		inflight = atomic_read(&sess->stats->inflight);

		if (inflight < min_inflight) {
			min_inflight = inflight;
			min_path = sess;
		}
	}

	/*
	 * add the path to the skip list, so that next time we can get
	 * a different one
	 */
	if (min_path)
		list_add(raw_cpu_ptr(min_path->mp_skip_entry), &it->skip_list);

	return min_path;
}

static inline void path_it_init(struct path_it *it, struct rtrs_clt *clt)
{
	INIT_LIST_HEAD(&it->skip_list);
	it->clt = clt;
	it->i = 0;

	if (clt->mp_policy == MP_POLICY_RR)
		it->next_path = get_next_path_rr;
	else
		it->next_path = get_next_path_min_inflight;
}

static inline void path_it_deinit(struct path_it *it)
{
	struct list_head *skip, *tmp;
	/*
	 * The skip_list is used only for the MIN_INFLIGHT policy.
	 * We need to remove paths from it, so that next IO can insert
	 * paths (->mp_skip_entry) into a skip_list again.
	 */
	list_for_each_safe(skip, tmp, &it->skip_list)
		list_del_init(skip);
}

/**
 * rtrs_clt_init_req() Initialize an rtrs_clt_io_req holding information
 * about an inflight IO.
 * The user buffer holding user control message (not data) is copied into
 * the corresponding buffer of rtrs_iu (req->iu->buf), which later on will
 * also hold the control message of rtrs.
 * @req: an io request holding information about IO.
 * @sess: client session
 * @conf: conformation callback function to notify upper layer.
 * @permit: permit for allocation of RDMA remote buffer
 * @priv: private pointer
 * @vec: kernel vector containing control message
 * @usr_len: length of the user message
 * @sg: scater list for IO data
 * @sg_cnt: number of scater list entries
 * @data_len: length of the IO data
 * @dir: direction of the IO.
 */
static void rtrs_clt_init_req(struct rtrs_clt_io_req *req,
			      struct rtrs_clt_sess *sess,
			      void (*conf)(void *priv, int errno),
			      struct rtrs_permit *permit, void *priv,
			      const struct kvec *vec, size_t usr_len,
			      struct scatterlist *sg, size_t sg_cnt,
			      size_t data_len, int dir)
{
	struct iov_iter iter;
	size_t len;

	req->permit = permit;
	req->in_use = true;
	req->usr_len = usr_len;
	req->data_len = data_len;
	req->sglist = sg;
	req->sg_cnt = sg_cnt;
	req->priv = priv;
	req->dir = dir;
	req->con = rtrs_permit_to_clt_con(sess, permit);
	req->conf = conf;
	req->need_inv = false;
	req->need_inv_comp = false;
	req->inv_errno = 0;

	iov_iter_kvec(&iter, READ, vec, 1, usr_len);
	len = _copy_from_iter(req->iu->buf, usr_len, &iter);
	WARN_ON(len != usr_len);

	reinit_completion(&req->inv_comp);
}

static struct rtrs_clt_io_req *
rtrs_clt_get_req(struct rtrs_clt_sess *sess,
		 void (*conf)(void *priv, int errno),
		 struct rtrs_permit *permit, void *priv,
		 const struct kvec *vec, size_t usr_len,
		 struct scatterlist *sg, size_t sg_cnt,
		 size_t data_len, int dir)
{
	struct rtrs_clt_io_req *req;

	req = &sess->reqs[permit->mem_id];
	rtrs_clt_init_req(req, sess, conf, permit, priv, vec, usr_len,
			   sg, sg_cnt, data_len, dir);
	return req;
}

static struct rtrs_clt_io_req *
rtrs_clt_get_copy_req(struct rtrs_clt_sess *alive_sess,
		       struct rtrs_clt_io_req *fail_req)
{
	struct rtrs_clt_io_req *req;
	struct kvec vec = {
		.iov_base = fail_req->iu->buf,
		.iov_len  = fail_req->usr_len
	};

	req = &alive_sess->reqs[fail_req->permit->mem_id];
	rtrs_clt_init_req(req, alive_sess, fail_req->conf, fail_req->permit,
			   fail_req->priv, &vec, fail_req->usr_len,
			   fail_req->sglist, fail_req->sg_cnt,
			   fail_req->data_len, fail_req->dir);
	return req;
}

static int rtrs_post_rdma_write_sg(struct rtrs_clt_con *con,
				    struct rtrs_clt_io_req *req,
				    struct rtrs_rbuf *rbuf,
				    u32 size, u32 imm)
{
	struct rtrs_clt_sess *sess = to_clt_sess(con->c.sess);
	struct ib_sge *sge = req->sge;
	enum ib_send_flags flags;
	struct scatterlist *sg;
	size_t num_sge;
	int i;

	for_each_sg(req->sglist, sg, req->sg_cnt, i) {
		sge[i].addr   = sg_dma_address(sg);
		sge[i].length = sg_dma_len(sg);
		sge[i].lkey   = sess->s.dev->ib_pd->local_dma_lkey;
	}
	sge[i].addr   = req->iu->dma_addr;
	sge[i].length = size;
	sge[i].lkey   = sess->s.dev->ib_pd->local_dma_lkey;

	num_sge = 1 + req->sg_cnt;

	/*
	 * From time to time we have to post signalled sends,
	 * or send queue will fill up and only QP reset can help.
	 */
	flags = atomic_inc_return(&con->io_cnt) % sess->queue_depth ?
			0 : IB_SEND_SIGNALED;

	ib_dma_sync_single_for_device(sess->s.dev->ib_dev, req->iu->dma_addr,
				      size, DMA_TO_DEVICE);

	return rtrs_iu_post_rdma_write_imm(&con->c, req->iu, sge, num_sge,
					    rbuf->rkey, rbuf->addr, imm,
					    flags, NULL);
}

static int rtrs_clt_write_req(struct rtrs_clt_io_req *req)
{
	struct rtrs_clt_con *con = req->con;
	struct rtrs_sess *s = con->c.sess;
	struct rtrs_clt_sess *sess = to_clt_sess(s);
	struct rtrs_msg_rdma_write *msg;

	struct rtrs_rbuf *rbuf;
	int ret, count = 0;
	u32 imm, buf_id;

	const size_t tsize = sizeof(*msg) + req->data_len + req->usr_len;

	if (unlikely(tsize > sess->chunk_size)) {
		rtrs_wrn(s, "Write request failed, size too big %zu > %d\n",
			  tsize, sess->chunk_size);
		return -EMSGSIZE;
	}
	if (req->sg_cnt) {
		count = ib_dma_map_sg(sess->s.dev->ib_dev, req->sglist,
				      req->sg_cnt, req->dir);
		if (unlikely(!count)) {
			rtrs_wrn(s, "Write request failed, map failed\n");
			return -EINVAL;
		}
	}
	/* put rtrs msg after sg and user message */
	msg = req->iu->buf + req->usr_len;
	msg->type = cpu_to_le16(RTRS_MSG_WRITE);
	msg->usr_len = cpu_to_le16(req->usr_len);

	/* rtrs message on server side will be after user data and message */
	imm = req->permit->mem_off + req->data_len + req->usr_len;
	imm = rtrs_to_io_req_imm(imm);
	buf_id = req->permit->mem_id;
	req->sg_size = tsize;
	rbuf = &sess->rbufs[buf_id];

	/*
	 * Update stats now, after request is successfully sent it is not
	 * safe anymore to touch it.
	 */
	rtrs_clt_update_all_stats(req, WRITE);

	ret = rtrs_post_rdma_write_sg(req->con, req, rbuf,
				       req->usr_len + sizeof(*msg),
				       imm);
	if (unlikely(ret)) {
		rtrs_err(s, "Write request failed: %d\n", ret);
		if (sess->clt->mp_policy == MP_POLICY_MIN_INFLIGHT)
			atomic_dec(&sess->stats->inflight);
		if (req->sg_cnt)
			ib_dma_unmap_sg(sess->s.dev->ib_dev, req->sglist,
					req->sg_cnt, req->dir);
	}

	return ret;
}

static int rtrs_map_sg_fr(struct rtrs_clt_io_req *req, size_t count)
{
	int nr;

	/* Align the MR to a 4K page size to match the block virt boundary */
	nr = ib_map_mr_sg(req->mr, req->sglist, count, NULL, SZ_4K);
	if (nr < 0)
		return nr;
	if (unlikely(nr < req->sg_cnt))
		return -EINVAL;
	ib_update_fast_reg_key(req->mr, ib_inc_rkey(req->mr->rkey));

	return nr;
}

static int rtrs_clt_read_req(struct rtrs_clt_io_req *req)
{
	struct rtrs_clt_con *con = req->con;
	struct rtrs_sess *s = con->c.sess;
	struct rtrs_clt_sess *sess = to_clt_sess(s);
	struct rtrs_msg_rdma_read *msg;
	struct rtrs_ib_dev *dev;

	struct ib_reg_wr rwr;
	struct ib_send_wr *wr = NULL;

	int ret, count = 0;
	u32 imm, buf_id;

	const size_t tsize = sizeof(*msg) + req->data_len + req->usr_len;

	s = &sess->s;
	dev = sess->s.dev;

	if (unlikely(tsize > sess->chunk_size)) {
		rtrs_wrn(s,
			  "Read request failed, message size is %zu, bigger than CHUNK_SIZE %d\n",
			  tsize, sess->chunk_size);
		return -EMSGSIZE;
	}

	if (req->sg_cnt) {
		count = ib_dma_map_sg(dev->ib_dev, req->sglist, req->sg_cnt,
				      req->dir);
		if (unlikely(!count)) {
			rtrs_wrn(s,
				  "Read request failed, dma map failed\n");
			return -EINVAL;
		}
	}
	/* put our message into req->buf after user message*/
	msg = req->iu->buf + req->usr_len;
	msg->type = cpu_to_le16(RTRS_MSG_READ);
	msg->usr_len = cpu_to_le16(req->usr_len);

	if (count) {
		ret = rtrs_map_sg_fr(req, count);
		if (ret < 0) {
			rtrs_err_rl(s,
				     "Read request failed, failed to map  fast reg. data, err: %d\n",
				     ret);
			ib_dma_unmap_sg(dev->ib_dev, req->sglist, req->sg_cnt,
					req->dir);
			return ret;
		}
		rwr = (struct ib_reg_wr) {
			.wr.opcode = IB_WR_REG_MR,
			.wr.wr_cqe = &fast_reg_cqe,
			.mr = req->mr,
			.key = req->mr->rkey,
			.access = (IB_ACCESS_LOCAL_WRITE |
				   IB_ACCESS_REMOTE_WRITE),
		};
		wr = &rwr.wr;

		msg->sg_cnt = cpu_to_le16(1);
		msg->flags = cpu_to_le16(RTRS_MSG_NEED_INVAL_F);

		msg->desc[0].addr = cpu_to_le64(req->mr->iova);
		msg->desc[0].key = cpu_to_le32(req->mr->rkey);
		msg->desc[0].len = cpu_to_le32(req->mr->length);

		/* Further invalidation is required */
		req->need_inv = !!RTRS_MSG_NEED_INVAL_F;

	} else {
		msg->sg_cnt = 0;
		msg->flags = 0;
	}
	/*
	 * rtrs message will be after the space reserved for disk data and
	 * user message
	 */
	imm = req->permit->mem_off + req->data_len + req->usr_len;
	imm = rtrs_to_io_req_imm(imm);
	buf_id = req->permit->mem_id;

	req->sg_size  = sizeof(*msg);
	req->sg_size += le16_to_cpu(msg->sg_cnt) * sizeof(struct rtrs_sg_desc);
	req->sg_size += req->usr_len;

	/*
	 * Update stats now, after request is successfully sent it is not
	 * safe anymore to touch it.
	 */
	rtrs_clt_update_all_stats(req, READ);

	ret = rtrs_post_send_rdma(req->con, req, &sess->rbufs[buf_id],
				   req->data_len, imm, wr);
	if (unlikely(ret)) {
		rtrs_err(s, "Read request failed: %d\n", ret);
		if (sess->clt->mp_policy == MP_POLICY_MIN_INFLIGHT)
			atomic_dec(&sess->stats->inflight);
		req->need_inv = false;
		if (req->sg_cnt)
			ib_dma_unmap_sg(dev->ib_dev, req->sglist,
					req->sg_cnt, req->dir);
	}

	return ret;
}

/**
 * rtrs_clt_failover_req() Try to find an active path for a failed request
 * @clt: clt context
 * @fail_req: a failed io request.
 */
static int rtrs_clt_failover_req(struct rtrs_clt *clt,
				 struct rtrs_clt_io_req *fail_req)
{
	struct rtrs_clt_sess *alive_sess;
	struct rtrs_clt_io_req *req;
	int err = -ECONNABORTED;
	struct path_it it;

	rcu_read_lock();
	for (path_it_init(&it, clt);
	     (alive_sess = it.next_path(&it)) && it.i < it.clt->paths_num;
	     it.i++) {
		if (unlikely(READ_ONCE(alive_sess->state) !=
			     RTRS_CLT_CONNECTED))
			continue;
		req = rtrs_clt_get_copy_req(alive_sess, fail_req);
		if (req->dir == DMA_TO_DEVICE)
			err = rtrs_clt_write_req(req);
		else
			err = rtrs_clt_read_req(req);
		if (unlikely(err)) {
			req->in_use = false;
			continue;
		}
		/* Success path */
		rtrs_clt_inc_failover_cnt(alive_sess->stats);
		break;
	}
	path_it_deinit(&it);
	rcu_read_unlock();

	return err;
}

static void fail_all_outstanding_reqs(struct rtrs_clt_sess *sess)
{
	struct rtrs_clt *clt = sess->clt;
	struct rtrs_clt_io_req *req;
	int i, err;

	if (!sess->reqs)
		return;
	for (i = 0; i < sess->queue_depth; ++i) {
		req = &sess->reqs[i];
		if (!req->in_use)
			continue;

		/*
		 * Safely (without notification) complete failed request.
		 * After completion this request is still useble and can
		 * be failovered to another path.
		 */
		complete_rdma_req(req, -ECONNABORTED, false, true);

		err = rtrs_clt_failover_req(clt, req);
		if (unlikely(err))
			/* Failover failed, notify anyway */
			req->conf(req->priv, err);
	}
}

static void free_sess_reqs(struct rtrs_clt_sess *sess)
{
	struct rtrs_clt_io_req *req;
	int i;

	if (!sess->reqs)
		return;
	for (i = 0; i < sess->queue_depth; ++i) {
		req = &sess->reqs[i];
		if (req->mr)
			ib_dereg_mr(req->mr);
		kfree(req->sge);
		rtrs_iu_free(req->iu, sess->s.dev->ib_dev, 1);
	}
	kfree(sess->reqs);
	sess->reqs = NULL;
}

static int alloc_sess_reqs(struct rtrs_clt_sess *sess)
{
	struct rtrs_clt_io_req *req;
	struct rtrs_clt *clt = sess->clt;
	int i, err = -ENOMEM;

	sess->reqs = kcalloc(sess->queue_depth, sizeof(*sess->reqs),
			     GFP_KERNEL);
	if (!sess->reqs)
		return -ENOMEM;

	for (i = 0; i < sess->queue_depth; ++i) {
		req = &sess->reqs[i];
		req->iu = rtrs_iu_alloc(1, sess->max_hdr_size, GFP_KERNEL,
					 sess->s.dev->ib_dev,
					 DMA_TO_DEVICE,
					 rtrs_clt_rdma_done);
		if (!req->iu)
			goto out;

		req->sge = kmalloc_array(clt->max_segments + 1,
					 sizeof(*req->sge), GFP_KERNEL);
		if (!req->sge)
			goto out;

		req->mr = ib_alloc_mr(sess->s.dev->ib_pd, IB_MR_TYPE_MEM_REG,
				      sess->max_pages_per_mr);
		if (IS_ERR(req->mr)) {
			err = PTR_ERR(req->mr);
			req->mr = NULL;
			pr_err("Failed to alloc sess->max_pages_per_mr %d\n",
			       sess->max_pages_per_mr);
			goto out;
		}

		init_completion(&req->inv_comp);
	}

	return 0;

out:
	free_sess_reqs(sess);

	return err;
}

static int alloc_permits(struct rtrs_clt *clt)
{
	unsigned int chunk_bits;
	int err, i;

	clt->permits_map = kcalloc(BITS_TO_LONGS(clt->queue_depth),
				   sizeof(long), GFP_KERNEL);
	if (!clt->permits_map) {
		err = -ENOMEM;
		goto out_err;
	}
	clt->permits = kcalloc(clt->queue_depth, permit_size(clt), GFP_KERNEL);
	if (!clt->permits) {
		err = -ENOMEM;
		goto err_map;
	}
	chunk_bits = ilog2(clt->queue_depth - 1) + 1;
	for (i = 0; i < clt->queue_depth; i++) {
		struct rtrs_permit *permit;

		permit = get_permit(clt, i);
		permit->mem_id = i;
		permit->mem_off = i << (MAX_IMM_PAYL_BITS - chunk_bits);
	}

	return 0;

err_map:
	kfree(clt->permits_map);
	clt->permits_map = NULL;
out_err:
	return err;
}

static void free_permits(struct rtrs_clt *clt)
{
	if (clt->permits_map) {
		size_t sz = clt->queue_depth;

		wait_event(clt->permits_wait,
			   find_first_bit(clt->permits_map, sz) >= sz);
	}
	kfree(clt->permits_map);
	clt->permits_map = NULL;
	kfree(clt->permits);
	clt->permits = NULL;
}

static void query_fast_reg_mode(struct rtrs_clt_sess *sess)
{
	struct ib_device *ib_dev;
	u64 max_pages_per_mr;
	int mr_page_shift;

	ib_dev = sess->s.dev->ib_dev;

	/*
	 * Use the smallest page size supported by the HCA, down to a
	 * minimum of 4096 bytes. We're unlikely to build large sglists
	 * out of smaller entries.
	 */
	mr_page_shift      = max(12, ffs(ib_dev->attrs.page_size_cap) - 1);
	max_pages_per_mr   = ib_dev->attrs.max_mr_size;
	do_div(max_pages_per_mr, (1ull << mr_page_shift));
	sess->max_pages_per_mr =
		min3(sess->max_pages_per_mr, (u32)max_pages_per_mr,
		     ib_dev->attrs.max_fast_reg_page_list_len);
	sess->max_send_sge = ib_dev->attrs.max_send_sge;
}

static bool rtrs_clt_change_state_get_old(struct rtrs_clt_sess *sess,
					   enum rtrs_clt_state new_state,
					   enum rtrs_clt_state *old_state)
{
	bool changed;

	spin_lock_irq(&sess->state_wq.lock);
	if (old_state)
		*old_state = sess->state;
	changed = rtrs_clt_change_state(sess, new_state);
	spin_unlock_irq(&sess->state_wq.lock);

	return changed;
}

static void rtrs_clt_hb_err_handler(struct rtrs_con *c)
{
	struct rtrs_clt_con *con = container_of(c, typeof(*con), c);

	rtrs_rdma_error_recovery(con);
}

static void rtrs_clt_init_hb(struct rtrs_clt_sess *sess)
{
	rtrs_init_hb(&sess->s, &io_comp_cqe,
		      RTRS_HB_INTERVAL_MS,
		      RTRS_HB_MISSED_MAX,
		      rtrs_clt_hb_err_handler,
		      rtrs_wq);
}

static void rtrs_clt_start_hb(struct rtrs_clt_sess *sess)
{
	rtrs_start_hb(&sess->s);
}

static void rtrs_clt_stop_hb(struct rtrs_clt_sess *sess)
{
	rtrs_stop_hb(&sess->s);
}

static void rtrs_clt_reconnect_work(struct work_struct *work);
static void rtrs_clt_close_work(struct work_struct *work);

static struct rtrs_clt_sess *alloc_sess(struct rtrs_clt *clt,
					 const struct rtrs_addr *path,
					 size_t con_num, u16 max_segments,
					 size_t max_segment_size)
{
	struct rtrs_clt_sess *sess;
	int err = -ENOMEM;
	int cpu;

	sess = kzalloc(sizeof(*sess), GFP_KERNEL);
	if (!sess)
		goto err;

	/* Extra connection for user messages */
	con_num += 1;

	sess->s.con = kcalloc(con_num, sizeof(*sess->s.con), GFP_KERNEL);
	if (!sess->s.con)
		goto err_free_sess;

	sess->stats = kzalloc(sizeof(*sess->stats), GFP_KERNEL);
	if (!sess->stats)
		goto err_free_con;

	mutex_init(&sess->init_mutex);
	uuid_gen(&sess->s.uuid);
	memcpy(&sess->s.dst_addr, path->dst,
	       rdma_addr_size((struct sockaddr *)path->dst));

	/*
	 * rdma_resolve_addr() passes src_addr to cma_bind_addr, which
	 * checks the sa_family to be non-zero. If user passed src_addr=NULL
	 * the sess->src_addr will contain only zeros, which is then fine.
	 */
	if (path->src)
		memcpy(&sess->s.src_addr, path->src,
		       rdma_addr_size((struct sockaddr *)path->src));
	strlcpy(sess->s.sessname, clt->sessname, sizeof(sess->s.sessname));
	sess->s.con_num = con_num;
	sess->clt = clt;
	sess->max_pages_per_mr = max_segments * max_segment_size >> 12;
	init_waitqueue_head(&sess->state_wq);
	sess->state = RTRS_CLT_CONNECTING;
	atomic_set(&sess->connected_cnt, 0);
	INIT_WORK(&sess->close_work, rtrs_clt_close_work);
	INIT_DELAYED_WORK(&sess->reconnect_dwork, rtrs_clt_reconnect_work);
	rtrs_clt_init_hb(sess);

	sess->mp_skip_entry = alloc_percpu(typeof(*sess->mp_skip_entry));
	if (!sess->mp_skip_entry)
		goto err_free_stats;

	for_each_possible_cpu(cpu)
		INIT_LIST_HEAD(per_cpu_ptr(sess->mp_skip_entry, cpu));

	err = rtrs_clt_init_stats(sess->stats);
	if (err)
		goto err_free_percpu;

	return sess;

err_free_percpu:
	free_percpu(sess->mp_skip_entry);
err_free_stats:
	kfree(sess->stats);
err_free_con:
	kfree(sess->s.con);
err_free_sess:
	kfree(sess);
err:
	return ERR_PTR(err);
}

void free_sess(struct rtrs_clt_sess *sess)
{
	free_percpu(sess->mp_skip_entry);
	mutex_destroy(&sess->init_mutex);
	kfree(sess->s.con);
	kfree(sess->rbufs);
	kfree(sess);
}

static int create_con(struct rtrs_clt_sess *sess, unsigned int cid)
{
	struct rtrs_clt_con *con;

	con = kzalloc(sizeof(*con), GFP_KERNEL);
	if (!con)
		return -ENOMEM;

	/* Map first two connections to the first CPU */
	con->cpu  = (cid ? cid - 1 : 0) % nr_cpu_ids;
	con->c.cid = cid;
	con->c.sess = &sess->s;
	atomic_set(&con->io_cnt, 0);
	mutex_init(&con->con_mutex);

	sess->s.con[cid] = &con->c;

	return 0;
}

static void destroy_con(struct rtrs_clt_con *con)
{
	struct rtrs_clt_sess *sess = to_clt_sess(con->c.sess);

	sess->s.con[con->c.cid] = NULL;
	mutex_destroy(&con->con_mutex);
	kfree(con);
}

static int create_con_cq_qp(struct rtrs_clt_con *con)
{
	struct rtrs_clt_sess *sess = to_clt_sess(con->c.sess);
	u32 max_send_wr, max_recv_wr, cq_size;
	int err, cq_vector;
	struct rtrs_msg_rkey_rsp *rsp;

	lockdep_assert_held(&con->con_mutex);
	if (con->c.cid == 0) {
		/*
		 * One completion for each receive and two for each send
		 * (send request + registration)
		 * + 2 for drain and heartbeat
		 * in case qp gets into error state
		 */
		max_send_wr = SERVICE_CON_QUEUE_DEPTH * 2 + 2;
		max_recv_wr = SERVICE_CON_QUEUE_DEPTH * 2 + 2;
		/* We must be the first here */
		if (WARN_ON(sess->s.dev))
			return -EINVAL;

		/*
		 * The whole session uses device from user connection.
		 * Be careful not to close user connection before ib dev
		 * is gracefully put.
		 */
		sess->s.dev = rtrs_ib_dev_find_or_add(con->c.cm_id->device,
						       &dev_pd);
		if (!sess->s.dev) {
			rtrs_wrn(sess->clt,
				  "rtrs_ib_dev_find_get_or_add(): no memory\n");
			return -ENOMEM;
		}
		sess->s.dev_ref = 1;
		query_fast_reg_mode(sess);
	} else {
		/*
		 * Here we assume that session members are correctly set.
		 * This is always true if user connection (cid == 0) is
		 * established first.
		 */
		if (WARN_ON(!sess->s.dev))
			return -EINVAL;
		if (WARN_ON(!sess->queue_depth))
			return -EINVAL;

		/* Shared between connections */
		sess->s.dev_ref++;
		max_send_wr =
			min_t(int, sess->s.dev->ib_dev->attrs.max_qp_wr,
			      /* QD * (REQ + RSP + FR REGS or INVS) + drain */
			      sess->queue_depth * 3 + 1);
		max_recv_wr =
			min_t(int, sess->s.dev->ib_dev->attrs.max_qp_wr,
			      sess->queue_depth * 3 + 1);
	}
	/* alloc iu to recv new rkey reply when server reports flags set */
	if (sess->flags & RTRS_MSG_NEW_RKEY_F || con->c.cid == 0) {
		con->rsp_ius = rtrs_iu_alloc(max_recv_wr, sizeof(*rsp),
					      GFP_KERNEL, sess->s.dev->ib_dev,
					      DMA_FROM_DEVICE,
					      rtrs_clt_rdma_done);
		if (!con->rsp_ius)
			return -ENOMEM;
		con->queue_size = max_recv_wr;
	}
	cq_size = max_send_wr + max_recv_wr;
	cq_vector = con->cpu % sess->s.dev->ib_dev->num_comp_vectors;
	err = rtrs_cq_qp_create(&sess->s, &con->c, sess->max_send_sge,
				 cq_vector, cq_size, max_send_wr,
				 max_recv_wr, IB_POLL_SOFTIRQ);
	/*
	 * In case of error we do not bother to clean previous allocations,
	 * since destroy_con_cq_qp() must be called.
	 */
	return err;
}

static void destroy_con_cq_qp(struct rtrs_clt_con *con)
{
	struct rtrs_clt_sess *sess = to_clt_sess(con->c.sess);

	/*
	 * Be careful here: destroy_con_cq_qp() can be called even
	 * create_con_cq_qp() failed, see comments there.
	 */
	lockdep_assert_held(&con->con_mutex);
	rtrs_cq_qp_destroy(&con->c);
	if (con->rsp_ius) {
		rtrs_iu_free(con->rsp_ius, sess->s.dev->ib_dev, con->queue_size);
		con->rsp_ius = NULL;
		con->queue_size = 0;
	}
	if (sess->s.dev_ref && !--sess->s.dev_ref) {
		rtrs_ib_dev_put(sess->s.dev);
		sess->s.dev = NULL;
	}
}

static void stop_cm(struct rtrs_clt_con *con)
{
	rdma_disconnect(con->c.cm_id);
	if (con->c.qp)
		ib_drain_qp(con->c.qp);
}

static void destroy_cm(struct rtrs_clt_con *con)
{
	rdma_destroy_id(con->c.cm_id);
	con->c.cm_id = NULL;
}

static int rtrs_rdma_addr_resolved(struct rtrs_clt_con *con)
{
	struct rtrs_sess *s = con->c.sess;
	int err;

	mutex_lock(&con->con_mutex);
	err = create_con_cq_qp(con);
	mutex_unlock(&con->con_mutex);
	if (err) {
		rtrs_err(s, "create_con_cq_qp(), err: %d\n", err);
		return err;
	}
	err = rdma_resolve_route(con->c.cm_id, RTRS_CONNECT_TIMEOUT_MS);
	if (err)
		rtrs_err(s, "Resolving route failed, err: %d\n", err);

	return err;
}

static int rtrs_rdma_route_resolved(struct rtrs_clt_con *con)
{
	struct rtrs_clt_sess *sess = to_clt_sess(con->c.sess);
	struct rtrs_clt *clt = sess->clt;
	struct rtrs_msg_conn_req msg;
	struct rdma_conn_param param;

	int err;

	param = (struct rdma_conn_param) {
		.retry_count = 7,
		.rnr_retry_count = 7,
		.private_data = &msg,
		.private_data_len = sizeof(msg),
	};

	msg = (struct rtrs_msg_conn_req) {
		.magic = cpu_to_le16(RTRS_MAGIC),
		.version = cpu_to_le16(RTRS_PROTO_VER),
		.cid = cpu_to_le16(con->c.cid),
		.cid_num = cpu_to_le16(sess->s.con_num),
		.recon_cnt = cpu_to_le16(sess->s.recon_cnt),
	};
	msg.first_conn = sess->for_new_clt ? FIRST_CONN : 0;
	uuid_copy(&msg.sess_uuid, &sess->s.uuid);
	uuid_copy(&msg.paths_uuid, &clt->paths_uuid);

	err = rdma_connect_locked(con->c.cm_id, &param);
	if (err)
		rtrs_err(clt, "rdma_connect_locked(): %d\n", err);

	return err;
}

static int rtrs_rdma_conn_established(struct rtrs_clt_con *con,
				       struct rdma_cm_event *ev)
{
	struct rtrs_clt_sess *sess = to_clt_sess(con->c.sess);
	struct rtrs_clt *clt = sess->clt;
	const struct rtrs_msg_conn_rsp *msg;
	u16 version, queue_depth;
	int errno;
	u8 len;

	msg = ev->param.conn.private_data;
	len = ev->param.conn.private_data_len;
	if (len < sizeof(*msg)) {
		rtrs_err(clt, "Invalid RTRS connection response\n");
		return -ECONNRESET;
	}
	if (le16_to_cpu(msg->magic) != RTRS_MAGIC) {
		rtrs_err(clt, "Invalid RTRS magic\n");
		return -ECONNRESET;
	}
	version = le16_to_cpu(msg->version);
	if (version >> 8 != RTRS_PROTO_VER_MAJOR) {
		rtrs_err(clt, "Unsupported major RTRS version: %d, expected %d\n",
			  version >> 8, RTRS_PROTO_VER_MAJOR);
		return -ECONNRESET;
	}
	errno = le16_to_cpu(msg->errno);
	if (errno) {
		rtrs_err(clt, "Invalid RTRS message: errno %d\n",
			  errno);
		return -ECONNRESET;
	}
	if (con->c.cid == 0) {
		queue_depth = le16_to_cpu(msg->queue_depth);

		if (queue_depth > MAX_SESS_QUEUE_DEPTH) {
			rtrs_err(clt, "Invalid RTRS message: queue=%d\n",
				  queue_depth);
			return -ECONNRESET;
		}
		if (!sess->rbufs || sess->queue_depth < queue_depth) {
			kfree(sess->rbufs);
			sess->rbufs = kcalloc(queue_depth, sizeof(*sess->rbufs),
					      GFP_KERNEL);
			if (!sess->rbufs)
				return -ENOMEM;
		}
		sess->queue_depth = queue_depth;
		sess->max_hdr_size = le32_to_cpu(msg->max_hdr_size);
		sess->max_io_size = le32_to_cpu(msg->max_io_size);
		sess->flags = le32_to_cpu(msg->flags);
		sess->chunk_size = sess->max_io_size + sess->max_hdr_size;

		/*
		 * Global queue depth and IO size is always a minimum.
		 * If while a reconnection server sends us a value a bit
		 * higher - client does not care and uses cached minimum.
		 *
		 * Since we can have several sessions (paths) restablishing
		 * connections in parallel, use lock.
		 */
		mutex_lock(&clt->paths_mutex);
		clt->queue_depth = min_not_zero(sess->queue_depth,
						clt->queue_depth);
		clt->max_io_size = min_not_zero(sess->max_io_size,
						clt->max_io_size);
		mutex_unlock(&clt->paths_mutex);

		/*
		 * Cache the hca_port and hca_name for sysfs
		 */
		sess->hca_port = con->c.cm_id->port_num;
		scnprintf(sess->hca_name, sizeof(sess->hca_name),
			  sess->s.dev->ib_dev->name);
		sess->s.src_addr = con->c.cm_id->route.addr.src_addr;
		/* set for_new_clt, to allow future reconnect on any path */
		sess->for_new_clt = 1;
	}

	return 0;
}

static inline void flag_success_on_conn(struct rtrs_clt_con *con)
{
	struct rtrs_clt_sess *sess = to_clt_sess(con->c.sess);

	atomic_inc(&sess->connected_cnt);
	con->cm_err = 1;
}

static int rtrs_rdma_conn_rejected(struct rtrs_clt_con *con,
				    struct rdma_cm_event *ev)
{
	struct rtrs_sess *s = con->c.sess;
	const struct rtrs_msg_conn_rsp *msg;
	const char *rej_msg;
	int status, errno;
	u8 data_len;

	status = ev->status;
	rej_msg = rdma_reject_msg(con->c.cm_id, status);
	msg = rdma_consumer_reject_data(con->c.cm_id, ev, &data_len);

	if (msg && data_len >= sizeof(*msg)) {
		errno = (int16_t)le16_to_cpu(msg->errno);
		if (errno == -EBUSY)
			rtrs_err(s,
				  "Previous session is still exists on the server, please reconnect later\n");
		else
			rtrs_err(s,
				  "Connect rejected: status %d (%s), rtrs errno %d\n",
				  status, rej_msg, errno);
	} else {
		rtrs_err(s,
			  "Connect rejected but with malformed message: status %d (%s)\n",
			  status, rej_msg);
	}

	return -ECONNRESET;
}

static void rtrs_clt_close_conns(struct rtrs_clt_sess *sess, bool wait)
{
	if (rtrs_clt_change_state_get_old(sess, RTRS_CLT_CLOSING, NULL))
		queue_work(rtrs_wq, &sess->close_work);
	if (wait)
		flush_work(&sess->close_work);
}

static inline void flag_error_on_conn(struct rtrs_clt_con *con, int cm_err)
{
	if (con->cm_err == 1) {
		struct rtrs_clt_sess *sess;

		sess = to_clt_sess(con->c.sess);
		if (atomic_dec_and_test(&sess->connected_cnt))

			wake_up(&sess->state_wq);
	}
	con->cm_err = cm_err;
}

static int rtrs_clt_rdma_cm_handler(struct rdma_cm_id *cm_id,
				     struct rdma_cm_event *ev)
{
	struct rtrs_clt_con *con = cm_id->context;
	struct rtrs_sess *s = con->c.sess;
	struct rtrs_clt_sess *sess = to_clt_sess(s);
	int cm_err = 0;

	switch (ev->event) {
	case RDMA_CM_EVENT_ADDR_RESOLVED:
		cm_err = rtrs_rdma_addr_resolved(con);
		break;
	case RDMA_CM_EVENT_ROUTE_RESOLVED:
		cm_err = rtrs_rdma_route_resolved(con);
		break;
	case RDMA_CM_EVENT_ESTABLISHED:
		cm_err = rtrs_rdma_conn_established(con, ev);
		if (likely(!cm_err)) {
			/*
			 * Report success and wake up. Here we abuse state_wq,
			 * i.e. wake up without state change, but we set cm_err.
			 */
			flag_success_on_conn(con);
			wake_up(&sess->state_wq);
			return 0;
		}
		break;
	case RDMA_CM_EVENT_REJECTED:
		cm_err = rtrs_rdma_conn_rejected(con, ev);
		break;
	case RDMA_CM_EVENT_DISCONNECTED:
		/* No message for disconnecting */
		cm_err = -ECONNRESET;
		break;
	case RDMA_CM_EVENT_CONNECT_ERROR:
	case RDMA_CM_EVENT_UNREACHABLE:
	case RDMA_CM_EVENT_ADDR_CHANGE:
	case RDMA_CM_EVENT_TIMEWAIT_EXIT:
		rtrs_wrn(s, "CM error event %d\n", ev->event);
		cm_err = -ECONNRESET;
		break;
	case RDMA_CM_EVENT_ADDR_ERROR:
	case RDMA_CM_EVENT_ROUTE_ERROR:
		rtrs_wrn(s, "CM error event %d\n", ev->event);
		cm_err = -EHOSTUNREACH;
		break;
	case RDMA_CM_EVENT_DEVICE_REMOVAL:
		/*
		 * Device removal is a special case.  Queue close and return 0.
		 */
		rtrs_clt_close_conns(sess, false);
		return 0;
	default:
		rtrs_err(s, "Unexpected RDMA CM event (%d)\n", ev->event);
		cm_err = -ECONNRESET;
		break;
	}

	if (cm_err) {
		/*
		 * cm error makes sense only on connection establishing,
		 * in other cases we rely on normal procedure of reconnecting.
		 */
		flag_error_on_conn(con, cm_err);
		rtrs_rdma_error_recovery(con);
	}

	return 0;
}

static int create_cm(struct rtrs_clt_con *con)
{
	struct rtrs_sess *s = con->c.sess;
	struct rtrs_clt_sess *sess = to_clt_sess(s);
	struct rdma_cm_id *cm_id;
	int err;

	cm_id = rdma_create_id(&init_net, rtrs_clt_rdma_cm_handler, con,
			       sess->s.dst_addr.ss_family == AF_IB ?
			       RDMA_PS_IB : RDMA_PS_TCP, IB_QPT_RC);
	if (IS_ERR(cm_id)) {
		err = PTR_ERR(cm_id);
		rtrs_err(s, "Failed to create CM ID, err: %d\n", err);

		return err;
	}
	con->c.cm_id = cm_id;
	con->cm_err = 0;
	/* allow the port to be reused */
	err = rdma_set_reuseaddr(cm_id, 1);
	if (err != 0) {
		rtrs_err(s, "Set address reuse failed, err: %d\n", err);
		goto destroy_cm;
	}
	err = rdma_resolve_addr(cm_id, (struct sockaddr *)&sess->s.src_addr,
				(struct sockaddr *)&sess->s.dst_addr,
				RTRS_CONNECT_TIMEOUT_MS);
	if (err) {
		rtrs_err(s, "Failed to resolve address, err: %d\n", err);
		goto destroy_cm;
	}
	/*
	 * Combine connection status and session events. This is needed
	 * for waiting two possible cases: cm_err has something meaningful
	 * or session state was really changed to error by device removal.
	 */
	err = wait_event_interruptible_timeout(
			sess->state_wq,
			con->cm_err || sess->state != RTRS_CLT_CONNECTING,
			msecs_to_jiffies(RTRS_CONNECT_TIMEOUT_MS));
	if (err == 0 || err == -ERESTARTSYS) {
		if (err == 0)
			err = -ETIMEDOUT;
		/* Timedout or interrupted */
		goto errr;
	}
	if (con->cm_err < 0) {
		err = con->cm_err;
		goto errr;
	}
	if (READ_ONCE(sess->state) != RTRS_CLT_CONNECTING) {
		/* Device removal */
		err = -ECONNABORTED;
		goto errr;
	}

	return 0;

errr:
	stop_cm(con);
	mutex_lock(&con->con_mutex);
	destroy_con_cq_qp(con);
	mutex_unlock(&con->con_mutex);
destroy_cm:
	destroy_cm(con);

	return err;
}

static void rtrs_clt_sess_up(struct rtrs_clt_sess *sess)
{
	struct rtrs_clt *clt = sess->clt;
	int up;

	/*
	 * We can fire RECONNECTED event only when all paths were
	 * connected on rtrs_clt_open(), then each was disconnected
	 * and the first one connected again.  That's why this nasty
	 * game with counter value.
	 */

	mutex_lock(&clt->paths_ev_mutex);
	up = ++clt->paths_up;
	/*
	 * Here it is safe to access paths num directly since up counter
	 * is greater than MAX_PATHS_NUM only while rtrs_clt_open() is
	 * in progress, thus paths removals are impossible.
	 */
	if (up > MAX_PATHS_NUM && up == MAX_PATHS_NUM + clt->paths_num)
		clt->paths_up = clt->paths_num;
	else if (up == 1)
		clt->link_ev(clt->priv, RTRS_CLT_LINK_EV_RECONNECTED);
	mutex_unlock(&clt->paths_ev_mutex);

	/* Mark session as established */
	sess->established = true;
	sess->reconnect_attempts = 0;
	sess->stats->reconnects.successful_cnt++;
}

static void rtrs_clt_sess_down(struct rtrs_clt_sess *sess)
{
	struct rtrs_clt *clt = sess->clt;

	if (!sess->established)
		return;

	sess->established = false;
	mutex_lock(&clt->paths_ev_mutex);
	WARN_ON(!clt->paths_up);
	if (--clt->paths_up == 0)
		clt->link_ev(clt->priv, RTRS_CLT_LINK_EV_DISCONNECTED);
	mutex_unlock(&clt->paths_ev_mutex);
}

static void rtrs_clt_stop_and_destroy_conns(struct rtrs_clt_sess *sess)
{
	struct rtrs_clt_con *con;
	unsigned int cid;

	WARN_ON(READ_ONCE(sess->state) == RTRS_CLT_CONNECTED);

	/*
	 * Possible race with rtrs_clt_open(), when DEVICE_REMOVAL comes
	 * exactly in between.  Start destroying after it finishes.
	 */
	mutex_lock(&sess->init_mutex);
	mutex_unlock(&sess->init_mutex);

	/*
	 * All IO paths must observe !CONNECTED state before we
	 * free everything.
	 */
	synchronize_rcu();

	rtrs_clt_stop_hb(sess);

	/*
	 * The order it utterly crucial: firstly disconnect and complete all
	 * rdma requests with error (thus set in_use=false for requests),
	 * then fail outstanding requests checking in_use for each, and
	 * eventually notify upper layer about session disconnection.
	 */

	for (cid = 0; cid < sess->s.con_num; cid++) {
		if (!sess->s.con[cid])
			break;
		con = to_clt_con(sess->s.con[cid]);
		stop_cm(con);
	}
	fail_all_outstanding_reqs(sess);
	free_sess_reqs(sess);
	rtrs_clt_sess_down(sess);

	/*
	 * Wait for graceful shutdown, namely when peer side invokes
	 * rdma_disconnect(). 'connected_cnt' is decremented only on
	 * CM events, thus if other side had crashed and hb has detected
	 * something is wrong, here we will stuck for exactly timeout ms,
	 * since CM does not fire anything.  That is fine, we are not in
	 * hurry.
	 */
	wait_event_timeout(sess->state_wq, !atomic_read(&sess->connected_cnt),
			   msecs_to_jiffies(RTRS_CONNECT_TIMEOUT_MS));

	for (cid = 0; cid < sess->s.con_num; cid++) {
		if (!sess->s.con[cid])
			break;
		con = to_clt_con(sess->s.con[cid]);
		mutex_lock(&con->con_mutex);
		destroy_con_cq_qp(con);
		mutex_unlock(&con->con_mutex);
		destroy_cm(con);
		destroy_con(con);
	}
}

static inline bool xchg_sessions(struct rtrs_clt_sess __rcu **rcu_ppcpu_path,
				 struct rtrs_clt_sess *sess,
				 struct rtrs_clt_sess *next)
{
	struct rtrs_clt_sess **ppcpu_path;

	/* Call cmpxchg() without sparse warnings */
	ppcpu_path = (typeof(ppcpu_path))rcu_ppcpu_path;
	return sess == cmpxchg(ppcpu_path, sess, next);
}

static void rtrs_clt_remove_path_from_arr(struct rtrs_clt_sess *sess)
{
	struct rtrs_clt *clt = sess->clt;
	struct rtrs_clt_sess *next;
	bool wait_for_grace = false;
	int cpu;

	mutex_lock(&clt->paths_mutex);
	list_del_rcu(&sess->s.entry);

	/* Make sure everybody observes path removal. */
	synchronize_rcu();

	/*
	 * At this point nobody sees @sess in the list, but still we have
	 * dangling pointer @pcpu_path which _can_ point to @sess.  Since
	 * nobody can observe @sess in the list, we guarantee that IO path
	 * will not assign @sess to @pcpu_path, i.e. @pcpu_path can be equal
	 * to @sess, but can never again become @sess.
	 */

	/*
	 * Decrement paths number only after grace period, because
	 * caller of do_each_path() must firstly observe list without
	 * path and only then decremented paths number.
	 *
	 * Otherwise there can be the following situation:
	 *    o Two paths exist and IO is coming.
	 *    o One path is removed:
	 *      CPU#0                          CPU#1
	 *      do_each_path():                rtrs_clt_remove_path_from_arr():
	 *          path = get_next_path()
	 *          ^^^                            list_del_rcu(path)
	 *          [!CONNECTED path]              clt->paths_num--
	 *                                              ^^^^^^^^^
	 *          load clt->paths_num                 from 2 to 1
	 *                    ^^^^^^^^^
	 *                    sees 1
	 *
	 *      path is observed as !CONNECTED, but do_each_path() loop
	 *      ends, because expression i < clt->paths_num is false.
	 */
	clt->paths_num--;

	/*
	 * Get @next connection from current @sess which is going to be
	 * removed.  If @sess is the last element, then @next is NULL.
	 */
	rcu_read_lock();
	next = list_next_or_null_rr_rcu(&clt->paths_list, &sess->s.entry,
					typeof(*next), s.entry);
	rcu_read_unlock();

	/*
	 * @pcpu paths can still point to the path which is going to be
	 * removed, so change the pointer manually.
	 */
	for_each_possible_cpu(cpu) {
		struct rtrs_clt_sess __rcu **ppcpu_path;

		ppcpu_path = per_cpu_ptr(clt->pcpu_path, cpu);
		if (rcu_dereference_protected(*ppcpu_path,
			lockdep_is_held(&clt->paths_mutex)) != sess)
			/*
			 * synchronize_rcu() was called just after deleting
			 * entry from the list, thus IO code path cannot
			 * change pointer back to the pointer which is going
			 * to be removed, we are safe here.
			 */
			continue;

		/*
		 * We race with IO code path, which also changes pointer,
		 * thus we have to be careful not to overwrite it.
		 */
		if (xchg_sessions(ppcpu_path, sess, next))
			/*
			 * @ppcpu_path was successfully replaced with @next,
			 * that means that someone could also pick up the
			 * @sess and dereferencing it right now, so wait for
			 * a grace period is required.
			 */
			wait_for_grace = true;
	}
	if (wait_for_grace)
		synchronize_rcu();

	mutex_unlock(&clt->paths_mutex);
}

static void rtrs_clt_add_path_to_arr(struct rtrs_clt_sess *sess)
{
	struct rtrs_clt *clt = sess->clt;

	mutex_lock(&clt->paths_mutex);
	clt->paths_num++;

	list_add_tail_rcu(&sess->s.entry, &clt->paths_list);
	mutex_unlock(&clt->paths_mutex);
}

static void rtrs_clt_close_work(struct work_struct *work)
{
	struct rtrs_clt_sess *sess;

	sess = container_of(work, struct rtrs_clt_sess, close_work);

	cancel_delayed_work_sync(&sess->reconnect_dwork);
	rtrs_clt_stop_and_destroy_conns(sess);
	rtrs_clt_change_state_get_old(sess, RTRS_CLT_CLOSED, NULL);
}

static int init_conns(struct rtrs_clt_sess *sess)
{
	unsigned int cid;
	int err;

	/*
	 * On every new session connections increase reconnect counter
	 * to avoid clashes with previous sessions not yet closed
	 * sessions on a server side.
	 */
	sess->s.recon_cnt++;

	/* Establish all RDMA connections  */
	for (cid = 0; cid < sess->s.con_num; cid++) {
		err = create_con(sess, cid);
		if (err)
			goto destroy;

		err = create_cm(to_clt_con(sess->s.con[cid]));
		if (err) {
			destroy_con(to_clt_con(sess->s.con[cid]));
			goto destroy;
		}
	}
	err = alloc_sess_reqs(sess);
	if (err)
		goto destroy;

	rtrs_clt_start_hb(sess);

	return 0;

destroy:
	while (cid--) {
		struct rtrs_clt_con *con = to_clt_con(sess->s.con[cid]);

		stop_cm(con);

		mutex_lock(&con->con_mutex);
		destroy_con_cq_qp(con);
		mutex_unlock(&con->con_mutex);
		destroy_cm(con);
		destroy_con(con);
	}
	/*
	 * If we've never taken async path and got an error, say,
	 * doing rdma_resolve_addr(), switch to CONNECTION_ERR state
	 * manually to keep reconnecting.
	 */
	rtrs_clt_change_state_get_old(sess, RTRS_CLT_CONNECTING_ERR, NULL);

	return err;
}

static void rtrs_clt_info_req_done(struct ib_cq *cq, struct ib_wc *wc)
{
	struct rtrs_clt_con *con = cq->cq_context;
	struct rtrs_clt_sess *sess = to_clt_sess(con->c.sess);
	struct rtrs_iu *iu;

	iu = container_of(wc->wr_cqe, struct rtrs_iu, cqe);
	rtrs_iu_free(iu, sess->s.dev->ib_dev, 1);

	if (unlikely(wc->status != IB_WC_SUCCESS)) {
		rtrs_err(sess->clt, "Sess info request send failed: %s\n",
			  ib_wc_status_msg(wc->status));
		rtrs_clt_change_state_get_old(sess, RTRS_CLT_CONNECTING_ERR, NULL);
		return;
	}

	rtrs_clt_update_wc_stats(con);
}

static int process_info_rsp(struct rtrs_clt_sess *sess,
			    const struct rtrs_msg_info_rsp *msg)
{
	unsigned int sg_cnt, total_len;
	int i, sgi;

	sg_cnt = le16_to_cpu(msg->sg_cnt);
	if (unlikely(!sg_cnt || (sess->queue_depth % sg_cnt))) {
		rtrs_err(sess->clt, "Incorrect sg_cnt %d, is not multiple\n",
			  sg_cnt);
		return -EINVAL;
	}

	/*
	 * Check if IB immediate data size is enough to hold the mem_id and
	 * the offset inside the memory chunk.
	 */
	if (unlikely((ilog2(sg_cnt - 1) + 1) +
		     (ilog2(sess->chunk_size - 1) + 1) >
		     MAX_IMM_PAYL_BITS)) {
		rtrs_err(sess->clt,
			  "RDMA immediate size (%db) not enough to encode %d buffers of size %dB\n",
			  MAX_IMM_PAYL_BITS, sg_cnt, sess->chunk_size);
		return -EINVAL;
	}
	total_len = 0;
	for (sgi = 0, i = 0; sgi < sg_cnt && i < sess->queue_depth; sgi++) {
		const struct rtrs_sg_desc *desc = &msg->desc[sgi];
		u32 len, rkey;
		u64 addr;

		addr = le64_to_cpu(desc->addr);
		rkey = le32_to_cpu(desc->key);
		len  = le32_to_cpu(desc->len);

		total_len += len;

		if (unlikely(!len || (len % sess->chunk_size))) {
			rtrs_err(sess->clt, "Incorrect [%d].len %d\n", sgi,
				  len);
			return -EINVAL;
		}
		for ( ; len && i < sess->queue_depth; i++) {
			sess->rbufs[i].addr = addr;
			sess->rbufs[i].rkey = rkey;

			len  -= sess->chunk_size;
			addr += sess->chunk_size;
		}
	}
	/* Sanity check */
	if (unlikely(sgi != sg_cnt || i != sess->queue_depth)) {
		rtrs_err(sess->clt, "Incorrect sg vector, not fully mapped\n");
		return -EINVAL;
	}
	if (unlikely(total_len != sess->chunk_size * sess->queue_depth)) {
		rtrs_err(sess->clt, "Incorrect total_len %d\n", total_len);
		return -EINVAL;
	}

	return 0;
}

static void rtrs_clt_info_rsp_done(struct ib_cq *cq, struct ib_wc *wc)
{
	struct rtrs_clt_con *con = cq->cq_context;
	struct rtrs_clt_sess *sess = to_clt_sess(con->c.sess);
	struct rtrs_msg_info_rsp *msg;
	enum rtrs_clt_state state;
	struct rtrs_iu *iu;
	size_t rx_sz;
	int err;

	state = RTRS_CLT_CONNECTING_ERR;

	WARN_ON(con->c.cid);
	iu = container_of(wc->wr_cqe, struct rtrs_iu, cqe);
	if (unlikely(wc->status != IB_WC_SUCCESS)) {
		rtrs_err(sess->clt, "Sess info response recv failed: %s\n",
			  ib_wc_status_msg(wc->status));
		goto out;
	}
	WARN_ON(wc->opcode != IB_WC_RECV);

	if (unlikely(wc->byte_len < sizeof(*msg))) {
		rtrs_err(sess->clt, "Sess info response is malformed: size %d\n",
			  wc->byte_len);
		goto out;
	}
	ib_dma_sync_single_for_cpu(sess->s.dev->ib_dev, iu->dma_addr,
				   iu->size, DMA_FROM_DEVICE);
	msg = iu->buf;
	if (unlikely(le16_to_cpu(msg->type) != RTRS_MSG_INFO_RSP)) {
		rtrs_err(sess->clt, "Sess info response is malformed: type %d\n",
			  le16_to_cpu(msg->type));
		goto out;
	}
	rx_sz  = sizeof(*msg);
	rx_sz += sizeof(msg->desc[0]) * le16_to_cpu(msg->sg_cnt);
	if (unlikely(wc->byte_len < rx_sz)) {
		rtrs_err(sess->clt, "Sess info response is malformed: size %d\n",
			  wc->byte_len);
		goto out;
	}
	err = process_info_rsp(sess, msg);
	if (unlikely(err))
		goto out;

	err = post_recv_sess(sess);
	if (unlikely(err))
		goto out;

	state = RTRS_CLT_CONNECTED;

out:
	rtrs_clt_update_wc_stats(con);
	rtrs_iu_free(iu, sess->s.dev->ib_dev, 1);
	rtrs_clt_change_state_get_old(sess, state, NULL);
}

static int rtrs_send_sess_info(struct rtrs_clt_sess *sess)
{
	struct rtrs_clt_con *usr_con = to_clt_con(sess->s.con[0]);
	struct rtrs_msg_info_req *msg;
	struct rtrs_iu *tx_iu, *rx_iu;
	size_t rx_sz;
	int err;

	rx_sz  = sizeof(struct rtrs_msg_info_rsp);
	rx_sz += sizeof(u64) * MAX_SESS_QUEUE_DEPTH;

	tx_iu = rtrs_iu_alloc(1, sizeof(struct rtrs_msg_info_req), GFP_KERNEL,
			       sess->s.dev->ib_dev, DMA_TO_DEVICE,
			       rtrs_clt_info_req_done);
	rx_iu = rtrs_iu_alloc(1, rx_sz, GFP_KERNEL, sess->s.dev->ib_dev,
			       DMA_FROM_DEVICE, rtrs_clt_info_rsp_done);
	if (unlikely(!tx_iu || !rx_iu)) {
		err = -ENOMEM;
		goto out;
	}
	/* Prepare for getting info response */
	err = rtrs_iu_post_recv(&usr_con->c, rx_iu);
	if (unlikely(err)) {
		rtrs_err(sess->clt, "rtrs_iu_post_recv(), err: %d\n", err);
		goto out;
	}
	rx_iu = NULL;

	msg = tx_iu->buf;
	msg->type = cpu_to_le16(RTRS_MSG_INFO_REQ);
	memcpy(msg->sessname, sess->s.sessname, sizeof(msg->sessname));

	ib_dma_sync_single_for_device(sess->s.dev->ib_dev, tx_iu->dma_addr,
				      tx_iu->size, DMA_TO_DEVICE);

	/* Send info request */
	err = rtrs_iu_post_send(&usr_con->c, tx_iu, sizeof(*msg), NULL);
	if (unlikely(err)) {
		rtrs_err(sess->clt, "rtrs_iu_post_send(), err: %d\n", err);
		goto out;
	}
	tx_iu = NULL;

	/* Wait for state change */
	wait_event_interruptible_timeout(sess->state_wq,
					 sess->state != RTRS_CLT_CONNECTING,
					 msecs_to_jiffies(
						 RTRS_CONNECT_TIMEOUT_MS));
	if (unlikely(READ_ONCE(sess->state) != RTRS_CLT_CONNECTED)) {
		if (READ_ONCE(sess->state) == RTRS_CLT_CONNECTING_ERR)
			err = -ECONNRESET;
		else
			err = -ETIMEDOUT;
	}

out:
	if (tx_iu)
		rtrs_iu_free(tx_iu, sess->s.dev->ib_dev, 1);
	if (rx_iu)
		rtrs_iu_free(rx_iu, sess->s.dev->ib_dev, 1);
	if (unlikely(err))
		/* If we've never taken async path because of malloc problems */
		rtrs_clt_change_state_get_old(sess, RTRS_CLT_CONNECTING_ERR, NULL);

	return err;
}

/**
 * init_sess() - establishes all session connections and does handshake
 * @sess: client session.
 * In case of error full close or reconnect procedure should be taken,
 * because reconnect or close async works can be started.
 */
static int init_sess(struct rtrs_clt_sess *sess)
{
	int err;

	mutex_lock(&sess->init_mutex);
	err = init_conns(sess);
	if (err) {
		rtrs_err(sess->clt, "init_conns(), err: %d\n", err);
		goto out;
	}
	err = rtrs_send_sess_info(sess);
	if (err) {
		rtrs_err(sess->clt, "rtrs_send_sess_info(), err: %d\n", err);
		goto out;
	}
	rtrs_clt_sess_up(sess);
out:
	mutex_unlock(&sess->init_mutex);

	return err;
}

static void rtrs_clt_reconnect_work(struct work_struct *work)
{
	struct rtrs_clt_sess *sess;
	struct rtrs_clt *clt;
	unsigned int delay_ms;
	int err;

	sess = container_of(to_delayed_work(work), struct rtrs_clt_sess,
			    reconnect_dwork);
	clt = sess->clt;

	if (READ_ONCE(sess->state) != RTRS_CLT_RECONNECTING)
		return;

	if (sess->reconnect_attempts >= clt->max_reconnect_attempts) {
		/* Close a session completely if max attempts is reached */
		rtrs_clt_close_conns(sess, false);
		return;
	}
	sess->reconnect_attempts++;

	/* Stop everything */
	rtrs_clt_stop_and_destroy_conns(sess);
	msleep(RTRS_RECONNECT_BACKOFF);
	if (rtrs_clt_change_state_get_old(sess, RTRS_CLT_CONNECTING, NULL)) {
		err = init_sess(sess);
		if (err)
			goto reconnect_again;
	}

	return;

reconnect_again:
	if (rtrs_clt_change_state_get_old(sess, RTRS_CLT_RECONNECTING, NULL)) {
		sess->stats->reconnects.fail_cnt++;
		delay_ms = clt->reconnect_delay_sec * 1000;
		queue_delayed_work(rtrs_wq, &sess->reconnect_dwork,
				   msecs_to_jiffies(delay_ms +
						    prandom_u32() %
						    RTRS_RECONNECT_SEED));
	}
}

static void rtrs_clt_dev_release(struct device *dev)
{
	struct rtrs_clt *clt = container_of(dev, struct rtrs_clt, dev);

	kfree(clt);
}

static struct rtrs_clt *alloc_clt(const char *sessname, size_t paths_num,
				  u16 port, size_t pdu_sz, void *priv,
				  void	(*link_ev)(void *priv,
						   enum rtrs_clt_link_ev ev),
				  unsigned int max_segments,
				  size_t max_segment_size,
				  unsigned int reconnect_delay_sec,
				  unsigned int max_reconnect_attempts)
{
	struct rtrs_clt *clt;
	int err;

	if (!paths_num || paths_num > MAX_PATHS_NUM)
		return ERR_PTR(-EINVAL);

	if (strlen(sessname) >= sizeof(clt->sessname))
		return ERR_PTR(-EINVAL);

	clt = kzalloc(sizeof(*clt), GFP_KERNEL);
	if (!clt)
		return ERR_PTR(-ENOMEM);

	clt->pcpu_path = alloc_percpu(typeof(*clt->pcpu_path));
	if (!clt->pcpu_path) {
		kfree(clt);
		return ERR_PTR(-ENOMEM);
	}

	uuid_gen(&clt->paths_uuid);
	INIT_LIST_HEAD_RCU(&clt->paths_list);
	clt->paths_num = paths_num;
	clt->paths_up = MAX_PATHS_NUM;
	clt->port = port;
	clt->pdu_sz = pdu_sz;
	clt->max_segments = max_segments;
	clt->max_segment_size = max_segment_size;
	clt->reconnect_delay_sec = reconnect_delay_sec;
	clt->max_reconnect_attempts = max_reconnect_attempts;
	clt->priv = priv;
	clt->link_ev = link_ev;
	clt->mp_policy = MP_POLICY_MIN_INFLIGHT;
	strlcpy(clt->sessname, sessname, sizeof(clt->sessname));
	init_waitqueue_head(&clt->permits_wait);
	mutex_init(&clt->paths_ev_mutex);
	mutex_init(&clt->paths_mutex);

	clt->dev.class = rtrs_clt_dev_class;
	clt->dev.release = rtrs_clt_dev_release;
	err = dev_set_name(&clt->dev, "%s", sessname);
	if (err)
		goto err;
	/*
	 * Suppress user space notification until
	 * sysfs files are created
	 */
	dev_set_uevent_suppress(&clt->dev, true);
	err = device_register(&clt->dev);
	if (err) {
		put_device(&clt->dev);
		goto err;
	}

	clt->kobj_paths = kobject_create_and_add("paths", &clt->dev.kobj);
	if (!clt->kobj_paths) {
		err = -ENOMEM;
		goto err_dev;
	}
	err = rtrs_clt_create_sysfs_root_files(clt);
	if (err) {
		kobject_del(clt->kobj_paths);
		kobject_put(clt->kobj_paths);
		goto err_dev;
	}
	dev_set_uevent_suppress(&clt->dev, false);
	kobject_uevent(&clt->dev.kobj, KOBJ_ADD);

	return clt;
err_dev:
	device_unregister(&clt->dev);
err:
	free_percpu(clt->pcpu_path);
	kfree(clt);
	return ERR_PTR(err);
<<<<<<< HEAD
}

static void wait_for_inflight_permits(struct rtrs_clt *clt)
{
	if (clt->permits_map) {
		size_t sz = clt->queue_depth;

		wait_event(clt->permits_wait,
			   find_first_bit(clt->permits_map, sz) >= sz);
	}
=======
>>>>>>> 4bcf3b75
}

static void free_clt(struct rtrs_clt *clt)
{
	free_permits(clt);
	free_percpu(clt->pcpu_path);
	mutex_destroy(&clt->paths_ev_mutex);
	mutex_destroy(&clt->paths_mutex);
	/* release callback will free clt in last put */
	device_unregister(&clt->dev);
}

/**
 * rtrs_clt_open() - Open a session to an RTRS server
 * @ops: holds the link event callback and the private pointer.
 * @sessname: name of the session
 * @paths: Paths to be established defined by their src and dst addresses
 * @paths_num: Number of elements in the @paths array
 * @port: port to be used by the RTRS session
 * @pdu_sz: Size of extra payload which can be accessed after permit allocation.
 * @reconnect_delay_sec: time between reconnect tries
 * @max_segments: Max. number of segments per IO request
 * @max_segment_size: Max. size of one segment
 * @max_reconnect_attempts: Number of times to reconnect on error before giving
 *			    up, 0 for * disabled, -1 for forever
 *
 * Starts session establishment with the rtrs_server. The function can block
 * up to ~2000ms before it returns.
 *
 * Return a valid pointer on success otherwise PTR_ERR.
 */
struct rtrs_clt *rtrs_clt_open(struct rtrs_clt_ops *ops,
				 const char *sessname,
				 const struct rtrs_addr *paths,
				 size_t paths_num, u16 port,
				 size_t pdu_sz, u8 reconnect_delay_sec,
				 u16 max_segments,
				 size_t max_segment_size,
				 s16 max_reconnect_attempts)
{
	struct rtrs_clt_sess *sess, *tmp;
	struct rtrs_clt *clt;
	int err, i;

	clt = alloc_clt(sessname, paths_num, port, pdu_sz, ops->priv,
			ops->link_ev,
			max_segments, max_segment_size, reconnect_delay_sec,
			max_reconnect_attempts);
	if (IS_ERR(clt)) {
		err = PTR_ERR(clt);
		goto out;
	}
	for (i = 0; i < paths_num; i++) {
		struct rtrs_clt_sess *sess;

		sess = alloc_sess(clt, &paths[i], nr_cpu_ids,
				  max_segments, max_segment_size);
		if (IS_ERR(sess)) {
			err = PTR_ERR(sess);
			goto close_all_sess;
		}
		if (!i)
			sess->for_new_clt = 1;
		list_add_tail_rcu(&sess->s.entry, &clt->paths_list);

		err = init_sess(sess);
		if (err) {
			list_del_rcu(&sess->s.entry);
			rtrs_clt_close_conns(sess, true);
			free_sess(sess);
			goto close_all_sess;
		}

		err = rtrs_clt_create_sess_files(sess);
		if (err) {
			list_del_rcu(&sess->s.entry);
			rtrs_clt_close_conns(sess, true);
			free_sess(sess);
			goto close_all_sess;
		}
	}
	err = alloc_permits(clt);
	if (err)
		goto close_all_sess;

	return clt;

close_all_sess:
	list_for_each_entry_safe(sess, tmp, &clt->paths_list, s.entry) {
		rtrs_clt_destroy_sess_files(sess, NULL);
		rtrs_clt_close_conns(sess, true);
		kobject_put(&sess->kobj);
	}
	rtrs_clt_destroy_sysfs_root(clt);
	free_clt(clt);

out:
	return ERR_PTR(err);
}
EXPORT_SYMBOL(rtrs_clt_open);

/**
 * rtrs_clt_close() - Close a session
 * @clt: Session handle. Session is freed upon return.
 */
void rtrs_clt_close(struct rtrs_clt *clt)
{
	struct rtrs_clt_sess *sess, *tmp;

	/* Firstly forbid sysfs access */
	rtrs_clt_destroy_sysfs_root(clt);

	/* Now it is safe to iterate over all paths without locks */
	list_for_each_entry_safe(sess, tmp, &clt->paths_list, s.entry) {
		rtrs_clt_close_conns(sess, true);
		rtrs_clt_destroy_sess_files(sess, NULL);
		kobject_put(&sess->kobj);
	}
	free_clt(clt);
}
EXPORT_SYMBOL(rtrs_clt_close);

int rtrs_clt_reconnect_from_sysfs(struct rtrs_clt_sess *sess)
{
	enum rtrs_clt_state old_state;
	int err = -EBUSY;
	bool changed;

	changed = rtrs_clt_change_state_get_old(sess, RTRS_CLT_RECONNECTING,
						 &old_state);
	if (changed) {
		sess->reconnect_attempts = 0;
		queue_delayed_work(rtrs_wq, &sess->reconnect_dwork, 0);
	}
	if (changed || old_state == RTRS_CLT_RECONNECTING) {
		/*
		 * flush_delayed_work() queues pending work for immediate
		 * execution, so do the flush if we have queued something
		 * right now or work is pending.
		 */
		flush_delayed_work(&sess->reconnect_dwork);
		err = (READ_ONCE(sess->state) ==
		       RTRS_CLT_CONNECTED ? 0 : -ENOTCONN);
	}

	return err;
}

int rtrs_clt_disconnect_from_sysfs(struct rtrs_clt_sess *sess)
{
	rtrs_clt_close_conns(sess, true);

	return 0;
}

int rtrs_clt_remove_path_from_sysfs(struct rtrs_clt_sess *sess,
				     const struct attribute *sysfs_self)
{
	enum rtrs_clt_state old_state;
	bool changed;

	/*
	 * Continue stopping path till state was changed to DEAD or
	 * state was observed as DEAD:
	 * 1. State was changed to DEAD - we were fast and nobody
	 *    invoked rtrs_clt_reconnect(), which can again start
	 *    reconnecting.
	 * 2. State was observed as DEAD - we have someone in parallel
	 *    removing the path.
	 */
	do {
		rtrs_clt_close_conns(sess, true);
		changed = rtrs_clt_change_state_get_old(sess,
							RTRS_CLT_DEAD,
							&old_state);
	} while (!changed && old_state != RTRS_CLT_DEAD);

	if (likely(changed)) {
		rtrs_clt_remove_path_from_arr(sess);
		rtrs_clt_destroy_sess_files(sess, sysfs_self);
		kobject_put(&sess->kobj);
	}

	return 0;
}

void rtrs_clt_set_max_reconnect_attempts(struct rtrs_clt *clt, int value)
{
	clt->max_reconnect_attempts = (unsigned int)value;
}

int rtrs_clt_get_max_reconnect_attempts(const struct rtrs_clt *clt)
{
	return (int)clt->max_reconnect_attempts;
}

/**
 * rtrs_clt_request() - Request data transfer to/from server via RDMA.
 *
 * @dir:	READ/WRITE
 * @ops:	callback function to be called as confirmation, and the pointer.
 * @clt:	Session
 * @permit:	Preallocated permit
 * @vec:	Message that is sent to server together with the request.
 *		Sum of len of all @vec elements limited to <= IO_MSG_SIZE.
 *		Since the msg is copied internally it can be allocated on stack.
 * @nr:		Number of elements in @vec.
 * @data_len:	length of data sent to/from server
 * @sg:		Pages to be sent/received to/from server.
 * @sg_cnt:	Number of elements in the @sg
 *
 * Return:
 * 0:		Success
 * <0:		Error
 *
 * On dir=READ rtrs client will request a data transfer from Server to client.
 * The data that the server will respond with will be stored in @sg when
 * the user receives an %RTRS_CLT_RDMA_EV_RDMA_REQUEST_WRITE_COMPL event.
 * On dir=WRITE rtrs client will rdma write data in sg to server side.
 */
int rtrs_clt_request(int dir, struct rtrs_clt_req_ops *ops,
		     struct rtrs_clt *clt, struct rtrs_permit *permit,
		      const struct kvec *vec, size_t nr, size_t data_len,
		      struct scatterlist *sg, unsigned int sg_cnt)
{
	struct rtrs_clt_io_req *req;
	struct rtrs_clt_sess *sess;

	enum dma_data_direction dma_dir;
	int err = -ECONNABORTED, i;
	size_t usr_len, hdr_len;
	struct path_it it;

	/* Get kvec length */
	for (i = 0, usr_len = 0; i < nr; i++)
		usr_len += vec[i].iov_len;

	if (dir == READ) {
		hdr_len = sizeof(struct rtrs_msg_rdma_read) +
			  sg_cnt * sizeof(struct rtrs_sg_desc);
		dma_dir = DMA_FROM_DEVICE;
	} else {
		hdr_len = sizeof(struct rtrs_msg_rdma_write);
		dma_dir = DMA_TO_DEVICE;
	}

	rcu_read_lock();
	for (path_it_init(&it, clt);
	     (sess = it.next_path(&it)) && it.i < it.clt->paths_num; it.i++) {
		if (unlikely(READ_ONCE(sess->state) != RTRS_CLT_CONNECTED))
			continue;

		if (unlikely(usr_len + hdr_len > sess->max_hdr_size)) {
			rtrs_wrn_rl(sess->clt,
				     "%s request failed, user message size is %zu and header length %zu, but max size is %u\n",
				     dir == READ ? "Read" : "Write",
				     usr_len, hdr_len, sess->max_hdr_size);
			err = -EMSGSIZE;
			break;
		}
		req = rtrs_clt_get_req(sess, ops->conf_fn, permit, ops->priv,
				       vec, usr_len, sg, sg_cnt, data_len,
				       dma_dir);
		if (dir == READ)
			err = rtrs_clt_read_req(req);
		else
			err = rtrs_clt_write_req(req);
		if (unlikely(err)) {
			req->in_use = false;
			continue;
		}
		/* Success path */
		break;
	}
	path_it_deinit(&it);
	rcu_read_unlock();

	return err;
}
EXPORT_SYMBOL(rtrs_clt_request);

/**
 * rtrs_clt_query() - queries RTRS session attributes
 *@clt: session pointer
 *@attr: query results for session attributes.
 * Returns:
 *    0 on success
 *    -ECOMM		no connection to the server
 */
int rtrs_clt_query(struct rtrs_clt *clt, struct rtrs_attrs *attr)
{
	if (!rtrs_clt_is_connected(clt))
		return -ECOMM;

	attr->queue_depth      = clt->queue_depth;
	attr->max_io_size      = clt->max_io_size;
	attr->sess_kobj	       = &clt->dev.kobj;
	strlcpy(attr->sessname, clt->sessname, sizeof(attr->sessname));

	return 0;
}
EXPORT_SYMBOL(rtrs_clt_query);

int rtrs_clt_create_path_from_sysfs(struct rtrs_clt *clt,
				     struct rtrs_addr *addr)
{
	struct rtrs_clt_sess *sess;
	int err;

	sess = alloc_sess(clt, addr, nr_cpu_ids, clt->max_segments,
			  clt->max_segment_size);
	if (IS_ERR(sess))
		return PTR_ERR(sess);

	/*
	 * It is totally safe to add path in CONNECTING state: coming
	 * IO will never grab it.  Also it is very important to add
	 * path before init, since init fires LINK_CONNECTED event.
	 */
	rtrs_clt_add_path_to_arr(sess);

	err = init_sess(sess);
	if (err)
		goto close_sess;

	err = rtrs_clt_create_sess_files(sess);
	if (err)
		goto close_sess;

	return 0;

close_sess:
	rtrs_clt_remove_path_from_arr(sess);
	rtrs_clt_close_conns(sess, true);
	free_sess(sess);

	return err;
}

static int rtrs_clt_ib_dev_init(struct rtrs_ib_dev *dev)
{
	if (!(dev->ib_dev->attrs.device_cap_flags &
	      IB_DEVICE_MEM_MGT_EXTENSIONS)) {
		pr_err("Memory registrations not supported.\n");
		return -ENOTSUPP;
	}

	return 0;
}

static const struct rtrs_rdma_dev_pd_ops dev_pd_ops = {
	.init = rtrs_clt_ib_dev_init
};

static int __init rtrs_client_init(void)
{
	rtrs_rdma_dev_pd_init(0, &dev_pd);

	rtrs_clt_dev_class = class_create(THIS_MODULE, "rtrs-client");
	if (IS_ERR(rtrs_clt_dev_class)) {
		pr_err("Failed to create rtrs-client dev class\n");
		return PTR_ERR(rtrs_clt_dev_class);
	}
	rtrs_wq = alloc_workqueue("rtrs_client_wq", 0, 0);
	if (!rtrs_wq) {
		class_destroy(rtrs_clt_dev_class);
		return -ENOMEM;
	}

	return 0;
}

static void __exit rtrs_client_exit(void)
{
	destroy_workqueue(rtrs_wq);
	class_destroy(rtrs_clt_dev_class);
	rtrs_rdma_dev_pd_deinit(&dev_pd);
}

module_init(rtrs_client_init);
module_exit(rtrs_client_exit);<|MERGE_RESOLUTION|>--- conflicted
+++ resolved
@@ -2606,19 +2606,6 @@
 	free_percpu(clt->pcpu_path);
 	kfree(clt);
 	return ERR_PTR(err);
-<<<<<<< HEAD
-}
-
-static void wait_for_inflight_permits(struct rtrs_clt *clt)
-{
-	if (clt->permits_map) {
-		size_t sz = clt->queue_depth;
-
-		wait_event(clt->permits_wait,
-			   find_first_bit(clt->permits_map, sz) >= sz);
-	}
-=======
->>>>>>> 4bcf3b75
 }
 
 static void free_clt(struct rtrs_clt *clt)
