--- conflicted
+++ resolved
@@ -58,14 +58,6 @@
 	return container_of(c, struct rtrs_srv_con, c);
 }
 
-<<<<<<< HEAD
-static inline struct rtrs_srv_path *to_srv_path(struct rtrs_path *s)
-{
-	return container_of(s, struct rtrs_srv_path, s);
-}
-
-=======
->>>>>>> d60c95ef
 static bool rtrs_srv_change_state(struct rtrs_srv_path *srv_path,
 				  enum rtrs_srv_state new_state)
 {
@@ -107,11 +99,7 @@
 
 static void rtrs_srv_free_ops_ids(struct rtrs_srv_path *srv_path)
 {
-<<<<<<< HEAD
-	struct rtrs_srv *srv = srv_path->srv;
-=======
 	struct rtrs_srv_sess *srv = srv_path->srv;
->>>>>>> d60c95ef
 	int i;
 
 	if (srv_path->ops_ids) {
@@ -140,11 +128,7 @@
 
 static int rtrs_srv_alloc_ops_ids(struct rtrs_srv_path *srv_path)
 {
-<<<<<<< HEAD
-	struct rtrs_srv *srv = srv_path->srv;
-=======
 	struct rtrs_srv_sess *srv = srv_path->srv;
->>>>>>> d60c95ef
 	struct rtrs_srv_op *id;
 	int i, ret;
 
@@ -575,11 +559,7 @@
 
 static int map_cont_bufs(struct rtrs_srv_path *srv_path)
 {
-<<<<<<< HEAD
-	struct rtrs_srv *srv = srv_path->srv;
-=======
 	struct rtrs_srv_sess *srv = srv_path->srv;
->>>>>>> d60c95ef
 	struct rtrs_path *ss = &srv_path->s;
 	int i, mri, err, mrs_num;
 	unsigned int chunk_bits;
@@ -736,11 +716,7 @@
 
 static void rtrs_srv_path_up(struct rtrs_srv_path *srv_path)
 {
-<<<<<<< HEAD
-	struct rtrs_srv *srv = srv_path->srv;
-=======
 	struct rtrs_srv_sess *srv = srv_path->srv;
->>>>>>> d60c95ef
 	struct rtrs_srv_ctx *ctx = srv->ctx;
 	int up;
 
@@ -756,11 +732,7 @@
 
 static void rtrs_srv_path_down(struct rtrs_srv_path *srv_path)
 {
-<<<<<<< HEAD
-	struct rtrs_srv *srv = srv_path->srv;
-=======
 	struct rtrs_srv_sess *srv = srv_path->srv;
->>>>>>> d60c95ef
 	struct rtrs_srv_ctx *ctx = srv->ctx;
 
 	if (!srv_path->established)
@@ -777,11 +749,7 @@
 static bool exist_pathname(struct rtrs_srv_ctx *ctx,
 			   const char *pathname, const uuid_t *path_uuid)
 {
-<<<<<<< HEAD
-	struct rtrs_srv *srv;
-=======
 	struct rtrs_srv_sess *srv;
->>>>>>> d60c95ef
 	struct rtrs_srv_path *srv_path;
 	bool found = false;
 
@@ -998,11 +966,7 @@
 
 static int post_recv_path(struct rtrs_srv_path *srv_path)
 {
-<<<<<<< HEAD
-	struct rtrs_srv *srv = srv_path->srv;
-=======
 	struct rtrs_srv_sess *srv = srv_path->srv;
->>>>>>> d60c95ef
 	struct rtrs_path *s = &srv_path->s;
 	size_t q_size;
 	int err, cid;
@@ -1029,11 +993,7 @@
 {
 	struct rtrs_path *s = con->c.path;
 	struct rtrs_srv_path *srv_path = to_srv_path(s);
-<<<<<<< HEAD
-	struct rtrs_srv *srv = srv_path->srv;
-=======
 	struct rtrs_srv_sess *srv = srv_path->srv;
->>>>>>> d60c95ef
 	struct rtrs_srv_ctx *ctx = srv->ctx;
 	struct rtrs_srv_op *id;
 
@@ -1091,11 +1051,7 @@
 {
 	struct rtrs_path *s = con->c.path;
 	struct rtrs_srv_path *srv_path = to_srv_path(s);
-<<<<<<< HEAD
-	struct rtrs_srv *srv = srv_path->srv;
-=======
 	struct rtrs_srv_sess *srv = srv_path->srv;
->>>>>>> d60c95ef
 	struct rtrs_srv_ctx *ctx = srv->ctx;
 	struct rtrs_srv_op *id;
 
@@ -1182,11 +1138,7 @@
 	struct rtrs_srv_con *con = to_srv_con(wc->qp->qp_context);
 	struct rtrs_path *s = con->c.path;
 	struct rtrs_srv_path *srv_path = to_srv_path(s);
-<<<<<<< HEAD
-	struct rtrs_srv *srv = srv_path->srv;
-=======
 	struct rtrs_srv_sess *srv = srv_path->srv;
->>>>>>> d60c95ef
 	u32 msg_id, off;
 	void *data;
 
@@ -1243,11 +1195,7 @@
 	struct rtrs_srv_con *con = to_srv_con(wc->qp->qp_context);
 	struct rtrs_path *s = con->c.path;
 	struct rtrs_srv_path *srv_path = to_srv_path(s);
-<<<<<<< HEAD
-	struct rtrs_srv *srv = srv_path->srv;
-=======
 	struct rtrs_srv_sess *srv = srv_path->srv;
->>>>>>> d60c95ef
 	u32 imm_type, imm_payload;
 	int err;
 
@@ -1340,11 +1288,7 @@
  * @pathname:	Pathname buffer
  * @len:	Length of sessname buffer
  */
-<<<<<<< HEAD
-int rtrs_srv_get_path_name(struct rtrs_srv *srv, char *pathname,
-=======
 int rtrs_srv_get_path_name(struct rtrs_srv_sess *srv, char *pathname,
->>>>>>> d60c95ef
 			   size_t len)
 {
 	struct rtrs_srv_path *srv_path;
@@ -1496,11 +1440,7 @@
 	}
 }
 
-<<<<<<< HEAD
-static void __add_path_to_srv(struct rtrs_srv *srv,
-=======
 static void __add_path_to_srv(struct rtrs_srv_sess *srv,
->>>>>>> d60c95ef
 			      struct rtrs_srv_path *srv_path)
 {
 	list_add_tail(&srv_path->s.entry, &srv->paths_list);
@@ -1510,11 +1450,7 @@
 
 static void del_path_from_srv(struct rtrs_srv_path *srv_path)
 {
-<<<<<<< HEAD
-	struct rtrs_srv *srv = srv_path->srv;
-=======
 	struct rtrs_srv_sess *srv = srv_path->srv;
->>>>>>> d60c95ef
 
 	if (WARN_ON(!srv))
 		return;
@@ -1571,10 +1507,7 @@
 		kobject_del(&srv_path->kobj);
 		kobject_put(&srv_path->kobj);
 	} else {
-<<<<<<< HEAD
-=======
 		free_percpu(srv_path->stats->rdma_stats);
->>>>>>> d60c95ef
 		kfree(srv_path->stats);
 		kfree(srv_path);
 	}
@@ -1637,11 +1570,7 @@
 static int rtrs_rdma_do_accept(struct rtrs_srv_path *srv_path,
 			       struct rdma_cm_id *cm_id)
 {
-<<<<<<< HEAD
-	struct rtrs_srv *srv = srv_path->srv;
-=======
 	struct rtrs_srv_sess *srv = srv_path->srv;
->>>>>>> d60c95ef
 	struct rtrs_msg_conn_rsp msg;
 	struct rdma_conn_param param;
 	int err;
@@ -1690,11 +1619,7 @@
 }
 
 static struct rtrs_srv_path *
-<<<<<<< HEAD
-__find_path(struct rtrs_srv *srv, const uuid_t *sess_uuid)
-=======
 __find_path(struct rtrs_srv_sess *srv, const uuid_t *sess_uuid)
->>>>>>> d60c95ef
 {
 	struct rtrs_srv_path *srv_path;
 
@@ -1710,11 +1635,7 @@
 		      struct rdma_cm_id *cm_id,
 		      unsigned int cid)
 {
-<<<<<<< HEAD
-	struct rtrs_srv *srv = srv_path->srv;
-=======
 	struct rtrs_srv_sess *srv = srv_path->srv;
->>>>>>> d60c95ef
 	struct rtrs_path *s = &srv_path->s;
 	struct rtrs_srv_con *con;
 
@@ -1801,11 +1722,7 @@
 	return err;
 }
 
-<<<<<<< HEAD
-static struct rtrs_srv_path *__alloc_path(struct rtrs_srv *srv,
-=======
 static struct rtrs_srv_path *__alloc_path(struct rtrs_srv_sess *srv,
->>>>>>> d60c95ef
 					   struct rdma_cm_id *cm_id,
 					   unsigned int con_num,
 					   unsigned int recon_cnt,
@@ -1833,16 +1750,6 @@
 	if (!srv_path->stats)
 		goto err_free_sess;
 
-<<<<<<< HEAD
-	srv_path->stats->srv_path = srv_path;
-
-	srv_path->dma_addr = kcalloc(srv->queue_depth,
-				     sizeof(*srv_path->dma_addr),
-				     GFP_KERNEL);
-	if (!srv_path->dma_addr)
-		goto err_free_stats;
-
-=======
 	srv_path->stats->rdma_stats = alloc_percpu(struct rtrs_srv_stats_rdma_stats);
 	if (!srv_path->stats->rdma_stats)
 		goto err_free_stats;
@@ -1855,7 +1762,6 @@
 	if (!srv_path->dma_addr)
 		goto err_free_percpu;
 
->>>>>>> d60c95ef
 	srv_path->s.con = kcalloc(con_num, sizeof(*srv_path->s.con),
 				  GFP_KERNEL);
 	if (!srv_path->s.con)
@@ -1906,11 +1812,8 @@
 	kfree(srv_path->s.con);
 err_free_dma_addr:
 	kfree(srv_path->dma_addr);
-<<<<<<< HEAD
-=======
 err_free_percpu:
 	free_percpu(srv_path->stats->rdma_stats);
->>>>>>> d60c95ef
 err_free_stats:
 	kfree(srv_path->stats);
 err_free_sess:
@@ -1925,11 +1828,7 @@
 {
 	struct rtrs_srv_ctx *ctx = cm_id->context;
 	struct rtrs_srv_path *srv_path;
-<<<<<<< HEAD
-	struct rtrs_srv *srv;
-=======
 	struct rtrs_srv_sess *srv;
->>>>>>> d60c95ef
 
 	u16 version, con_num, cid;
 	u16 recon_cnt;
@@ -2288,11 +2187,7 @@
 }
 EXPORT_SYMBOL(rtrs_srv_open);
 
-<<<<<<< HEAD
-static void close_paths(struct rtrs_srv *srv)
-=======
 static void close_paths(struct rtrs_srv_sess *srv)
->>>>>>> d60c95ef
 {
 	struct rtrs_srv_path *srv_path;
 
