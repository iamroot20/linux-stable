--- conflicted
+++ resolved
@@ -1344,10 +1344,7 @@
 		kref_init(&qp->refcnt);
 		init_completion(&qp->iwarp_cm_comp);
 	}
-<<<<<<< HEAD
-=======
-
->>>>>>> d1988041
+
 	qp->pd = pd;
 	qp->qp_type = attrs->qp_type;
 	qp->max_inline_data = attrs->cap.max_inline_data;
@@ -1807,18 +1804,6 @@
 		kfree(qp->urq.pbl_tbl);
 	}
 
-<<<<<<< HEAD
-	ib_umem_release(qp->urq.umem);
-	qp->urq.umem = NULL;
-
-	if (rdma_protocol_roce(&dev->ibdev, 1)) {
-		qedr_free_pbl(dev, &qp->usq.pbl_info, qp->usq.pbl_tbl);
-		qedr_free_pbl(dev, &qp->urq.pbl_info, qp->urq.pbl_tbl);
-	} else {
-		kfree(qp->usq.pbl_tbl);
-		kfree(qp->urq.pbl_tbl);
-	}
-=======
 	if (qp->usq.db_rec_data) {
 		qedr_db_recovery_del(dev, qp->usq.db_addr,
 				     &qp->usq.db_rec_data->db_data);
@@ -1834,7 +1819,6 @@
 	if (rdma_protocol_iwarp(&dev->ibdev, 1))
 		qedr_db_recovery_del(dev, qp->urq.db_rec_db2_addr,
 				     &qp->urq.db_rec_db2_data);
->>>>>>> d1988041
 }
 
 static int qedr_create_user_qp(struct qedr_dev *dev,
@@ -1853,18 +1837,10 @@
 	int rc = 0;
 
 	qp->create_type = QEDR_QP_CREATE_USER;
-<<<<<<< HEAD
-	memset(&ureq, 0, sizeof(ureq));
-	rc = ib_copy_from_udata(&ureq, udata, sizeof(ureq));
-	if (rc) {
-		DP_ERR(dev, "Problem copying data from user space\n");
-		return rc;
-=======
 
 	if (ibpd) {
 		pd = get_qedr_pd(ibpd);
 		ctx = pd->uctx;
->>>>>>> d1988041
 	}
 
 	if (udata) {
@@ -2824,28 +2800,6 @@
 	return rc;
 }
 
-<<<<<<< HEAD
-static int qedr_free_qp_resources(struct qedr_dev *dev, struct qedr_qp *qp,
-				  struct ib_udata *udata)
-{
-	int rc = 0;
-
-	if (qp->qp_type != IB_QPT_GSI) {
-		rc = dev->ops->rdma_destroy_qp(dev->rdma_ctx, qp->qed_qp);
-		if (rc)
-			return rc;
-	}
-
-	if (qp->create_type == QEDR_QP_CREATE_USER)
-		qedr_cleanup_user(dev, qp);
-	else
-		qedr_cleanup_kernel(dev, qp);
-
-	return 0;
-}
-
-=======
->>>>>>> d1988041
 int qedr_destroy_qp(struct ib_qp *ibqp, struct ib_udata *udata)
 {
 	struct qedr_qp *qp = get_qedr_qp(ibqp);
@@ -3918,17 +3872,10 @@
 		 * in first 4 bytes and need to update WQE producer in
 		 * next 4 bytes.
 		 */
-<<<<<<< HEAD
-		srq->hw_srq.virt_prod_pair_addr->sge_prod = hw_srq->sge_prod;
-		/* Make sure sge producer is updated first */
-		dma_wmb();
-		srq->hw_srq.virt_prod_pair_addr->wqe_prod = hw_srq->wqe_prod;
-=======
 		srq->hw_srq.virt_prod_pair_addr->sge_prod = cpu_to_le32(hw_srq->sge_prod);
 		/* Make sure sge producer is updated first */
 		dma_wmb();
 		srq->hw_srq.virt_prod_pair_addr->wqe_prod = cpu_to_le32(hw_srq->wqe_prod);
->>>>>>> d1988041
 
 		wr = wr->next;
 	}
