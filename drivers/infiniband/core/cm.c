// SPDX-License-Identifier: GPL-2.0 OR Linux-OpenIB
/*
 * Copyright (c) 2004-2007 Intel Corporation.  All rights reserved.
 * Copyright (c) 2004 Topspin Corporation.  All rights reserved.
 * Copyright (c) 2004, 2005 Voltaire Corporation.  All rights reserved.
 * Copyright (c) 2005 Sun Microsystems, Inc. All rights reserved.
 * Copyright (c) 2019, Mellanox Technologies inc.  All rights reserved.
 */

#include <linux/completion.h>
#include <linux/dma-mapping.h>
#include <linux/device.h>
#include <linux/module.h>
#include <linux/err.h>
#include <linux/idr.h>
#include <linux/interrupt.h>
#include <linux/random.h>
#include <linux/rbtree.h>
#include <linux/spinlock.h>
#include <linux/slab.h>
#include <linux/sysfs.h>
#include <linux/workqueue.h>
#include <linux/kdev_t.h>
#include <linux/etherdevice.h>

#include <rdma/ib_cache.h>
#include <rdma/ib_cm.h>
#include <rdma/ib_sysfs.h>
#include "cm_msgs.h"
#include "core_priv.h"
#include "cm_trace.h"

MODULE_AUTHOR("Sean Hefty");
MODULE_DESCRIPTION("InfiniBand CM");
MODULE_LICENSE("Dual BSD/GPL");

static const char * const ibcm_rej_reason_strs[] = {
	[IB_CM_REJ_NO_QP]			= "no QP",
	[IB_CM_REJ_NO_EEC]			= "no EEC",
	[IB_CM_REJ_NO_RESOURCES]		= "no resources",
	[IB_CM_REJ_TIMEOUT]			= "timeout",
	[IB_CM_REJ_UNSUPPORTED]			= "unsupported",
	[IB_CM_REJ_INVALID_COMM_ID]		= "invalid comm ID",
	[IB_CM_REJ_INVALID_COMM_INSTANCE]	= "invalid comm instance",
	[IB_CM_REJ_INVALID_SERVICE_ID]		= "invalid service ID",
	[IB_CM_REJ_INVALID_TRANSPORT_TYPE]	= "invalid transport type",
	[IB_CM_REJ_STALE_CONN]			= "stale conn",
	[IB_CM_REJ_RDC_NOT_EXIST]		= "RDC not exist",
	[IB_CM_REJ_INVALID_GID]			= "invalid GID",
	[IB_CM_REJ_INVALID_LID]			= "invalid LID",
	[IB_CM_REJ_INVALID_SL]			= "invalid SL",
	[IB_CM_REJ_INVALID_TRAFFIC_CLASS]	= "invalid traffic class",
	[IB_CM_REJ_INVALID_HOP_LIMIT]		= "invalid hop limit",
	[IB_CM_REJ_INVALID_PACKET_RATE]		= "invalid packet rate",
	[IB_CM_REJ_INVALID_ALT_GID]		= "invalid alt GID",
	[IB_CM_REJ_INVALID_ALT_LID]		= "invalid alt LID",
	[IB_CM_REJ_INVALID_ALT_SL]		= "invalid alt SL",
	[IB_CM_REJ_INVALID_ALT_TRAFFIC_CLASS]	= "invalid alt traffic class",
	[IB_CM_REJ_INVALID_ALT_HOP_LIMIT]	= "invalid alt hop limit",
	[IB_CM_REJ_INVALID_ALT_PACKET_RATE]	= "invalid alt packet rate",
	[IB_CM_REJ_PORT_CM_REDIRECT]		= "port CM redirect",
	[IB_CM_REJ_PORT_REDIRECT]		= "port redirect",
	[IB_CM_REJ_INVALID_MTU]			= "invalid MTU",
	[IB_CM_REJ_INSUFFICIENT_RESP_RESOURCES]	= "insufficient resp resources",
	[IB_CM_REJ_CONSUMER_DEFINED]		= "consumer defined",
	[IB_CM_REJ_INVALID_RNR_RETRY]		= "invalid RNR retry",
	[IB_CM_REJ_DUPLICATE_LOCAL_COMM_ID]	= "duplicate local comm ID",
	[IB_CM_REJ_INVALID_CLASS_VERSION]	= "invalid class version",
	[IB_CM_REJ_INVALID_FLOW_LABEL]		= "invalid flow label",
	[IB_CM_REJ_INVALID_ALT_FLOW_LABEL]	= "invalid alt flow label",
	[IB_CM_REJ_VENDOR_OPTION_NOT_SUPPORTED] =
		"vendor option is not supported",
};

const char *__attribute_const__ ibcm_reject_msg(int reason)
{
	size_t index = reason;

	if (index < ARRAY_SIZE(ibcm_rej_reason_strs) &&
	    ibcm_rej_reason_strs[index])
		return ibcm_rej_reason_strs[index];
	else
		return "unrecognized reason";
}
EXPORT_SYMBOL(ibcm_reject_msg);

struct cm_id_private;
struct cm_work;
static int cm_add_one(struct ib_device *device);
static void cm_remove_one(struct ib_device *device, void *client_data);
static void cm_process_work(struct cm_id_private *cm_id_priv,
			    struct cm_work *work);
static int cm_send_sidr_rep_locked(struct cm_id_private *cm_id_priv,
				   struct ib_cm_sidr_rep_param *param);
static int cm_send_dreq_locked(struct cm_id_private *cm_id_priv,
			       const void *private_data, u8 private_data_len);
static int cm_send_drep_locked(struct cm_id_private *cm_id_priv,
			       void *private_data, u8 private_data_len);
static int cm_send_rej_locked(struct cm_id_private *cm_id_priv,
			      enum ib_cm_rej_reason reason, void *ari,
			      u8 ari_length, const void *private_data,
			      u8 private_data_len);

static struct ib_client cm_client = {
	.name   = "cm",
	.add    = cm_add_one,
	.remove = cm_remove_one
};

static struct ib_cm {
	spinlock_t lock;
	struct list_head device_list;
	rwlock_t device_lock;
	struct rb_root listen_service_table;
	u64 listen_service_id;
	/* struct rb_root peer_service_table; todo: fix peer to peer */
	struct rb_root remote_qp_table;
	struct rb_root remote_id_table;
	struct rb_root remote_sidr_table;
	struct xarray local_id_table;
	u32 local_id_next;
	__be32 random_id_operand;
	struct list_head timewait_list;
	struct workqueue_struct *wq;
} cm;

/* Counter indexes ordered by attribute ID */
enum {
	CM_REQ_COUNTER,
	CM_MRA_COUNTER,
	CM_REJ_COUNTER,
	CM_REP_COUNTER,
	CM_RTU_COUNTER,
	CM_DREQ_COUNTER,
	CM_DREP_COUNTER,
	CM_SIDR_REQ_COUNTER,
	CM_SIDR_REP_COUNTER,
	CM_LAP_COUNTER,
	CM_APR_COUNTER,
	CM_ATTR_COUNT,
	CM_ATTR_ID_OFFSET = 0x0010,
};

enum {
	CM_XMIT,
	CM_XMIT_RETRIES,
	CM_RECV,
	CM_RECV_DUPLICATES,
	CM_COUNTER_GROUPS
};

struct cm_counter_attribute {
	struct ib_port_attribute attr;
	unsigned short group;
	unsigned short index;
};

struct cm_port {
	struct cm_device *cm_dev;
	struct ib_mad_agent *mad_agent;
	u32 port_num;
	atomic_long_t counters[CM_COUNTER_GROUPS][CM_ATTR_COUNT];
};

struct cm_device {
	struct kref kref;
	struct list_head list;
	spinlock_t mad_agent_lock;
	struct ib_device *ib_device;
	u8 ack_delay;
	int going_down;
	struct cm_port *port[];
};

struct cm_av {
	struct cm_port *port;
	struct rdma_ah_attr ah_attr;
	u16 pkey_index;
	u8 timeout;
};

struct cm_work {
	struct delayed_work work;
	struct list_head list;
	struct cm_port *port;
	struct ib_mad_recv_wc *mad_recv_wc;	/* Received MADs */
	__be32 local_id;			/* Established / timewait */
	__be32 remote_id;
	struct ib_cm_event cm_event;
	struct sa_path_rec path[];
};

struct cm_timewait_info {
	struct cm_work work;
	struct list_head list;
	struct rb_node remote_qp_node;
	struct rb_node remote_id_node;
	__be64 remote_ca_guid;
	__be32 remote_qpn;
	u8 inserted_remote_qp;
	u8 inserted_remote_id;
};

struct cm_id_private {
	struct ib_cm_id	id;

	struct rb_node service_node;
	struct rb_node sidr_id_node;
	u32 sidr_slid;
	spinlock_t lock;	/* Do not acquire inside cm.lock */
	struct completion comp;
	refcount_t refcount;
	/* Number of clients sharing this ib_cm_id. Only valid for listeners.
	 * Protected by the cm.lock spinlock.
	 */
	int listen_sharecount;
	struct rcu_head rcu;

	struct ib_mad_send_buf *msg;
	struct cm_timewait_info *timewait_info;
	/* todo: use alternate port on send failure */
	struct cm_av av;
	struct cm_av alt_av;

	void *private_data;
	__be64 tid;
	__be32 local_qpn;
	__be32 remote_qpn;
	enum ib_qp_type qp_type;
	__be32 sq_psn;
	__be32 rq_psn;
	int timeout_ms;
	enum ib_mtu path_mtu;
	__be16 pkey;
	u8 private_data_len;
	u8 max_cm_retries;
	u8 responder_resources;
	u8 initiator_depth;
	u8 retry_count;
	u8 rnr_retry_count;
	u8 service_timeout;
	u8 target_ack_delay;

	struct list_head work_list;
	atomic_t work_count;

	struct rdma_ucm_ece ece;
};

static void cm_dev_release(struct kref *kref)
{
	struct cm_device *cm_dev = container_of(kref, struct cm_device, kref);
	u32 i;

	rdma_for_each_port(cm_dev->ib_device, i)
		kfree(cm_dev->port[i - 1]);

	kfree(cm_dev);
}

static void cm_device_put(struct cm_device *cm_dev)
{
	kref_put(&cm_dev->kref, cm_dev_release);
}

static void cm_work_handler(struct work_struct *work);

static inline void cm_deref_id(struct cm_id_private *cm_id_priv)
{
	if (refcount_dec_and_test(&cm_id_priv->refcount))
		complete(&cm_id_priv->comp);
}

static struct ib_mad_send_buf *cm_alloc_msg(struct cm_id_private *cm_id_priv)
{
	struct ib_mad_agent *mad_agent;
	struct ib_mad_send_buf *m;
	struct ib_ah *ah;

	lockdep_assert_held(&cm_id_priv->lock);

	if (!cm_id_priv->av.port)
		return ERR_PTR(-EINVAL);

	spin_lock(&cm_id_priv->av.port->cm_dev->mad_agent_lock);
	mad_agent = cm_id_priv->av.port->mad_agent;
	if (!mad_agent) {
		m = ERR_PTR(-EINVAL);
		goto out;
	}

	ah = rdma_create_ah(mad_agent->qp->pd, &cm_id_priv->av.ah_attr, 0);
	if (IS_ERR(ah)) {
		m = ERR_CAST(ah);
		goto out;
	}

	m = ib_create_send_mad(mad_agent, cm_id_priv->id.remote_cm_qpn,
			       cm_id_priv->av.pkey_index,
			       0, IB_MGMT_MAD_HDR, IB_MGMT_MAD_DATA,
			       GFP_ATOMIC,
			       IB_MGMT_BASE_VERSION);
	if (IS_ERR(m)) {
		rdma_destroy_ah(ah, 0);
		goto out;
	}

	/* Timeout set by caller if response is expected. */
	m->ah = ah;
	m->retries = cm_id_priv->max_cm_retries;

	refcount_inc(&cm_id_priv->refcount);
	m->context[0] = cm_id_priv;

out:
	spin_unlock(&cm_id_priv->av.port->cm_dev->mad_agent_lock);
	return m;
}

static void cm_free_msg(struct ib_mad_send_buf *msg)
{
	struct cm_id_private *cm_id_priv = msg->context[0];

	if (msg->ah)
		rdma_destroy_ah(msg->ah, 0);
	cm_deref_id(cm_id_priv);
	ib_free_send_mad(msg);
}

static struct ib_mad_send_buf *
cm_alloc_priv_msg(struct cm_id_private *cm_id_priv)
{
	struct ib_mad_send_buf *msg;

	lockdep_assert_held(&cm_id_priv->lock);

	msg = cm_alloc_msg(cm_id_priv);
	if (IS_ERR(msg))
		return msg;
	cm_id_priv->msg = msg;
	return msg;
}

static void cm_free_priv_msg(struct ib_mad_send_buf *msg)
{
	struct cm_id_private *cm_id_priv = msg->context[0];

	lockdep_assert_held(&cm_id_priv->lock);

	if (!WARN_ON(cm_id_priv->msg != msg))
		cm_id_priv->msg = NULL;

	if (msg->ah)
		rdma_destroy_ah(msg->ah, 0);
	cm_deref_id(cm_id_priv);
	ib_free_send_mad(msg);
}

static struct ib_mad_send_buf *cm_alloc_response_msg_no_ah(struct cm_port *port,
							   struct ib_mad_recv_wc *mad_recv_wc)
{
	return ib_create_send_mad(port->mad_agent, 1, mad_recv_wc->wc->pkey_index,
				  0, IB_MGMT_MAD_HDR, IB_MGMT_MAD_DATA,
				  GFP_ATOMIC,
				  IB_MGMT_BASE_VERSION);
}

static int cm_create_response_msg_ah(struct cm_port *port,
				     struct ib_mad_recv_wc *mad_recv_wc,
				     struct ib_mad_send_buf *msg)
{
	struct ib_ah *ah;

	ah = ib_create_ah_from_wc(port->mad_agent->qp->pd, mad_recv_wc->wc,
				  mad_recv_wc->recv_buf.grh, port->port_num);
	if (IS_ERR(ah))
		return PTR_ERR(ah);

	msg->ah = ah;
	return 0;
}

static int cm_alloc_response_msg(struct cm_port *port,
				 struct ib_mad_recv_wc *mad_recv_wc,
				 struct ib_mad_send_buf **msg)
{
	struct ib_mad_send_buf *m;
	int ret;

	m = cm_alloc_response_msg_no_ah(port, mad_recv_wc);
	if (IS_ERR(m))
		return PTR_ERR(m);

	ret = cm_create_response_msg_ah(port, mad_recv_wc, m);
	if (ret) {
		ib_free_send_mad(m);
		return ret;
	}

	*msg = m;
	return 0;
}

static void cm_free_response_msg(struct ib_mad_send_buf *msg)
{
	if (msg->ah)
		rdma_destroy_ah(msg->ah, 0);
	ib_free_send_mad(msg);
}

static void *cm_copy_private_data(const void *private_data, u8 private_data_len)
{
	void *data;

	if (!private_data || !private_data_len)
		return NULL;

	data = kmemdup(private_data, private_data_len, GFP_KERNEL);
	if (!data)
		return ERR_PTR(-ENOMEM);

	return data;
}

static void cm_set_private_data(struct cm_id_private *cm_id_priv,
				 void *private_data, u8 private_data_len)
{
	if (cm_id_priv->private_data && cm_id_priv->private_data_len)
		kfree(cm_id_priv->private_data);

	cm_id_priv->private_data = private_data;
	cm_id_priv->private_data_len = private_data_len;
}

static void cm_set_av_port(struct cm_av *av, struct cm_port *port)
{
	struct cm_port *old_port = av->port;

	if (old_port == port)
		return;

	av->port = port;
	if (old_port)
		cm_device_put(old_port->cm_dev);
	if (port)
		kref_get(&port->cm_dev->kref);
}

static void cm_init_av_for_lap(struct cm_port *port, struct ib_wc *wc,
			       struct rdma_ah_attr *ah_attr, struct cm_av *av)
{
	cm_set_av_port(av, port);
	av->pkey_index = wc->pkey_index;
	rdma_move_ah_attr(&av->ah_attr, ah_attr);
}

static int cm_init_av_for_response(struct cm_port *port, struct ib_wc *wc,
				   struct ib_grh *grh, struct cm_av *av)
{
	cm_set_av_port(av, port);
	av->pkey_index = wc->pkey_index;
	return ib_init_ah_attr_from_wc(port->cm_dev->ib_device,
				       port->port_num, wc,
				       grh, &av->ah_attr);
}

static struct cm_port *
get_cm_port_from_path(struct sa_path_rec *path, const struct ib_gid_attr *attr)
{
	struct cm_device *cm_dev;
	struct cm_port *port = NULL;
	unsigned long flags;

	if (attr) {
		read_lock_irqsave(&cm.device_lock, flags);
		list_for_each_entry(cm_dev, &cm.device_list, list) {
			if (cm_dev->ib_device == attr->device) {
				port = cm_dev->port[attr->port_num - 1];
				break;
			}
		}
		read_unlock_irqrestore(&cm.device_lock, flags);
	} else {
		/* SGID attribute can be NULL in following
		 * conditions.
		 * (a) Alternative path
		 * (b) IB link layer without GRH
		 * (c) LAP send messages
		 */
		read_lock_irqsave(&cm.device_lock, flags);
		list_for_each_entry(cm_dev, &cm.device_list, list) {
			attr = rdma_find_gid(cm_dev->ib_device,
					     &path->sgid,
					     sa_conv_pathrec_to_gid_type(path),
					     NULL);
			if (!IS_ERR(attr)) {
				port = cm_dev->port[attr->port_num - 1];
				break;
			}
		}
		read_unlock_irqrestore(&cm.device_lock, flags);
		if (port)
			rdma_put_gid_attr(attr);
	}
	return port;
}

static int cm_init_av_by_path(struct sa_path_rec *path,
			      const struct ib_gid_attr *sgid_attr,
			      struct cm_av *av)
{
	struct rdma_ah_attr new_ah_attr;
	struct cm_device *cm_dev;
	struct cm_port *port;
	int ret;

	port = get_cm_port_from_path(path, sgid_attr);
	if (!port)
		return -EINVAL;
	cm_dev = port->cm_dev;

	ret = ib_find_cached_pkey(cm_dev->ib_device, port->port_num,
				  be16_to_cpu(path->pkey), &av->pkey_index);
	if (ret)
		return ret;

	cm_set_av_port(av, port);

	/*
	 * av->ah_attr might be initialized based on wc or during
	 * request processing time which might have reference to sgid_attr.
	 * So initialize a new ah_attr on stack.
	 * If initialization fails, old ah_attr is used for sending any
	 * responses. If initialization is successful, than new ah_attr
	 * is used by overwriting the old one. So that right ah_attr
	 * can be used to return an error response.
	 */
	ret = ib_init_ah_attr_from_path(cm_dev->ib_device, port->port_num, path,
					&new_ah_attr, sgid_attr);
	if (ret)
		return ret;

	av->timeout = path->packet_life_time + 1;
	rdma_move_ah_attr(&av->ah_attr, &new_ah_attr);
	return 0;
}

/* Move av created by cm_init_av_by_path(), so av.dgid is not moved */
static void cm_move_av_from_path(struct cm_av *dest, struct cm_av *src)
{
	cm_set_av_port(dest, src->port);
	cm_set_av_port(src, NULL);
	dest->pkey_index = src->pkey_index;
	rdma_move_ah_attr(&dest->ah_attr, &src->ah_attr);
	dest->timeout = src->timeout;
}

static void cm_destroy_av(struct cm_av *av)
{
	rdma_destroy_ah_attr(&av->ah_attr);
	cm_set_av_port(av, NULL);
}

static u32 cm_local_id(__be32 local_id)
{
	return (__force u32) (local_id ^ cm.random_id_operand);
}

static struct cm_id_private *cm_acquire_id(__be32 local_id, __be32 remote_id)
{
	struct cm_id_private *cm_id_priv;

	rcu_read_lock();
	cm_id_priv = xa_load(&cm.local_id_table, cm_local_id(local_id));
	if (!cm_id_priv || cm_id_priv->id.remote_id != remote_id ||
	    !refcount_inc_not_zero(&cm_id_priv->refcount))
		cm_id_priv = NULL;
	rcu_read_unlock();

	return cm_id_priv;
}

/*
 * Trivial helpers to strip endian annotation and compare; the
 * endianness doesn't actually matter since we just need a stable
 * order for the RB tree.
 */
static int be32_lt(__be32 a, __be32 b)
{
	return (__force u32) a < (__force u32) b;
}

static int be32_gt(__be32 a, __be32 b)
{
	return (__force u32) a > (__force u32) b;
}

static int be64_lt(__be64 a, __be64 b)
{
	return (__force u64) a < (__force u64) b;
}

static int be64_gt(__be64 a, __be64 b)
{
	return (__force u64) a > (__force u64) b;
}

/*
 * Inserts a new cm_id_priv into the listen_service_table. Returns cm_id_priv
 * if the new ID was inserted, NULL if it could not be inserted due to a
 * collision, or the existing cm_id_priv ready for shared usage.
 */
static struct cm_id_private *cm_insert_listen(struct cm_id_private *cm_id_priv,
					      ib_cm_handler shared_handler)
{
	struct rb_node **link = &cm.listen_service_table.rb_node;
	struct rb_node *parent = NULL;
	struct cm_id_private *cur_cm_id_priv;
	__be64 service_id = cm_id_priv->id.service_id;
	__be64 service_mask = cm_id_priv->id.service_mask;
	unsigned long flags;

	spin_lock_irqsave(&cm.lock, flags);
	while (*link) {
		parent = *link;
		cur_cm_id_priv = rb_entry(parent, struct cm_id_private,
					  service_node);
		if ((cur_cm_id_priv->id.service_mask & service_id) ==
		    (service_mask & cur_cm_id_priv->id.service_id) &&
		    (cm_id_priv->id.device == cur_cm_id_priv->id.device)) {
			/*
			 * Sharing an ib_cm_id with different handlers is not
			 * supported
			 */
			if (cur_cm_id_priv->id.cm_handler != shared_handler ||
			    cur_cm_id_priv->id.context ||
			    WARN_ON(!cur_cm_id_priv->id.cm_handler)) {
				spin_unlock_irqrestore(&cm.lock, flags);
				return NULL;
			}
			refcount_inc(&cur_cm_id_priv->refcount);
			cur_cm_id_priv->listen_sharecount++;
			spin_unlock_irqrestore(&cm.lock, flags);
			return cur_cm_id_priv;
		}

		if (cm_id_priv->id.device < cur_cm_id_priv->id.device)
			link = &(*link)->rb_left;
		else if (cm_id_priv->id.device > cur_cm_id_priv->id.device)
			link = &(*link)->rb_right;
		else if (be64_lt(service_id, cur_cm_id_priv->id.service_id))
			link = &(*link)->rb_left;
		else if (be64_gt(service_id, cur_cm_id_priv->id.service_id))
			link = &(*link)->rb_right;
		else
			link = &(*link)->rb_right;
	}
	cm_id_priv->listen_sharecount++;
	rb_link_node(&cm_id_priv->service_node, parent, link);
	rb_insert_color(&cm_id_priv->service_node, &cm.listen_service_table);
	spin_unlock_irqrestore(&cm.lock, flags);
	return cm_id_priv;
}

static struct cm_id_private *cm_find_listen(struct ib_device *device,
					    __be64 service_id)
{
	struct rb_node *node = cm.listen_service_table.rb_node;
	struct cm_id_private *cm_id_priv;

	while (node) {
		cm_id_priv = rb_entry(node, struct cm_id_private, service_node);
		if ((cm_id_priv->id.service_mask & service_id) ==
		     cm_id_priv->id.service_id &&
		    (cm_id_priv->id.device == device)) {
			refcount_inc(&cm_id_priv->refcount);
			return cm_id_priv;
		}
		if (device < cm_id_priv->id.device)
			node = node->rb_left;
		else if (device > cm_id_priv->id.device)
			node = node->rb_right;
		else if (be64_lt(service_id, cm_id_priv->id.service_id))
			node = node->rb_left;
		else if (be64_gt(service_id, cm_id_priv->id.service_id))
			node = node->rb_right;
		else
			node = node->rb_right;
	}
	return NULL;
}

static struct cm_timewait_info *
cm_insert_remote_id(struct cm_timewait_info *timewait_info)
{
	struct rb_node **link = &cm.remote_id_table.rb_node;
	struct rb_node *parent = NULL;
	struct cm_timewait_info *cur_timewait_info;
	__be64 remote_ca_guid = timewait_info->remote_ca_guid;
	__be32 remote_id = timewait_info->work.remote_id;

	while (*link) {
		parent = *link;
		cur_timewait_info = rb_entry(parent, struct cm_timewait_info,
					     remote_id_node);
		if (be32_lt(remote_id, cur_timewait_info->work.remote_id))
			link = &(*link)->rb_left;
		else if (be32_gt(remote_id, cur_timewait_info->work.remote_id))
			link = &(*link)->rb_right;
		else if (be64_lt(remote_ca_guid, cur_timewait_info->remote_ca_guid))
			link = &(*link)->rb_left;
		else if (be64_gt(remote_ca_guid, cur_timewait_info->remote_ca_guid))
			link = &(*link)->rb_right;
		else
			return cur_timewait_info;
	}
	timewait_info->inserted_remote_id = 1;
	rb_link_node(&timewait_info->remote_id_node, parent, link);
	rb_insert_color(&timewait_info->remote_id_node, &cm.remote_id_table);
	return NULL;
}

static struct cm_id_private *cm_find_remote_id(__be64 remote_ca_guid,
					       __be32 remote_id)
{
	struct rb_node *node = cm.remote_id_table.rb_node;
	struct cm_timewait_info *timewait_info;
	struct cm_id_private *res = NULL;

	spin_lock_irq(&cm.lock);
	while (node) {
		timewait_info = rb_entry(node, struct cm_timewait_info,
					 remote_id_node);
		if (be32_lt(remote_id, timewait_info->work.remote_id))
			node = node->rb_left;
		else if (be32_gt(remote_id, timewait_info->work.remote_id))
			node = node->rb_right;
		else if (be64_lt(remote_ca_guid, timewait_info->remote_ca_guid))
			node = node->rb_left;
		else if (be64_gt(remote_ca_guid, timewait_info->remote_ca_guid))
			node = node->rb_right;
		else {
			res = cm_acquire_id(timewait_info->work.local_id,
					     timewait_info->work.remote_id);
			break;
		}
	}
	spin_unlock_irq(&cm.lock);
	return res;
}

static struct cm_timewait_info *
cm_insert_remote_qpn(struct cm_timewait_info *timewait_info)
{
	struct rb_node **link = &cm.remote_qp_table.rb_node;
	struct rb_node *parent = NULL;
	struct cm_timewait_info *cur_timewait_info;
	__be64 remote_ca_guid = timewait_info->remote_ca_guid;
	__be32 remote_qpn = timewait_info->remote_qpn;

	while (*link) {
		parent = *link;
		cur_timewait_info = rb_entry(parent, struct cm_timewait_info,
					     remote_qp_node);
		if (be32_lt(remote_qpn, cur_timewait_info->remote_qpn))
			link = &(*link)->rb_left;
		else if (be32_gt(remote_qpn, cur_timewait_info->remote_qpn))
			link = &(*link)->rb_right;
		else if (be64_lt(remote_ca_guid, cur_timewait_info->remote_ca_guid))
			link = &(*link)->rb_left;
		else if (be64_gt(remote_ca_guid, cur_timewait_info->remote_ca_guid))
			link = &(*link)->rb_right;
		else
			return cur_timewait_info;
	}
	timewait_info->inserted_remote_qp = 1;
	rb_link_node(&timewait_info->remote_qp_node, parent, link);
	rb_insert_color(&timewait_info->remote_qp_node, &cm.remote_qp_table);
	return NULL;
}

static struct cm_id_private *
cm_insert_remote_sidr(struct cm_id_private *cm_id_priv)
{
	struct rb_node **link = &cm.remote_sidr_table.rb_node;
	struct rb_node *parent = NULL;
	struct cm_id_private *cur_cm_id_priv;
	__be32 remote_id = cm_id_priv->id.remote_id;

	while (*link) {
		parent = *link;
		cur_cm_id_priv = rb_entry(parent, struct cm_id_private,
					  sidr_id_node);
		if (be32_lt(remote_id, cur_cm_id_priv->id.remote_id))
			link = &(*link)->rb_left;
		else if (be32_gt(remote_id, cur_cm_id_priv->id.remote_id))
			link = &(*link)->rb_right;
		else {
			if (cur_cm_id_priv->sidr_slid < cm_id_priv->sidr_slid)
				link = &(*link)->rb_left;
			else if (cur_cm_id_priv->sidr_slid > cm_id_priv->sidr_slid)
				link = &(*link)->rb_right;
			else
				return cur_cm_id_priv;
		}
	}
	rb_link_node(&cm_id_priv->sidr_id_node, parent, link);
	rb_insert_color(&cm_id_priv->sidr_id_node, &cm.remote_sidr_table);
	return NULL;
}

static struct cm_id_private *cm_alloc_id_priv(struct ib_device *device,
					      ib_cm_handler cm_handler,
					      void *context)
{
	struct cm_id_private *cm_id_priv;
	u32 id;
	int ret;

	cm_id_priv = kzalloc(sizeof *cm_id_priv, GFP_KERNEL);
	if (!cm_id_priv)
		return ERR_PTR(-ENOMEM);

	cm_id_priv->id.state = IB_CM_IDLE;
	cm_id_priv->id.device = device;
	cm_id_priv->id.cm_handler = cm_handler;
	cm_id_priv->id.context = context;
	cm_id_priv->id.remote_cm_qpn = 1;

	RB_CLEAR_NODE(&cm_id_priv->service_node);
	RB_CLEAR_NODE(&cm_id_priv->sidr_id_node);
	spin_lock_init(&cm_id_priv->lock);
	init_completion(&cm_id_priv->comp);
	INIT_LIST_HEAD(&cm_id_priv->work_list);
	atomic_set(&cm_id_priv->work_count, -1);
	refcount_set(&cm_id_priv->refcount, 1);

	ret = xa_alloc_cyclic(&cm.local_id_table, &id, NULL, xa_limit_32b,
			      &cm.local_id_next, GFP_KERNEL);
	if (ret < 0)
		goto error;
	cm_id_priv->id.local_id = (__force __be32)id ^ cm.random_id_operand;

	return cm_id_priv;

error:
	kfree(cm_id_priv);
	return ERR_PTR(ret);
}

/*
 * Make the ID visible to the MAD handlers and other threads that use the
 * xarray.
 */
static void cm_finalize_id(struct cm_id_private *cm_id_priv)
{
	xa_store(&cm.local_id_table, cm_local_id(cm_id_priv->id.local_id),
		 cm_id_priv, GFP_ATOMIC);
}

struct ib_cm_id *ib_create_cm_id(struct ib_device *device,
				 ib_cm_handler cm_handler,
				 void *context)
{
	struct cm_id_private *cm_id_priv;

	cm_id_priv = cm_alloc_id_priv(device, cm_handler, context);
	if (IS_ERR(cm_id_priv))
		return ERR_CAST(cm_id_priv);

	cm_finalize_id(cm_id_priv);
	return &cm_id_priv->id;
}
EXPORT_SYMBOL(ib_create_cm_id);

static struct cm_work *cm_dequeue_work(struct cm_id_private *cm_id_priv)
{
	struct cm_work *work;

	if (list_empty(&cm_id_priv->work_list))
		return NULL;

	work = list_entry(cm_id_priv->work_list.next, struct cm_work, list);
	list_del(&work->list);
	return work;
}

static void cm_free_work(struct cm_work *work)
{
	if (work->mad_recv_wc)
		ib_free_recv_mad(work->mad_recv_wc);
	kfree(work);
}

static void cm_queue_work_unlock(struct cm_id_private *cm_id_priv,
				 struct cm_work *work)
	__releases(&cm_id_priv->lock)
{
	bool immediate;

	/*
	 * To deliver the event to the user callback we have the drop the
	 * spinlock, however, we need to ensure that the user callback is single
	 * threaded and receives events in the temporal order. If there are
	 * already events being processed then thread new events onto a list,
	 * the thread currently processing will pick them up.
	 */
	immediate = atomic_inc_and_test(&cm_id_priv->work_count);
	if (!immediate) {
		list_add_tail(&work->list, &cm_id_priv->work_list);
		/*
		 * This routine always consumes incoming reference. Once queued
		 * to the work_list then a reference is held by the thread
		 * currently running cm_process_work() and this reference is not
		 * needed.
		 */
		cm_deref_id(cm_id_priv);
	}
	spin_unlock_irq(&cm_id_priv->lock);

	if (immediate)
		cm_process_work(cm_id_priv, work);
}

static inline int cm_convert_to_ms(int iba_time)
{
	/* approximate conversion to ms from 4.096us x 2^iba_time */
	return 1 << max(iba_time - 8, 0);
}

/*
 * calculate: 4.096x2^ack_timeout = 4.096x2^ack_delay + 2x4.096x2^life_time
 * Because of how ack_timeout is stored, adding one doubles the timeout.
 * To avoid large timeouts, select the max(ack_delay, life_time + 1), and
 * increment it (round up) only if the other is within 50%.
 */
static u8 cm_ack_timeout(u8 ca_ack_delay, u8 packet_life_time)
{
	int ack_timeout = packet_life_time + 1;

	if (ack_timeout >= ca_ack_delay)
		ack_timeout += (ca_ack_delay >= (ack_timeout - 1));
	else
		ack_timeout = ca_ack_delay +
			      (ack_timeout >= (ca_ack_delay - 1));

	return min(31, ack_timeout);
}

static void cm_remove_remote(struct cm_id_private *cm_id_priv)
{
	struct cm_timewait_info *timewait_info = cm_id_priv->timewait_info;

	if (timewait_info->inserted_remote_id) {
		rb_erase(&timewait_info->remote_id_node, &cm.remote_id_table);
		timewait_info->inserted_remote_id = 0;
	}

	if (timewait_info->inserted_remote_qp) {
		rb_erase(&timewait_info->remote_qp_node, &cm.remote_qp_table);
		timewait_info->inserted_remote_qp = 0;
	}
}

static struct cm_timewait_info *cm_create_timewait_info(__be32 local_id)
{
	struct cm_timewait_info *timewait_info;

	timewait_info = kzalloc(sizeof *timewait_info, GFP_KERNEL);
	if (!timewait_info)
		return ERR_PTR(-ENOMEM);

	timewait_info->work.local_id = local_id;
	INIT_DELAYED_WORK(&timewait_info->work.work, cm_work_handler);
	timewait_info->work.cm_event.event = IB_CM_TIMEWAIT_EXIT;
	return timewait_info;
}

static void cm_enter_timewait(struct cm_id_private *cm_id_priv)
{
	int wait_time;
	unsigned long flags;
	struct cm_device *cm_dev;

	lockdep_assert_held(&cm_id_priv->lock);

	cm_dev = ib_get_client_data(cm_id_priv->id.device, &cm_client);
	if (!cm_dev)
		return;

	spin_lock_irqsave(&cm.lock, flags);
	cm_remove_remote(cm_id_priv);
	list_add_tail(&cm_id_priv->timewait_info->list, &cm.timewait_list);
	spin_unlock_irqrestore(&cm.lock, flags);

	/*
	 * The cm_id could be destroyed by the user before we exit timewait.
	 * To protect against this, we search for the cm_id after exiting
	 * timewait before notifying the user that we've exited timewait.
	 */
	cm_id_priv->id.state = IB_CM_TIMEWAIT;
	wait_time = cm_convert_to_ms(cm_id_priv->av.timeout);

	/* Check if the device started its remove_one */
	spin_lock_irqsave(&cm.lock, flags);
	if (!cm_dev->going_down)
		queue_delayed_work(cm.wq, &cm_id_priv->timewait_info->work.work,
				   msecs_to_jiffies(wait_time));
	spin_unlock_irqrestore(&cm.lock, flags);

	/*
	 * The timewait_info is converted into a work and gets freed during
	 * cm_free_work() in cm_timewait_handler().
	 */
	BUILD_BUG_ON(offsetof(struct cm_timewait_info, work) != 0);
	cm_id_priv->timewait_info = NULL;
}

static void cm_reset_to_idle(struct cm_id_private *cm_id_priv)
{
	unsigned long flags;

	lockdep_assert_held(&cm_id_priv->lock);

	cm_id_priv->id.state = IB_CM_IDLE;
	if (cm_id_priv->timewait_info) {
		spin_lock_irqsave(&cm.lock, flags);
		cm_remove_remote(cm_id_priv);
		spin_unlock_irqrestore(&cm.lock, flags);
		kfree(cm_id_priv->timewait_info);
		cm_id_priv->timewait_info = NULL;
	}
}

static void cm_destroy_id(struct ib_cm_id *cm_id, int err)
{
	struct cm_id_private *cm_id_priv;
	struct cm_work *work;

	cm_id_priv = container_of(cm_id, struct cm_id_private, id);
	spin_lock_irq(&cm_id_priv->lock);
retest:
	switch (cm_id->state) {
	case IB_CM_LISTEN:
		spin_lock(&cm.lock);
		if (--cm_id_priv->listen_sharecount > 0) {
			/* The id is still shared. */
			WARN_ON(refcount_read(&cm_id_priv->refcount) == 1);
			spin_unlock(&cm.lock);
			spin_unlock_irq(&cm_id_priv->lock);
			cm_deref_id(cm_id_priv);
			return;
		}
		cm_id->state = IB_CM_IDLE;
		rb_erase(&cm_id_priv->service_node, &cm.listen_service_table);
		RB_CLEAR_NODE(&cm_id_priv->service_node);
		spin_unlock(&cm.lock);
		break;
	case IB_CM_SIDR_REQ_SENT:
		cm_id->state = IB_CM_IDLE;
		ib_cancel_mad(cm_id_priv->msg);
		break;
	case IB_CM_SIDR_REQ_RCVD:
		cm_send_sidr_rep_locked(cm_id_priv,
					&(struct ib_cm_sidr_rep_param){
						.status = IB_SIDR_REJECT });
		/* cm_send_sidr_rep_locked will not move to IDLE if it fails */
		cm_id->state = IB_CM_IDLE;
		break;
	case IB_CM_REQ_SENT:
	case IB_CM_MRA_REQ_RCVD:
		ib_cancel_mad(cm_id_priv->msg);
		cm_send_rej_locked(cm_id_priv, IB_CM_REJ_TIMEOUT,
				   &cm_id_priv->id.device->node_guid,
				   sizeof(cm_id_priv->id.device->node_guid),
				   NULL, 0);
		break;
	case IB_CM_REQ_RCVD:
		if (err == -ENOMEM) {
			/* Do not reject to allow future retries. */
			cm_reset_to_idle(cm_id_priv);
		} else {
			cm_send_rej_locked(cm_id_priv,
					   IB_CM_REJ_CONSUMER_DEFINED, NULL, 0,
					   NULL, 0);
		}
		break;
	case IB_CM_REP_SENT:
	case IB_CM_MRA_REP_RCVD:
		ib_cancel_mad(cm_id_priv->msg);
		cm_send_rej_locked(cm_id_priv, IB_CM_REJ_CONSUMER_DEFINED, NULL,
				   0, NULL, 0);
		goto retest;
	case IB_CM_MRA_REQ_SENT:
	case IB_CM_REP_RCVD:
	case IB_CM_MRA_REP_SENT:
		cm_send_rej_locked(cm_id_priv, IB_CM_REJ_CONSUMER_DEFINED, NULL,
				   0, NULL, 0);
		break;
	case IB_CM_ESTABLISHED:
		if (cm_id_priv->qp_type == IB_QPT_XRC_TGT) {
			cm_id->state = IB_CM_IDLE;
			break;
		}
		cm_send_dreq_locked(cm_id_priv, NULL, 0);
		goto retest;
	case IB_CM_DREQ_SENT:
		ib_cancel_mad(cm_id_priv->msg);
		cm_enter_timewait(cm_id_priv);
		goto retest;
	case IB_CM_DREQ_RCVD:
		cm_send_drep_locked(cm_id_priv, NULL, 0);
		WARN_ON(cm_id->state != IB_CM_TIMEWAIT);
		goto retest;
	case IB_CM_TIMEWAIT:
		/*
		 * The cm_acquire_id in cm_timewait_handler will stop working
		 * once we do xa_erase below, so just move to idle here for
		 * consistency.
		 */
		cm_id->state = IB_CM_IDLE;
		break;
	case IB_CM_IDLE:
		break;
	}
	WARN_ON(cm_id->state != IB_CM_IDLE);

	spin_lock(&cm.lock);
	/* Required for cleanup paths related cm_req_handler() */
	if (cm_id_priv->timewait_info) {
		cm_remove_remote(cm_id_priv);
		kfree(cm_id_priv->timewait_info);
		cm_id_priv->timewait_info = NULL;
	}

	WARN_ON(cm_id_priv->listen_sharecount);
	WARN_ON(!RB_EMPTY_NODE(&cm_id_priv->service_node));
	if (!RB_EMPTY_NODE(&cm_id_priv->sidr_id_node))
		rb_erase(&cm_id_priv->sidr_id_node, &cm.remote_sidr_table);
	spin_unlock(&cm.lock);
	spin_unlock_irq(&cm_id_priv->lock);

	xa_erase(&cm.local_id_table, cm_local_id(cm_id->local_id));
	cm_deref_id(cm_id_priv);
	wait_for_completion(&cm_id_priv->comp);
	while ((work = cm_dequeue_work(cm_id_priv)) != NULL)
		cm_free_work(work);

	cm_destroy_av(&cm_id_priv->av);
	cm_destroy_av(&cm_id_priv->alt_av);
	kfree(cm_id_priv->private_data);
	kfree_rcu(cm_id_priv, rcu);
}

void ib_destroy_cm_id(struct ib_cm_id *cm_id)
{
	cm_destroy_id(cm_id, 0);
}
EXPORT_SYMBOL(ib_destroy_cm_id);

static int cm_init_listen(struct cm_id_private *cm_id_priv, __be64 service_id,
			  __be64 service_mask)
{
	service_mask = service_mask ? service_mask : ~cpu_to_be64(0);
	service_id &= service_mask;
	if ((service_id & IB_SERVICE_ID_AGN_MASK) == IB_CM_ASSIGN_SERVICE_ID &&
	    (service_id != IB_CM_ASSIGN_SERVICE_ID))
		return -EINVAL;

	if (service_id == IB_CM_ASSIGN_SERVICE_ID) {
		cm_id_priv->id.service_id = cpu_to_be64(cm.listen_service_id++);
		cm_id_priv->id.service_mask = ~cpu_to_be64(0);
	} else {
		cm_id_priv->id.service_id = service_id;
		cm_id_priv->id.service_mask = service_mask;
	}
	return 0;
}

/**
 * ib_cm_listen - Initiates listening on the specified service ID for
 *   connection and service ID resolution requests.
 * @cm_id: Connection identifier associated with the listen request.
 * @service_id: Service identifier matched against incoming connection
 *   and service ID resolution requests.  The service ID should be specified
 *   network-byte order.  If set to IB_CM_ASSIGN_SERVICE_ID, the CM will
 *   assign a service ID to the caller.
 * @service_mask: Mask applied to service ID used to listen across a
 *   range of service IDs.  If set to 0, the service ID is matched
 *   exactly.  This parameter is ignored if %service_id is set to
 *   IB_CM_ASSIGN_SERVICE_ID.
 */
int ib_cm_listen(struct ib_cm_id *cm_id, __be64 service_id, __be64 service_mask)
{
	struct cm_id_private *cm_id_priv =
		container_of(cm_id, struct cm_id_private, id);
	unsigned long flags;
	int ret;

	spin_lock_irqsave(&cm_id_priv->lock, flags);
	if (cm_id_priv->id.state != IB_CM_IDLE) {
		ret = -EINVAL;
		goto out;
	}

	ret = cm_init_listen(cm_id_priv, service_id, service_mask);
	if (ret)
		goto out;

	if (!cm_insert_listen(cm_id_priv, NULL)) {
		ret = -EBUSY;
		goto out;
	}

	cm_id_priv->id.state = IB_CM_LISTEN;
	ret = 0;

out:
	spin_unlock_irqrestore(&cm_id_priv->lock, flags);
	return ret;
}
EXPORT_SYMBOL(ib_cm_listen);

/**
 * ib_cm_insert_listen - Create a new listening ib_cm_id and listen on
 *			 the given service ID.
 *
 * If there's an existing ID listening on that same device and service ID,
 * return it.
 *
 * @device: Device associated with the cm_id.  All related communication will
 * be associated with the specified device.
 * @cm_handler: Callback invoked to notify the user of CM events.
 * @service_id: Service identifier matched against incoming connection
 *   and service ID resolution requests.  The service ID should be specified
 *   network-byte order.  If set to IB_CM_ASSIGN_SERVICE_ID, the CM will
 *   assign a service ID to the caller.
 *
 * Callers should call ib_destroy_cm_id when done with the listener ID.
 */
struct ib_cm_id *ib_cm_insert_listen(struct ib_device *device,
				     ib_cm_handler cm_handler,
				     __be64 service_id)
{
	struct cm_id_private *listen_id_priv;
	struct cm_id_private *cm_id_priv;
	int err = 0;

	/* Create an ID in advance, since the creation may sleep */
	cm_id_priv = cm_alloc_id_priv(device, cm_handler, NULL);
	if (IS_ERR(cm_id_priv))
		return ERR_CAST(cm_id_priv);

	err = cm_init_listen(cm_id_priv, service_id, 0);
	if (err)
		return ERR_PTR(err);

	spin_lock_irq(&cm_id_priv->lock);
	listen_id_priv = cm_insert_listen(cm_id_priv, cm_handler);
	if (listen_id_priv != cm_id_priv) {
		spin_unlock_irq(&cm_id_priv->lock);
		ib_destroy_cm_id(&cm_id_priv->id);
		if (!listen_id_priv)
			return ERR_PTR(-EINVAL);
		return &listen_id_priv->id;
	}
	cm_id_priv->id.state = IB_CM_LISTEN;
	spin_unlock_irq(&cm_id_priv->lock);

	/*
	 * A listen ID does not need to be in the xarray since it does not
	 * receive mads, is not placed in the remote_id or remote_qpn rbtree,
	 * and does not enter timewait.
	 */

	return &cm_id_priv->id;
}
EXPORT_SYMBOL(ib_cm_insert_listen);

static __be64 cm_form_tid(struct cm_id_private *cm_id_priv)
{
	u64 hi_tid = 0, low_tid;

	lockdep_assert_held(&cm_id_priv->lock);

	low_tid = (u64)cm_id_priv->id.local_id;
	if (!cm_id_priv->av.port)
		return cpu_to_be64(low_tid);

	spin_lock(&cm_id_priv->av.port->cm_dev->mad_agent_lock);
	if (cm_id_priv->av.port->mad_agent)
		hi_tid = ((u64)cm_id_priv->av.port->mad_agent->hi_tid) << 32;
	spin_unlock(&cm_id_priv->av.port->cm_dev->mad_agent_lock);
	return cpu_to_be64(hi_tid | low_tid);
}

static void cm_format_mad_hdr(struct ib_mad_hdr *hdr,
			      __be16 attr_id, __be64 tid)
{
	hdr->base_version  = IB_MGMT_BASE_VERSION;
	hdr->mgmt_class	   = IB_MGMT_CLASS_CM;
	hdr->class_version = IB_CM_CLASS_VERSION;
	hdr->method	   = IB_MGMT_METHOD_SEND;
	hdr->attr_id	   = attr_id;
	hdr->tid	   = tid;
}

static void cm_format_mad_ece_hdr(struct ib_mad_hdr *hdr, __be16 attr_id,
				  __be64 tid, u32 attr_mod)
{
	cm_format_mad_hdr(hdr, attr_id, tid);
	hdr->attr_mod = cpu_to_be32(attr_mod);
}

static void cm_format_req(struct cm_req_msg *req_msg,
			  struct cm_id_private *cm_id_priv,
			  struct ib_cm_req_param *param)
{
	struct sa_path_rec *pri_path = param->primary_path;
	struct sa_path_rec *alt_path = param->alternate_path;
	bool pri_ext = false;

	if (pri_path->rec_type == SA_PATH_REC_TYPE_OPA)
		pri_ext = opa_is_extended_lid(pri_path->opa.dlid,
					      pri_path->opa.slid);

	cm_format_mad_ece_hdr(&req_msg->hdr, CM_REQ_ATTR_ID,
			      cm_form_tid(cm_id_priv), param->ece.attr_mod);

	IBA_SET(CM_REQ_LOCAL_COMM_ID, req_msg,
		be32_to_cpu(cm_id_priv->id.local_id));
	IBA_SET(CM_REQ_SERVICE_ID, req_msg, be64_to_cpu(param->service_id));
	IBA_SET(CM_REQ_LOCAL_CA_GUID, req_msg,
		be64_to_cpu(cm_id_priv->id.device->node_guid));
	IBA_SET(CM_REQ_LOCAL_QPN, req_msg, param->qp_num);
	IBA_SET(CM_REQ_INITIATOR_DEPTH, req_msg, param->initiator_depth);
	IBA_SET(CM_REQ_REMOTE_CM_RESPONSE_TIMEOUT, req_msg,
		param->remote_cm_response_timeout);
	cm_req_set_qp_type(req_msg, param->qp_type);
	IBA_SET(CM_REQ_END_TO_END_FLOW_CONTROL, req_msg, param->flow_control);
	IBA_SET(CM_REQ_STARTING_PSN, req_msg, param->starting_psn);
	IBA_SET(CM_REQ_LOCAL_CM_RESPONSE_TIMEOUT, req_msg,
		param->local_cm_response_timeout);
	IBA_SET(CM_REQ_PARTITION_KEY, req_msg,
		be16_to_cpu(param->primary_path->pkey));
	IBA_SET(CM_REQ_PATH_PACKET_PAYLOAD_MTU, req_msg,
		param->primary_path->mtu);
	IBA_SET(CM_REQ_MAX_CM_RETRIES, req_msg, param->max_cm_retries);

	if (param->qp_type != IB_QPT_XRC_INI) {
		IBA_SET(CM_REQ_RESPONDER_RESOURCES, req_msg,
			param->responder_resources);
		IBA_SET(CM_REQ_RETRY_COUNT, req_msg, param->retry_count);
		IBA_SET(CM_REQ_RNR_RETRY_COUNT, req_msg,
			param->rnr_retry_count);
		IBA_SET(CM_REQ_SRQ, req_msg, param->srq);
	}

	*IBA_GET_MEM_PTR(CM_REQ_PRIMARY_LOCAL_PORT_GID, req_msg) =
		pri_path->sgid;
	*IBA_GET_MEM_PTR(CM_REQ_PRIMARY_REMOTE_PORT_GID, req_msg) =
		pri_path->dgid;
	if (pri_ext) {
		IBA_GET_MEM_PTR(CM_REQ_PRIMARY_LOCAL_PORT_GID, req_msg)
			->global.interface_id =
			OPA_MAKE_ID(be32_to_cpu(pri_path->opa.slid));
		IBA_GET_MEM_PTR(CM_REQ_PRIMARY_REMOTE_PORT_GID, req_msg)
			->global.interface_id =
			OPA_MAKE_ID(be32_to_cpu(pri_path->opa.dlid));
	}
	if (pri_path->hop_limit <= 1) {
		IBA_SET(CM_REQ_PRIMARY_LOCAL_PORT_LID, req_msg,
			be16_to_cpu(pri_ext ? 0 :
					      htons(ntohl(sa_path_get_slid(
						      pri_path)))));
		IBA_SET(CM_REQ_PRIMARY_REMOTE_PORT_LID, req_msg,
			be16_to_cpu(pri_ext ? 0 :
					      htons(ntohl(sa_path_get_dlid(
						      pri_path)))));
	} else {
		/* Work-around until there's a way to obtain remote LID info */
		IBA_SET(CM_REQ_PRIMARY_LOCAL_PORT_LID, req_msg,
			be16_to_cpu(IB_LID_PERMISSIVE));
		IBA_SET(CM_REQ_PRIMARY_REMOTE_PORT_LID, req_msg,
			be16_to_cpu(IB_LID_PERMISSIVE));
	}
	IBA_SET(CM_REQ_PRIMARY_FLOW_LABEL, req_msg,
		be32_to_cpu(pri_path->flow_label));
	IBA_SET(CM_REQ_PRIMARY_PACKET_RATE, req_msg, pri_path->rate);
	IBA_SET(CM_REQ_PRIMARY_TRAFFIC_CLASS, req_msg, pri_path->traffic_class);
	IBA_SET(CM_REQ_PRIMARY_HOP_LIMIT, req_msg, pri_path->hop_limit);
	IBA_SET(CM_REQ_PRIMARY_SL, req_msg, pri_path->sl);
	IBA_SET(CM_REQ_PRIMARY_SUBNET_LOCAL, req_msg,
		(pri_path->hop_limit <= 1));
	IBA_SET(CM_REQ_PRIMARY_LOCAL_ACK_TIMEOUT, req_msg,
		cm_ack_timeout(cm_id_priv->av.port->cm_dev->ack_delay,
			       pri_path->packet_life_time));

	if (alt_path) {
		bool alt_ext = false;

		if (alt_path->rec_type == SA_PATH_REC_TYPE_OPA)
			alt_ext = opa_is_extended_lid(alt_path->opa.dlid,
						      alt_path->opa.slid);

		*IBA_GET_MEM_PTR(CM_REQ_ALTERNATE_LOCAL_PORT_GID, req_msg) =
			alt_path->sgid;
		*IBA_GET_MEM_PTR(CM_REQ_ALTERNATE_REMOTE_PORT_GID, req_msg) =
			alt_path->dgid;
		if (alt_ext) {
			IBA_GET_MEM_PTR(CM_REQ_ALTERNATE_LOCAL_PORT_GID,
					req_msg)
				->global.interface_id =
				OPA_MAKE_ID(be32_to_cpu(alt_path->opa.slid));
			IBA_GET_MEM_PTR(CM_REQ_ALTERNATE_REMOTE_PORT_GID,
					req_msg)
				->global.interface_id =
				OPA_MAKE_ID(be32_to_cpu(alt_path->opa.dlid));
		}
		if (alt_path->hop_limit <= 1) {
			IBA_SET(CM_REQ_ALTERNATE_LOCAL_PORT_LID, req_msg,
				be16_to_cpu(
					alt_ext ? 0 :
						  htons(ntohl(sa_path_get_slid(
							  alt_path)))));
			IBA_SET(CM_REQ_ALTERNATE_REMOTE_PORT_LID, req_msg,
				be16_to_cpu(
					alt_ext ? 0 :
						  htons(ntohl(sa_path_get_dlid(
							  alt_path)))));
		} else {
			IBA_SET(CM_REQ_ALTERNATE_LOCAL_PORT_LID, req_msg,
				be16_to_cpu(IB_LID_PERMISSIVE));
			IBA_SET(CM_REQ_ALTERNATE_REMOTE_PORT_LID, req_msg,
				be16_to_cpu(IB_LID_PERMISSIVE));
		}
		IBA_SET(CM_REQ_ALTERNATE_FLOW_LABEL, req_msg,
			be32_to_cpu(alt_path->flow_label));
		IBA_SET(CM_REQ_ALTERNATE_PACKET_RATE, req_msg, alt_path->rate);
		IBA_SET(CM_REQ_ALTERNATE_TRAFFIC_CLASS, req_msg,
			alt_path->traffic_class);
		IBA_SET(CM_REQ_ALTERNATE_HOP_LIMIT, req_msg,
			alt_path->hop_limit);
		IBA_SET(CM_REQ_ALTERNATE_SL, req_msg, alt_path->sl);
		IBA_SET(CM_REQ_ALTERNATE_SUBNET_LOCAL, req_msg,
			(alt_path->hop_limit <= 1));
		IBA_SET(CM_REQ_ALTERNATE_LOCAL_ACK_TIMEOUT, req_msg,
			cm_ack_timeout(cm_id_priv->av.port->cm_dev->ack_delay,
				       alt_path->packet_life_time));
	}
	IBA_SET(CM_REQ_VENDOR_ID, req_msg, param->ece.vendor_id);

	if (param->private_data && param->private_data_len)
		IBA_SET_MEM(CM_REQ_PRIVATE_DATA, req_msg, param->private_data,
			    param->private_data_len);
}

static int cm_validate_req_param(struct ib_cm_req_param *param)
{
	if (!param->primary_path)
		return -EINVAL;

	if (param->qp_type != IB_QPT_RC && param->qp_type != IB_QPT_UC &&
	    param->qp_type != IB_QPT_XRC_INI)
		return -EINVAL;

	if (param->private_data &&
	    param->private_data_len > IB_CM_REQ_PRIVATE_DATA_SIZE)
		return -EINVAL;

	if (param->alternate_path &&
	    (param->alternate_path->pkey != param->primary_path->pkey ||
	     param->alternate_path->mtu != param->primary_path->mtu))
		return -EINVAL;

	return 0;
}

int ib_send_cm_req(struct ib_cm_id *cm_id,
		   struct ib_cm_req_param *param)
{
	struct cm_av av = {}, alt_av = {};
	struct cm_id_private *cm_id_priv;
	struct ib_mad_send_buf *msg;
	struct cm_req_msg *req_msg;
	unsigned long flags;
	int ret;

	ret = cm_validate_req_param(param);
	if (ret)
		return ret;

	/* Verify that we're not in timewait. */
	cm_id_priv = container_of(cm_id, struct cm_id_private, id);
	spin_lock_irqsave(&cm_id_priv->lock, flags);
	if (cm_id->state != IB_CM_IDLE || WARN_ON(cm_id_priv->timewait_info)) {
		spin_unlock_irqrestore(&cm_id_priv->lock, flags);
		return -EINVAL;
	}
	spin_unlock_irqrestore(&cm_id_priv->lock, flags);

	cm_id_priv->timewait_info = cm_create_timewait_info(cm_id_priv->
							    id.local_id);
	if (IS_ERR(cm_id_priv->timewait_info)) {
		ret = PTR_ERR(cm_id_priv->timewait_info);
		cm_id_priv->timewait_info = NULL;
		return ret;
	}

	ret = cm_init_av_by_path(param->primary_path,
				 param->ppath_sgid_attr, &av);
	if (ret)
		return ret;
	if (param->alternate_path) {
		ret = cm_init_av_by_path(param->alternate_path, NULL,
					 &alt_av);
		if (ret) {
			cm_destroy_av(&av);
			return ret;
		}
	}
	cm_id->service_id = param->service_id;
	cm_id->service_mask = ~cpu_to_be64(0);
	cm_id_priv->timeout_ms = cm_convert_to_ms(
				    param->primary_path->packet_life_time) * 2 +
				 cm_convert_to_ms(
				    param->remote_cm_response_timeout);
	cm_id_priv->max_cm_retries = param->max_cm_retries;
	cm_id_priv->initiator_depth = param->initiator_depth;
	cm_id_priv->responder_resources = param->responder_resources;
	cm_id_priv->retry_count = param->retry_count;
	cm_id_priv->path_mtu = param->primary_path->mtu;
	cm_id_priv->pkey = param->primary_path->pkey;
	cm_id_priv->qp_type = param->qp_type;

	spin_lock_irqsave(&cm_id_priv->lock, flags);

	cm_move_av_from_path(&cm_id_priv->av, &av);
	if (param->alternate_path)
		cm_move_av_from_path(&cm_id_priv->alt_av, &alt_av);

	msg = cm_alloc_priv_msg(cm_id_priv);
	if (IS_ERR(msg)) {
		ret = PTR_ERR(msg);
		goto out_unlock;
	}

	req_msg = (struct cm_req_msg *)msg->mad;
	cm_format_req(req_msg, cm_id_priv, param);
	cm_id_priv->tid = req_msg->hdr.tid;
	msg->timeout_ms = cm_id_priv->timeout_ms;
	msg->context[1] = (void *)(unsigned long)IB_CM_REQ_SENT;

	cm_id_priv->local_qpn = cpu_to_be32(IBA_GET(CM_REQ_LOCAL_QPN, req_msg));
	cm_id_priv->rq_psn = cpu_to_be32(IBA_GET(CM_REQ_STARTING_PSN, req_msg));

	trace_icm_send_req(&cm_id_priv->id);
	ret = ib_post_send_mad(msg, NULL);
	if (ret)
		goto out_free;
	BUG_ON(cm_id->state != IB_CM_IDLE);
	cm_id->state = IB_CM_REQ_SENT;
	spin_unlock_irqrestore(&cm_id_priv->lock, flags);
	return 0;
out_free:
	cm_free_priv_msg(msg);
out_unlock:
	spin_unlock_irqrestore(&cm_id_priv->lock, flags);
	return ret;
}
EXPORT_SYMBOL(ib_send_cm_req);

static int cm_issue_rej(struct cm_port *port,
			struct ib_mad_recv_wc *mad_recv_wc,
			enum ib_cm_rej_reason reason,
			enum cm_msg_response msg_rejected,
			void *ari, u8 ari_length)
{
	struct ib_mad_send_buf *msg = NULL;
	struct cm_rej_msg *rej_msg, *rcv_msg;
	int ret;

	ret = cm_alloc_response_msg(port, mad_recv_wc, &msg);
	if (ret)
		return ret;

	/* We just need common CM header information.  Cast to any message. */
	rcv_msg = (struct cm_rej_msg *) mad_recv_wc->recv_buf.mad;
	rej_msg = (struct cm_rej_msg *) msg->mad;

	cm_format_mad_hdr(&rej_msg->hdr, CM_REJ_ATTR_ID, rcv_msg->hdr.tid);
	IBA_SET(CM_REJ_REMOTE_COMM_ID, rej_msg,
		IBA_GET(CM_REJ_LOCAL_COMM_ID, rcv_msg));
	IBA_SET(CM_REJ_LOCAL_COMM_ID, rej_msg,
		IBA_GET(CM_REJ_REMOTE_COMM_ID, rcv_msg));
	IBA_SET(CM_REJ_MESSAGE_REJECTED, rej_msg, msg_rejected);
	IBA_SET(CM_REJ_REASON, rej_msg, reason);

	if (ari && ari_length) {
		IBA_SET(CM_REJ_REJECTED_INFO_LENGTH, rej_msg, ari_length);
		IBA_SET_MEM(CM_REJ_ARI, rej_msg, ari, ari_length);
	}

	trace_icm_issue_rej(
		IBA_GET(CM_REJ_LOCAL_COMM_ID, rcv_msg),
		IBA_GET(CM_REJ_REMOTE_COMM_ID, rcv_msg));
	ret = ib_post_send_mad(msg, NULL);
	if (ret)
		cm_free_response_msg(msg);

	return ret;
}

static bool cm_req_has_alt_path(struct cm_req_msg *req_msg)
{
	return ((cpu_to_be16(
			IBA_GET(CM_REQ_ALTERNATE_LOCAL_PORT_LID, req_msg))) ||
		(ib_is_opa_gid(IBA_GET_MEM_PTR(CM_REQ_ALTERNATE_LOCAL_PORT_GID,
					       req_msg))));
}

static void cm_path_set_rec_type(struct ib_device *ib_device, u32 port_num,
				 struct sa_path_rec *path, union ib_gid *gid)
{
	if (ib_is_opa_gid(gid) && rdma_cap_opa_ah(ib_device, port_num))
		path->rec_type = SA_PATH_REC_TYPE_OPA;
	else
		path->rec_type = SA_PATH_REC_TYPE_IB;
}

static void cm_format_path_lid_from_req(struct cm_req_msg *req_msg,
					struct sa_path_rec *primary_path,
					struct sa_path_rec *alt_path)
{
	u32 lid;

	if (primary_path->rec_type != SA_PATH_REC_TYPE_OPA) {
		sa_path_set_dlid(primary_path,
				 IBA_GET(CM_REQ_PRIMARY_LOCAL_PORT_LID,
					 req_msg));
		sa_path_set_slid(primary_path,
				 IBA_GET(CM_REQ_PRIMARY_REMOTE_PORT_LID,
					 req_msg));
	} else {
		lid = opa_get_lid_from_gid(IBA_GET_MEM_PTR(
			CM_REQ_PRIMARY_LOCAL_PORT_GID, req_msg));
		sa_path_set_dlid(primary_path, lid);

		lid = opa_get_lid_from_gid(IBA_GET_MEM_PTR(
			CM_REQ_PRIMARY_REMOTE_PORT_GID, req_msg));
		sa_path_set_slid(primary_path, lid);
	}

	if (!cm_req_has_alt_path(req_msg))
		return;

	if (alt_path->rec_type != SA_PATH_REC_TYPE_OPA) {
		sa_path_set_dlid(alt_path,
				 IBA_GET(CM_REQ_ALTERNATE_LOCAL_PORT_LID,
					 req_msg));
		sa_path_set_slid(alt_path,
				 IBA_GET(CM_REQ_ALTERNATE_REMOTE_PORT_LID,
					 req_msg));
	} else {
		lid = opa_get_lid_from_gid(IBA_GET_MEM_PTR(
			CM_REQ_ALTERNATE_LOCAL_PORT_GID, req_msg));
		sa_path_set_dlid(alt_path, lid);

		lid = opa_get_lid_from_gid(IBA_GET_MEM_PTR(
			CM_REQ_ALTERNATE_REMOTE_PORT_GID, req_msg));
		sa_path_set_slid(alt_path, lid);
	}
}

static void cm_format_paths_from_req(struct cm_req_msg *req_msg,
				     struct sa_path_rec *primary_path,
				     struct sa_path_rec *alt_path)
{
	primary_path->dgid =
		*IBA_GET_MEM_PTR(CM_REQ_PRIMARY_LOCAL_PORT_GID, req_msg);
	primary_path->sgid =
		*IBA_GET_MEM_PTR(CM_REQ_PRIMARY_REMOTE_PORT_GID, req_msg);
	primary_path->flow_label =
		cpu_to_be32(IBA_GET(CM_REQ_PRIMARY_FLOW_LABEL, req_msg));
	primary_path->hop_limit = IBA_GET(CM_REQ_PRIMARY_HOP_LIMIT, req_msg);
	primary_path->traffic_class =
		IBA_GET(CM_REQ_PRIMARY_TRAFFIC_CLASS, req_msg);
	primary_path->reversible = 1;
	primary_path->pkey =
		cpu_to_be16(IBA_GET(CM_REQ_PARTITION_KEY, req_msg));
	primary_path->sl = IBA_GET(CM_REQ_PRIMARY_SL, req_msg);
	primary_path->mtu_selector = IB_SA_EQ;
	primary_path->mtu = IBA_GET(CM_REQ_PATH_PACKET_PAYLOAD_MTU, req_msg);
	primary_path->rate_selector = IB_SA_EQ;
	primary_path->rate = IBA_GET(CM_REQ_PRIMARY_PACKET_RATE, req_msg);
	primary_path->packet_life_time_selector = IB_SA_EQ;
	primary_path->packet_life_time =
		IBA_GET(CM_REQ_PRIMARY_LOCAL_ACK_TIMEOUT, req_msg);
	primary_path->packet_life_time -= (primary_path->packet_life_time > 0);
	primary_path->service_id =
		cpu_to_be64(IBA_GET(CM_REQ_SERVICE_ID, req_msg));
	if (sa_path_is_roce(primary_path))
		primary_path->roce.route_resolved = false;

	if (cm_req_has_alt_path(req_msg)) {
		alt_path->dgid = *IBA_GET_MEM_PTR(
			CM_REQ_ALTERNATE_LOCAL_PORT_GID, req_msg);
		alt_path->sgid = *IBA_GET_MEM_PTR(
			CM_REQ_ALTERNATE_REMOTE_PORT_GID, req_msg);
		alt_path->flow_label = cpu_to_be32(
			IBA_GET(CM_REQ_ALTERNATE_FLOW_LABEL, req_msg));
		alt_path->hop_limit =
			IBA_GET(CM_REQ_ALTERNATE_HOP_LIMIT, req_msg);
		alt_path->traffic_class =
			IBA_GET(CM_REQ_ALTERNATE_TRAFFIC_CLASS, req_msg);
		alt_path->reversible = 1;
		alt_path->pkey =
			cpu_to_be16(IBA_GET(CM_REQ_PARTITION_KEY, req_msg));
		alt_path->sl = IBA_GET(CM_REQ_ALTERNATE_SL, req_msg);
		alt_path->mtu_selector = IB_SA_EQ;
		alt_path->mtu =
			IBA_GET(CM_REQ_PATH_PACKET_PAYLOAD_MTU, req_msg);
		alt_path->rate_selector = IB_SA_EQ;
		alt_path->rate = IBA_GET(CM_REQ_ALTERNATE_PACKET_RATE, req_msg);
		alt_path->packet_life_time_selector = IB_SA_EQ;
		alt_path->packet_life_time =
			IBA_GET(CM_REQ_ALTERNATE_LOCAL_ACK_TIMEOUT, req_msg);
		alt_path->packet_life_time -= (alt_path->packet_life_time > 0);
		alt_path->service_id =
			cpu_to_be64(IBA_GET(CM_REQ_SERVICE_ID, req_msg));

		if (sa_path_is_roce(alt_path))
			alt_path->roce.route_resolved = false;
	}
	cm_format_path_lid_from_req(req_msg, primary_path, alt_path);
}

static u16 cm_get_bth_pkey(struct cm_work *work)
{
	struct ib_device *ib_dev = work->port->cm_dev->ib_device;
	u32 port_num = work->port->port_num;
	u16 pkey_index = work->mad_recv_wc->wc->pkey_index;
	u16 pkey;
	int ret;

	ret = ib_get_cached_pkey(ib_dev, port_num, pkey_index, &pkey);
	if (ret) {
		dev_warn_ratelimited(&ib_dev->dev, "ib_cm: Couldn't retrieve pkey for incoming request (port %u, pkey index %u). %d\n",
				     port_num, pkey_index, ret);
		return 0;
	}

	return pkey;
}

/**
 * cm_opa_to_ib_sgid - Convert OPA SGID to IB SGID
 * ULPs (such as IPoIB) do not understand OPA GIDs and will
 * reject them as the local_gid will not match the sgid. Therefore,
 * change the pathrec's SGID to an IB SGID.
 *
 * @work: Work completion
 * @path: Path record
 */
static void cm_opa_to_ib_sgid(struct cm_work *work,
			      struct sa_path_rec *path)
{
	struct ib_device *dev = work->port->cm_dev->ib_device;
	u32 port_num = work->port->port_num;

	if (rdma_cap_opa_ah(dev, port_num) &&
	    (ib_is_opa_gid(&path->sgid))) {
		union ib_gid sgid;

		if (rdma_query_gid(dev, port_num, 0, &sgid)) {
			dev_warn(&dev->dev,
				 "Error updating sgid in CM request\n");
			return;
		}

		path->sgid = sgid;
	}
}

static void cm_format_req_event(struct cm_work *work,
				struct cm_id_private *cm_id_priv,
				struct ib_cm_id *listen_id)
{
	struct cm_req_msg *req_msg;
	struct ib_cm_req_event_param *param;

	req_msg = (struct cm_req_msg *)work->mad_recv_wc->recv_buf.mad;
	param = &work->cm_event.param.req_rcvd;
	param->listen_id = listen_id;
	param->bth_pkey = cm_get_bth_pkey(work);
	param->port = cm_id_priv->av.port->port_num;
	param->primary_path = &work->path[0];
	cm_opa_to_ib_sgid(work, param->primary_path);
	if (cm_req_has_alt_path(req_msg)) {
		param->alternate_path = &work->path[1];
		cm_opa_to_ib_sgid(work, param->alternate_path);
	} else {
		param->alternate_path = NULL;
	}
	param->remote_ca_guid =
		cpu_to_be64(IBA_GET(CM_REQ_LOCAL_CA_GUID, req_msg));
	param->remote_qkey = IBA_GET(CM_REQ_LOCAL_Q_KEY, req_msg);
	param->remote_qpn = IBA_GET(CM_REQ_LOCAL_QPN, req_msg);
	param->qp_type = cm_req_get_qp_type(req_msg);
	param->starting_psn = IBA_GET(CM_REQ_STARTING_PSN, req_msg);
	param->responder_resources = IBA_GET(CM_REQ_INITIATOR_DEPTH, req_msg);
	param->initiator_depth = IBA_GET(CM_REQ_RESPONDER_RESOURCES, req_msg);
	param->local_cm_response_timeout =
		IBA_GET(CM_REQ_REMOTE_CM_RESPONSE_TIMEOUT, req_msg);
	param->flow_control = IBA_GET(CM_REQ_END_TO_END_FLOW_CONTROL, req_msg);
	param->remote_cm_response_timeout =
		IBA_GET(CM_REQ_LOCAL_CM_RESPONSE_TIMEOUT, req_msg);
	param->retry_count = IBA_GET(CM_REQ_RETRY_COUNT, req_msg);
	param->rnr_retry_count = IBA_GET(CM_REQ_RNR_RETRY_COUNT, req_msg);
	param->srq = IBA_GET(CM_REQ_SRQ, req_msg);
	param->ppath_sgid_attr = cm_id_priv->av.ah_attr.grh.sgid_attr;
	param->ece.vendor_id = IBA_GET(CM_REQ_VENDOR_ID, req_msg);
	param->ece.attr_mod = be32_to_cpu(req_msg->hdr.attr_mod);

	work->cm_event.private_data =
		IBA_GET_MEM_PTR(CM_REQ_PRIVATE_DATA, req_msg);
}

static void cm_process_work(struct cm_id_private *cm_id_priv,
			    struct cm_work *work)
{
	int ret;

	/* We will typically only have the current event to report. */
	ret = cm_id_priv->id.cm_handler(&cm_id_priv->id, &work->cm_event);
	cm_free_work(work);

	while (!ret && !atomic_add_negative(-1, &cm_id_priv->work_count)) {
		spin_lock_irq(&cm_id_priv->lock);
		work = cm_dequeue_work(cm_id_priv);
		spin_unlock_irq(&cm_id_priv->lock);
		if (!work)
			return;

		ret = cm_id_priv->id.cm_handler(&cm_id_priv->id,
						&work->cm_event);
		cm_free_work(work);
	}
	cm_deref_id(cm_id_priv);
	if (ret)
		cm_destroy_id(&cm_id_priv->id, ret);
}

static void cm_format_mra(struct cm_mra_msg *mra_msg,
			  struct cm_id_private *cm_id_priv,
			  enum cm_msg_response msg_mraed, u8 service_timeout,
			  const void *private_data, u8 private_data_len)
{
	cm_format_mad_hdr(&mra_msg->hdr, CM_MRA_ATTR_ID, cm_id_priv->tid);
	IBA_SET(CM_MRA_MESSAGE_MRAED, mra_msg, msg_mraed);
	IBA_SET(CM_MRA_LOCAL_COMM_ID, mra_msg,
		be32_to_cpu(cm_id_priv->id.local_id));
	IBA_SET(CM_MRA_REMOTE_COMM_ID, mra_msg,
		be32_to_cpu(cm_id_priv->id.remote_id));
	IBA_SET(CM_MRA_SERVICE_TIMEOUT, mra_msg, service_timeout);

	if (private_data && private_data_len)
		IBA_SET_MEM(CM_MRA_PRIVATE_DATA, mra_msg, private_data,
			    private_data_len);
}

static void cm_format_rej(struct cm_rej_msg *rej_msg,
			  struct cm_id_private *cm_id_priv,
			  enum ib_cm_rej_reason reason, void *ari,
			  u8 ari_length, const void *private_data,
			  u8 private_data_len, enum ib_cm_state state)
{
	lockdep_assert_held(&cm_id_priv->lock);

	cm_format_mad_hdr(&rej_msg->hdr, CM_REJ_ATTR_ID, cm_id_priv->tid);
	IBA_SET(CM_REJ_REMOTE_COMM_ID, rej_msg,
		be32_to_cpu(cm_id_priv->id.remote_id));

	switch (state) {
	case IB_CM_REQ_RCVD:
		IBA_SET(CM_REJ_LOCAL_COMM_ID, rej_msg, be32_to_cpu(0));
		IBA_SET(CM_REJ_MESSAGE_REJECTED, rej_msg, CM_MSG_RESPONSE_REQ);
		break;
	case IB_CM_MRA_REQ_SENT:
		IBA_SET(CM_REJ_LOCAL_COMM_ID, rej_msg,
			be32_to_cpu(cm_id_priv->id.local_id));
		IBA_SET(CM_REJ_MESSAGE_REJECTED, rej_msg, CM_MSG_RESPONSE_REQ);
		break;
	case IB_CM_REP_RCVD:
	case IB_CM_MRA_REP_SENT:
		IBA_SET(CM_REJ_LOCAL_COMM_ID, rej_msg,
			be32_to_cpu(cm_id_priv->id.local_id));
		IBA_SET(CM_REJ_MESSAGE_REJECTED, rej_msg, CM_MSG_RESPONSE_REP);
		break;
	default:
		IBA_SET(CM_REJ_LOCAL_COMM_ID, rej_msg,
			be32_to_cpu(cm_id_priv->id.local_id));
		IBA_SET(CM_REJ_MESSAGE_REJECTED, rej_msg,
			CM_MSG_RESPONSE_OTHER);
		break;
	}

	IBA_SET(CM_REJ_REASON, rej_msg, reason);
	if (ari && ari_length) {
		IBA_SET(CM_REJ_REJECTED_INFO_LENGTH, rej_msg, ari_length);
		IBA_SET_MEM(CM_REJ_ARI, rej_msg, ari, ari_length);
	}

	if (private_data && private_data_len)
		IBA_SET_MEM(CM_REJ_PRIVATE_DATA, rej_msg, private_data,
			    private_data_len);
}

static void cm_dup_req_handler(struct cm_work *work,
			       struct cm_id_private *cm_id_priv)
{
	struct ib_mad_send_buf *msg = NULL;
	int ret;

	atomic_long_inc(
		&work->port->counters[CM_RECV_DUPLICATES][CM_REQ_COUNTER]);

	/* Quick state check to discard duplicate REQs. */
	spin_lock_irq(&cm_id_priv->lock);
	if (cm_id_priv->id.state == IB_CM_REQ_RCVD) {
		spin_unlock_irq(&cm_id_priv->lock);
		return;
	}
	spin_unlock_irq(&cm_id_priv->lock);

	ret = cm_alloc_response_msg(work->port, work->mad_recv_wc, &msg);
	if (ret)
		return;

	spin_lock_irq(&cm_id_priv->lock);
	switch (cm_id_priv->id.state) {
	case IB_CM_MRA_REQ_SENT:
		cm_format_mra((struct cm_mra_msg *) msg->mad, cm_id_priv,
			      CM_MSG_RESPONSE_REQ, cm_id_priv->service_timeout,
			      cm_id_priv->private_data,
			      cm_id_priv->private_data_len);
		break;
	case IB_CM_TIMEWAIT:
		cm_format_rej((struct cm_rej_msg *)msg->mad, cm_id_priv,
			      IB_CM_REJ_STALE_CONN, NULL, 0, NULL, 0,
			      IB_CM_TIMEWAIT);
		break;
	default:
		goto unlock;
	}
	spin_unlock_irq(&cm_id_priv->lock);

	trace_icm_send_dup_req(&cm_id_priv->id);
	ret = ib_post_send_mad(msg, NULL);
	if (ret)
		goto free;
	return;

unlock:	spin_unlock_irq(&cm_id_priv->lock);
free:	cm_free_response_msg(msg);
}

static struct cm_id_private *cm_match_req(struct cm_work *work,
					  struct cm_id_private *cm_id_priv)
{
	struct cm_id_private *listen_cm_id_priv, *cur_cm_id_priv;
	struct cm_timewait_info *timewait_info;
	struct cm_req_msg *req_msg;

	req_msg = (struct cm_req_msg *)work->mad_recv_wc->recv_buf.mad;

	/* Check for possible duplicate REQ. */
	spin_lock_irq(&cm.lock);
	timewait_info = cm_insert_remote_id(cm_id_priv->timewait_info);
	if (timewait_info) {
		cur_cm_id_priv = cm_acquire_id(timewait_info->work.local_id,
					   timewait_info->work.remote_id);
		spin_unlock_irq(&cm.lock);
		if (cur_cm_id_priv) {
			cm_dup_req_handler(work, cur_cm_id_priv);
			cm_deref_id(cur_cm_id_priv);
		}
		return NULL;
	}

	/* Check for stale connections. */
	timewait_info = cm_insert_remote_qpn(cm_id_priv->timewait_info);
	if (timewait_info) {
		cm_remove_remote(cm_id_priv);
		cur_cm_id_priv = cm_acquire_id(timewait_info->work.local_id,
					   timewait_info->work.remote_id);

		spin_unlock_irq(&cm.lock);
		cm_issue_rej(work->port, work->mad_recv_wc,
			     IB_CM_REJ_STALE_CONN, CM_MSG_RESPONSE_REQ,
			     NULL, 0);
		if (cur_cm_id_priv) {
			ib_send_cm_dreq(&cur_cm_id_priv->id, NULL, 0);
			cm_deref_id(cur_cm_id_priv);
		}
		return NULL;
	}

	/* Find matching listen request. */
	listen_cm_id_priv = cm_find_listen(
		cm_id_priv->id.device,
		cpu_to_be64(IBA_GET(CM_REQ_SERVICE_ID, req_msg)));
	if (!listen_cm_id_priv) {
		cm_remove_remote(cm_id_priv);
		spin_unlock_irq(&cm.lock);
		cm_issue_rej(work->port, work->mad_recv_wc,
			     IB_CM_REJ_INVALID_SERVICE_ID, CM_MSG_RESPONSE_REQ,
			     NULL, 0);
		return NULL;
	}
	spin_unlock_irq(&cm.lock);
	return listen_cm_id_priv;
}

/*
 * Work-around for inter-subnet connections.  If the LIDs are permissive,
 * we need to override the LID/SL data in the REQ with the LID information
 * in the work completion.
 */
static void cm_process_routed_req(struct cm_req_msg *req_msg, struct ib_wc *wc)
{
	if (!IBA_GET(CM_REQ_PRIMARY_SUBNET_LOCAL, req_msg)) {
		if (cpu_to_be16(IBA_GET(CM_REQ_PRIMARY_LOCAL_PORT_LID,
					req_msg)) == IB_LID_PERMISSIVE) {
			IBA_SET(CM_REQ_PRIMARY_LOCAL_PORT_LID, req_msg,
				be16_to_cpu(ib_lid_be16(wc->slid)));
			IBA_SET(CM_REQ_PRIMARY_SL, req_msg, wc->sl);
		}

		if (cpu_to_be16(IBA_GET(CM_REQ_PRIMARY_REMOTE_PORT_LID,
					req_msg)) == IB_LID_PERMISSIVE)
			IBA_SET(CM_REQ_PRIMARY_REMOTE_PORT_LID, req_msg,
				wc->dlid_path_bits);
	}

	if (!IBA_GET(CM_REQ_ALTERNATE_SUBNET_LOCAL, req_msg)) {
		if (cpu_to_be16(IBA_GET(CM_REQ_ALTERNATE_LOCAL_PORT_LID,
					req_msg)) == IB_LID_PERMISSIVE) {
			IBA_SET(CM_REQ_ALTERNATE_LOCAL_PORT_LID, req_msg,
				be16_to_cpu(ib_lid_be16(wc->slid)));
			IBA_SET(CM_REQ_ALTERNATE_SL, req_msg, wc->sl);
		}

		if (cpu_to_be16(IBA_GET(CM_REQ_ALTERNATE_REMOTE_PORT_LID,
					req_msg)) == IB_LID_PERMISSIVE)
			IBA_SET(CM_REQ_ALTERNATE_REMOTE_PORT_LID, req_msg,
				wc->dlid_path_bits);
	}
}

static int cm_req_handler(struct cm_work *work)
{
	struct cm_id_private *cm_id_priv, *listen_cm_id_priv;
	struct cm_req_msg *req_msg;
	const struct ib_global_route *grh;
	const struct ib_gid_attr *gid_attr;
	int ret;

	req_msg = (struct cm_req_msg *)work->mad_recv_wc->recv_buf.mad;

	cm_id_priv =
		cm_alloc_id_priv(work->port->cm_dev->ib_device, NULL, NULL);
	if (IS_ERR(cm_id_priv))
		return PTR_ERR(cm_id_priv);

	cm_id_priv->id.remote_id =
		cpu_to_be32(IBA_GET(CM_REQ_LOCAL_COMM_ID, req_msg));
	cm_id_priv->id.service_id =
		cpu_to_be64(IBA_GET(CM_REQ_SERVICE_ID, req_msg));
	cm_id_priv->id.service_mask = ~cpu_to_be64(0);
	cm_id_priv->tid = req_msg->hdr.tid;
	cm_id_priv->timeout_ms = cm_convert_to_ms(
		IBA_GET(CM_REQ_LOCAL_CM_RESPONSE_TIMEOUT, req_msg));
	cm_id_priv->max_cm_retries = IBA_GET(CM_REQ_MAX_CM_RETRIES, req_msg);
	cm_id_priv->remote_qpn =
		cpu_to_be32(IBA_GET(CM_REQ_LOCAL_QPN, req_msg));
	cm_id_priv->initiator_depth =
		IBA_GET(CM_REQ_RESPONDER_RESOURCES, req_msg);
	cm_id_priv->responder_resources =
		IBA_GET(CM_REQ_INITIATOR_DEPTH, req_msg);
	cm_id_priv->path_mtu = IBA_GET(CM_REQ_PATH_PACKET_PAYLOAD_MTU, req_msg);
	cm_id_priv->pkey = cpu_to_be16(IBA_GET(CM_REQ_PARTITION_KEY, req_msg));
	cm_id_priv->sq_psn = cpu_to_be32(IBA_GET(CM_REQ_STARTING_PSN, req_msg));
	cm_id_priv->retry_count = IBA_GET(CM_REQ_RETRY_COUNT, req_msg);
	cm_id_priv->rnr_retry_count = IBA_GET(CM_REQ_RNR_RETRY_COUNT, req_msg);
	cm_id_priv->qp_type = cm_req_get_qp_type(req_msg);

	ret = cm_init_av_for_response(work->port, work->mad_recv_wc->wc,
				      work->mad_recv_wc->recv_buf.grh,
				      &cm_id_priv->av);
	if (ret)
		goto destroy;
	cm_id_priv->timewait_info = cm_create_timewait_info(cm_id_priv->
							    id.local_id);
	if (IS_ERR(cm_id_priv->timewait_info)) {
		ret = PTR_ERR(cm_id_priv->timewait_info);
		cm_id_priv->timewait_info = NULL;
		goto destroy;
	}
	cm_id_priv->timewait_info->work.remote_id = cm_id_priv->id.remote_id;
	cm_id_priv->timewait_info->remote_ca_guid =
		cpu_to_be64(IBA_GET(CM_REQ_LOCAL_CA_GUID, req_msg));
	cm_id_priv->timewait_info->remote_qpn = cm_id_priv->remote_qpn;

	/*
	 * Note that the ID pointer is not in the xarray at this point,
	 * so this set is only visible to the local thread.
	 */
	cm_id_priv->id.state = IB_CM_REQ_RCVD;

	listen_cm_id_priv = cm_match_req(work, cm_id_priv);
	if (!listen_cm_id_priv) {
		trace_icm_no_listener_err(&cm_id_priv->id);
		cm_id_priv->id.state = IB_CM_IDLE;
		ret = -EINVAL;
		goto destroy;
	}

<<<<<<< HEAD
	if (cm_id_priv->av.ah_attr.type != RDMA_AH_ATTR_TYPE_ROCE)
		cm_process_routed_req(req_msg, work->mad_recv_wc->wc);

=======
>>>>>>> 3b17187f
	memset(&work->path[0], 0, sizeof(work->path[0]));
	if (cm_req_has_alt_path(req_msg))
		memset(&work->path[1], 0, sizeof(work->path[1]));
	grh = rdma_ah_read_grh(&cm_id_priv->av.ah_attr);
	gid_attr = grh->sgid_attr;

	if (cm_id_priv->av.ah_attr.type == RDMA_AH_ATTR_TYPE_ROCE) {
		work->path[0].rec_type =
			sa_conv_gid_to_pathrec_type(gid_attr->gid_type);
	} else {
		cm_process_routed_req(req_msg, work->mad_recv_wc->wc);
		cm_path_set_rec_type(
			work->port->cm_dev->ib_device, work->port->port_num,
			&work->path[0],
			IBA_GET_MEM_PTR(CM_REQ_PRIMARY_LOCAL_PORT_GID,
					req_msg));
	}
	if (cm_req_has_alt_path(req_msg))
		work->path[1].rec_type = work->path[0].rec_type;
	cm_format_paths_from_req(req_msg, &work->path[0],
				 &work->path[1]);
	if (cm_id_priv->av.ah_attr.type == RDMA_AH_ATTR_TYPE_ROCE)
		sa_path_set_dmac(&work->path[0],
				 cm_id_priv->av.ah_attr.roce.dmac);
	work->path[0].hop_limit = grh->hop_limit;

	/* This destroy call is needed to pair with cm_init_av_for_response */
	cm_destroy_av(&cm_id_priv->av);
	ret = cm_init_av_by_path(&work->path[0], gid_attr, &cm_id_priv->av);
	if (ret) {
		int err;

		err = rdma_query_gid(work->port->cm_dev->ib_device,
				     work->port->port_num, 0,
				     &work->path[0].sgid);
		if (err)
			ib_send_cm_rej(&cm_id_priv->id, IB_CM_REJ_INVALID_GID,
				       NULL, 0, NULL, 0);
		else
			ib_send_cm_rej(&cm_id_priv->id, IB_CM_REJ_INVALID_GID,
				       &work->path[0].sgid,
				       sizeof(work->path[0].sgid),
				       NULL, 0);
		goto rejected;
	}
	if (cm_req_has_alt_path(req_msg)) {
		ret = cm_init_av_by_path(&work->path[1], NULL,
					 &cm_id_priv->alt_av);
		if (ret) {
			ib_send_cm_rej(&cm_id_priv->id,
				       IB_CM_REJ_INVALID_ALT_GID,
				       &work->path[0].sgid,
				       sizeof(work->path[0].sgid), NULL, 0);
			goto rejected;
		}
	}

	cm_id_priv->id.cm_handler = listen_cm_id_priv->id.cm_handler;
	cm_id_priv->id.context = listen_cm_id_priv->id.context;
	cm_format_req_event(work, cm_id_priv, &listen_cm_id_priv->id);

	/* Now MAD handlers can see the new ID */
	spin_lock_irq(&cm_id_priv->lock);
	cm_finalize_id(cm_id_priv);

	/* Refcount belongs to the event, pairs with cm_process_work() */
	refcount_inc(&cm_id_priv->refcount);
	cm_queue_work_unlock(cm_id_priv, work);
	/*
	 * Since this ID was just created and was not made visible to other MAD
	 * handlers until the cm_finalize_id() above we know that the
	 * cm_process_work() will deliver the event and the listen_cm_id
	 * embedded in the event can be derefed here.
	 */
	cm_deref_id(listen_cm_id_priv);
	return 0;

rejected:
	cm_deref_id(listen_cm_id_priv);
destroy:
	ib_destroy_cm_id(&cm_id_priv->id);
	return ret;
}

static void cm_format_rep(struct cm_rep_msg *rep_msg,
			  struct cm_id_private *cm_id_priv,
			  struct ib_cm_rep_param *param)
{
	cm_format_mad_ece_hdr(&rep_msg->hdr, CM_REP_ATTR_ID, cm_id_priv->tid,
			      param->ece.attr_mod);
	IBA_SET(CM_REP_LOCAL_COMM_ID, rep_msg,
		be32_to_cpu(cm_id_priv->id.local_id));
	IBA_SET(CM_REP_REMOTE_COMM_ID, rep_msg,
		be32_to_cpu(cm_id_priv->id.remote_id));
	IBA_SET(CM_REP_STARTING_PSN, rep_msg, param->starting_psn);
	IBA_SET(CM_REP_RESPONDER_RESOURCES, rep_msg,
		param->responder_resources);
	IBA_SET(CM_REP_TARGET_ACK_DELAY, rep_msg,
		cm_id_priv->av.port->cm_dev->ack_delay);
	IBA_SET(CM_REP_FAILOVER_ACCEPTED, rep_msg, param->failover_accepted);
	IBA_SET(CM_REP_RNR_RETRY_COUNT, rep_msg, param->rnr_retry_count);
	IBA_SET(CM_REP_LOCAL_CA_GUID, rep_msg,
		be64_to_cpu(cm_id_priv->id.device->node_guid));

	if (cm_id_priv->qp_type != IB_QPT_XRC_TGT) {
		IBA_SET(CM_REP_INITIATOR_DEPTH, rep_msg,
			param->initiator_depth);
		IBA_SET(CM_REP_END_TO_END_FLOW_CONTROL, rep_msg,
			param->flow_control);
		IBA_SET(CM_REP_SRQ, rep_msg, param->srq);
		IBA_SET(CM_REP_LOCAL_QPN, rep_msg, param->qp_num);
	} else {
		IBA_SET(CM_REP_SRQ, rep_msg, 1);
		IBA_SET(CM_REP_LOCAL_EE_CONTEXT_NUMBER, rep_msg, param->qp_num);
	}

	IBA_SET(CM_REP_VENDOR_ID_L, rep_msg, param->ece.vendor_id);
	IBA_SET(CM_REP_VENDOR_ID_M, rep_msg, param->ece.vendor_id >> 8);
	IBA_SET(CM_REP_VENDOR_ID_H, rep_msg, param->ece.vendor_id >> 16);

	if (param->private_data && param->private_data_len)
		IBA_SET_MEM(CM_REP_PRIVATE_DATA, rep_msg, param->private_data,
			    param->private_data_len);
}

int ib_send_cm_rep(struct ib_cm_id *cm_id,
		   struct ib_cm_rep_param *param)
{
	struct cm_id_private *cm_id_priv;
	struct ib_mad_send_buf *msg;
	struct cm_rep_msg *rep_msg;
	unsigned long flags;
	int ret;

	if (param->private_data &&
	    param->private_data_len > IB_CM_REP_PRIVATE_DATA_SIZE)
		return -EINVAL;

	cm_id_priv = container_of(cm_id, struct cm_id_private, id);
	spin_lock_irqsave(&cm_id_priv->lock, flags);
	if (cm_id->state != IB_CM_REQ_RCVD &&
	    cm_id->state != IB_CM_MRA_REQ_SENT) {
		trace_icm_send_rep_err(cm_id_priv->id.local_id, cm_id->state);
		ret = -EINVAL;
		goto out;
	}

	msg = cm_alloc_priv_msg(cm_id_priv);
	if (IS_ERR(msg)) {
		ret = PTR_ERR(msg);
		goto out;
	}

	rep_msg = (struct cm_rep_msg *) msg->mad;
	cm_format_rep(rep_msg, cm_id_priv, param);
	msg->timeout_ms = cm_id_priv->timeout_ms;
	msg->context[1] = (void *) (unsigned long) IB_CM_REP_SENT;

	trace_icm_send_rep(cm_id);
	ret = ib_post_send_mad(msg, NULL);
	if (ret)
		goto out_free;

	cm_id->state = IB_CM_REP_SENT;
	cm_id_priv->initiator_depth = param->initiator_depth;
	cm_id_priv->responder_resources = param->responder_resources;
	cm_id_priv->rq_psn = cpu_to_be32(IBA_GET(CM_REP_STARTING_PSN, rep_msg));
	WARN_ONCE(param->qp_num & 0xFF000000,
		  "IBTA declares QPN to be 24 bits, but it is 0x%X\n",
		  param->qp_num);
	cm_id_priv->local_qpn = cpu_to_be32(param->qp_num & 0xFFFFFF);
	spin_unlock_irqrestore(&cm_id_priv->lock, flags);
	return 0;

out_free:
	cm_free_priv_msg(msg);
out:
	spin_unlock_irqrestore(&cm_id_priv->lock, flags);
	return ret;
}
EXPORT_SYMBOL(ib_send_cm_rep);

static void cm_format_rtu(struct cm_rtu_msg *rtu_msg,
			  struct cm_id_private *cm_id_priv,
			  const void *private_data,
			  u8 private_data_len)
{
	cm_format_mad_hdr(&rtu_msg->hdr, CM_RTU_ATTR_ID, cm_id_priv->tid);
	IBA_SET(CM_RTU_LOCAL_COMM_ID, rtu_msg,
		be32_to_cpu(cm_id_priv->id.local_id));
	IBA_SET(CM_RTU_REMOTE_COMM_ID, rtu_msg,
		be32_to_cpu(cm_id_priv->id.remote_id));

	if (private_data && private_data_len)
		IBA_SET_MEM(CM_RTU_PRIVATE_DATA, rtu_msg, private_data,
			    private_data_len);
}

int ib_send_cm_rtu(struct ib_cm_id *cm_id,
		   const void *private_data,
		   u8 private_data_len)
{
	struct cm_id_private *cm_id_priv;
	struct ib_mad_send_buf *msg;
	unsigned long flags;
	void *data;
	int ret;

	if (private_data && private_data_len > IB_CM_RTU_PRIVATE_DATA_SIZE)
		return -EINVAL;

	data = cm_copy_private_data(private_data, private_data_len);
	if (IS_ERR(data))
		return PTR_ERR(data);

	cm_id_priv = container_of(cm_id, struct cm_id_private, id);
	spin_lock_irqsave(&cm_id_priv->lock, flags);
	if (cm_id->state != IB_CM_REP_RCVD &&
	    cm_id->state != IB_CM_MRA_REP_SENT) {
		trace_icm_send_cm_rtu_err(cm_id);
		ret = -EINVAL;
		goto error;
	}

	msg = cm_alloc_msg(cm_id_priv);
	if (IS_ERR(msg)) {
		ret = PTR_ERR(msg);
		goto error;
	}

	cm_format_rtu((struct cm_rtu_msg *) msg->mad, cm_id_priv,
		      private_data, private_data_len);

	trace_icm_send_rtu(cm_id);
	ret = ib_post_send_mad(msg, NULL);
	if (ret) {
		spin_unlock_irqrestore(&cm_id_priv->lock, flags);
		cm_free_msg(msg);
		kfree(data);
		return ret;
	}

	cm_id->state = IB_CM_ESTABLISHED;
	cm_set_private_data(cm_id_priv, data, private_data_len);
	spin_unlock_irqrestore(&cm_id_priv->lock, flags);
	return 0;

error:	spin_unlock_irqrestore(&cm_id_priv->lock, flags);
	kfree(data);
	return ret;
}
EXPORT_SYMBOL(ib_send_cm_rtu);

static void cm_format_rep_event(struct cm_work *work, enum ib_qp_type qp_type)
{
	struct cm_rep_msg *rep_msg;
	struct ib_cm_rep_event_param *param;

	rep_msg = (struct cm_rep_msg *)work->mad_recv_wc->recv_buf.mad;
	param = &work->cm_event.param.rep_rcvd;
	param->remote_ca_guid =
		cpu_to_be64(IBA_GET(CM_REP_LOCAL_CA_GUID, rep_msg));
	param->remote_qkey = IBA_GET(CM_REP_LOCAL_Q_KEY, rep_msg);
	param->remote_qpn = be32_to_cpu(cm_rep_get_qpn(rep_msg, qp_type));
	param->starting_psn = IBA_GET(CM_REP_STARTING_PSN, rep_msg);
	param->responder_resources = IBA_GET(CM_REP_INITIATOR_DEPTH, rep_msg);
	param->initiator_depth = IBA_GET(CM_REP_RESPONDER_RESOURCES, rep_msg);
	param->target_ack_delay = IBA_GET(CM_REP_TARGET_ACK_DELAY, rep_msg);
	param->failover_accepted = IBA_GET(CM_REP_FAILOVER_ACCEPTED, rep_msg);
	param->flow_control = IBA_GET(CM_REP_END_TO_END_FLOW_CONTROL, rep_msg);
	param->rnr_retry_count = IBA_GET(CM_REP_RNR_RETRY_COUNT, rep_msg);
	param->srq = IBA_GET(CM_REP_SRQ, rep_msg);
	param->ece.vendor_id = IBA_GET(CM_REP_VENDOR_ID_H, rep_msg) << 16;
	param->ece.vendor_id |= IBA_GET(CM_REP_VENDOR_ID_M, rep_msg) << 8;
	param->ece.vendor_id |= IBA_GET(CM_REP_VENDOR_ID_L, rep_msg);
	param->ece.attr_mod = be32_to_cpu(rep_msg->hdr.attr_mod);

	work->cm_event.private_data =
		IBA_GET_MEM_PTR(CM_REP_PRIVATE_DATA, rep_msg);
}

static void cm_dup_rep_handler(struct cm_work *work)
{
	struct cm_id_private *cm_id_priv;
	struct cm_rep_msg *rep_msg;
	struct ib_mad_send_buf *msg = NULL;
	int ret;

	rep_msg = (struct cm_rep_msg *) work->mad_recv_wc->recv_buf.mad;
	cm_id_priv = cm_acquire_id(
		cpu_to_be32(IBA_GET(CM_REP_REMOTE_COMM_ID, rep_msg)),
		cpu_to_be32(IBA_GET(CM_REP_LOCAL_COMM_ID, rep_msg)));
	if (!cm_id_priv)
		return;

	atomic_long_inc(
		&work->port->counters[CM_RECV_DUPLICATES][CM_REP_COUNTER]);
	ret = cm_alloc_response_msg(work->port, work->mad_recv_wc, &msg);
	if (ret)
		goto deref;

	spin_lock_irq(&cm_id_priv->lock);
	if (cm_id_priv->id.state == IB_CM_ESTABLISHED)
		cm_format_rtu((struct cm_rtu_msg *) msg->mad, cm_id_priv,
			      cm_id_priv->private_data,
			      cm_id_priv->private_data_len);
	else if (cm_id_priv->id.state == IB_CM_MRA_REP_SENT)
		cm_format_mra((struct cm_mra_msg *) msg->mad, cm_id_priv,
			      CM_MSG_RESPONSE_REP, cm_id_priv->service_timeout,
			      cm_id_priv->private_data,
			      cm_id_priv->private_data_len);
	else
		goto unlock;
	spin_unlock_irq(&cm_id_priv->lock);

	trace_icm_send_dup_rep(&cm_id_priv->id);
	ret = ib_post_send_mad(msg, NULL);
	if (ret)
		goto free;
	goto deref;

unlock:	spin_unlock_irq(&cm_id_priv->lock);
free:	cm_free_response_msg(msg);
deref:	cm_deref_id(cm_id_priv);
}

static int cm_rep_handler(struct cm_work *work)
{
	struct cm_id_private *cm_id_priv;
	struct cm_rep_msg *rep_msg;
	int ret;
	struct cm_id_private *cur_cm_id_priv;
	struct cm_timewait_info *timewait_info;

	rep_msg = (struct cm_rep_msg *)work->mad_recv_wc->recv_buf.mad;
	cm_id_priv = cm_acquire_id(
		cpu_to_be32(IBA_GET(CM_REP_REMOTE_COMM_ID, rep_msg)), 0);
	if (!cm_id_priv) {
		cm_dup_rep_handler(work);
		trace_icm_remote_no_priv_err(
			 IBA_GET(CM_REP_REMOTE_COMM_ID, rep_msg));
		return -EINVAL;
	}

	cm_format_rep_event(work, cm_id_priv->qp_type);

	spin_lock_irq(&cm_id_priv->lock);
	switch (cm_id_priv->id.state) {
	case IB_CM_REQ_SENT:
	case IB_CM_MRA_REQ_RCVD:
		break;
	default:
		ret = -EINVAL;
		trace_icm_rep_unknown_err(
			IBA_GET(CM_REP_LOCAL_COMM_ID, rep_msg),
			IBA_GET(CM_REP_REMOTE_COMM_ID, rep_msg),
			cm_id_priv->id.state);
		spin_unlock_irq(&cm_id_priv->lock);
		goto error;
	}

	cm_id_priv->timewait_info->work.remote_id =
		cpu_to_be32(IBA_GET(CM_REP_LOCAL_COMM_ID, rep_msg));
	cm_id_priv->timewait_info->remote_ca_guid =
		cpu_to_be64(IBA_GET(CM_REP_LOCAL_CA_GUID, rep_msg));
	cm_id_priv->timewait_info->remote_qpn = cm_rep_get_qpn(rep_msg, cm_id_priv->qp_type);

	spin_lock(&cm.lock);
	/* Check for duplicate REP. */
	if (cm_insert_remote_id(cm_id_priv->timewait_info)) {
		spin_unlock(&cm.lock);
		spin_unlock_irq(&cm_id_priv->lock);
		ret = -EINVAL;
		trace_icm_insert_failed_err(
			 IBA_GET(CM_REP_REMOTE_COMM_ID, rep_msg));
		goto error;
	}
	/* Check for a stale connection. */
	timewait_info = cm_insert_remote_qpn(cm_id_priv->timewait_info);
	if (timewait_info) {
		cm_remove_remote(cm_id_priv);
		cur_cm_id_priv = cm_acquire_id(timewait_info->work.local_id,
					   timewait_info->work.remote_id);

		spin_unlock(&cm.lock);
		spin_unlock_irq(&cm_id_priv->lock);
		cm_issue_rej(work->port, work->mad_recv_wc,
			     IB_CM_REJ_STALE_CONN, CM_MSG_RESPONSE_REP,
			     NULL, 0);
		ret = -EINVAL;
		trace_icm_staleconn_err(
			IBA_GET(CM_REP_LOCAL_COMM_ID, rep_msg),
			IBA_GET(CM_REP_REMOTE_COMM_ID, rep_msg));

		if (cur_cm_id_priv) {
			ib_send_cm_dreq(&cur_cm_id_priv->id, NULL, 0);
			cm_deref_id(cur_cm_id_priv);
		}

		goto error;
	}
	spin_unlock(&cm.lock);

	cm_id_priv->id.state = IB_CM_REP_RCVD;
	cm_id_priv->id.remote_id =
		cpu_to_be32(IBA_GET(CM_REP_LOCAL_COMM_ID, rep_msg));
	cm_id_priv->remote_qpn = cm_rep_get_qpn(rep_msg, cm_id_priv->qp_type);
	cm_id_priv->initiator_depth =
		IBA_GET(CM_REP_RESPONDER_RESOURCES, rep_msg);
	cm_id_priv->responder_resources =
		IBA_GET(CM_REP_INITIATOR_DEPTH, rep_msg);
	cm_id_priv->sq_psn = cpu_to_be32(IBA_GET(CM_REP_STARTING_PSN, rep_msg));
	cm_id_priv->rnr_retry_count = IBA_GET(CM_REP_RNR_RETRY_COUNT, rep_msg);
	cm_id_priv->target_ack_delay =
		IBA_GET(CM_REP_TARGET_ACK_DELAY, rep_msg);
	cm_id_priv->av.timeout =
			cm_ack_timeout(cm_id_priv->target_ack_delay,
				       cm_id_priv->av.timeout - 1);
	cm_id_priv->alt_av.timeout =
			cm_ack_timeout(cm_id_priv->target_ack_delay,
				       cm_id_priv->alt_av.timeout - 1);

	ib_cancel_mad(cm_id_priv->msg);
	cm_queue_work_unlock(cm_id_priv, work);
	return 0;

error:
	cm_deref_id(cm_id_priv);
	return ret;
}

static int cm_establish_handler(struct cm_work *work)
{
	struct cm_id_private *cm_id_priv;

	/* See comment in cm_establish about lookup. */
	cm_id_priv = cm_acquire_id(work->local_id, work->remote_id);
	if (!cm_id_priv)
		return -EINVAL;

	spin_lock_irq(&cm_id_priv->lock);
	if (cm_id_priv->id.state != IB_CM_ESTABLISHED) {
		spin_unlock_irq(&cm_id_priv->lock);
		goto out;
	}

	ib_cancel_mad(cm_id_priv->msg);
	cm_queue_work_unlock(cm_id_priv, work);
	return 0;
out:
	cm_deref_id(cm_id_priv);
	return -EINVAL;
}

static int cm_rtu_handler(struct cm_work *work)
{
	struct cm_id_private *cm_id_priv;
	struct cm_rtu_msg *rtu_msg;

	rtu_msg = (struct cm_rtu_msg *)work->mad_recv_wc->recv_buf.mad;
	cm_id_priv = cm_acquire_id(
		cpu_to_be32(IBA_GET(CM_RTU_REMOTE_COMM_ID, rtu_msg)),
		cpu_to_be32(IBA_GET(CM_RTU_LOCAL_COMM_ID, rtu_msg)));
	if (!cm_id_priv)
		return -EINVAL;

	work->cm_event.private_data =
		IBA_GET_MEM_PTR(CM_RTU_PRIVATE_DATA, rtu_msg);

	spin_lock_irq(&cm_id_priv->lock);
	if (cm_id_priv->id.state != IB_CM_REP_SENT &&
	    cm_id_priv->id.state != IB_CM_MRA_REP_RCVD) {
		spin_unlock_irq(&cm_id_priv->lock);
		atomic_long_inc(&work->port->counters[CM_RECV_DUPLICATES]
						     [CM_RTU_COUNTER]);
		goto out;
	}
	cm_id_priv->id.state = IB_CM_ESTABLISHED;

	ib_cancel_mad(cm_id_priv->msg);
	cm_queue_work_unlock(cm_id_priv, work);
	return 0;
out:
	cm_deref_id(cm_id_priv);
	return -EINVAL;
}

static void cm_format_dreq(struct cm_dreq_msg *dreq_msg,
			  struct cm_id_private *cm_id_priv,
			  const void *private_data,
			  u8 private_data_len)
{
	cm_format_mad_hdr(&dreq_msg->hdr, CM_DREQ_ATTR_ID,
			  cm_form_tid(cm_id_priv));
	IBA_SET(CM_DREQ_LOCAL_COMM_ID, dreq_msg,
		be32_to_cpu(cm_id_priv->id.local_id));
	IBA_SET(CM_DREQ_REMOTE_COMM_ID, dreq_msg,
		be32_to_cpu(cm_id_priv->id.remote_id));
	IBA_SET(CM_DREQ_REMOTE_QPN_EECN, dreq_msg,
		be32_to_cpu(cm_id_priv->remote_qpn));

	if (private_data && private_data_len)
		IBA_SET_MEM(CM_DREQ_PRIVATE_DATA, dreq_msg, private_data,
			    private_data_len);
}

static int cm_send_dreq_locked(struct cm_id_private *cm_id_priv,
			       const void *private_data, u8 private_data_len)
{
	struct ib_mad_send_buf *msg;
	int ret;

	lockdep_assert_held(&cm_id_priv->lock);

	if (private_data && private_data_len > IB_CM_DREQ_PRIVATE_DATA_SIZE)
		return -EINVAL;

	if (cm_id_priv->id.state != IB_CM_ESTABLISHED) {
		trace_icm_dreq_skipped(&cm_id_priv->id);
		return -EINVAL;
	}

	if (cm_id_priv->id.lap_state == IB_CM_LAP_SENT ||
	    cm_id_priv->id.lap_state == IB_CM_MRA_LAP_RCVD)
		ib_cancel_mad(cm_id_priv->msg);

	msg = cm_alloc_priv_msg(cm_id_priv);
	if (IS_ERR(msg)) {
		cm_enter_timewait(cm_id_priv);
		return PTR_ERR(msg);
	}

	cm_format_dreq((struct cm_dreq_msg *) msg->mad, cm_id_priv,
		       private_data, private_data_len);
	msg->timeout_ms = cm_id_priv->timeout_ms;
	msg->context[1] = (void *) (unsigned long) IB_CM_DREQ_SENT;

	trace_icm_send_dreq(&cm_id_priv->id);
	ret = ib_post_send_mad(msg, NULL);
	if (ret) {
		cm_enter_timewait(cm_id_priv);
		cm_free_priv_msg(msg);
		return ret;
	}

	cm_id_priv->id.state = IB_CM_DREQ_SENT;
	return 0;
}

int ib_send_cm_dreq(struct ib_cm_id *cm_id, const void *private_data,
		    u8 private_data_len)
{
	struct cm_id_private *cm_id_priv =
		container_of(cm_id, struct cm_id_private, id);
	unsigned long flags;
	int ret;

	spin_lock_irqsave(&cm_id_priv->lock, flags);
	ret = cm_send_dreq_locked(cm_id_priv, private_data, private_data_len);
	spin_unlock_irqrestore(&cm_id_priv->lock, flags);
	return ret;
}
EXPORT_SYMBOL(ib_send_cm_dreq);

static void cm_format_drep(struct cm_drep_msg *drep_msg,
			  struct cm_id_private *cm_id_priv,
			  const void *private_data,
			  u8 private_data_len)
{
	cm_format_mad_hdr(&drep_msg->hdr, CM_DREP_ATTR_ID, cm_id_priv->tid);
	IBA_SET(CM_DREP_LOCAL_COMM_ID, drep_msg,
		be32_to_cpu(cm_id_priv->id.local_id));
	IBA_SET(CM_DREP_REMOTE_COMM_ID, drep_msg,
		be32_to_cpu(cm_id_priv->id.remote_id));

	if (private_data && private_data_len)
		IBA_SET_MEM(CM_DREP_PRIVATE_DATA, drep_msg, private_data,
			    private_data_len);
}

static int cm_send_drep_locked(struct cm_id_private *cm_id_priv,
			       void *private_data, u8 private_data_len)
{
	struct ib_mad_send_buf *msg;
	int ret;

	lockdep_assert_held(&cm_id_priv->lock);

	if (private_data && private_data_len > IB_CM_DREP_PRIVATE_DATA_SIZE)
		return -EINVAL;

	if (cm_id_priv->id.state != IB_CM_DREQ_RCVD) {
		trace_icm_send_drep_err(&cm_id_priv->id);
		kfree(private_data);
		return -EINVAL;
	}

	cm_set_private_data(cm_id_priv, private_data, private_data_len);
	cm_enter_timewait(cm_id_priv);

	msg = cm_alloc_msg(cm_id_priv);
	if (IS_ERR(msg))
		return PTR_ERR(msg);

	cm_format_drep((struct cm_drep_msg *) msg->mad, cm_id_priv,
		       private_data, private_data_len);

	trace_icm_send_drep(&cm_id_priv->id);
	ret = ib_post_send_mad(msg, NULL);
	if (ret) {
		cm_free_msg(msg);
		return ret;
	}
	return 0;
}

int ib_send_cm_drep(struct ib_cm_id *cm_id, const void *private_data,
		    u8 private_data_len)
{
	struct cm_id_private *cm_id_priv =
		container_of(cm_id, struct cm_id_private, id);
	unsigned long flags;
	void *data;
	int ret;

	data = cm_copy_private_data(private_data, private_data_len);
	if (IS_ERR(data))
		return PTR_ERR(data);

	spin_lock_irqsave(&cm_id_priv->lock, flags);
	ret = cm_send_drep_locked(cm_id_priv, data, private_data_len);
	spin_unlock_irqrestore(&cm_id_priv->lock, flags);
	return ret;
}
EXPORT_SYMBOL(ib_send_cm_drep);

static int cm_issue_drep(struct cm_port *port,
			 struct ib_mad_recv_wc *mad_recv_wc)
{
	struct ib_mad_send_buf *msg = NULL;
	struct cm_dreq_msg *dreq_msg;
	struct cm_drep_msg *drep_msg;
	int ret;

	ret = cm_alloc_response_msg(port, mad_recv_wc, &msg);
	if (ret)
		return ret;

	dreq_msg = (struct cm_dreq_msg *) mad_recv_wc->recv_buf.mad;
	drep_msg = (struct cm_drep_msg *) msg->mad;

	cm_format_mad_hdr(&drep_msg->hdr, CM_DREP_ATTR_ID, dreq_msg->hdr.tid);
	IBA_SET(CM_DREP_REMOTE_COMM_ID, drep_msg,
		IBA_GET(CM_DREQ_LOCAL_COMM_ID, dreq_msg));
	IBA_SET(CM_DREP_LOCAL_COMM_ID, drep_msg,
		IBA_GET(CM_DREQ_REMOTE_COMM_ID, dreq_msg));

	trace_icm_issue_drep(
		IBA_GET(CM_DREQ_LOCAL_COMM_ID, dreq_msg),
		IBA_GET(CM_DREQ_REMOTE_COMM_ID, dreq_msg));
	ret = ib_post_send_mad(msg, NULL);
	if (ret)
		cm_free_response_msg(msg);

	return ret;
}

static int cm_dreq_handler(struct cm_work *work)
{
	struct cm_id_private *cm_id_priv;
	struct cm_dreq_msg *dreq_msg;
	struct ib_mad_send_buf *msg = NULL;

	dreq_msg = (struct cm_dreq_msg *)work->mad_recv_wc->recv_buf.mad;
	cm_id_priv = cm_acquire_id(
		cpu_to_be32(IBA_GET(CM_DREQ_REMOTE_COMM_ID, dreq_msg)),
		cpu_to_be32(IBA_GET(CM_DREQ_LOCAL_COMM_ID, dreq_msg)));
	if (!cm_id_priv) {
		atomic_long_inc(&work->port->counters[CM_RECV_DUPLICATES]
						     [CM_DREQ_COUNTER]);
		cm_issue_drep(work->port, work->mad_recv_wc);
		trace_icm_no_priv_err(
			IBA_GET(CM_DREQ_LOCAL_COMM_ID, dreq_msg),
			IBA_GET(CM_DREQ_REMOTE_COMM_ID, dreq_msg));
		return -EINVAL;
	}

	work->cm_event.private_data =
		IBA_GET_MEM_PTR(CM_DREQ_PRIVATE_DATA, dreq_msg);

	spin_lock_irq(&cm_id_priv->lock);
	if (cm_id_priv->local_qpn !=
	    cpu_to_be32(IBA_GET(CM_DREQ_REMOTE_QPN_EECN, dreq_msg)))
		goto unlock;

	switch (cm_id_priv->id.state) {
	case IB_CM_REP_SENT:
	case IB_CM_DREQ_SENT:
		ib_cancel_mad(cm_id_priv->msg);
		break;
	case IB_CM_ESTABLISHED:
		if (cm_id_priv->id.lap_state == IB_CM_LAP_SENT ||
		    cm_id_priv->id.lap_state == IB_CM_MRA_LAP_RCVD)
			ib_cancel_mad(cm_id_priv->msg);
		break;
	case IB_CM_MRA_REP_RCVD:
		break;
	case IB_CM_TIMEWAIT:
		atomic_long_inc(&work->port->counters[CM_RECV_DUPLICATES]
						     [CM_DREQ_COUNTER]);
		msg = cm_alloc_response_msg_no_ah(work->port, work->mad_recv_wc);
		if (IS_ERR(msg))
			goto unlock;

		cm_format_drep((struct cm_drep_msg *) msg->mad, cm_id_priv,
			       cm_id_priv->private_data,
			       cm_id_priv->private_data_len);
		spin_unlock_irq(&cm_id_priv->lock);

		if (cm_create_response_msg_ah(work->port, work->mad_recv_wc, msg) ||
		    ib_post_send_mad(msg, NULL))
			cm_free_response_msg(msg);
		goto deref;
	case IB_CM_DREQ_RCVD:
		atomic_long_inc(&work->port->counters[CM_RECV_DUPLICATES]
						     [CM_DREQ_COUNTER]);
		goto unlock;
	default:
		trace_icm_dreq_unknown_err(&cm_id_priv->id);
		goto unlock;
	}
	cm_id_priv->id.state = IB_CM_DREQ_RCVD;
	cm_id_priv->tid = dreq_msg->hdr.tid;
	cm_queue_work_unlock(cm_id_priv, work);
	return 0;

unlock:	spin_unlock_irq(&cm_id_priv->lock);
deref:	cm_deref_id(cm_id_priv);
	return -EINVAL;
}

static int cm_drep_handler(struct cm_work *work)
{
	struct cm_id_private *cm_id_priv;
	struct cm_drep_msg *drep_msg;

	drep_msg = (struct cm_drep_msg *)work->mad_recv_wc->recv_buf.mad;
	cm_id_priv = cm_acquire_id(
		cpu_to_be32(IBA_GET(CM_DREP_REMOTE_COMM_ID, drep_msg)),
		cpu_to_be32(IBA_GET(CM_DREP_LOCAL_COMM_ID, drep_msg)));
	if (!cm_id_priv)
		return -EINVAL;

	work->cm_event.private_data =
		IBA_GET_MEM_PTR(CM_DREP_PRIVATE_DATA, drep_msg);

	spin_lock_irq(&cm_id_priv->lock);
	if (cm_id_priv->id.state != IB_CM_DREQ_SENT &&
	    cm_id_priv->id.state != IB_CM_DREQ_RCVD) {
		spin_unlock_irq(&cm_id_priv->lock);
		goto out;
	}
	cm_enter_timewait(cm_id_priv);

	ib_cancel_mad(cm_id_priv->msg);
	cm_queue_work_unlock(cm_id_priv, work);
	return 0;
out:
	cm_deref_id(cm_id_priv);
	return -EINVAL;
}

static int cm_send_rej_locked(struct cm_id_private *cm_id_priv,
			      enum ib_cm_rej_reason reason, void *ari,
			      u8 ari_length, const void *private_data,
			      u8 private_data_len)
{
	enum ib_cm_state state = cm_id_priv->id.state;
	struct ib_mad_send_buf *msg;
	int ret;

	lockdep_assert_held(&cm_id_priv->lock);

	if ((private_data && private_data_len > IB_CM_REJ_PRIVATE_DATA_SIZE) ||
	    (ari && ari_length > IB_CM_REJ_ARI_LENGTH))
		return -EINVAL;

	switch (state) {
	case IB_CM_REQ_SENT:
	case IB_CM_MRA_REQ_RCVD:
	case IB_CM_REQ_RCVD:
	case IB_CM_MRA_REQ_SENT:
	case IB_CM_REP_RCVD:
	case IB_CM_MRA_REP_SENT:
		cm_reset_to_idle(cm_id_priv);
		msg = cm_alloc_msg(cm_id_priv);
		if (IS_ERR(msg))
			return PTR_ERR(msg);
		cm_format_rej((struct cm_rej_msg *)msg->mad, cm_id_priv, reason,
			      ari, ari_length, private_data, private_data_len,
			      state);
		break;
	case IB_CM_REP_SENT:
	case IB_CM_MRA_REP_RCVD:
		cm_enter_timewait(cm_id_priv);
		msg = cm_alloc_msg(cm_id_priv);
		if (IS_ERR(msg))
			return PTR_ERR(msg);
		cm_format_rej((struct cm_rej_msg *)msg->mad, cm_id_priv, reason,
			      ari, ari_length, private_data, private_data_len,
			      state);
		break;
	default:
		trace_icm_send_unknown_rej_err(&cm_id_priv->id);
		return -EINVAL;
	}

	trace_icm_send_rej(&cm_id_priv->id, reason);
	ret = ib_post_send_mad(msg, NULL);
	if (ret) {
		cm_free_msg(msg);
		return ret;
	}

	return 0;
}

int ib_send_cm_rej(struct ib_cm_id *cm_id, enum ib_cm_rej_reason reason,
		   void *ari, u8 ari_length, const void *private_data,
		   u8 private_data_len)
{
	struct cm_id_private *cm_id_priv =
		container_of(cm_id, struct cm_id_private, id);
	unsigned long flags;
	int ret;

	spin_lock_irqsave(&cm_id_priv->lock, flags);
	ret = cm_send_rej_locked(cm_id_priv, reason, ari, ari_length,
				 private_data, private_data_len);
	spin_unlock_irqrestore(&cm_id_priv->lock, flags);
	return ret;
}
EXPORT_SYMBOL(ib_send_cm_rej);

static void cm_format_rej_event(struct cm_work *work)
{
	struct cm_rej_msg *rej_msg;
	struct ib_cm_rej_event_param *param;

	rej_msg = (struct cm_rej_msg *)work->mad_recv_wc->recv_buf.mad;
	param = &work->cm_event.param.rej_rcvd;
	param->ari = IBA_GET_MEM_PTR(CM_REJ_ARI, rej_msg);
	param->ari_length = IBA_GET(CM_REJ_REJECTED_INFO_LENGTH, rej_msg);
	param->reason = IBA_GET(CM_REJ_REASON, rej_msg);
	work->cm_event.private_data =
		IBA_GET_MEM_PTR(CM_REJ_PRIVATE_DATA, rej_msg);
}

static struct cm_id_private *cm_acquire_rejected_id(struct cm_rej_msg *rej_msg)
{
	struct cm_id_private *cm_id_priv;
	__be32 remote_id;

	remote_id = cpu_to_be32(IBA_GET(CM_REJ_LOCAL_COMM_ID, rej_msg));

	if (IBA_GET(CM_REJ_REASON, rej_msg) == IB_CM_REJ_TIMEOUT) {
		cm_id_priv = cm_find_remote_id(
			*((__be64 *)IBA_GET_MEM_PTR(CM_REJ_ARI, rej_msg)),
			remote_id);
	} else if (IBA_GET(CM_REJ_MESSAGE_REJECTED, rej_msg) ==
		   CM_MSG_RESPONSE_REQ)
		cm_id_priv = cm_acquire_id(
			cpu_to_be32(IBA_GET(CM_REJ_REMOTE_COMM_ID, rej_msg)),
			0);
	else
		cm_id_priv = cm_acquire_id(
			cpu_to_be32(IBA_GET(CM_REJ_REMOTE_COMM_ID, rej_msg)),
			remote_id);

	return cm_id_priv;
}

static int cm_rej_handler(struct cm_work *work)
{
	struct cm_id_private *cm_id_priv;
	struct cm_rej_msg *rej_msg;

	rej_msg = (struct cm_rej_msg *)work->mad_recv_wc->recv_buf.mad;
	cm_id_priv = cm_acquire_rejected_id(rej_msg);
	if (!cm_id_priv)
		return -EINVAL;

	cm_format_rej_event(work);

	spin_lock_irq(&cm_id_priv->lock);
	switch (cm_id_priv->id.state) {
	case IB_CM_REQ_SENT:
	case IB_CM_MRA_REQ_RCVD:
	case IB_CM_REP_SENT:
	case IB_CM_MRA_REP_RCVD:
		ib_cancel_mad(cm_id_priv->msg);
		fallthrough;
	case IB_CM_REQ_RCVD:
	case IB_CM_MRA_REQ_SENT:
		if (IBA_GET(CM_REJ_REASON, rej_msg) == IB_CM_REJ_STALE_CONN)
			cm_enter_timewait(cm_id_priv);
		else
			cm_reset_to_idle(cm_id_priv);
		break;
	case IB_CM_DREQ_SENT:
		ib_cancel_mad(cm_id_priv->msg);
		fallthrough;
	case IB_CM_REP_RCVD:
	case IB_CM_MRA_REP_SENT:
		cm_enter_timewait(cm_id_priv);
		break;
	case IB_CM_ESTABLISHED:
		if (cm_id_priv->id.lap_state == IB_CM_LAP_UNINIT ||
		    cm_id_priv->id.lap_state == IB_CM_LAP_SENT) {
			if (cm_id_priv->id.lap_state == IB_CM_LAP_SENT)
				ib_cancel_mad(cm_id_priv->msg);
			cm_enter_timewait(cm_id_priv);
			break;
		}
		fallthrough;
	default:
		trace_icm_rej_unknown_err(&cm_id_priv->id);
		spin_unlock_irq(&cm_id_priv->lock);
		goto out;
	}

	cm_queue_work_unlock(cm_id_priv, work);
	return 0;
out:
	cm_deref_id(cm_id_priv);
	return -EINVAL;
}

int ib_send_cm_mra(struct ib_cm_id *cm_id,
		   u8 service_timeout,
		   const void *private_data,
		   u8 private_data_len)
{
	struct cm_id_private *cm_id_priv;
	struct ib_mad_send_buf *msg;
	enum ib_cm_state cm_state;
	enum ib_cm_lap_state lap_state;
	enum cm_msg_response msg_response;
	void *data;
	unsigned long flags;
	int ret;

	if (private_data && private_data_len > IB_CM_MRA_PRIVATE_DATA_SIZE)
		return -EINVAL;

	data = cm_copy_private_data(private_data, private_data_len);
	if (IS_ERR(data))
		return PTR_ERR(data);

	cm_id_priv = container_of(cm_id, struct cm_id_private, id);

	spin_lock_irqsave(&cm_id_priv->lock, flags);
	switch (cm_id_priv->id.state) {
	case IB_CM_REQ_RCVD:
		cm_state = IB_CM_MRA_REQ_SENT;
		lap_state = cm_id->lap_state;
		msg_response = CM_MSG_RESPONSE_REQ;
		break;
	case IB_CM_REP_RCVD:
		cm_state = IB_CM_MRA_REP_SENT;
		lap_state = cm_id->lap_state;
		msg_response = CM_MSG_RESPONSE_REP;
		break;
	case IB_CM_ESTABLISHED:
		if (cm_id->lap_state == IB_CM_LAP_RCVD) {
			cm_state = cm_id->state;
			lap_state = IB_CM_MRA_LAP_SENT;
			msg_response = CM_MSG_RESPONSE_OTHER;
			break;
		}
		fallthrough;
	default:
		trace_icm_send_mra_unknown_err(&cm_id_priv->id);
		ret = -EINVAL;
		goto error_unlock;
	}

	if (!(service_timeout & IB_CM_MRA_FLAG_DELAY)) {
		msg = cm_alloc_msg(cm_id_priv);
		if (IS_ERR(msg)) {
			ret = PTR_ERR(msg);
			goto error_unlock;
		}

		cm_format_mra((struct cm_mra_msg *) msg->mad, cm_id_priv,
			      msg_response, service_timeout,
			      private_data, private_data_len);
		trace_icm_send_mra(cm_id);
		ret = ib_post_send_mad(msg, NULL);
		if (ret)
			goto error_free_msg;
	}

	cm_id->state = cm_state;
	cm_id->lap_state = lap_state;
	cm_id_priv->service_timeout = service_timeout;
	cm_set_private_data(cm_id_priv, data, private_data_len);
	spin_unlock_irqrestore(&cm_id_priv->lock, flags);
	return 0;

error_free_msg:
	cm_free_msg(msg);
error_unlock:
	spin_unlock_irqrestore(&cm_id_priv->lock, flags);
	kfree(data);
	return ret;
}
EXPORT_SYMBOL(ib_send_cm_mra);

static struct cm_id_private *cm_acquire_mraed_id(struct cm_mra_msg *mra_msg)
{
	switch (IBA_GET(CM_MRA_MESSAGE_MRAED, mra_msg)) {
	case CM_MSG_RESPONSE_REQ:
		return cm_acquire_id(
			cpu_to_be32(IBA_GET(CM_MRA_REMOTE_COMM_ID, mra_msg)),
			0);
	case CM_MSG_RESPONSE_REP:
	case CM_MSG_RESPONSE_OTHER:
		return cm_acquire_id(
			cpu_to_be32(IBA_GET(CM_MRA_REMOTE_COMM_ID, mra_msg)),
			cpu_to_be32(IBA_GET(CM_MRA_LOCAL_COMM_ID, mra_msg)));
	default:
		return NULL;
	}
}

static int cm_mra_handler(struct cm_work *work)
{
	struct cm_id_private *cm_id_priv;
	struct cm_mra_msg *mra_msg;
	int timeout;

	mra_msg = (struct cm_mra_msg *)work->mad_recv_wc->recv_buf.mad;
	cm_id_priv = cm_acquire_mraed_id(mra_msg);
	if (!cm_id_priv)
		return -EINVAL;

	work->cm_event.private_data =
		IBA_GET_MEM_PTR(CM_MRA_PRIVATE_DATA, mra_msg);
	work->cm_event.param.mra_rcvd.service_timeout =
		IBA_GET(CM_MRA_SERVICE_TIMEOUT, mra_msg);
	timeout = cm_convert_to_ms(IBA_GET(CM_MRA_SERVICE_TIMEOUT, mra_msg)) +
		  cm_convert_to_ms(cm_id_priv->av.timeout);

	spin_lock_irq(&cm_id_priv->lock);
	switch (cm_id_priv->id.state) {
	case IB_CM_REQ_SENT:
		if (IBA_GET(CM_MRA_MESSAGE_MRAED, mra_msg) !=
			    CM_MSG_RESPONSE_REQ ||
		    ib_modify_mad(cm_id_priv->msg, timeout))
			goto out;
		cm_id_priv->id.state = IB_CM_MRA_REQ_RCVD;
		break;
	case IB_CM_REP_SENT:
		if (IBA_GET(CM_MRA_MESSAGE_MRAED, mra_msg) !=
			    CM_MSG_RESPONSE_REP ||
		    ib_modify_mad(cm_id_priv->msg, timeout))
			goto out;
		cm_id_priv->id.state = IB_CM_MRA_REP_RCVD;
		break;
	case IB_CM_ESTABLISHED:
		if (IBA_GET(CM_MRA_MESSAGE_MRAED, mra_msg) !=
			    CM_MSG_RESPONSE_OTHER ||
		    cm_id_priv->id.lap_state != IB_CM_LAP_SENT ||
		    ib_modify_mad(cm_id_priv->msg, timeout)) {
			if (cm_id_priv->id.lap_state == IB_CM_MRA_LAP_RCVD)
				atomic_long_inc(
					&work->port->counters[CM_RECV_DUPLICATES]
							     [CM_MRA_COUNTER]);
			goto out;
		}
		cm_id_priv->id.lap_state = IB_CM_MRA_LAP_RCVD;
		break;
	case IB_CM_MRA_REQ_RCVD:
	case IB_CM_MRA_REP_RCVD:
		atomic_long_inc(&work->port->counters[CM_RECV_DUPLICATES]
						     [CM_MRA_COUNTER]);
		fallthrough;
	default:
		trace_icm_mra_unknown_err(&cm_id_priv->id);
		goto out;
	}

	cm_id_priv->msg->context[1] = (void *) (unsigned long)
				      cm_id_priv->id.state;
	cm_queue_work_unlock(cm_id_priv, work);
	return 0;
out:
	spin_unlock_irq(&cm_id_priv->lock);
	cm_deref_id(cm_id_priv);
	return -EINVAL;
}

static void cm_format_path_lid_from_lap(struct cm_lap_msg *lap_msg,
					struct sa_path_rec *path)
{
	u32 lid;

	if (path->rec_type != SA_PATH_REC_TYPE_OPA) {
		sa_path_set_dlid(path, IBA_GET(CM_LAP_ALTERNATE_LOCAL_PORT_LID,
					       lap_msg));
		sa_path_set_slid(path, IBA_GET(CM_LAP_ALTERNATE_REMOTE_PORT_LID,
					       lap_msg));
	} else {
		lid = opa_get_lid_from_gid(IBA_GET_MEM_PTR(
			CM_LAP_ALTERNATE_LOCAL_PORT_GID, lap_msg));
		sa_path_set_dlid(path, lid);

		lid = opa_get_lid_from_gid(IBA_GET_MEM_PTR(
			CM_LAP_ALTERNATE_REMOTE_PORT_GID, lap_msg));
		sa_path_set_slid(path, lid);
	}
}

static void cm_format_path_from_lap(struct cm_id_private *cm_id_priv,
				    struct sa_path_rec *path,
				    struct cm_lap_msg *lap_msg)
{
	path->dgid = *IBA_GET_MEM_PTR(CM_LAP_ALTERNATE_LOCAL_PORT_GID, lap_msg);
	path->sgid =
		*IBA_GET_MEM_PTR(CM_LAP_ALTERNATE_REMOTE_PORT_GID, lap_msg);
	path->flow_label =
		cpu_to_be32(IBA_GET(CM_LAP_ALTERNATE_FLOW_LABEL, lap_msg));
	path->hop_limit = IBA_GET(CM_LAP_ALTERNATE_HOP_LIMIT, lap_msg);
	path->traffic_class = IBA_GET(CM_LAP_ALTERNATE_TRAFFIC_CLASS, lap_msg);
	path->reversible = 1;
	path->pkey = cm_id_priv->pkey;
	path->sl = IBA_GET(CM_LAP_ALTERNATE_SL, lap_msg);
	path->mtu_selector = IB_SA_EQ;
	path->mtu = cm_id_priv->path_mtu;
	path->rate_selector = IB_SA_EQ;
	path->rate = IBA_GET(CM_LAP_ALTERNATE_PACKET_RATE, lap_msg);
	path->packet_life_time_selector = IB_SA_EQ;
	path->packet_life_time =
		IBA_GET(CM_LAP_ALTERNATE_LOCAL_ACK_TIMEOUT, lap_msg);
	path->packet_life_time -= (path->packet_life_time > 0);
	cm_format_path_lid_from_lap(lap_msg, path);
}

static int cm_lap_handler(struct cm_work *work)
{
	struct cm_id_private *cm_id_priv;
	struct cm_lap_msg *lap_msg;
	struct ib_cm_lap_event_param *param;
	struct ib_mad_send_buf *msg = NULL;
	struct rdma_ah_attr ah_attr;
	struct cm_av alt_av = {};
	int ret;

	/* Currently Alternate path messages are not supported for
	 * RoCE link layer.
	 */
	if (rdma_protocol_roce(work->port->cm_dev->ib_device,
			       work->port->port_num))
		return -EINVAL;

	/* todo: verify LAP request and send reject APR if invalid. */
	lap_msg = (struct cm_lap_msg *)work->mad_recv_wc->recv_buf.mad;
	cm_id_priv = cm_acquire_id(
		cpu_to_be32(IBA_GET(CM_LAP_REMOTE_COMM_ID, lap_msg)),
		cpu_to_be32(IBA_GET(CM_LAP_LOCAL_COMM_ID, lap_msg)));
	if (!cm_id_priv)
		return -EINVAL;

	param = &work->cm_event.param.lap_rcvd;
	memset(&work->path[0], 0, sizeof(work->path[1]));
	cm_path_set_rec_type(work->port->cm_dev->ib_device,
			     work->port->port_num, &work->path[0],
			     IBA_GET_MEM_PTR(CM_LAP_ALTERNATE_LOCAL_PORT_GID,
					     lap_msg));
	param->alternate_path = &work->path[0];
	cm_format_path_from_lap(cm_id_priv, param->alternate_path, lap_msg);
	work->cm_event.private_data =
		IBA_GET_MEM_PTR(CM_LAP_PRIVATE_DATA, lap_msg);

	ret = ib_init_ah_attr_from_wc(work->port->cm_dev->ib_device,
				      work->port->port_num,
				      work->mad_recv_wc->wc,
				      work->mad_recv_wc->recv_buf.grh,
				      &ah_attr);
	if (ret)
		goto deref;

	ret = cm_init_av_by_path(param->alternate_path, NULL, &alt_av);
	if (ret) {
		rdma_destroy_ah_attr(&ah_attr);
		return -EINVAL;
	}

	spin_lock_irq(&cm_id_priv->lock);
	cm_init_av_for_lap(work->port, work->mad_recv_wc->wc,
			   &ah_attr, &cm_id_priv->av);
	cm_move_av_from_path(&cm_id_priv->alt_av, &alt_av);

	if (cm_id_priv->id.state != IB_CM_ESTABLISHED)
		goto unlock;

	switch (cm_id_priv->id.lap_state) {
	case IB_CM_LAP_UNINIT:
	case IB_CM_LAP_IDLE:
		break;
	case IB_CM_MRA_LAP_SENT:
		atomic_long_inc(&work->port->counters[CM_RECV_DUPLICATES]
						     [CM_LAP_COUNTER]);
		msg = cm_alloc_response_msg_no_ah(work->port, work->mad_recv_wc);
		if (IS_ERR(msg))
			goto unlock;

		cm_format_mra((struct cm_mra_msg *) msg->mad, cm_id_priv,
			      CM_MSG_RESPONSE_OTHER,
			      cm_id_priv->service_timeout,
			      cm_id_priv->private_data,
			      cm_id_priv->private_data_len);
		spin_unlock_irq(&cm_id_priv->lock);

		if (cm_create_response_msg_ah(work->port, work->mad_recv_wc, msg) ||
		    ib_post_send_mad(msg, NULL))
			cm_free_response_msg(msg);
		goto deref;
	case IB_CM_LAP_RCVD:
		atomic_long_inc(&work->port->counters[CM_RECV_DUPLICATES]
						     [CM_LAP_COUNTER]);
		goto unlock;
	default:
		goto unlock;
	}

	cm_id_priv->id.lap_state = IB_CM_LAP_RCVD;
	cm_id_priv->tid = lap_msg->hdr.tid;
	cm_queue_work_unlock(cm_id_priv, work);
	return 0;

unlock:	spin_unlock_irq(&cm_id_priv->lock);
deref:	cm_deref_id(cm_id_priv);
	return -EINVAL;
}

static int cm_apr_handler(struct cm_work *work)
{
	struct cm_id_private *cm_id_priv;
	struct cm_apr_msg *apr_msg;

	/* Currently Alternate path messages are not supported for
	 * RoCE link layer.
	 */
	if (rdma_protocol_roce(work->port->cm_dev->ib_device,
			       work->port->port_num))
		return -EINVAL;

	apr_msg = (struct cm_apr_msg *)work->mad_recv_wc->recv_buf.mad;
	cm_id_priv = cm_acquire_id(
		cpu_to_be32(IBA_GET(CM_APR_REMOTE_COMM_ID, apr_msg)),
		cpu_to_be32(IBA_GET(CM_APR_LOCAL_COMM_ID, apr_msg)));
	if (!cm_id_priv)
		return -EINVAL; /* Unmatched reply. */

	work->cm_event.param.apr_rcvd.ap_status =
		IBA_GET(CM_APR_AR_STATUS, apr_msg);
	work->cm_event.param.apr_rcvd.apr_info =
		IBA_GET_MEM_PTR(CM_APR_ADDITIONAL_INFORMATION, apr_msg);
	work->cm_event.param.apr_rcvd.info_len =
		IBA_GET(CM_APR_ADDITIONAL_INFORMATION_LENGTH, apr_msg);
	work->cm_event.private_data =
		IBA_GET_MEM_PTR(CM_APR_PRIVATE_DATA, apr_msg);

	spin_lock_irq(&cm_id_priv->lock);
	if (cm_id_priv->id.state != IB_CM_ESTABLISHED ||
	    (cm_id_priv->id.lap_state != IB_CM_LAP_SENT &&
	     cm_id_priv->id.lap_state != IB_CM_MRA_LAP_RCVD)) {
		spin_unlock_irq(&cm_id_priv->lock);
		goto out;
	}
	cm_id_priv->id.lap_state = IB_CM_LAP_IDLE;
	ib_cancel_mad(cm_id_priv->msg);
	cm_queue_work_unlock(cm_id_priv, work);
	return 0;
out:
	cm_deref_id(cm_id_priv);
	return -EINVAL;
}

static int cm_timewait_handler(struct cm_work *work)
{
	struct cm_timewait_info *timewait_info;
	struct cm_id_private *cm_id_priv;

	timewait_info = container_of(work, struct cm_timewait_info, work);
	spin_lock_irq(&cm.lock);
	list_del(&timewait_info->list);
	spin_unlock_irq(&cm.lock);

	cm_id_priv = cm_acquire_id(timewait_info->work.local_id,
				   timewait_info->work.remote_id);
	if (!cm_id_priv)
		return -EINVAL;

	spin_lock_irq(&cm_id_priv->lock);
	if (cm_id_priv->id.state != IB_CM_TIMEWAIT ||
	    cm_id_priv->remote_qpn != timewait_info->remote_qpn) {
		spin_unlock_irq(&cm_id_priv->lock);
		goto out;
	}
	cm_id_priv->id.state = IB_CM_IDLE;
	cm_queue_work_unlock(cm_id_priv, work);
	return 0;
out:
	cm_deref_id(cm_id_priv);
	return -EINVAL;
}

static void cm_format_sidr_req(struct cm_sidr_req_msg *sidr_req_msg,
			       struct cm_id_private *cm_id_priv,
			       struct ib_cm_sidr_req_param *param)
{
	cm_format_mad_hdr(&sidr_req_msg->hdr, CM_SIDR_REQ_ATTR_ID,
			  cm_form_tid(cm_id_priv));
	IBA_SET(CM_SIDR_REQ_REQUESTID, sidr_req_msg,
		be32_to_cpu(cm_id_priv->id.local_id));
	IBA_SET(CM_SIDR_REQ_PARTITION_KEY, sidr_req_msg,
		be16_to_cpu(param->path->pkey));
	IBA_SET(CM_SIDR_REQ_SERVICEID, sidr_req_msg,
		be64_to_cpu(param->service_id));

	if (param->private_data && param->private_data_len)
		IBA_SET_MEM(CM_SIDR_REQ_PRIVATE_DATA, sidr_req_msg,
			    param->private_data, param->private_data_len);
}

int ib_send_cm_sidr_req(struct ib_cm_id *cm_id,
			struct ib_cm_sidr_req_param *param)
{
	struct cm_id_private *cm_id_priv;
	struct ib_mad_send_buf *msg;
	struct cm_av av = {};
	unsigned long flags;
	int ret;

	if (!param->path || (param->private_data &&
	     param->private_data_len > IB_CM_SIDR_REQ_PRIVATE_DATA_SIZE))
		return -EINVAL;

	cm_id_priv = container_of(cm_id, struct cm_id_private, id);
	ret = cm_init_av_by_path(param->path, param->sgid_attr, &av);
	if (ret)
		return ret;

	spin_lock_irqsave(&cm_id_priv->lock, flags);
	cm_move_av_from_path(&cm_id_priv->av, &av);
	cm_id->service_id = param->service_id;
	cm_id->service_mask = ~cpu_to_be64(0);
	cm_id_priv->timeout_ms = param->timeout_ms;
	cm_id_priv->max_cm_retries = param->max_cm_retries;
	if (cm_id->state != IB_CM_IDLE) {
		ret = -EINVAL;
		goto out_unlock;
	}

	msg = cm_alloc_priv_msg(cm_id_priv);
	if (IS_ERR(msg)) {
		ret = PTR_ERR(msg);
		goto out_unlock;
	}

	cm_format_sidr_req((struct cm_sidr_req_msg *)msg->mad, cm_id_priv,
			   param);
	msg->timeout_ms = cm_id_priv->timeout_ms;
	msg->context[1] = (void *)(unsigned long)IB_CM_SIDR_REQ_SENT;

	trace_icm_send_sidr_req(&cm_id_priv->id);
	ret = ib_post_send_mad(msg, NULL);
	if (ret)
		goto out_free;
	cm_id->state = IB_CM_SIDR_REQ_SENT;
	spin_unlock_irqrestore(&cm_id_priv->lock, flags);
	return 0;
out_free:
	cm_free_priv_msg(msg);
out_unlock:
	spin_unlock_irqrestore(&cm_id_priv->lock, flags);
	return ret;
}
EXPORT_SYMBOL(ib_send_cm_sidr_req);

static void cm_format_sidr_req_event(struct cm_work *work,
				     const struct cm_id_private *rx_cm_id,
				     struct ib_cm_id *listen_id)
{
	struct cm_sidr_req_msg *sidr_req_msg;
	struct ib_cm_sidr_req_event_param *param;

	sidr_req_msg = (struct cm_sidr_req_msg *)
				work->mad_recv_wc->recv_buf.mad;
	param = &work->cm_event.param.sidr_req_rcvd;
	param->pkey = IBA_GET(CM_SIDR_REQ_PARTITION_KEY, sidr_req_msg);
	param->listen_id = listen_id;
	param->service_id =
		cpu_to_be64(IBA_GET(CM_SIDR_REQ_SERVICEID, sidr_req_msg));
	param->bth_pkey = cm_get_bth_pkey(work);
	param->port = work->port->port_num;
	param->sgid_attr = rx_cm_id->av.ah_attr.grh.sgid_attr;
	work->cm_event.private_data =
		IBA_GET_MEM_PTR(CM_SIDR_REQ_PRIVATE_DATA, sidr_req_msg);
}

static int cm_sidr_req_handler(struct cm_work *work)
{
	struct cm_id_private *cm_id_priv, *listen_cm_id_priv;
	struct cm_sidr_req_msg *sidr_req_msg;
	struct ib_wc *wc;
	int ret;

	cm_id_priv =
		cm_alloc_id_priv(work->port->cm_dev->ib_device, NULL, NULL);
	if (IS_ERR(cm_id_priv))
		return PTR_ERR(cm_id_priv);

	/* Record SGID/SLID and request ID for lookup. */
	sidr_req_msg = (struct cm_sidr_req_msg *)
				work->mad_recv_wc->recv_buf.mad;

	cm_id_priv->id.remote_id =
		cpu_to_be32(IBA_GET(CM_SIDR_REQ_REQUESTID, sidr_req_msg));
	cm_id_priv->id.service_id =
		cpu_to_be64(IBA_GET(CM_SIDR_REQ_SERVICEID, sidr_req_msg));
	cm_id_priv->id.service_mask = ~cpu_to_be64(0);
	cm_id_priv->tid = sidr_req_msg->hdr.tid;

	wc = work->mad_recv_wc->wc;
	cm_id_priv->sidr_slid = wc->slid;
	ret = cm_init_av_for_response(work->port, work->mad_recv_wc->wc,
				      work->mad_recv_wc->recv_buf.grh,
				      &cm_id_priv->av);
	if (ret)
		goto out;

	spin_lock_irq(&cm.lock);
	listen_cm_id_priv = cm_insert_remote_sidr(cm_id_priv);
	if (listen_cm_id_priv) {
		spin_unlock_irq(&cm.lock);
		atomic_long_inc(&work->port->counters[CM_RECV_DUPLICATES]
						     [CM_SIDR_REQ_COUNTER]);
		goto out; /* Duplicate message. */
	}
	cm_id_priv->id.state = IB_CM_SIDR_REQ_RCVD;
	listen_cm_id_priv = cm_find_listen(cm_id_priv->id.device,
					   cm_id_priv->id.service_id);
	if (!listen_cm_id_priv) {
		spin_unlock_irq(&cm.lock);
		ib_send_cm_sidr_rep(&cm_id_priv->id,
				    &(struct ib_cm_sidr_rep_param){
					    .status = IB_SIDR_UNSUPPORTED });
		goto out; /* No match. */
	}
	spin_unlock_irq(&cm.lock);

	cm_id_priv->id.cm_handler = listen_cm_id_priv->id.cm_handler;
	cm_id_priv->id.context = listen_cm_id_priv->id.context;

	/*
	 * A SIDR ID does not need to be in the xarray since it does not receive
	 * mads, is not placed in the remote_id or remote_qpn rbtree, and does
	 * not enter timewait.
	 */

	cm_format_sidr_req_event(work, cm_id_priv, &listen_cm_id_priv->id);
	ret = cm_id_priv->id.cm_handler(&cm_id_priv->id, &work->cm_event);
	cm_free_work(work);
	/*
	 * A pointer to the listen_cm_id is held in the event, so this deref
	 * must be after the event is delivered above.
	 */
	cm_deref_id(listen_cm_id_priv);
	if (ret)
		cm_destroy_id(&cm_id_priv->id, ret);
	return 0;
out:
	ib_destroy_cm_id(&cm_id_priv->id);
	return -EINVAL;
}

static void cm_format_sidr_rep(struct cm_sidr_rep_msg *sidr_rep_msg,
			       struct cm_id_private *cm_id_priv,
			       struct ib_cm_sidr_rep_param *param)
{
	cm_format_mad_ece_hdr(&sidr_rep_msg->hdr, CM_SIDR_REP_ATTR_ID,
			      cm_id_priv->tid, param->ece.attr_mod);
	IBA_SET(CM_SIDR_REP_REQUESTID, sidr_rep_msg,
		be32_to_cpu(cm_id_priv->id.remote_id));
	IBA_SET(CM_SIDR_REP_STATUS, sidr_rep_msg, param->status);
	IBA_SET(CM_SIDR_REP_QPN, sidr_rep_msg, param->qp_num);
	IBA_SET(CM_SIDR_REP_SERVICEID, sidr_rep_msg,
		be64_to_cpu(cm_id_priv->id.service_id));
	IBA_SET(CM_SIDR_REP_Q_KEY, sidr_rep_msg, param->qkey);
	IBA_SET(CM_SIDR_REP_VENDOR_ID_L, sidr_rep_msg,
		param->ece.vendor_id & 0xFF);
	IBA_SET(CM_SIDR_REP_VENDOR_ID_H, sidr_rep_msg,
		(param->ece.vendor_id >> 8) & 0xFF);

	if (param->info && param->info_length)
		IBA_SET_MEM(CM_SIDR_REP_ADDITIONAL_INFORMATION, sidr_rep_msg,
			    param->info, param->info_length);

	if (param->private_data && param->private_data_len)
		IBA_SET_MEM(CM_SIDR_REP_PRIVATE_DATA, sidr_rep_msg,
			    param->private_data, param->private_data_len);
}

static int cm_send_sidr_rep_locked(struct cm_id_private *cm_id_priv,
				   struct ib_cm_sidr_rep_param *param)
{
	struct ib_mad_send_buf *msg;
	unsigned long flags;
	int ret;

	lockdep_assert_held(&cm_id_priv->lock);

	if ((param->info && param->info_length > IB_CM_SIDR_REP_INFO_LENGTH) ||
	    (param->private_data &&
	     param->private_data_len > IB_CM_SIDR_REP_PRIVATE_DATA_SIZE))
		return -EINVAL;

	if (cm_id_priv->id.state != IB_CM_SIDR_REQ_RCVD)
		return -EINVAL;

	msg = cm_alloc_msg(cm_id_priv);
	if (IS_ERR(msg))
		return PTR_ERR(msg);

	cm_format_sidr_rep((struct cm_sidr_rep_msg *) msg->mad, cm_id_priv,
			   param);
	trace_icm_send_sidr_rep(&cm_id_priv->id);
	ret = ib_post_send_mad(msg, NULL);
	if (ret) {
		cm_free_msg(msg);
		return ret;
	}
	cm_id_priv->id.state = IB_CM_IDLE;
	spin_lock_irqsave(&cm.lock, flags);
	if (!RB_EMPTY_NODE(&cm_id_priv->sidr_id_node)) {
		rb_erase(&cm_id_priv->sidr_id_node, &cm.remote_sidr_table);
		RB_CLEAR_NODE(&cm_id_priv->sidr_id_node);
	}
	spin_unlock_irqrestore(&cm.lock, flags);
	return 0;
}

int ib_send_cm_sidr_rep(struct ib_cm_id *cm_id,
			struct ib_cm_sidr_rep_param *param)
{
	struct cm_id_private *cm_id_priv =
		container_of(cm_id, struct cm_id_private, id);
	unsigned long flags;
	int ret;

	spin_lock_irqsave(&cm_id_priv->lock, flags);
	ret = cm_send_sidr_rep_locked(cm_id_priv, param);
	spin_unlock_irqrestore(&cm_id_priv->lock, flags);
	return ret;
}
EXPORT_SYMBOL(ib_send_cm_sidr_rep);

static void cm_format_sidr_rep_event(struct cm_work *work,
				     const struct cm_id_private *cm_id_priv)
{
	struct cm_sidr_rep_msg *sidr_rep_msg;
	struct ib_cm_sidr_rep_event_param *param;

	sidr_rep_msg = (struct cm_sidr_rep_msg *)
				work->mad_recv_wc->recv_buf.mad;
	param = &work->cm_event.param.sidr_rep_rcvd;
	param->status = IBA_GET(CM_SIDR_REP_STATUS, sidr_rep_msg);
	param->qkey = IBA_GET(CM_SIDR_REP_Q_KEY, sidr_rep_msg);
	param->qpn = IBA_GET(CM_SIDR_REP_QPN, sidr_rep_msg);
	param->info = IBA_GET_MEM_PTR(CM_SIDR_REP_ADDITIONAL_INFORMATION,
				      sidr_rep_msg);
	param->info_len = IBA_GET(CM_SIDR_REP_ADDITIONAL_INFORMATION_LENGTH,
				  sidr_rep_msg);
	param->sgid_attr = cm_id_priv->av.ah_attr.grh.sgid_attr;
	work->cm_event.private_data =
		IBA_GET_MEM_PTR(CM_SIDR_REP_PRIVATE_DATA, sidr_rep_msg);
}

static int cm_sidr_rep_handler(struct cm_work *work)
{
	struct cm_sidr_rep_msg *sidr_rep_msg;
	struct cm_id_private *cm_id_priv;

	sidr_rep_msg = (struct cm_sidr_rep_msg *)
				work->mad_recv_wc->recv_buf.mad;
	cm_id_priv = cm_acquire_id(
		cpu_to_be32(IBA_GET(CM_SIDR_REP_REQUESTID, sidr_rep_msg)), 0);
	if (!cm_id_priv)
		return -EINVAL; /* Unmatched reply. */

	spin_lock_irq(&cm_id_priv->lock);
	if (cm_id_priv->id.state != IB_CM_SIDR_REQ_SENT) {
		spin_unlock_irq(&cm_id_priv->lock);
		goto out;
	}
	cm_id_priv->id.state = IB_CM_IDLE;
	ib_cancel_mad(cm_id_priv->msg);
	spin_unlock_irq(&cm_id_priv->lock);

	cm_format_sidr_rep_event(work, cm_id_priv);
	cm_process_work(cm_id_priv, work);
	return 0;
out:
	cm_deref_id(cm_id_priv);
	return -EINVAL;
}

static void cm_process_send_error(struct cm_id_private *cm_id_priv,
				  struct ib_mad_send_buf *msg,
				  enum ib_cm_state state,
				  enum ib_wc_status wc_status)
{
	struct ib_cm_event cm_event = {};
	int ret;

	/* Discard old sends or ones without a response. */
	spin_lock_irq(&cm_id_priv->lock);
	if (msg != cm_id_priv->msg) {
		spin_unlock_irq(&cm_id_priv->lock);
		cm_free_msg(msg);
		return;
	}
	cm_free_priv_msg(msg);

	if (state != cm_id_priv->id.state || wc_status == IB_WC_SUCCESS ||
	    wc_status == IB_WC_WR_FLUSH_ERR)
		goto out_unlock;

	trace_icm_mad_send_err(state, wc_status);
	switch (state) {
	case IB_CM_REQ_SENT:
	case IB_CM_MRA_REQ_RCVD:
		cm_reset_to_idle(cm_id_priv);
		cm_event.event = IB_CM_REQ_ERROR;
		break;
	case IB_CM_REP_SENT:
	case IB_CM_MRA_REP_RCVD:
		cm_reset_to_idle(cm_id_priv);
		cm_event.event = IB_CM_REP_ERROR;
		break;
	case IB_CM_DREQ_SENT:
		cm_enter_timewait(cm_id_priv);
		cm_event.event = IB_CM_DREQ_ERROR;
		break;
	case IB_CM_SIDR_REQ_SENT:
		cm_id_priv->id.state = IB_CM_IDLE;
		cm_event.event = IB_CM_SIDR_REQ_ERROR;
		break;
	default:
		goto out_unlock;
	}
	spin_unlock_irq(&cm_id_priv->lock);
	cm_event.param.send_status = wc_status;

	/* No other events can occur on the cm_id at this point. */
	ret = cm_id_priv->id.cm_handler(&cm_id_priv->id, &cm_event);
	if (ret)
		ib_destroy_cm_id(&cm_id_priv->id);
	return;
out_unlock:
	spin_unlock_irq(&cm_id_priv->lock);
}

static void cm_send_handler(struct ib_mad_agent *mad_agent,
			    struct ib_mad_send_wc *mad_send_wc)
{
	struct ib_mad_send_buf *msg = mad_send_wc->send_buf;
	struct cm_id_private *cm_id_priv = msg->context[0];
	enum ib_cm_state state =
		(enum ib_cm_state)(unsigned long)msg->context[1];
	struct cm_port *port;
	u16 attr_index;

	port = mad_agent->context;
	attr_index = be16_to_cpu(((struct ib_mad_hdr *)
				  msg->mad)->attr_id) - CM_ATTR_ID_OFFSET;

	/*
	 * If the send was in response to a received message (context[0] is not
	 * set to a cm_id), and is not a REJ, then it is a send that was
	 * manually retried.
	 */
	if (!cm_id_priv && (attr_index != CM_REJ_COUNTER))
		msg->retries = 1;

	atomic_long_add(1 + msg->retries, &port->counters[CM_XMIT][attr_index]);
	if (msg->retries)
		atomic_long_add(msg->retries,
				&port->counters[CM_XMIT_RETRIES][attr_index]);

	if (cm_id_priv)
		cm_process_send_error(cm_id_priv, msg, state,
				      mad_send_wc->status);
	else
		cm_free_response_msg(msg);
}

static void cm_work_handler(struct work_struct *_work)
{
	struct cm_work *work = container_of(_work, struct cm_work, work.work);
	int ret;

	switch (work->cm_event.event) {
	case IB_CM_REQ_RECEIVED:
		ret = cm_req_handler(work);
		break;
	case IB_CM_MRA_RECEIVED:
		ret = cm_mra_handler(work);
		break;
	case IB_CM_REJ_RECEIVED:
		ret = cm_rej_handler(work);
		break;
	case IB_CM_REP_RECEIVED:
		ret = cm_rep_handler(work);
		break;
	case IB_CM_RTU_RECEIVED:
		ret = cm_rtu_handler(work);
		break;
	case IB_CM_USER_ESTABLISHED:
		ret = cm_establish_handler(work);
		break;
	case IB_CM_DREQ_RECEIVED:
		ret = cm_dreq_handler(work);
		break;
	case IB_CM_DREP_RECEIVED:
		ret = cm_drep_handler(work);
		break;
	case IB_CM_SIDR_REQ_RECEIVED:
		ret = cm_sidr_req_handler(work);
		break;
	case IB_CM_SIDR_REP_RECEIVED:
		ret = cm_sidr_rep_handler(work);
		break;
	case IB_CM_LAP_RECEIVED:
		ret = cm_lap_handler(work);
		break;
	case IB_CM_APR_RECEIVED:
		ret = cm_apr_handler(work);
		break;
	case IB_CM_TIMEWAIT_EXIT:
		ret = cm_timewait_handler(work);
		break;
	default:
		trace_icm_handler_err(work->cm_event.event);
		ret = -EINVAL;
		break;
	}
	if (ret)
		cm_free_work(work);
}

static int cm_establish(struct ib_cm_id *cm_id)
{
	struct cm_id_private *cm_id_priv;
	struct cm_work *work;
	unsigned long flags;
	int ret = 0;
	struct cm_device *cm_dev;

	cm_dev = ib_get_client_data(cm_id->device, &cm_client);
	if (!cm_dev)
		return -ENODEV;

	work = kmalloc(sizeof *work, GFP_ATOMIC);
	if (!work)
		return -ENOMEM;

	cm_id_priv = container_of(cm_id, struct cm_id_private, id);
	spin_lock_irqsave(&cm_id_priv->lock, flags);
	switch (cm_id->state) {
	case IB_CM_REP_SENT:
	case IB_CM_MRA_REP_RCVD:
		cm_id->state = IB_CM_ESTABLISHED;
		break;
	case IB_CM_ESTABLISHED:
		ret = -EISCONN;
		break;
	default:
		trace_icm_establish_err(cm_id);
		ret = -EINVAL;
		break;
	}
	spin_unlock_irqrestore(&cm_id_priv->lock, flags);

	if (ret) {
		kfree(work);
		goto out;
	}

	/*
	 * The CM worker thread may try to destroy the cm_id before it
	 * can execute this work item.  To prevent potential deadlock,
	 * we need to find the cm_id once we're in the context of the
	 * worker thread, rather than holding a reference on it.
	 */
	INIT_DELAYED_WORK(&work->work, cm_work_handler);
	work->local_id = cm_id->local_id;
	work->remote_id = cm_id->remote_id;
	work->mad_recv_wc = NULL;
	work->cm_event.event = IB_CM_USER_ESTABLISHED;

	/* Check if the device started its remove_one */
	spin_lock_irqsave(&cm.lock, flags);
	if (!cm_dev->going_down) {
		queue_delayed_work(cm.wq, &work->work, 0);
	} else {
		kfree(work);
		ret = -ENODEV;
	}
	spin_unlock_irqrestore(&cm.lock, flags);

out:
	return ret;
}

static int cm_migrate(struct ib_cm_id *cm_id)
{
	struct cm_id_private *cm_id_priv;
	unsigned long flags;
	int ret = 0;

	cm_id_priv = container_of(cm_id, struct cm_id_private, id);
	spin_lock_irqsave(&cm_id_priv->lock, flags);
	if (cm_id->state == IB_CM_ESTABLISHED &&
	    (cm_id->lap_state == IB_CM_LAP_UNINIT ||
	     cm_id->lap_state == IB_CM_LAP_IDLE)) {
		cm_id->lap_state = IB_CM_LAP_IDLE;
		cm_id_priv->av = cm_id_priv->alt_av;
	} else
		ret = -EINVAL;
	spin_unlock_irqrestore(&cm_id_priv->lock, flags);

	return ret;
}

int ib_cm_notify(struct ib_cm_id *cm_id, enum ib_event_type event)
{
	int ret;

	switch (event) {
	case IB_EVENT_COMM_EST:
		ret = cm_establish(cm_id);
		break;
	case IB_EVENT_PATH_MIG:
		ret = cm_migrate(cm_id);
		break;
	default:
		ret = -EINVAL;
	}
	return ret;
}
EXPORT_SYMBOL(ib_cm_notify);

static void cm_recv_handler(struct ib_mad_agent *mad_agent,
			    struct ib_mad_send_buf *send_buf,
			    struct ib_mad_recv_wc *mad_recv_wc)
{
	struct cm_port *port = mad_agent->context;
	struct cm_work *work;
	enum ib_cm_event_type event;
	bool alt_path = false;
	u16 attr_id;
	int paths = 0;
	int going_down = 0;

	switch (mad_recv_wc->recv_buf.mad->mad_hdr.attr_id) {
	case CM_REQ_ATTR_ID:
		alt_path = cm_req_has_alt_path((struct cm_req_msg *)
						mad_recv_wc->recv_buf.mad);
		paths = 1 + (alt_path != 0);
		event = IB_CM_REQ_RECEIVED;
		break;
	case CM_MRA_ATTR_ID:
		event = IB_CM_MRA_RECEIVED;
		break;
	case CM_REJ_ATTR_ID:
		event = IB_CM_REJ_RECEIVED;
		break;
	case CM_REP_ATTR_ID:
		event = IB_CM_REP_RECEIVED;
		break;
	case CM_RTU_ATTR_ID:
		event = IB_CM_RTU_RECEIVED;
		break;
	case CM_DREQ_ATTR_ID:
		event = IB_CM_DREQ_RECEIVED;
		break;
	case CM_DREP_ATTR_ID:
		event = IB_CM_DREP_RECEIVED;
		break;
	case CM_SIDR_REQ_ATTR_ID:
		event = IB_CM_SIDR_REQ_RECEIVED;
		break;
	case CM_SIDR_REP_ATTR_ID:
		event = IB_CM_SIDR_REP_RECEIVED;
		break;
	case CM_LAP_ATTR_ID:
		paths = 1;
		event = IB_CM_LAP_RECEIVED;
		break;
	case CM_APR_ATTR_ID:
		event = IB_CM_APR_RECEIVED;
		break;
	default:
		ib_free_recv_mad(mad_recv_wc);
		return;
	}

	attr_id = be16_to_cpu(mad_recv_wc->recv_buf.mad->mad_hdr.attr_id);
	atomic_long_inc(&port->counters[CM_RECV][attr_id - CM_ATTR_ID_OFFSET]);

	work = kmalloc(struct_size(work, path, paths), GFP_KERNEL);
	if (!work) {
		ib_free_recv_mad(mad_recv_wc);
		return;
	}

	INIT_DELAYED_WORK(&work->work, cm_work_handler);
	work->cm_event.event = event;
	work->mad_recv_wc = mad_recv_wc;
	work->port = port;

	/* Check if the device started its remove_one */
	spin_lock_irq(&cm.lock);
	if (!port->cm_dev->going_down)
		queue_delayed_work(cm.wq, &work->work, 0);
	else
		going_down = 1;
	spin_unlock_irq(&cm.lock);

	if (going_down) {
		kfree(work);
		ib_free_recv_mad(mad_recv_wc);
	}
}

static int cm_init_qp_init_attr(struct cm_id_private *cm_id_priv,
				struct ib_qp_attr *qp_attr,
				int *qp_attr_mask)
{
	unsigned long flags;
	int ret;

	spin_lock_irqsave(&cm_id_priv->lock, flags);
	switch (cm_id_priv->id.state) {
	case IB_CM_REQ_SENT:
	case IB_CM_MRA_REQ_RCVD:
	case IB_CM_REQ_RCVD:
	case IB_CM_MRA_REQ_SENT:
	case IB_CM_REP_RCVD:
	case IB_CM_MRA_REP_SENT:
	case IB_CM_REP_SENT:
	case IB_CM_MRA_REP_RCVD:
	case IB_CM_ESTABLISHED:
		*qp_attr_mask = IB_QP_STATE | IB_QP_ACCESS_FLAGS |
				IB_QP_PKEY_INDEX | IB_QP_PORT;
		qp_attr->qp_access_flags = IB_ACCESS_REMOTE_WRITE;
		if (cm_id_priv->responder_resources)
			qp_attr->qp_access_flags |= IB_ACCESS_REMOTE_READ |
						    IB_ACCESS_REMOTE_ATOMIC;
		qp_attr->pkey_index = cm_id_priv->av.pkey_index;
		if (cm_id_priv->av.port)
			qp_attr->port_num = cm_id_priv->av.port->port_num;
		ret = 0;
		break;
	default:
		trace_icm_qp_init_err(&cm_id_priv->id);
		ret = -EINVAL;
		break;
	}
	spin_unlock_irqrestore(&cm_id_priv->lock, flags);
	return ret;
}

static int cm_init_qp_rtr_attr(struct cm_id_private *cm_id_priv,
			       struct ib_qp_attr *qp_attr,
			       int *qp_attr_mask)
{
	unsigned long flags;
	int ret;

	spin_lock_irqsave(&cm_id_priv->lock, flags);
	switch (cm_id_priv->id.state) {
	case IB_CM_REQ_RCVD:
	case IB_CM_MRA_REQ_SENT:
	case IB_CM_REP_RCVD:
	case IB_CM_MRA_REP_SENT:
	case IB_CM_REP_SENT:
	case IB_CM_MRA_REP_RCVD:
	case IB_CM_ESTABLISHED:
		*qp_attr_mask = IB_QP_STATE | IB_QP_AV | IB_QP_PATH_MTU |
				IB_QP_DEST_QPN | IB_QP_RQ_PSN;
		qp_attr->ah_attr = cm_id_priv->av.ah_attr;
		qp_attr->path_mtu = cm_id_priv->path_mtu;
		qp_attr->dest_qp_num = be32_to_cpu(cm_id_priv->remote_qpn);
		qp_attr->rq_psn = be32_to_cpu(cm_id_priv->rq_psn);
		if (cm_id_priv->qp_type == IB_QPT_RC ||
		    cm_id_priv->qp_type == IB_QPT_XRC_TGT) {
			*qp_attr_mask |= IB_QP_MAX_DEST_RD_ATOMIC |
					 IB_QP_MIN_RNR_TIMER;
			qp_attr->max_dest_rd_atomic =
					cm_id_priv->responder_resources;
			qp_attr->min_rnr_timer = 0;
		}
		if (rdma_ah_get_dlid(&cm_id_priv->alt_av.ah_attr) &&
		    cm_id_priv->alt_av.port) {
			*qp_attr_mask |= IB_QP_ALT_PATH;
			qp_attr->alt_port_num = cm_id_priv->alt_av.port->port_num;
			qp_attr->alt_pkey_index = cm_id_priv->alt_av.pkey_index;
			qp_attr->alt_timeout = cm_id_priv->alt_av.timeout;
			qp_attr->alt_ah_attr = cm_id_priv->alt_av.ah_attr;
		}
		ret = 0;
		break;
	default:
		trace_icm_qp_rtr_err(&cm_id_priv->id);
		ret = -EINVAL;
		break;
	}
	spin_unlock_irqrestore(&cm_id_priv->lock, flags);
	return ret;
}

static int cm_init_qp_rts_attr(struct cm_id_private *cm_id_priv,
			       struct ib_qp_attr *qp_attr,
			       int *qp_attr_mask)
{
	unsigned long flags;
	int ret;

	spin_lock_irqsave(&cm_id_priv->lock, flags);
	switch (cm_id_priv->id.state) {
	/* Allow transition to RTS before sending REP */
	case IB_CM_REQ_RCVD:
	case IB_CM_MRA_REQ_SENT:

	case IB_CM_REP_RCVD:
	case IB_CM_MRA_REP_SENT:
	case IB_CM_REP_SENT:
	case IB_CM_MRA_REP_RCVD:
	case IB_CM_ESTABLISHED:
		if (cm_id_priv->id.lap_state == IB_CM_LAP_UNINIT) {
			*qp_attr_mask = IB_QP_STATE | IB_QP_SQ_PSN;
			qp_attr->sq_psn = be32_to_cpu(cm_id_priv->sq_psn);
			switch (cm_id_priv->qp_type) {
			case IB_QPT_RC:
			case IB_QPT_XRC_INI:
				*qp_attr_mask |= IB_QP_RETRY_CNT | IB_QP_RNR_RETRY |
						 IB_QP_MAX_QP_RD_ATOMIC;
				qp_attr->retry_cnt = cm_id_priv->retry_count;
				qp_attr->rnr_retry = cm_id_priv->rnr_retry_count;
				qp_attr->max_rd_atomic = cm_id_priv->initiator_depth;
				fallthrough;
			case IB_QPT_XRC_TGT:
				*qp_attr_mask |= IB_QP_TIMEOUT;
				qp_attr->timeout = cm_id_priv->av.timeout;
				break;
			default:
				break;
			}
			if (rdma_ah_get_dlid(&cm_id_priv->alt_av.ah_attr)) {
				*qp_attr_mask |= IB_QP_PATH_MIG_STATE;
				qp_attr->path_mig_state = IB_MIG_REARM;
			}
		} else {
			*qp_attr_mask = IB_QP_ALT_PATH | IB_QP_PATH_MIG_STATE;
			if (cm_id_priv->alt_av.port)
				qp_attr->alt_port_num =
					cm_id_priv->alt_av.port->port_num;
			qp_attr->alt_pkey_index = cm_id_priv->alt_av.pkey_index;
			qp_attr->alt_timeout = cm_id_priv->alt_av.timeout;
			qp_attr->alt_ah_attr = cm_id_priv->alt_av.ah_attr;
			qp_attr->path_mig_state = IB_MIG_REARM;
		}
		ret = 0;
		break;
	default:
		trace_icm_qp_rts_err(&cm_id_priv->id);
		ret = -EINVAL;
		break;
	}
	spin_unlock_irqrestore(&cm_id_priv->lock, flags);
	return ret;
}

int ib_cm_init_qp_attr(struct ib_cm_id *cm_id,
		       struct ib_qp_attr *qp_attr,
		       int *qp_attr_mask)
{
	struct cm_id_private *cm_id_priv;
	int ret;

	cm_id_priv = container_of(cm_id, struct cm_id_private, id);
	switch (qp_attr->qp_state) {
	case IB_QPS_INIT:
		ret = cm_init_qp_init_attr(cm_id_priv, qp_attr, qp_attr_mask);
		break;
	case IB_QPS_RTR:
		ret = cm_init_qp_rtr_attr(cm_id_priv, qp_attr, qp_attr_mask);
		break;
	case IB_QPS_RTS:
		ret = cm_init_qp_rts_attr(cm_id_priv, qp_attr, qp_attr_mask);
		break;
	default:
		ret = -EINVAL;
		break;
	}
	return ret;
}
EXPORT_SYMBOL(ib_cm_init_qp_attr);

static ssize_t cm_show_counter(struct ib_device *ibdev, u32 port_num,
			       struct ib_port_attribute *attr, char *buf)
{
	struct cm_counter_attribute *cm_attr =
		container_of(attr, struct cm_counter_attribute, attr);
	struct cm_device *cm_dev = ib_get_client_data(ibdev, &cm_client);

	if (WARN_ON(!cm_dev))
		return -EINVAL;

	return sysfs_emit(
		buf, "%ld\n",
		atomic_long_read(
			&cm_dev->port[port_num - 1]
				 ->counters[cm_attr->group][cm_attr->index]));
}

#define CM_COUNTER_ATTR(_name, _group, _index)                                 \
	{                                                                      \
		.attr = __ATTR(_name, 0444, cm_show_counter, NULL),            \
		.group = _group, .index = _index                               \
	}

#define CM_COUNTER_GROUP(_group, _name)                                        \
	static struct cm_counter_attribute cm_counter_attr_##_group[] = {      \
		CM_COUNTER_ATTR(req, _group, CM_REQ_COUNTER),                  \
		CM_COUNTER_ATTR(mra, _group, CM_MRA_COUNTER),                  \
		CM_COUNTER_ATTR(rej, _group, CM_REJ_COUNTER),                  \
		CM_COUNTER_ATTR(rep, _group, CM_REP_COUNTER),                  \
		CM_COUNTER_ATTR(rtu, _group, CM_RTU_COUNTER),                  \
		CM_COUNTER_ATTR(dreq, _group, CM_DREQ_COUNTER),                \
		CM_COUNTER_ATTR(drep, _group, CM_DREP_COUNTER),                \
		CM_COUNTER_ATTR(sidr_req, _group, CM_SIDR_REQ_COUNTER),        \
		CM_COUNTER_ATTR(sidr_rep, _group, CM_SIDR_REP_COUNTER),        \
		CM_COUNTER_ATTR(lap, _group, CM_LAP_COUNTER),                  \
		CM_COUNTER_ATTR(apr, _group, CM_APR_COUNTER),                  \
	};                                                                     \
	static struct attribute *cm_counter_attrs_##_group[] = {               \
		&cm_counter_attr_##_group[0].attr.attr,                        \
		&cm_counter_attr_##_group[1].attr.attr,                        \
		&cm_counter_attr_##_group[2].attr.attr,                        \
		&cm_counter_attr_##_group[3].attr.attr,                        \
		&cm_counter_attr_##_group[4].attr.attr,                        \
		&cm_counter_attr_##_group[5].attr.attr,                        \
		&cm_counter_attr_##_group[6].attr.attr,                        \
		&cm_counter_attr_##_group[7].attr.attr,                        \
		&cm_counter_attr_##_group[8].attr.attr,                        \
		&cm_counter_attr_##_group[9].attr.attr,                        \
		&cm_counter_attr_##_group[10].attr.attr,                       \
		NULL,                                                          \
	};                                                                     \
	static const struct attribute_group cm_counter_group_##_group = {      \
		.name = _name,                                                 \
		.attrs = cm_counter_attrs_##_group,                            \
	};

CM_COUNTER_GROUP(CM_XMIT, "cm_tx_msgs")
CM_COUNTER_GROUP(CM_XMIT_RETRIES, "cm_tx_retries")
CM_COUNTER_GROUP(CM_RECV, "cm_rx_msgs")
CM_COUNTER_GROUP(CM_RECV_DUPLICATES, "cm_rx_duplicates")

static const struct attribute_group *cm_counter_groups[] = {
	&cm_counter_group_CM_XMIT,
	&cm_counter_group_CM_XMIT_RETRIES,
	&cm_counter_group_CM_RECV,
	&cm_counter_group_CM_RECV_DUPLICATES,
	NULL,
};

static int cm_add_one(struct ib_device *ib_device)
{
	struct cm_device *cm_dev;
	struct cm_port *port;
	struct ib_mad_reg_req reg_req = {
		.mgmt_class = IB_MGMT_CLASS_CM,
		.mgmt_class_version = IB_CM_CLASS_VERSION,
	};
	struct ib_port_modify port_modify = {
		.set_port_cap_mask = IB_PORT_CM_SUP
	};
	unsigned long flags;
	int ret;
	int count = 0;
<<<<<<< HEAD
	unsigned int i;
=======
	u32 i;
>>>>>>> 3b17187f

	cm_dev = kzalloc(struct_size(cm_dev, port, ib_device->phys_port_cnt),
			 GFP_KERNEL);
	if (!cm_dev)
		return -ENOMEM;

	kref_init(&cm_dev->kref);
	spin_lock_init(&cm_dev->mad_agent_lock);
	cm_dev->ib_device = ib_device;
	cm_dev->ack_delay = ib_device->attrs.local_ca_ack_delay;
	cm_dev->going_down = 0;

	ib_set_client_data(ib_device, &cm_client, cm_dev);

	set_bit(IB_MGMT_METHOD_SEND, reg_req.method_mask);
	rdma_for_each_port (ib_device, i) {
		if (!rdma_cap_ib_cm(ib_device, i))
			continue;

		port = kzalloc(sizeof *port, GFP_KERNEL);
		if (!port) {
			ret = -ENOMEM;
			goto error1;
		}

		cm_dev->port[i-1] = port;
		port->cm_dev = cm_dev;
		port->port_num = i;

		ret = ib_port_register_client_groups(ib_device, i,
						     cm_counter_groups);
		if (ret)
			goto error1;

		port->mad_agent = ib_register_mad_agent(ib_device, i,
							IB_QPT_GSI,
							&reg_req,
							0,
							cm_send_handler,
							cm_recv_handler,
							port,
							0);
		if (IS_ERR(port->mad_agent)) {
			ret = PTR_ERR(port->mad_agent);
			goto error2;
		}

		ret = ib_modify_port(ib_device, i, 0, &port_modify);
		if (ret)
			goto error3;

		count++;
	}

	if (!count) {
		ret = -EOPNOTSUPP;
		goto free;
	}

	write_lock_irqsave(&cm.device_lock, flags);
	list_add_tail(&cm_dev->list, &cm.device_list);
	write_unlock_irqrestore(&cm.device_lock, flags);
	return 0;

error3:
	ib_unregister_mad_agent(port->mad_agent);
error2:
	ib_port_unregister_client_groups(ib_device, i, cm_counter_groups);
error1:
	port_modify.set_port_cap_mask = 0;
	port_modify.clr_port_cap_mask = IB_PORT_CM_SUP;
	while (--i) {
		if (!rdma_cap_ib_cm(ib_device, i))
			continue;

		port = cm_dev->port[i-1];
		ib_modify_port(ib_device, port->port_num, 0, &port_modify);
		ib_unregister_mad_agent(port->mad_agent);
		ib_port_unregister_client_groups(ib_device, i,
						 cm_counter_groups);
	}
free:
	cm_device_put(cm_dev);
	return ret;
}

static void cm_remove_one(struct ib_device *ib_device, void *client_data)
{
	struct cm_device *cm_dev = client_data;
	struct cm_port *port;
	struct ib_port_modify port_modify = {
		.clr_port_cap_mask = IB_PORT_CM_SUP
	};
	unsigned long flags;
<<<<<<< HEAD
	unsigned int i;
=======
	u32 i;
>>>>>>> 3b17187f

	write_lock_irqsave(&cm.device_lock, flags);
	list_del(&cm_dev->list);
	write_unlock_irqrestore(&cm.device_lock, flags);

	spin_lock_irq(&cm.lock);
	cm_dev->going_down = 1;
	spin_unlock_irq(&cm.lock);

	rdma_for_each_port (ib_device, i) {
<<<<<<< HEAD
=======
		struct ib_mad_agent *mad_agent;

>>>>>>> 3b17187f
		if (!rdma_cap_ib_cm(ib_device, i))
			continue;

		port = cm_dev->port[i-1];
		mad_agent = port->mad_agent;
		ib_modify_port(ib_device, port->port_num, 0, &port_modify);
		/*
		 * We flush the queue here after the going_down set, this
		 * verify that no new works will be queued in the recv handler,
		 * after that we can call the unregister_mad_agent
		 */
		flush_workqueue(cm.wq);
		/*
		 * The above ensures no call paths from the work are running,
		 * the remaining paths all take the mad_agent_lock.
		 */
		spin_lock(&cm_dev->mad_agent_lock);
		port->mad_agent = NULL;
		spin_unlock(&cm_dev->mad_agent_lock);
		ib_unregister_mad_agent(mad_agent);
		ib_port_unregister_client_groups(ib_device, i,
						 cm_counter_groups);
	}

	cm_device_put(cm_dev);
}

static int __init ib_cm_init(void)
{
	int ret;

	INIT_LIST_HEAD(&cm.device_list);
	rwlock_init(&cm.device_lock);
	spin_lock_init(&cm.lock);
	cm.listen_service_table = RB_ROOT;
	cm.listen_service_id = be64_to_cpu(IB_CM_ASSIGN_SERVICE_ID);
	cm.remote_id_table = RB_ROOT;
	cm.remote_qp_table = RB_ROOT;
	cm.remote_sidr_table = RB_ROOT;
	xa_init_flags(&cm.local_id_table, XA_FLAGS_ALLOC);
	get_random_bytes(&cm.random_id_operand, sizeof cm.random_id_operand);
	INIT_LIST_HEAD(&cm.timewait_list);

	cm.wq = alloc_workqueue("ib_cm", 0, 1);
	if (!cm.wq) {
		ret = -ENOMEM;
		goto error2;
	}

	ret = ib_register_client(&cm_client);
	if (ret)
		goto error3;

	return 0;
error3:
	destroy_workqueue(cm.wq);
error2:
	return ret;
}

static void __exit ib_cm_cleanup(void)
{
	struct cm_timewait_info *timewait_info, *tmp;

	spin_lock_irq(&cm.lock);
	list_for_each_entry(timewait_info, &cm.timewait_list, list)
		cancel_delayed_work(&timewait_info->work.work);
	spin_unlock_irq(&cm.lock);

	ib_unregister_client(&cm_client);
	destroy_workqueue(cm.wq);

	list_for_each_entry_safe(timewait_info, tmp, &cm.timewait_list, list) {
		list_del(&timewait_info->list);
		kfree(timewait_info);
	}

	WARN_ON(!xa_empty(&cm.local_id_table));
}

module_init(ib_cm_init);
module_exit(ib_cm_cleanup);<|MERGE_RESOLUTION|>--- conflicted
+++ resolved
@@ -2126,12 +2126,6 @@
 		goto destroy;
 	}
 
-<<<<<<< HEAD
-	if (cm_id_priv->av.ah_attr.type != RDMA_AH_ATTR_TYPE_ROCE)
-		cm_process_routed_req(req_msg, work->mad_recv_wc->wc);
-
-=======
->>>>>>> 3b17187f
 	memset(&work->path[0], 0, sizeof(work->path[0]));
 	if (cm_req_has_alt_path(req_msg))
 		memset(&work->path[1], 0, sizeof(work->path[1]));
@@ -4340,11 +4334,7 @@
 	unsigned long flags;
 	int ret;
 	int count = 0;
-<<<<<<< HEAD
-	unsigned int i;
-=======
 	u32 i;
->>>>>>> 3b17187f
 
 	cm_dev = kzalloc(struct_size(cm_dev, port, ib_device->phys_port_cnt),
 			 GFP_KERNEL);
@@ -4439,11 +4429,7 @@
 		.clr_port_cap_mask = IB_PORT_CM_SUP
 	};
 	unsigned long flags;
-<<<<<<< HEAD
-	unsigned int i;
-=======
 	u32 i;
->>>>>>> 3b17187f
 
 	write_lock_irqsave(&cm.device_lock, flags);
 	list_del(&cm_dev->list);
@@ -4454,11 +4440,8 @@
 	spin_unlock_irq(&cm.lock);
 
 	rdma_for_each_port (ib_device, i) {
-<<<<<<< HEAD
-=======
 		struct ib_mad_agent *mad_agent;
 
->>>>>>> 3b17187f
 		if (!rdma_cap_ib_cm(ib_device, i))
 			continue;
 
