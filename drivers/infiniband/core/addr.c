/*
 * Copyright (c) 2005 Voltaire Inc.  All rights reserved.
 * Copyright (c) 2002-2005, Network Appliance, Inc. All rights reserved.
 * Copyright (c) 1999-2005, Mellanox Technologies, Inc. All rights reserved.
 * Copyright (c) 2005 Intel Corporation.  All rights reserved.
 *
 * This software is available to you under a choice of one of two
 * licenses.  You may choose to be licensed under the terms of the GNU
 * General Public License (GPL) Version 2, available from the file
 * COPYING in the main directory of this source tree, or the
 * OpenIB.org BSD license below:
 *
 *     Redistribution and use in source and binary forms, with or
 *     without modification, are permitted provided that the following
 *     conditions are met:
 *
 *      - Redistributions of source code must retain the above
 *        copyright notice, this list of conditions and the following
 *        disclaimer.
 *
 *      - Redistributions in binary form must reproduce the above
 *        copyright notice, this list of conditions and the following
 *        disclaimer in the documentation and/or other materials
 *        provided with the distribution.
 *
 * THE SOFTWARE IS PROVIDED "AS IS", WITHOUT WARRANTY OF ANY KIND,
 * EXPRESS OR IMPLIED, INCLUDING BUT NOT LIMITED TO THE WARRANTIES OF
 * MERCHANTABILITY, FITNESS FOR A PARTICULAR PURPOSE AND
 * NONINFRINGEMENT. IN NO EVENT SHALL THE AUTHORS OR COPYRIGHT HOLDERS
 * BE LIABLE FOR ANY CLAIM, DAMAGES OR OTHER LIABILITY, WHETHER IN AN
 * ACTION OF CONTRACT, TORT OR OTHERWISE, ARISING FROM, OUT OF OR IN
 * CONNECTION WITH THE SOFTWARE OR THE USE OR OTHER DEALINGS IN THE
 * SOFTWARE.
 */

#include <linux/mutex.h>
#include <linux/inetdevice.h>
#include <linux/slab.h>
#include <linux/workqueue.h>
#include <linux/module.h>
#include <net/arp.h>
#include <net/neighbour.h>
#include <net/route.h>
#include <net/netevent.h>
#include <net/ipv6_stubs.h>
#include <net/ip6_route.h>
#include <rdma/ib_addr.h>
#include <rdma/ib_cache.h>
#include <rdma/ib_sa.h>
#include <rdma/ib.h>
#include <rdma/rdma_netlink.h>
#include <net/netlink.h>

#include "core_priv.h"

struct addr_req {
	struct list_head list;
	struct sockaddr_storage src_addr;
	struct sockaddr_storage dst_addr;
	struct rdma_dev_addr *addr;
	void *context;
	void (*callback)(int status, struct sockaddr *src_addr,
			 struct rdma_dev_addr *addr, void *context);
	unsigned long timeout;
	struct delayed_work work;
	bool resolve_by_gid_attr;	/* Consider gid attr in resolve phase */
	int status;
	u32 seq;
};

static atomic_t ib_nl_addr_request_seq = ATOMIC_INIT(0);

static DEFINE_SPINLOCK(lock);
static LIST_HEAD(req_list);
static struct workqueue_struct *addr_wq;

static const struct nla_policy ib_nl_addr_policy[LS_NLA_TYPE_MAX] = {
	[LS_NLA_TYPE_DGID] = {.type = NLA_BINARY,
		.len = sizeof(struct rdma_nla_ls_gid)},
};

static inline bool ib_nl_is_good_ip_resp(const struct nlmsghdr *nlh)
{
	struct nlattr *tb[LS_NLA_TYPE_MAX] = {};
	int ret;

	if (nlh->nlmsg_flags & RDMA_NL_LS_F_ERR)
		return false;

	ret = nla_parse_deprecated(tb, LS_NLA_TYPE_MAX - 1, nlmsg_data(nlh),
				   nlmsg_len(nlh), ib_nl_addr_policy, NULL);
	if (ret)
		return false;

	return true;
}

static void ib_nl_process_good_ip_rsep(const struct nlmsghdr *nlh)
{
	const struct nlattr *head, *curr;
	union ib_gid gid;
	struct addr_req *req;
	int len, rem;
	int found = 0;

	head = (const struct nlattr *)nlmsg_data(nlh);
	len = nlmsg_len(nlh);

	nla_for_each_attr(curr, head, len, rem) {
		if (curr->nla_type == LS_NLA_TYPE_DGID)
			memcpy(&gid, nla_data(curr), nla_len(curr));
	}

	spin_lock_bh(&lock);
	list_for_each_entry(req, &req_list, list) {
		if (nlh->nlmsg_seq != req->seq)
			continue;
		/* We set the DGID part, the rest was set earlier */
		rdma_addr_set_dgid(req->addr, &gid);
		req->status = 0;
		found = 1;
		break;
	}
	spin_unlock_bh(&lock);

	if (!found)
		pr_info("Couldn't find request waiting for DGID: %pI6\n",
			&gid);
}

int ib_nl_handle_ip_res_resp(struct sk_buff *skb,
			     struct nlmsghdr *nlh,
			     struct netlink_ext_ack *extack)
{
	if ((nlh->nlmsg_flags & NLM_F_REQUEST) ||
	    !(NETLINK_CB(skb).sk))
		return -EPERM;

	if (ib_nl_is_good_ip_resp(nlh))
		ib_nl_process_good_ip_rsep(nlh);

	return skb->len;
}

static int ib_nl_ip_send_msg(struct rdma_dev_addr *dev_addr,
			     const void *daddr,
			     u32 seq, u16 family)
{
	struct sk_buff *skb = NULL;
	struct nlmsghdr *nlh;
	struct rdma_ls_ip_resolve_header *header;
	void *data;
	size_t size;
	int attrtype;
	int len;

	if (family == AF_INET) {
		size = sizeof(struct in_addr);
		attrtype = RDMA_NLA_F_MANDATORY | LS_NLA_TYPE_IPV4;
	} else {
		size = sizeof(struct in6_addr);
		attrtype = RDMA_NLA_F_MANDATORY | LS_NLA_TYPE_IPV6;
	}

	len = nla_total_size(sizeof(size));
	len += NLMSG_ALIGN(sizeof(*header));

	skb = nlmsg_new(len, GFP_KERNEL);
	if (!skb)
		return -ENOMEM;

	data = ibnl_put_msg(skb, &nlh, seq, 0, RDMA_NL_LS,
			    RDMA_NL_LS_OP_IP_RESOLVE, NLM_F_REQUEST);
	if (!data) {
		nlmsg_free(skb);
		return -ENODATA;
	}

	/* Construct the family header first */
	header = skb_put(skb, NLMSG_ALIGN(sizeof(*header)));
	header->ifindex = dev_addr->bound_dev_if;
	nla_put(skb, attrtype, size, daddr);

	/* Repair the nlmsg header length */
	nlmsg_end(skb, nlh);
	rdma_nl_multicast(&init_net, skb, RDMA_NL_GROUP_LS, GFP_KERNEL);

	/* Make the request retry, so when we get the response from userspace
	 * we will have something.
	 */
	return -ENODATA;
}

int rdma_addr_size(const struct sockaddr *addr)
{
	switch (addr->sa_family) {
	case AF_INET:
		return sizeof(struct sockaddr_in);
	case AF_INET6:
		return sizeof(struct sockaddr_in6);
	case AF_IB:
		return sizeof(struct sockaddr_ib);
	default:
		return 0;
	}
}
EXPORT_SYMBOL(rdma_addr_size);

int rdma_addr_size_in6(struct sockaddr_in6 *addr)
{
	int ret = rdma_addr_size((struct sockaddr *) addr);

	return ret <= sizeof(*addr) ? ret : 0;
}
EXPORT_SYMBOL(rdma_addr_size_in6);

int rdma_addr_size_kss(struct __kernel_sockaddr_storage *addr)
{
	int ret = rdma_addr_size((struct sockaddr *) addr);

	return ret <= sizeof(*addr) ? ret : 0;
}
EXPORT_SYMBOL(rdma_addr_size_kss);

/**
 * rdma_copy_src_l2_addr - Copy netdevice source addresses
 * @dev_addr:	Destination address pointer where to copy the addresses
 * @dev:	Netdevice whose source addresses to copy
 *
 * rdma_copy_src_l2_addr() copies source addresses from the specified netdevice.
 * This includes unicast address, broadcast address, device type and
 * interface index.
 */
void rdma_copy_src_l2_addr(struct rdma_dev_addr *dev_addr,
			   const struct net_device *dev)
{
	dev_addr->dev_type = dev->type;
	memcpy(dev_addr->src_dev_addr, dev->dev_addr, MAX_ADDR_LEN);
	memcpy(dev_addr->broadcast, dev->broadcast, MAX_ADDR_LEN);
	dev_addr->bound_dev_if = dev->ifindex;
}
EXPORT_SYMBOL(rdma_copy_src_l2_addr);

static struct net_device *
rdma_find_ndev_for_src_ip_rcu(struct net *net, const struct sockaddr *src_in)
{
	struct net_device *dev = NULL;
	int ret = -EADDRNOTAVAIL;

	switch (src_in->sa_family) {
	case AF_INET:
		dev = __ip_dev_find(net,
				    ((const struct sockaddr_in *)src_in)->sin_addr.s_addr,
				    false);
		if (dev)
			ret = 0;
		break;
#if IS_ENABLED(CONFIG_IPV6)
	case AF_INET6:
		for_each_netdev_rcu(net, dev) {
			if (ipv6_chk_addr(net,
					  &((const struct sockaddr_in6 *)src_in)->sin6_addr,
					  dev, 1)) {
				ret = 0;
				break;
			}
		}
		break;
#endif
	}
	return ret ? ERR_PTR(ret) : dev;
}

int rdma_translate_ip(const struct sockaddr *addr,
		      struct rdma_dev_addr *dev_addr)
{
	struct net_device *dev;

	if (dev_addr->bound_dev_if) {
		dev = dev_get_by_index(dev_addr->net, dev_addr->bound_dev_if);
		if (!dev)
			return -ENODEV;
		rdma_copy_src_l2_addr(dev_addr, dev);
		dev_put(dev);
		return 0;
	}

	rcu_read_lock();
	dev = rdma_find_ndev_for_src_ip_rcu(dev_addr->net, addr);
	if (!IS_ERR(dev))
		rdma_copy_src_l2_addr(dev_addr, dev);
	rcu_read_unlock();
	return PTR_ERR_OR_ZERO(dev);
}
EXPORT_SYMBOL(rdma_translate_ip);

static void set_timeout(struct addr_req *req, unsigned long time)
{
	unsigned long delay;

	delay = time - jiffies;
	if ((long)delay < 0)
		delay = 0;

	mod_delayed_work(addr_wq, &req->work, delay);
}

static void queue_req(struct addr_req *req)
{
	spin_lock_bh(&lock);
	list_add_tail(&req->list, &req_list);
	set_timeout(req, req->timeout);
	spin_unlock_bh(&lock);
}

static int ib_nl_fetch_ha(struct rdma_dev_addr *dev_addr,
			  const void *daddr, u32 seq, u16 family)
{
	if (!rdma_nl_chk_listeners(RDMA_NL_GROUP_LS))
		return -EADDRNOTAVAIL;

	return ib_nl_ip_send_msg(dev_addr, daddr, seq, family);
}

static int dst_fetch_ha(const struct dst_entry *dst,
			struct rdma_dev_addr *dev_addr,
			const void *daddr)
{
	struct neighbour *n;
	int ret = 0;

	n = dst_neigh_lookup(dst, daddr);
	if (!n)
		return -ENODATA;

	if (!(n->nud_state & NUD_VALID)) {
		neigh_event_send(n, NULL);
		ret = -ENODATA;
	} else {
		neigh_ha_snapshot(dev_addr->dst_dev_addr, n, dst->dev);
	}

	neigh_release(n);

	return ret;
}

static bool has_gateway(const struct dst_entry *dst, sa_family_t family)
{
	struct rtable *rt;
	struct rt6_info *rt6;

	if (family == AF_INET) {
		rt = container_of(dst, struct rtable, dst);
		return rt->rt_uses_gateway;
	}

	rt6 = container_of(dst, struct rt6_info, dst);
	return rt6->rt6i_flags & RTF_GATEWAY;
}

static int fetch_ha(const struct dst_entry *dst, struct rdma_dev_addr *dev_addr,
		    const struct sockaddr *dst_in, u32 seq)
{
	const struct sockaddr_in *dst_in4 =
		(const struct sockaddr_in *)dst_in;
	const struct sockaddr_in6 *dst_in6 =
		(const struct sockaddr_in6 *)dst_in;
	const void *daddr = (dst_in->sa_family == AF_INET) ?
		(const void *)&dst_in4->sin_addr.s_addr :
		(const void *)&dst_in6->sin6_addr;
	sa_family_t family = dst_in->sa_family;

	/* If we have a gateway in IB mode then it must be an IB network */
	if (has_gateway(dst, family) && dev_addr->network == RDMA_NETWORK_IB)
		return ib_nl_fetch_ha(dev_addr, daddr, seq, family);
	else
		return dst_fetch_ha(dst, dev_addr, daddr);
}

static int addr4_resolve(struct sockaddr *src_sock,
			 const struct sockaddr *dst_sock,
			 struct rdma_dev_addr *addr,
			 struct rtable **prt)
{
	struct sockaddr_in *src_in = (struct sockaddr_in *)src_sock;
	const struct sockaddr_in *dst_in =
			(const struct sockaddr_in *)dst_sock;

	__be32 src_ip = src_in->sin_addr.s_addr;
	__be32 dst_ip = dst_in->sin_addr.s_addr;
	struct rtable *rt;
	struct flowi4 fl4;
	int ret;

	memset(&fl4, 0, sizeof(fl4));
	fl4.daddr = dst_ip;
	fl4.saddr = src_ip;
	fl4.flowi4_oif = addr->bound_dev_if;
	rt = ip_route_output_key(addr->net, &fl4);
	ret = PTR_ERR_OR_ZERO(rt);
	if (ret)
		return ret;

	src_in->sin_addr.s_addr = fl4.saddr;

	addr->hoplimit = ip4_dst_hoplimit(&rt->dst);

	*prt = rt;
	return 0;
}

#if IS_ENABLED(CONFIG_IPV6)
static int addr6_resolve(struct sockaddr *src_sock,
			 const struct sockaddr *dst_sock,
			 struct rdma_dev_addr *addr,
			 struct dst_entry **pdst)
{
	struct sockaddr_in6 *src_in = (struct sockaddr_in6 *)src_sock;
	const struct sockaddr_in6 *dst_in =
				(const struct sockaddr_in6 *)dst_sock;
	struct flowi6 fl6;
	struct dst_entry *dst;
	int ret;

	memset(&fl6, 0, sizeof fl6);
	fl6.daddr = dst_in->sin6_addr;
	fl6.saddr = src_in->sin6_addr;
	fl6.flowi6_oif = addr->bound_dev_if;

	ret = ipv6_stub->ipv6_dst_lookup(addr->net, NULL, &dst, &fl6);
	if (ret < 0)
		return ret;

	if (ipv6_addr_any(&src_in->sin6_addr))
		src_in->sin6_addr = fl6.saddr;

	addr->hoplimit = ip6_dst_hoplimit(dst);

	*pdst = dst;
	return 0;
}
#else
static int addr6_resolve(struct sockaddr *src_sock,
			 const struct sockaddr *dst_sock,
			 struct rdma_dev_addr *addr,
			 struct dst_entry **pdst)
{
	return -EADDRNOTAVAIL;
}
#endif

static int addr_resolve_neigh(const struct dst_entry *dst,
			      const struct sockaddr *dst_in,
			      struct rdma_dev_addr *addr,
			      unsigned int ndev_flags,
			      u32 seq)
{
	int ret = 0;

	if (ndev_flags & IFF_LOOPBACK) {
		memcpy(addr->dst_dev_addr, addr->src_dev_addr, MAX_ADDR_LEN);
	} else {
		if (!(ndev_flags & IFF_NOARP)) {
			/* If the device doesn't do ARP internally */
			ret = fetch_ha(dst, addr, dst_in, seq);
		}
	}
	return ret;
}

static int copy_src_l2_addr(struct rdma_dev_addr *dev_addr,
			    const struct sockaddr *dst_in,
			    const struct dst_entry *dst,
			    const struct net_device *ndev)
{
	int ret = 0;

	if (dst->dev->flags & IFF_LOOPBACK)
		ret = rdma_translate_ip(dst_in, dev_addr);
	else
		rdma_copy_src_l2_addr(dev_addr, dst->dev);

	/*
	 * If there's a gateway and type of device not ARPHRD_INFINIBAND,
	 * we're definitely in RoCE v2 (as RoCE v1 isn't routable) set the
	 * network type accordingly.
	 */
	if (has_gateway(dst, dst_in->sa_family) &&
	    ndev->type != ARPHRD_INFINIBAND)
		dev_addr->network = dst_in->sa_family == AF_INET ?
						RDMA_NETWORK_IPV4 :
						RDMA_NETWORK_IPV6;
	else
		dev_addr->network = RDMA_NETWORK_IB;

	return ret;
}

static int rdma_set_src_addr_rcu(struct rdma_dev_addr *dev_addr,
				 unsigned int *ndev_flags,
				 const struct sockaddr *dst_in,
				 const struct dst_entry *dst)
{
	struct net_device *ndev = READ_ONCE(dst->dev);

	*ndev_flags = ndev->flags;
	/* A physical device must be the RDMA device to use */
	if (ndev->flags & IFF_LOOPBACK) {
		/*
		 * RDMA (IB/RoCE, iWarp) doesn't run on lo interface or
		 * loopback IP address. So if route is resolved to loopback
		 * interface, translate that to a real ndev based on non
		 * loopback IP address.
		 */
		ndev = rdma_find_ndev_for_src_ip_rcu(dev_net(ndev), dst_in);
		if (IS_ERR(ndev))
			return -ENODEV;
	}

	return copy_src_l2_addr(dev_addr, dst_in, dst, ndev);
}

static int set_addr_netns_by_gid_rcu(struct rdma_dev_addr *addr)
{
	struct net_device *ndev;

	ndev = rdma_read_gid_attr_ndev_rcu(addr->sgid_attr);
	if (IS_ERR(ndev))
		return PTR_ERR(ndev);

	/*
	 * Since we are holding the rcu, reading net and ifindex
	 * are safe without any additional reference; because
	 * change_net_namespace() in net/core/dev.c does rcu sync
	 * after it changes the state to IFF_DOWN and before
	 * updating netdev fields {net, ifindex}.
	 */
	addr->net = dev_net(ndev);
	addr->bound_dev_if = ndev->ifindex;
	return 0;
}

static void rdma_addr_set_net_defaults(struct rdma_dev_addr *addr)
{
	addr->net = &init_net;
	addr->bound_dev_if = 0;
}

static int addr_resolve(struct sockaddr *src_in,
			const struct sockaddr *dst_in,
			struct rdma_dev_addr *addr,
			bool resolve_neigh,
			bool resolve_by_gid_attr,
			u32 seq)
{
	struct dst_entry *dst = NULL;
	unsigned int ndev_flags = 0;
	struct rtable *rt = NULL;
	int ret;

	if (!addr->net) {
		pr_warn_ratelimited("%s: missing namespace\n", __func__);
		return -EINVAL;
	}

	rcu_read_lock();
	if (resolve_by_gid_attr) {
		if (!addr->sgid_attr) {
			rcu_read_unlock();
			pr_warn_ratelimited("%s: missing gid_attr\n", __func__);
			return -EINVAL;
		}
		/*
		 * If the request is for a specific gid attribute of the
		 * rdma_dev_addr, derive net from the netdevice of the
		 * GID attribute.
		 */
		ret = set_addr_netns_by_gid_rcu(addr);
		if (ret) {
			rcu_read_unlock();
			return ret;
		}
	}
	if (src_in->sa_family == AF_INET) {
		ret = addr4_resolve(src_in, dst_in, addr, &rt);
		dst = &rt->dst;
	} else {
		ret = addr6_resolve(src_in, dst_in, addr, &dst);
	}
	if (ret) {
		rcu_read_unlock();
		goto done;
	}
	ret = rdma_set_src_addr_rcu(addr, &ndev_flags, dst_in, dst);
	rcu_read_unlock();

	/*
	 * Resolve neighbor destination address if requested and
	 * only if src addr translation didn't fail.
	 */
	if (!ret && resolve_neigh)
		ret = addr_resolve_neigh(dst, dst_in, addr, ndev_flags, seq);

	if (src_in->sa_family == AF_INET)
		ip_rt_put(rt);
	else
		dst_release(dst);
done:
	/*
	 * Clear the addr net to go back to its original state, only if it was
	 * derived from GID attribute in this context.
	 */
	if (resolve_by_gid_attr)
		rdma_addr_set_net_defaults(addr);
	return ret;
}

static void process_one_req(struct work_struct *_work)
{
	struct addr_req *req;
	struct sockaddr *src_in, *dst_in;

	req = container_of(_work, struct addr_req, work.work);

	if (req->status == -ENODATA) {
		src_in = (struct sockaddr *)&req->src_addr;
		dst_in = (struct sockaddr *)&req->dst_addr;
		req->status = addr_resolve(src_in, dst_in, req->addr,
					   true, req->resolve_by_gid_attr,
					   req->seq);
		if (req->status && time_after_eq(jiffies, req->timeout)) {
			req->status = -ETIMEDOUT;
		} else if (req->status == -ENODATA) {
			/* requeue the work for retrying again */
			spin_lock_bh(&lock);
			if (!list_empty(&req->list))
				set_timeout(req, req->timeout);
			spin_unlock_bh(&lock);
			return;
		}
	}

	req->callback(req->status, (struct sockaddr *)&req->src_addr,
		req->addr, req->context);
	req->callback = NULL;

	spin_lock_bh(&lock);
	if (!list_empty(&req->list)) {
		/*
		 * Although the work will normally have been canceled by the
		 * workqueue, it can still be requeued as long as it is on the
		 * req_list.
		 */
		cancel_delayed_work(&req->work);
		list_del_init(&req->list);
		kfree(req);
	}
	spin_unlock_bh(&lock);
}

int rdma_resolve_ip(struct sockaddr *src_addr, const struct sockaddr *dst_addr,
		    struct rdma_dev_addr *addr, unsigned long timeout_ms,
		    void (*callback)(int status, struct sockaddr *src_addr,
				     struct rdma_dev_addr *addr, void *context),
		    bool resolve_by_gid_attr, void *context)
{
	struct sockaddr *src_in, *dst_in;
	struct addr_req *req;
	int ret = 0;

	req = kzalloc(sizeof *req, GFP_KERNEL);
	if (!req)
		return -ENOMEM;

	src_in = (struct sockaddr *) &req->src_addr;
	dst_in = (struct sockaddr *) &req->dst_addr;

	if (src_addr) {
		if (src_addr->sa_family != dst_addr->sa_family) {
			ret = -EINVAL;
			goto err;
		}

		memcpy(src_in, src_addr, rdma_addr_size(src_addr));
	} else {
		src_in->sa_family = dst_addr->sa_family;
	}

	memcpy(dst_in, dst_addr, rdma_addr_size(dst_addr));
	req->addr = addr;
	req->callback = callback;
	req->context = context;
	req->resolve_by_gid_attr = resolve_by_gid_attr;
	INIT_DELAYED_WORK(&req->work, process_one_req);
	req->seq = (u32)atomic_inc_return(&ib_nl_addr_request_seq);

	req->status = addr_resolve(src_in, dst_in, addr, true,
				   req->resolve_by_gid_attr, req->seq);
	switch (req->status) {
	case 0:
		req->timeout = jiffies;
		queue_req(req);
		break;
	case -ENODATA:
		req->timeout = msecs_to_jiffies(timeout_ms) + jiffies;
		queue_req(req);
		break;
	default:
		ret = req->status;
		goto err;
	}
	return ret;
err:
	kfree(req);
	return ret;
}
EXPORT_SYMBOL(rdma_resolve_ip);

int roce_resolve_route_from_path(struct sa_path_rec *rec,
				 const struct ib_gid_attr *attr)
{
	union {
		struct sockaddr     _sockaddr;
		struct sockaddr_in  _sockaddr_in;
		struct sockaddr_in6 _sockaddr_in6;
	} sgid, dgid;
	struct rdma_dev_addr dev_addr = {};
	int ret;

	if (rec->roce.route_resolved)
		return 0;

	rdma_gid2ip((struct sockaddr *)&sgid, &rec->sgid);
	rdma_gid2ip((struct sockaddr *)&dgid, &rec->dgid);

	if (sgid._sockaddr.sa_family != dgid._sockaddr.sa_family)
		return -EINVAL;

	if (!attr || !attr->ndev)
		return -EINVAL;

	dev_addr.net = &init_net;
	dev_addr.sgid_attr = attr;

	ret = addr_resolve((struct sockaddr *)&sgid, (struct sockaddr *)&dgid,
			   &dev_addr, false, true, 0);
	if (ret)
		return ret;

	if ((dev_addr.network == RDMA_NETWORK_IPV4 ||
	     dev_addr.network == RDMA_NETWORK_IPV6) &&
	    rec->rec_type != SA_PATH_REC_TYPE_ROCE_V2)
		return -EINVAL;

	rec->roce.route_resolved = true;
	return 0;
}

/**
 * rdma_addr_cancel - Cancel resolve ip request
 * @addr:	Pointer to address structure given previously
 *		during rdma_resolve_ip().
 * rdma_addr_cancel() is synchronous function which cancels any pending
 * request if there is any.
 */
void rdma_addr_cancel(struct rdma_dev_addr *addr)
{
	struct addr_req *req, *temp_req;
	struct addr_req *found = NULL;

	spin_lock_bh(&lock);
	list_for_each_entry_safe(req, temp_req, &req_list, list) {
		if (req->addr == addr) {
			/*
			 * Removing from the list means we take ownership of
			 * the req
			 */
			list_del_init(&req->list);
			found = req;
			break;
		}
	}
	spin_unlock_bh(&lock);

	if (!found)
		return;

	/*
	 * sync canceling the work after removing it from the req_list
	 * guarentees no work is running and none will be started.
	 */
	cancel_delayed_work_sync(&found->work);
	kfree(found);
}
EXPORT_SYMBOL(rdma_addr_cancel);

struct resolve_cb_context {
	struct completion comp;
	int status;
};

static void resolve_cb(int status, struct sockaddr *src_addr,
	     struct rdma_dev_addr *addr, void *context)
{
	((struct resolve_cb_context *)context)->status = status;
	complete(&((struct resolve_cb_context *)context)->comp);
}

int rdma_addr_find_l2_eth_by_grh(const union ib_gid *sgid,
				 const union ib_gid *dgid,
				 u8 *dmac, const struct ib_gid_attr *sgid_attr,
				 int *hoplimit)
{
	struct rdma_dev_addr dev_addr;
	struct resolve_cb_context ctx;
	union {
		struct sockaddr_in  _sockaddr_in;
		struct sockaddr_in6 _sockaddr_in6;
	} sgid_addr, dgid_addr;
	int ret;

	rdma_gid2ip((struct sockaddr *)&sgid_addr, sgid);
	rdma_gid2ip((struct sockaddr *)&dgid_addr, dgid);

	memset(&dev_addr, 0, sizeof(dev_addr));
	dev_addr.net = &init_net;
	dev_addr.sgid_attr = sgid_attr;

	init_completion(&ctx.comp);
	ret = rdma_resolve_ip((struct sockaddr *)&sgid_addr,
			      (struct sockaddr *)&dgid_addr, &dev_addr, 1000,
<<<<<<< HEAD
			      resolve_cb, &ctx);
=======
			      resolve_cb, true, &ctx);
>>>>>>> f7688b48
	if (ret)
		return ret;

	wait_for_completion(&ctx.comp);

	ret = ctx.status;
	if (ret)
		return ret;

	memcpy(dmac, dev_addr.dst_dev_addr, ETH_ALEN);
	*hoplimit = dev_addr.hoplimit;
	return 0;
}

static int netevent_callback(struct notifier_block *self, unsigned long event,
	void *ctx)
{
	struct addr_req *req;

	if (event == NETEVENT_NEIGH_UPDATE) {
		struct neighbour *neigh = ctx;

		if (neigh->nud_state & NUD_VALID) {
			spin_lock_bh(&lock);
			list_for_each_entry(req, &req_list, list)
				set_timeout(req, jiffies);
			spin_unlock_bh(&lock);
		}
	}
	return 0;
}

static struct notifier_block nb = {
	.notifier_call = netevent_callback
};

int addr_init(void)
{
	addr_wq = alloc_ordered_workqueue("ib_addr", 0);
	if (!addr_wq)
		return -ENOMEM;

	register_netevent_notifier(&nb);

	return 0;
}

void addr_cleanup(void)
{
	unregister_netevent_notifier(&nb);
	destroy_workqueue(addr_wq);
	WARN_ON(!list_empty(&req_list));
}<|MERGE_RESOLUTION|>--- conflicted
+++ resolved
@@ -830,11 +830,7 @@
 	init_completion(&ctx.comp);
 	ret = rdma_resolve_ip((struct sockaddr *)&sgid_addr,
 			      (struct sockaddr *)&dgid_addr, &dev_addr, 1000,
-<<<<<<< HEAD
-			      resolve_cb, &ctx);
-=======
 			      resolve_cb, true, &ctx);
->>>>>>> f7688b48
 	if (ret)
 		return ret;
 
