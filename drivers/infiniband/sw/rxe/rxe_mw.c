--- conflicted
+++ resolved
@@ -28,12 +28,7 @@
 		return ret;
 	}
 
-<<<<<<< HEAD
-	rxe_add_index(mw);
-	mw->rkey = ibmw->rkey = (mw->pelem.index << 8) | rxe_get_next_key(-1);
-=======
 	mw->rkey = ibmw->rkey = (mw->elem.index << 8) | rxe_get_next_key(-1);
->>>>>>> d60c95ef
 	mw->state = (mw->ibmw.type == IB_MW_TYPE_2) ?
 			RXE_MW_STATE_FREE : RXE_MW_STATE_VALID;
 	spin_lock_init(&mw->lock);
@@ -174,10 +169,6 @@
 	struct rxe_dev *rxe = to_rdev(qp->ibqp.device);
 	u32 mw_rkey = wqe->wr.wr.mw.mw_rkey;
 	u32 mr_lkey = wqe->wr.wr.mw.mr_lkey;
-<<<<<<< HEAD
-	unsigned long flags;
-=======
->>>>>>> d60c95ef
 
 	mw = rxe_pool_get_index(&rxe->mw_pool, mw_rkey >> 8);
 	if (unlikely(!mw)) {
