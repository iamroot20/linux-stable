// SPDX-License-Identifier: GPL-2.0
/*
 *  thermal_helpers.c - helper functions to handle thermal devices
 *
 *  Copyright (C) 2016 Eduardo Valentin <edubezval@gmail.com>
 *
 *  Highly based on original thermal_core.c
 *  Copyright (C) 2008 Intel Corp
 *  Copyright (C) 2008 Zhang Rui <rui.zhang@intel.com>
 *  Copyright (C) 2008 Sujith Thomas <sujith.thomas@intel.com>
 */

#define pr_fmt(fmt) KBUILD_MODNAME ": " fmt

#include <linux/device.h>
#include <linux/err.h>
#include <linux/export.h>
#include <linux/slab.h>
#include <linux/string.h>
#include <linux/sysfs.h>

#include <trace/events/thermal.h>

#include "thermal_core.h"

int get_tz_trend(struct thermal_zone_device *tz, int trip)
{
	enum thermal_trend trend;

	if (tz->emul_temperature || !tz->ops->get_trend ||
	    tz->ops->get_trend(tz, trip, &trend)) {
		if (tz->temperature > tz->last_temperature)
			trend = THERMAL_TREND_RAISING;
		else if (tz->temperature < tz->last_temperature)
			trend = THERMAL_TREND_DROPPING;
		else
			trend = THERMAL_TREND_STABLE;
	}

	return trend;
}

struct thermal_instance *
get_thermal_instance(struct thermal_zone_device *tz,
		     struct thermal_cooling_device *cdev, int trip)
{
	struct thermal_instance *pos = NULL;
	struct thermal_instance *target_instance = NULL;

	mutex_lock(&tz->lock);
	mutex_lock(&cdev->lock);

	list_for_each_entry(pos, &tz->thermal_instances, tz_node) {
		if (pos->tz == tz && pos->trip == trip && pos->cdev == cdev) {
			target_instance = pos;
			break;
		}
	}

	mutex_unlock(&cdev->lock);
	mutex_unlock(&tz->lock);

	return target_instance;
}
EXPORT_SYMBOL(get_thermal_instance);

/**
 * __thermal_zone_get_temp() - returns the temperature of a thermal zone
 * @tz: a valid pointer to a struct thermal_zone_device
 * @temp: a valid pointer to where to store the resulting temperature.
 *
 * When a valid thermal zone reference is passed, it will fetch its
 * temperature and fill @temp.
 *
 * Both tz and tz->ops must be valid pointers when calling this function,
 * and the tz->ops->get_temp callback must be provided.
 * The function must be called under tz->lock.
 *
 * Return: On success returns 0, an error code otherwise
 */
int __thermal_zone_get_temp(struct thermal_zone_device *tz, int *temp)
{
	int ret = -EINVAL;
	int count;
	int crit_temp = INT_MAX;
	enum thermal_trip_type type;

	lockdep_assert_held(&tz->lock);

	ret = tz->ops->get_temp(tz, temp);

	if (IS_ENABLED(CONFIG_THERMAL_EMULATION) && tz->emul_temperature) {
		for (count = 0; count < tz->num_trips; count++) {
			ret = tz->ops->get_trip_type(tz, count, &type);
			if (!ret && type == THERMAL_TRIP_CRITICAL) {
				ret = tz->ops->get_trip_temp(tz, count,
						&crit_temp);
				break;
			}
		}

		/*
		 * Only allow emulating a temperature when the real temperature
		 * is below the critical temperature so that the emulation code
		 * cannot hide critical conditions.
		 */
		if (!ret && *temp < crit_temp)
			*temp = tz->emul_temperature;
	}

	return ret;
}

/**
 * thermal_zone_get_temp() - returns the temperature of a thermal zone
 * @tz: a valid pointer to a struct thermal_zone_device
 * @temp: a valid pointer to where to store the resulting temperature.
 *
 * When a valid thermal zone reference is passed, it will fetch its
 * temperature and fill @temp.
 *
 * Return: On success returns 0, an error code otherwise
 */
int thermal_zone_get_temp(struct thermal_zone_device *tz, int *temp)
{
	int ret;

	if (IS_ERR_OR_NULL(tz))
		return -EINVAL;

	mutex_lock(&tz->lock);

<<<<<<< HEAD
=======
	if (!tz->ops->get_temp) {
		ret = -EINVAL;
		goto unlock;
	}

>>>>>>> 6ab3eda1
	if (device_is_registered(&tz->device))
		ret = __thermal_zone_get_temp(tz, temp);
	else
		ret = -ENODEV;

<<<<<<< HEAD
=======
unlock:
>>>>>>> 6ab3eda1
	mutex_unlock(&tz->lock);

	return ret;
}
EXPORT_SYMBOL_GPL(thermal_zone_get_temp);

/**
 * __thermal_zone_set_trips - Computes the next trip points for the driver
 * @tz: a pointer to a thermal zone device structure
 *
 * The function computes the next temperature boundaries by browsing
 * the trip points. The result is the closer low and high trip points
 * to the current temperature. These values are passed to the backend
 * driver to let it set its own notification mechanism (usually an
 * interrupt).
 *
 * This function must be called with tz->lock held. Both tz and tz->ops
 * must be valid pointers.
 *
 * It does not return a value
 */
void __thermal_zone_set_trips(struct thermal_zone_device *tz)
{
	int low = -INT_MAX;
	int high = INT_MAX;
	int trip_temp, hysteresis;
	int i, ret;

	lockdep_assert_held(&tz->lock);

	if (!tz->ops->set_trips || !tz->ops->get_trip_hyst)
		return;

	for (i = 0; i < tz->num_trips; i++) {
		int trip_low;

		tz->ops->get_trip_temp(tz, i, &trip_temp);
		tz->ops->get_trip_hyst(tz, i, &hysteresis);

		trip_low = trip_temp - hysteresis;

		if (trip_low < tz->temperature && trip_low > low)
			low = trip_low;

		if (trip_temp > tz->temperature && trip_temp < high)
			high = trip_temp;
	}

	/* No need to change trip points */
	if (tz->prev_low_trip == low && tz->prev_high_trip == high)
		return;

	tz->prev_low_trip = low;
	tz->prev_high_trip = high;

	dev_dbg(&tz->device,
		"new temperature boundaries: %d < x < %d\n", low, high);

	/*
	 * Set a temperature window. When this window is left the driver
	 * must inform the thermal core via thermal_zone_device_update.
	 */
	ret = tz->ops->set_trips(tz, low, high);
	if (ret)
		dev_err(&tz->device, "Failed to set trips: %d\n", ret);
}

static void thermal_cdev_set_cur_state(struct thermal_cooling_device *cdev,
				       int target)
{
	if (cdev->ops->set_cur_state(cdev, target))
		return;

	thermal_notify_cdev_state_update(cdev->id, target);
	thermal_cooling_device_stats_update(cdev, target);
}

void __thermal_cdev_update(struct thermal_cooling_device *cdev)
{
	struct thermal_instance *instance;
	unsigned long target = 0;

	/* Make sure cdev enters the deepest cooling state */
	list_for_each_entry(instance, &cdev->thermal_instances, cdev_node) {
		dev_dbg(&cdev->device, "zone%d->target=%lu\n",
			instance->tz->id, instance->target);
		if (instance->target == THERMAL_NO_TARGET)
			continue;
		if (instance->target > target)
			target = instance->target;
	}

	thermal_cdev_set_cur_state(cdev, target);

	trace_cdev_update(cdev, target);
	dev_dbg(&cdev->device, "set to state %lu\n", target);
}

/**
 * thermal_cdev_update - update cooling device state if needed
 * @cdev:	pointer to struct thermal_cooling_device
 *
 * Update the cooling device state if there is a need.
 */
void thermal_cdev_update(struct thermal_cooling_device *cdev)
{
	mutex_lock(&cdev->lock);
	if (!cdev->updated) {
		__thermal_cdev_update(cdev);
		cdev->updated = true;
	}
	mutex_unlock(&cdev->lock);
}

/**
 * thermal_zone_get_slope - return the slope attribute of the thermal zone
 * @tz: thermal zone device with the slope attribute
 *
 * Return: If the thermal zone device has a slope attribute, return it, else
 * return 1.
 */
int thermal_zone_get_slope(struct thermal_zone_device *tz)
{
	if (tz && tz->tzp)
		return tz->tzp->slope;
	return 1;
}
EXPORT_SYMBOL_GPL(thermal_zone_get_slope);

/**
 * thermal_zone_get_offset - return the offset attribute of the thermal zone
 * @tz: thermal zone device with the offset attribute
 *
 * Return: If the thermal zone device has a offset attribute, return it, else
 * return 0.
 */
int thermal_zone_get_offset(struct thermal_zone_device *tz)
{
	if (tz && tz->tzp)
		return tz->tzp->offset;
	return 0;
}
EXPORT_SYMBOL_GPL(thermal_zone_get_offset);<|MERGE_RESOLUTION|>--- conflicted
+++ resolved
@@ -130,23 +130,17 @@
 
 	mutex_lock(&tz->lock);
 
-<<<<<<< HEAD
-=======
 	if (!tz->ops->get_temp) {
 		ret = -EINVAL;
 		goto unlock;
 	}
 
->>>>>>> 6ab3eda1
 	if (device_is_registered(&tz->device))
 		ret = __thermal_zone_get_temp(tz, temp);
 	else
 		ret = -ENODEV;
 
-<<<<<<< HEAD
-=======
 unlock:
->>>>>>> 6ab3eda1
 	mutex_unlock(&tz->lock);
 
 	return ret;
