// SPDX-License-Identifier: GPL-2.0-only
/*
 * Dell privacy notification driver
 *
 * Copyright (C) 2021 Dell Inc. All Rights Reserved.
 */

#define pr_fmt(fmt) KBUILD_MODNAME ": " fmt

#include <linux/acpi.h>
#include <linux/bitops.h>
#include <linux/input.h>
#include <linux/input/sparse-keymap.h>
#include <linux/list.h>
#include <linux/leds.h>
#include <linux/module.h>
#include <linux/wmi.h>

#include "dell-wmi-privacy.h"

#define DELL_PRIVACY_GUID "6932965F-1671-4CEB-B988-D3AB0A901919"
#define MICROPHONE_STATUS		BIT(0)
#define CAMERA_STATUS		        BIT(1)
#define DELL_PRIVACY_AUDIO_EVENT  0x1
#define DELL_PRIVACY_CAMERA_EVENT 0x2
#define led_to_priv(c)       container_of(c, struct privacy_wmi_data, cdev)

/*
 * The wmi_list is used to store the privacy_priv struct with mutex protecting
 */
static LIST_HEAD(wmi_list);
static DEFINE_MUTEX(list_mutex);

struct privacy_wmi_data {
	struct input_dev *input_dev;
	struct wmi_device *wdev;
	struct list_head list;
	struct led_classdev cdev;
	u32 features_present;
	u32 last_status;
};

/* DELL Privacy Type */
enum dell_hardware_privacy_type {
	DELL_PRIVACY_TYPE_AUDIO = 0,
	DELL_PRIVACY_TYPE_CAMERA,
	DELL_PRIVACY_TYPE_SCREEN,
	DELL_PRIVACY_TYPE_MAX,
};

static const char * const privacy_types[DELL_PRIVACY_TYPE_MAX] = {
	[DELL_PRIVACY_TYPE_AUDIO] = "Microphone",
	[DELL_PRIVACY_TYPE_CAMERA] = "Camera Shutter",
	[DELL_PRIVACY_TYPE_SCREEN] = "ePrivacy Screen",
};

/*
 * Keymap for WMI privacy events of type 0x0012
 */
static const struct key_entry dell_wmi_keymap_type_0012[] = {
	/* privacy mic mute */
	{ KE_KEY, 0x0001, { KEY_MICMUTE } },
	/* privacy camera mute */
	{ KE_VSW, 0x0002, { SW_CAMERA_LENS_COVER } },
	{ KE_END, 0},
};

bool dell_privacy_has_mic_mute(void)
{
	struct privacy_wmi_data *priv;

	mutex_lock(&list_mutex);
	priv = list_first_entry_or_null(&wmi_list,
			struct privacy_wmi_data,
			list);
	mutex_unlock(&list_mutex);

	return priv && (priv->features_present & BIT(DELL_PRIVACY_TYPE_AUDIO));
}
EXPORT_SYMBOL_GPL(dell_privacy_has_mic_mute);

/*
 * The flow of privacy event:
 * 1) User presses key. HW does stuff with this key (timeout is started)
 * 2) WMI event is emitted from BIOS
 * 3) WMI event is received by dell-privacy
 * 4) KEY_MICMUTE emitted from dell-privacy
 * 5) Userland picks up key and modifies kcontrol for SW mute
 * 6) Codec kernel driver catches and calls ledtrig_audio_set which will call
 *    led_set_brightness() on the LED registered by dell_privacy_leds_setup()
 * 7) dell-privacy notifies EC, the timeout is cancelled and the HW mute activates.
 *    If the EC is not notified then the HW mic mute will activate when the timeout
 *    triggers, just a bit later than with the active ack.
 */
bool dell_privacy_process_event(int type, int code, int status)
{
	struct privacy_wmi_data *priv;
	const struct key_entry *key;
	bool ret = false;

	mutex_lock(&list_mutex);
	priv = list_first_entry_or_null(&wmi_list,
			struct privacy_wmi_data,
			list);
	if (!priv)
		goto error;

	key = sparse_keymap_entry_from_scancode(priv->input_dev, (type << 16) | code);
	if (!key) {
		dev_warn(&priv->wdev->dev, "Unknown key with type 0x%04x and code 0x%04x pressed\n",
			type, code);
		goto error;
	}
	dev_dbg(&priv->wdev->dev, "Key with type 0x%04x and code 0x%04x pressed\n", type, code);

	switch (code) {
	case DELL_PRIVACY_AUDIO_EVENT: /* Mic mute */
		priv->last_status = status;
		sparse_keymap_report_entry(priv->input_dev, key, 1, true);
		ret = true;
		break;
	case DELL_PRIVACY_CAMERA_EVENT: /* Camera mute */
		priv->last_status = status;
		sparse_keymap_report_entry(priv->input_dev, key, !(status & CAMERA_STATUS), false);
		ret = true;
		break;
	default:
		dev_dbg(&priv->wdev->dev, "unknown event type 0x%04x 0x%04x\n", type, code);
	}

error:
	mutex_unlock(&list_mutex);
	return ret;
}

static ssize_t dell_privacy_supported_type_show(struct device *dev,
					struct device_attribute *attr,
					char *buf)
{
	struct privacy_wmi_data *priv = dev_get_drvdata(dev);
	enum dell_hardware_privacy_type type;
	u32 privacy_list;
	int len = 0;

	privacy_list = priv->features_present;
	for (type = DELL_PRIVACY_TYPE_AUDIO; type < DELL_PRIVACY_TYPE_MAX; type++) {
		if (privacy_list & BIT(type))
			len += sysfs_emit_at(buf, len, "[%s] [supported]\n", privacy_types[type]);
		else
			len += sysfs_emit_at(buf, len, "[%s] [unsupported]\n", privacy_types[type]);
	}

	return len;
}

static ssize_t dell_privacy_current_state_show(struct device *dev,
					struct device_attribute *attr,
					char *buf)
{
	struct privacy_wmi_data *priv = dev_get_drvdata(dev);
	u32 privacy_supported = priv->features_present;
	enum dell_hardware_privacy_type type;
	u32 privacy_state = priv->last_status;
	int len = 0;

	for (type = DELL_PRIVACY_TYPE_AUDIO; type < DELL_PRIVACY_TYPE_MAX; type++) {
		if (privacy_supported & BIT(type)) {
			if (privacy_state & BIT(type))
				len += sysfs_emit_at(buf, len, "[%s] [unmuted]\n", privacy_types[type]);
			else
				len += sysfs_emit_at(buf, len, "[%s] [muted]\n", privacy_types[type]);
		}
	}

	return len;
}

static DEVICE_ATTR_RO(dell_privacy_supported_type);
static DEVICE_ATTR_RO(dell_privacy_current_state);

static struct attribute *privacy_attrs[] = {
	&dev_attr_dell_privacy_supported_type.attr,
	&dev_attr_dell_privacy_current_state.attr,
	NULL,
};
ATTRIBUTE_GROUPS(privacy);

/*
 * Describes the Device State class exposed by BIOS which can be consumed by
 * various applications interested in knowing the Privacy feature capabilities.
 * class DeviceState
 * {
 *  [key, read] string InstanceName;
 *  [read] boolean ReadOnly;
 *
 *  [WmiDataId(1), read] uint32 DevicesSupported;
 *   0 - None; 0x1 - Microphone; 0x2 - Camera; 0x4 - ePrivacy  Screen
 *
 *  [WmiDataId(2), read] uint32 CurrentState;
 *   0 - Off; 1 - On; Bit0 - Microphone; Bit1 - Camera; Bit2 - ePrivacyScreen
 * };
 */
static int get_current_status(struct wmi_device *wdev)
{
	struct privacy_wmi_data *priv = dev_get_drvdata(&wdev->dev);
	union acpi_object *obj_present;
	u32 *buffer;
	int ret = 0;

	if (!priv) {
		dev_err(&wdev->dev, "dell privacy priv is NULL\n");
		return -EINVAL;
	}
	/* check privacy support features and device states */
	obj_present = wmidev_block_query(wdev, 0);
	if (!obj_present) {
		dev_err(&wdev->dev, "failed to read Binary MOF\n");
		return -EIO;
	}

	if (obj_present->type != ACPI_TYPE_BUFFER) {
		dev_err(&wdev->dev, "Binary MOF is not a buffer!\n");
		ret = -EIO;
		goto obj_free;
	}
	/*  Although it's not technically a failure, this would lead to
	 *  unexpected behavior
	 */
	if (obj_present->buffer.length != 8) {
		dev_err(&wdev->dev, "Dell privacy buffer has unexpected length (%d)!\n",
				obj_present->buffer.length);
		ret = -EINVAL;
		goto obj_free;
	}
	buffer = (u32 *)obj_present->buffer.pointer;
	priv->features_present = buffer[0];
	priv->last_status = buffer[1];

obj_free:
	kfree(obj_present);
	return ret;
}

static int dell_privacy_micmute_led_set(struct led_classdev *led_cdev,
					enum led_brightness brightness)
{
	struct privacy_wmi_data *priv = led_to_priv(led_cdev);
	static char *acpi_method = (char *)"ECAK";
	acpi_status status;
	acpi_handle handle;

	handle = ec_get_handle();
	if (!handle)
		return -EIO;

	if (!acpi_has_method(handle, acpi_method))
		return -EIO;

	status = acpi_evaluate_object(handle, acpi_method, NULL, NULL);
	if (ACPI_FAILURE(status)) {
		dev_err(&priv->wdev->dev, "Error setting privacy EC ack value: %s\n",
				acpi_format_exception(status));
		return -EIO;
	}

	return 0;
}

/*
 * Pressing the mute key activates a time delayed circuit to physically cut
 * off the mute. The LED is in the same circuit, so it reflects the true
 * state of the HW mute.  The reason for the EC "ack" is so that software
 * can first invoke a SW mute before the HW circuit is cut off.  Without SW
 * cutting this off first does not affect the time delayed muting or status
 * of the LED but there is a possibility of a "popping" noise.
 *
 * If the EC receives the SW ack, the circuit will be activated before the
 * delay completed.
 *
 * Exposing as an LED device allows the codec drivers notification path to
 * EC ACK to work
 */
static int dell_privacy_leds_setup(struct device *dev)
{
	struct privacy_wmi_data *priv = dev_get_drvdata(dev);

	priv->cdev.name = "dell-privacy::micmute";
	priv->cdev.max_brightness = 1;
	priv->cdev.brightness_set_blocking = dell_privacy_micmute_led_set;
	priv->cdev.default_trigger = "audio-micmute";
	priv->cdev.brightness = ledtrig_audio_get(LED_AUDIO_MICMUTE);
	return devm_led_classdev_register(dev, &priv->cdev);
}

static int dell_privacy_wmi_probe(struct wmi_device *wdev, const void *context)
{
	struct privacy_wmi_data *priv;
	struct key_entry *keymap;
	int ret, i, j;

	ret = wmi_has_guid(DELL_PRIVACY_GUID);
	if (!ret)
		pr_debug("Unable to detect available Dell privacy devices!\n");

	priv = devm_kzalloc(&wdev->dev, sizeof(*priv), GFP_KERNEL);
	if (!priv)
		return -ENOMEM;

	dev_set_drvdata(&wdev->dev, priv);
	priv->wdev = wdev;

	ret = get_current_status(priv->wdev);
	if (ret)
		return ret;

	/* create evdev passing interface */
	priv->input_dev = devm_input_allocate_device(&wdev->dev);
	if (!priv->input_dev)
		return -ENOMEM;

	/* remap the wmi keymap event to new keymap */
	keymap = kcalloc(ARRAY_SIZE(dell_wmi_keymap_type_0012),
			sizeof(struct key_entry), GFP_KERNEL);
	if (!keymap)
		return -ENOMEM;

	/* remap the keymap code with Dell privacy key type 0x12 as prefix
	 * KEY_MICMUTE scancode will be reported as 0x120001
	 */
	for (i = 0, j = 0; i < ARRAY_SIZE(dell_wmi_keymap_type_0012); i++) {
		/*
		 * Unlike keys where only presses matter, userspace may act
		 * on switches in both of their positions. Only register
		 * SW_CAMERA_LENS_COVER if it is actually there.
		 */
		if (dell_wmi_keymap_type_0012[i].type == KE_VSW &&
		    dell_wmi_keymap_type_0012[i].sw.code == SW_CAMERA_LENS_COVER &&
		    !(priv->features_present & BIT(DELL_PRIVACY_TYPE_CAMERA)))
			continue;

		keymap[j] = dell_wmi_keymap_type_0012[i];
		keymap[j].code |= (0x0012 << 16);
		j++;
	}
	ret = sparse_keymap_setup(priv->input_dev, keymap, NULL);
	kfree(keymap);
	if (ret)
		return ret;

	priv->input_dev->dev.parent = &wdev->dev;
	priv->input_dev->name = "Dell Privacy Driver";
	priv->input_dev->id.bustype = BUS_HOST;

	/* Report initial camera-cover status */
	if (priv->features_present & BIT(DELL_PRIVACY_TYPE_CAMERA))
		input_report_switch(priv->input_dev, SW_CAMERA_LENS_COVER,
				    !(priv->last_status & CAMERA_STATUS));
<<<<<<< HEAD

	ret = input_register_device(priv->input_dev);
	if (ret)
		return ret;
=======
>>>>>>> d60c95ef

	ret = input_register_device(priv->input_dev);
	if (ret)
		return ret;

	if (priv->features_present & BIT(DELL_PRIVACY_TYPE_AUDIO)) {
		ret = dell_privacy_leds_setup(&priv->wdev->dev);
		if (ret)
			return ret;
	}
	mutex_lock(&list_mutex);
	list_add_tail(&priv->list, &wmi_list);
	mutex_unlock(&list_mutex);
	return 0;
}

static void dell_privacy_wmi_remove(struct wmi_device *wdev)
{
	struct privacy_wmi_data *priv = dev_get_drvdata(&wdev->dev);

	mutex_lock(&list_mutex);
	list_del(&priv->list);
	mutex_unlock(&list_mutex);
}

static const struct wmi_device_id dell_wmi_privacy_wmi_id_table[] = {
	{ .guid_string = DELL_PRIVACY_GUID },
	{ },
};

static struct wmi_driver dell_privacy_wmi_driver = {
	.driver = {
		.name = "dell-privacy",
		.dev_groups = privacy_groups,
	},
	.probe = dell_privacy_wmi_probe,
	.remove = dell_privacy_wmi_remove,
	.id_table = dell_wmi_privacy_wmi_id_table,
};

int dell_privacy_register_driver(void)
{
	return wmi_driver_register(&dell_privacy_wmi_driver);
}

void dell_privacy_unregister_driver(void)
{
	wmi_driver_unregister(&dell_privacy_wmi_driver);
}<|MERGE_RESOLUTION|>--- conflicted
+++ resolved
@@ -355,13 +355,6 @@
 	if (priv->features_present & BIT(DELL_PRIVACY_TYPE_CAMERA))
 		input_report_switch(priv->input_dev, SW_CAMERA_LENS_COVER,
 				    !(priv->last_status & CAMERA_STATUS));
-<<<<<<< HEAD
-
-	ret = input_register_device(priv->input_dev);
-	if (ret)
-		return ret;
-=======
->>>>>>> d60c95ef
 
 	ret = input_register_device(priv->input_dev);
 	if (ret)
