--- conflicted
+++ resolved
@@ -87,11 +87,7 @@
 	struct imx_mu_con_priv  con_priv[IMX_MU_CHANS];
 	const struct imx_mu_dcfg	*dcfg;
 	struct clk		*clk;
-<<<<<<< HEAD
-	int			irq;
-=======
 	int			irq[IMX_MU_CHANS];
->>>>>>> d60c95ef
 	bool			suspend;
 
 	u32 xcr[IMX_MU_xCR_MAX];
