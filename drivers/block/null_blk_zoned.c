// SPDX-License-Identifier: GPL-2.0
#include <linux/vmalloc.h>
#include <linux/bitmap.h>
#include "null_blk.h"

#define CREATE_TRACE_POINTS
#include "null_blk_trace.h"

/* zone_size in MBs to sectors. */
#define ZONE_SIZE_SHIFT		11

static inline unsigned int null_zone_no(struct nullb_device *dev, sector_t sect)
{
	return sect >> ilog2(dev->zone_size_sects);
}

int null_init_zoned_dev(struct nullb_device *dev, struct request_queue *q)
{
	sector_t dev_size = (sector_t)dev->size * 1024 * 1024;
	sector_t sector = 0;
	unsigned int i;

	if (!is_power_of_2(dev->zone_size)) {
		pr_err("zone_size must be power-of-two\n");
		return -EINVAL;
	}
	if (dev->zone_size > dev->size) {
		pr_err("Zone size larger than device capacity\n");
		return -EINVAL;
	}
<<<<<<< HEAD
=======

	if (!dev->zone_capacity)
		dev->zone_capacity = dev->zone_size;

	if (dev->zone_capacity > dev->zone_size) {
		pr_err("null_blk: zone capacity (%lu MB) larger than zone size (%lu MB)\n",
					dev->zone_capacity, dev->zone_size);
		return -EINVAL;
	}
>>>>>>> d1988041

	dev->zone_size_sects = dev->zone_size << ZONE_SIZE_SHIFT;
	dev->nr_zones = dev_size >>
				(SECTOR_SHIFT + ilog2(dev->zone_size_sects));
	dev->zones = kvmalloc_array(dev->nr_zones, sizeof(struct blk_zone),
			GFP_KERNEL | __GFP_ZERO);
	if (!dev->zones)
		return -ENOMEM;

	/*
	 * With memory backing, the zone_lock spinlock needs to be temporarily
	 * released to avoid scheduling in atomic context. To guarantee zone
	 * information protection, use a bitmap to lock zones with
	 * wait_on_bit_lock_io(). Sleeping on the lock is OK as memory backing
	 * implies that the queue is marked with BLK_MQ_F_BLOCKING.
	 */
	spin_lock_init(&dev->zone_lock);
	if (dev->memory_backed) {
		dev->zone_locks = bitmap_zalloc(dev->nr_zones, GFP_KERNEL);
		if (!dev->zone_locks) {
			kvfree(dev->zones);
			return -ENOMEM;
		}
	}

	if (dev->zone_nr_conv >= dev->nr_zones) {
		dev->zone_nr_conv = dev->nr_zones - 1;
		pr_info("changed the number of conventional zones to %u",
			dev->zone_nr_conv);
	}

	/* Max active zones has to be < nbr of seq zones in order to be enforceable */
	if (dev->zone_max_active >= dev->nr_zones - dev->zone_nr_conv) {
		dev->zone_max_active = 0;
		pr_info("zone_max_active limit disabled, limit >= zone count\n");
	}

	/* Max open zones has to be <= max active zones */
	if (dev->zone_max_active && dev->zone_max_open > dev->zone_max_active) {
		dev->zone_max_open = dev->zone_max_active;
		pr_info("changed the maximum number of open zones to %u\n",
			dev->nr_zones);
	} else if (dev->zone_max_open >= dev->nr_zones - dev->zone_nr_conv) {
		dev->zone_max_open = 0;
		pr_info("zone_max_open limit disabled, limit >= zone count\n");
	}

	for (i = 0; i <  dev->zone_nr_conv; i++) {
		struct blk_zone *zone = &dev->zones[i];

		zone->start = sector;
		zone->len = dev->zone_size_sects;
		zone->capacity = zone->len;
		zone->wp = zone->start + zone->len;
		zone->type = BLK_ZONE_TYPE_CONVENTIONAL;
		zone->cond = BLK_ZONE_COND_NOT_WP;

		sector += dev->zone_size_sects;
	}

	for (i = dev->zone_nr_conv; i < dev->nr_zones; i++) {
		struct blk_zone *zone = &dev->zones[i];

		zone->start = zone->wp = sector;
		zone->len = dev->zone_size_sects;
		zone->capacity = dev->zone_capacity << ZONE_SIZE_SHIFT;
		zone->type = BLK_ZONE_TYPE_SEQWRITE_REQ;
		zone->cond = BLK_ZONE_COND_EMPTY;

		sector += dev->zone_size_sects;
	}

	q->limits.zoned = BLK_ZONED_HM;
	blk_queue_flag_set(QUEUE_FLAG_ZONE_RESETALL, q);
	blk_queue_required_elevator_features(q, ELEVATOR_F_ZBD_SEQ_WRITE);

	return 0;
}

int null_register_zoned_dev(struct nullb *nullb)
{
	struct nullb_device *dev = nullb->dev;
	struct request_queue *q = nullb->q;

	if (queue_is_mq(q)) {
		int ret = blk_revalidate_disk_zones(nullb->disk, NULL);

		if (ret)
			return ret;
	} else {
		blk_queue_chunk_sectors(q, dev->zone_size_sects);
		q->nr_zones = blkdev_nr_zones(nullb->disk);
	}

	blk_queue_max_zone_append_sectors(q, dev->zone_size_sects);
	blk_queue_max_open_zones(q, dev->zone_max_open);
	blk_queue_max_active_zones(q, dev->zone_max_active);

	return 0;
}

void null_free_zoned_dev(struct nullb_device *dev)
{
	bitmap_free(dev->zone_locks);
	kvfree(dev->zones);
}

static inline void null_lock_zone(struct nullb_device *dev, unsigned int zno)
{
	if (dev->memory_backed)
		wait_on_bit_lock_io(dev->zone_locks, zno, TASK_UNINTERRUPTIBLE);
	spin_lock_irq(&dev->zone_lock);
}

static inline void null_unlock_zone(struct nullb_device *dev, unsigned int zno)
{
	spin_unlock_irq(&dev->zone_lock);

	if (dev->memory_backed)
		clear_and_wake_up_bit(zno, dev->zone_locks);
}

int null_report_zones(struct gendisk *disk, sector_t sector,
		unsigned int nr_zones, report_zones_cb cb, void *data)
{
	struct nullb *nullb = disk->private_data;
	struct nullb_device *dev = nullb->dev;
	unsigned int first_zone, i, zno;
	struct blk_zone zone;
	int error;

	first_zone = null_zone_no(dev, sector);
	if (first_zone >= dev->nr_zones)
		return 0;

	nr_zones = min(nr_zones, dev->nr_zones - first_zone);
	trace_nullb_report_zones(nullb, nr_zones);

	zno = first_zone;
	for (i = 0; i < nr_zones; i++, zno++) {
		/*
		 * Stacked DM target drivers will remap the zone information by
		 * modifying the zone information passed to the report callback.
		 * So use a local copy to avoid corruption of the device zone
		 * array.
		 */
		null_lock_zone(dev, zno);
		memcpy(&zone, &dev->zones[zno], sizeof(struct blk_zone));
		null_unlock_zone(dev, zno);

		error = cb(&zone, i, data);
		if (error)
			return error;
	}

	return nr_zones;
}

/*
 * This is called in the case of memory backing from null_process_cmd()
 * with the target zone already locked.
 */
size_t null_zone_valid_read_len(struct nullb *nullb,
				sector_t sector, unsigned int len)
{
	struct nullb_device *dev = nullb->dev;
	struct blk_zone *zone = &dev->zones[null_zone_no(dev, sector)];
	unsigned int nr_sectors = len >> SECTOR_SHIFT;

	/* Read must be below the write pointer position */
	if (zone->type == BLK_ZONE_TYPE_CONVENTIONAL ||
	    sector + nr_sectors <= zone->wp)
		return len;

	if (sector > zone->wp)
		return 0;

	return (zone->wp - sector) << SECTOR_SHIFT;
}

static blk_status_t null_close_zone(struct nullb_device *dev, struct blk_zone *zone)
{
	if (zone->type == BLK_ZONE_TYPE_CONVENTIONAL)
		return BLK_STS_IOERR;

	switch (zone->cond) {
	case BLK_ZONE_COND_CLOSED:
		/* close operation on closed is not an error */
		return BLK_STS_OK;
	case BLK_ZONE_COND_IMP_OPEN:
		dev->nr_zones_imp_open--;
		break;
	case BLK_ZONE_COND_EXP_OPEN:
		dev->nr_zones_exp_open--;
		break;
	case BLK_ZONE_COND_EMPTY:
	case BLK_ZONE_COND_FULL:
	default:
		return BLK_STS_IOERR;
	}

	if (zone->wp == zone->start) {
		zone->cond = BLK_ZONE_COND_EMPTY;
	} else {
		zone->cond = BLK_ZONE_COND_CLOSED;
		dev->nr_zones_closed++;
	}

	return BLK_STS_OK;
}

static void null_close_first_imp_zone(struct nullb_device *dev)
{
	unsigned int i;

	for (i = dev->zone_nr_conv; i < dev->nr_zones; i++) {
		if (dev->zones[i].cond == BLK_ZONE_COND_IMP_OPEN) {
			null_close_zone(dev, &dev->zones[i]);
			return;
		}
	}
}

static blk_status_t null_check_active(struct nullb_device *dev)
{
	if (!dev->zone_max_active)
		return BLK_STS_OK;

	if (dev->nr_zones_exp_open + dev->nr_zones_imp_open +
			dev->nr_zones_closed < dev->zone_max_active)
		return BLK_STS_OK;

	return BLK_STS_ZONE_ACTIVE_RESOURCE;
}

static blk_status_t null_check_open(struct nullb_device *dev)
{
	if (!dev->zone_max_open)
		return BLK_STS_OK;

	if (dev->nr_zones_exp_open + dev->nr_zones_imp_open < dev->zone_max_open)
		return BLK_STS_OK;

	if (dev->nr_zones_imp_open) {
		if (null_check_active(dev) == BLK_STS_OK) {
			null_close_first_imp_zone(dev);
			return BLK_STS_OK;
		}
	}

	return BLK_STS_ZONE_OPEN_RESOURCE;
}

/*
 * This function matches the manage open zone resources function in the ZBC standard,
 * with the addition of max active zones support (added in the ZNS standard).
 *
 * The function determines if a zone can transition to implicit open or explicit open,
 * while maintaining the max open zone (and max active zone) limit(s). It may close an
 * implicit open zone in order to make additional zone resources available.
 *
 * ZBC states that an implicit open zone shall be closed only if there is not
 * room within the open limit. However, with the addition of an active limit,
 * it is not certain that closing an implicit open zone will allow a new zone
 * to be opened, since we might already be at the active limit capacity.
 */
static blk_status_t null_check_zone_resources(struct nullb_device *dev, struct blk_zone *zone)
{
	blk_status_t ret;

	switch (zone->cond) {
	case BLK_ZONE_COND_EMPTY:
		ret = null_check_active(dev);
		if (ret != BLK_STS_OK)
			return ret;
		fallthrough;
	case BLK_ZONE_COND_CLOSED:
		return null_check_open(dev);
	default:
		/* Should never be called for other states */
		WARN_ON(1);
		return BLK_STS_IOERR;
	}
}

static blk_status_t null_zone_write(struct nullb_cmd *cmd, sector_t sector,
				    unsigned int nr_sectors, bool append)
{
	struct nullb_device *dev = cmd->nq->dev;
	unsigned int zno = null_zone_no(dev, sector);
	struct blk_zone *zone = &dev->zones[zno];
	blk_status_t ret;

	trace_nullb_zone_op(cmd, zno, zone->cond);

	if (zone->type == BLK_ZONE_TYPE_CONVENTIONAL)
		return null_process_cmd(cmd, REQ_OP_WRITE, sector, nr_sectors);

	null_lock_zone(dev, zno);

	switch (zone->cond) {
	case BLK_ZONE_COND_FULL:
		/* Cannot write to a full zone */
		ret = BLK_STS_IOERR;
		goto unlock;
	case BLK_ZONE_COND_EMPTY:
	case BLK_ZONE_COND_CLOSED:
		ret = null_check_zone_resources(dev, zone);
		if (ret != BLK_STS_OK)
			goto unlock;
		break;
	case BLK_ZONE_COND_IMP_OPEN:
	case BLK_ZONE_COND_EXP_OPEN:
		break;
	default:
		/* Invalid zone condition */
		ret = BLK_STS_IOERR;
		goto unlock;
	}

	/*
	 * Regular writes must be at the write pointer position.
	 * Zone append writes are automatically issued at the write
	 * pointer and the position returned using the request or BIO
	 * sector.
	 */
	if (append) {
		sector = zone->wp;
		if (cmd->bio)
			cmd->bio->bi_iter.bi_sector = sector;
		else
			cmd->rq->__sector = sector;
	} else if (sector != zone->wp) {
		ret = BLK_STS_IOERR;
		goto unlock;
	}

	if (zone->wp + nr_sectors > zone->start + zone->capacity) {
		ret = BLK_STS_IOERR;
		goto unlock;
	}

	if (zone->cond == BLK_ZONE_COND_CLOSED) {
		dev->nr_zones_closed--;
		dev->nr_zones_imp_open++;
	} else if (zone->cond == BLK_ZONE_COND_EMPTY) {
		dev->nr_zones_imp_open++;
	}
	if (zone->cond != BLK_ZONE_COND_EXP_OPEN)
		zone->cond = BLK_ZONE_COND_IMP_OPEN;

	/*
	 * Memory backing allocation may sleep: release the zone_lock spinlock
	 * to avoid scheduling in atomic context. Zone operation atomicity is
	 * still guaranteed through the zone_locks bitmap.
	 */
	if (dev->memory_backed)
		spin_unlock_irq(&dev->zone_lock);
	ret = null_process_cmd(cmd, REQ_OP_WRITE, sector, nr_sectors);
	if (dev->memory_backed)
		spin_lock_irq(&dev->zone_lock);

	if (ret != BLK_STS_OK)
		goto unlock;

	zone->wp += nr_sectors;
	if (zone->wp == zone->start + zone->capacity) {
		if (zone->cond == BLK_ZONE_COND_EXP_OPEN)
			dev->nr_zones_exp_open--;
		else if (zone->cond == BLK_ZONE_COND_IMP_OPEN)
			dev->nr_zones_imp_open--;
		zone->cond = BLK_ZONE_COND_FULL;
	}
	ret = BLK_STS_OK;

unlock:
	null_unlock_zone(dev, zno);

	return ret;
}

static blk_status_t null_open_zone(struct nullb_device *dev, struct blk_zone *zone)
{
	blk_status_t ret;

	if (zone->type == BLK_ZONE_TYPE_CONVENTIONAL)
		return BLK_STS_IOERR;

	switch (zone->cond) {
	case BLK_ZONE_COND_EXP_OPEN:
		/* open operation on exp open is not an error */
		return BLK_STS_OK;
	case BLK_ZONE_COND_EMPTY:
		ret = null_check_zone_resources(dev, zone);
		if (ret != BLK_STS_OK)
			return ret;
		break;
	case BLK_ZONE_COND_IMP_OPEN:
		dev->nr_zones_imp_open--;
		break;
	case BLK_ZONE_COND_CLOSED:
		ret = null_check_zone_resources(dev, zone);
		if (ret != BLK_STS_OK)
			return ret;
		dev->nr_zones_closed--;
		break;
	case BLK_ZONE_COND_FULL:
	default:
		return BLK_STS_IOERR;
	}

	zone->cond = BLK_ZONE_COND_EXP_OPEN;
	dev->nr_zones_exp_open++;

	return BLK_STS_OK;
}

static blk_status_t null_finish_zone(struct nullb_device *dev, struct blk_zone *zone)
{
	blk_status_t ret;

	if (zone->type == BLK_ZONE_TYPE_CONVENTIONAL)
		return BLK_STS_IOERR;

	switch (zone->cond) {
	case BLK_ZONE_COND_FULL:
		/* finish operation on full is not an error */
		return BLK_STS_OK;
	case BLK_ZONE_COND_EMPTY:
		ret = null_check_zone_resources(dev, zone);
		if (ret != BLK_STS_OK)
			return ret;
		break;
	case BLK_ZONE_COND_IMP_OPEN:
		dev->nr_zones_imp_open--;
		break;
	case BLK_ZONE_COND_EXP_OPEN:
		dev->nr_zones_exp_open--;
		break;
	case BLK_ZONE_COND_CLOSED:
		ret = null_check_zone_resources(dev, zone);
		if (ret != BLK_STS_OK)
			return ret;
		dev->nr_zones_closed--;
		break;
	default:
		return BLK_STS_IOERR;
	}

	zone->cond = BLK_ZONE_COND_FULL;
	zone->wp = zone->start + zone->len;

	return BLK_STS_OK;
}

static blk_status_t null_reset_zone(struct nullb_device *dev, struct blk_zone *zone)
{
	if (zone->type == BLK_ZONE_TYPE_CONVENTIONAL)
		return BLK_STS_IOERR;

	switch (zone->cond) {
	case BLK_ZONE_COND_EMPTY:
		/* reset operation on empty is not an error */
		return BLK_STS_OK;
	case BLK_ZONE_COND_IMP_OPEN:
		dev->nr_zones_imp_open--;
		break;
	case BLK_ZONE_COND_EXP_OPEN:
		dev->nr_zones_exp_open--;
		break;
	case BLK_ZONE_COND_CLOSED:
		dev->nr_zones_closed--;
		break;
	case BLK_ZONE_COND_FULL:
		break;
	default:
		return BLK_STS_IOERR;
	}

	zone->cond = BLK_ZONE_COND_EMPTY;
	zone->wp = zone->start;

	return BLK_STS_OK;
}

static blk_status_t null_zone_mgmt(struct nullb_cmd *cmd, enum req_opf op,
				   sector_t sector)
{
	struct nullb_device *dev = cmd->nq->dev;
	unsigned int zone_no;
	struct blk_zone *zone;
	blk_status_t ret;
	size_t i;

	if (op == REQ_OP_ZONE_RESET_ALL) {
		for (i = dev->zone_nr_conv; i < dev->nr_zones; i++) {
			null_lock_zone(dev, i);
			zone = &dev->zones[i];
			if (zone->cond != BLK_ZONE_COND_EMPTY) {
				null_reset_zone(dev, zone);
				trace_nullb_zone_op(cmd, i, zone->cond);
			}
			null_unlock_zone(dev, i);
		}
		return BLK_STS_OK;
	}

	zone_no = null_zone_no(dev, sector);
	zone = &dev->zones[zone_no];

	null_lock_zone(dev, zone_no);

	switch (op) {
	case REQ_OP_ZONE_RESET:
		ret = null_reset_zone(dev, zone);
		break;
	case REQ_OP_ZONE_OPEN:
		ret = null_open_zone(dev, zone);
		break;
	case REQ_OP_ZONE_CLOSE:
		ret = null_close_zone(dev, zone);
		break;
	case REQ_OP_ZONE_FINISH:
		ret = null_finish_zone(dev, zone);
		break;
	default:
		ret = BLK_STS_NOTSUPP;
		break;
	}

	if (ret == BLK_STS_OK)
		trace_nullb_zone_op(cmd, zone_no, zone->cond);

	null_unlock_zone(dev, zone_no);

	return ret;
}

blk_status_t null_process_zoned_cmd(struct nullb_cmd *cmd, enum req_opf op,
				    sector_t sector, sector_t nr_sectors)
{
	struct nullb_device *dev = cmd->nq->dev;
	unsigned int zno = null_zone_no(dev, sector);
	blk_status_t sts;

	switch (op) {
	case REQ_OP_WRITE:
		sts = null_zone_write(cmd, sector, nr_sectors, false);
		break;
	case REQ_OP_ZONE_APPEND:
		sts = null_zone_write(cmd, sector, nr_sectors, true);
		break;
	case REQ_OP_ZONE_RESET:
	case REQ_OP_ZONE_RESET_ALL:
	case REQ_OP_ZONE_OPEN:
	case REQ_OP_ZONE_CLOSE:
	case REQ_OP_ZONE_FINISH:
		sts = null_zone_mgmt(cmd, op, sector);
		break;
	default:
		null_lock_zone(dev, zno);
		sts = null_process_cmd(cmd, op, sector, nr_sectors);
		null_unlock_zone(dev, zno);
	}

	return sts;
}<|MERGE_RESOLUTION|>--- conflicted
+++ resolved
@@ -28,8 +28,6 @@
 		pr_err("Zone size larger than device capacity\n");
 		return -EINVAL;
 	}
-<<<<<<< HEAD
-=======
 
 	if (!dev->zone_capacity)
 		dev->zone_capacity = dev->zone_size;
@@ -39,7 +37,6 @@
 					dev->zone_capacity, dev->zone_size);
 		return -EINVAL;
 	}
->>>>>>> d1988041
 
 	dev->zone_size_sects = dev->zone_size << ZONE_SIZE_SHIFT;
 	dev->nr_zones = dev_size >>
