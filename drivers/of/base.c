// SPDX-License-Identifier: GPL-2.0+
/*
 * Procedures for creating, accessing and interpreting the device tree.
 *
 * Paul Mackerras	August 1996.
 * Copyright (C) 1996-2005 Paul Mackerras.
 *
 *  Adapted for 64bit PowerPC by Dave Engebretsen and Peter Bergner.
 *    {engebret|bergner}@us.ibm.com
 *
 *  Adapted for sparc and sparc64 by David S. Miller davem@davemloft.net
 *
 *  Reconsolidated from arch/x/kernel/prom.c by Stephen Rothwell and
 *  Grant Likely.
 */

#define pr_fmt(fmt)	"OF: " fmt

#include <linux/console.h>
#include <linux/ctype.h>
#include <linux/cpu.h>
#include <linux/module.h>
#include <linux/of.h>
#include <linux/of_device.h>
#include <linux/of_graph.h>
#include <linux/spinlock.h>
#include <linux/slab.h>
#include <linux/string.h>
#include <linux/proc_fs.h>

#include "of_private.h"

LIST_HEAD(aliases_lookup);

struct device_node *of_root;
EXPORT_SYMBOL(of_root);
struct device_node *of_chosen;
EXPORT_SYMBOL(of_chosen);
struct device_node *of_aliases;
struct device_node *of_stdout;
static const char *of_stdout_options;

struct kset *of_kset;

/*
 * Used to protect the of_aliases, to hold off addition of nodes to sysfs.
 * This mutex must be held whenever modifications are being made to the
 * device tree. The of_{attach,detach}_node() and
 * of_{add,remove,update}_property() helpers make sure this happens.
 */
DEFINE_MUTEX(of_mutex);

/* use when traversing tree through the child, sibling,
 * or parent members of struct device_node.
 */
DEFINE_RAW_SPINLOCK(devtree_lock);

/* IAMROOT20 20240525
 * ex) np = 'cpu0: cpu@10000' 노드, name = "cpu"
 *
 *     node_name = "cpu@10000"
 *     len = 3
 */
bool of_node_name_eq(const struct device_node *np, const char *name)
{
	const char *node_name;
	size_t len;

	if (!np)
		return false;

	node_name = kbasename(np->full_name);
	len = strchrnul(node_name, '@') - node_name;

	return (strlen(name) == len) && (strncmp(node_name, name, len) == 0);
}
EXPORT_SYMBOL(of_node_name_eq);

bool of_node_name_prefix(const struct device_node *np, const char *prefix)
{
	if (!np)
		return false;

	return strncmp(kbasename(np->full_name), prefix, strlen(prefix)) == 0;
}
EXPORT_SYMBOL(of_node_name_prefix);

static bool __of_node_is_type(const struct device_node *np, const char *type)
{
	const char *match = __of_get_property(np, "device_type", NULL);

	return np && match && type && !strcmp(match, type);
}

int of_bus_n_addr_cells(struct device_node *np)
{
	u32 cells;

	for (; np; np = np->parent)
		if (!of_property_read_u32(np, "#address-cells", &cells))
			return cells;

	/* No #address-cells property for the root node */
	return OF_ROOT_NODE_ADDR_CELLS_DEFAULT;
}

int of_n_addr_cells(struct device_node *np)
{
	if (np->parent)
		np = np->parent;

	return of_bus_n_addr_cells(np);
}
EXPORT_SYMBOL(of_n_addr_cells);

int of_bus_n_size_cells(struct device_node *np)
{
	u32 cells;

	for (; np; np = np->parent)
		if (!of_property_read_u32(np, "#size-cells", &cells))
			return cells;

	/* No #size-cells property for the root node */
	return OF_ROOT_NODE_SIZE_CELLS_DEFAULT;
}

int of_n_size_cells(struct device_node *np)
{
	if (np->parent)
		np = np->parent;

	return of_bus_n_size_cells(np);
}
EXPORT_SYMBOL(of_n_size_cells);

#ifdef CONFIG_NUMA
int __weak of_node_to_nid(struct device_node *np)
{
	return NUMA_NO_NODE;
}
#endif

#define OF_PHANDLE_CACHE_BITS	7
#define OF_PHANDLE_CACHE_SZ	BIT(OF_PHANDLE_CACHE_BITS)

static struct device_node *phandle_cache[OF_PHANDLE_CACHE_SZ];

static u32 of_phandle_cache_hash(phandle handle)
{
	return hash_32(handle, OF_PHANDLE_CACHE_BITS);
}

/*
 * Caller must hold devtree_lock.
 */
void __of_phandle_cache_inv_entry(phandle handle)
{
	u32 handle_hash;
	struct device_node *np;

	if (!handle)
		return;

	handle_hash = of_phandle_cache_hash(handle);

	np = phandle_cache[handle_hash];
	if (np && handle == np->phandle)
		phandle_cache[handle_hash] = NULL;
}

void __init of_core_init(void)
{
	struct device_node *np;


	/* Create the kset, and register existing nodes */
	mutex_lock(&of_mutex);
	of_kset = kset_create_and_add("devicetree", NULL, firmware_kobj);
	if (!of_kset) {
		mutex_unlock(&of_mutex);
		pr_err("failed to register existing nodes\n");
		return;
	}
	for_each_of_allnodes(np) {
		__of_attach_node_sysfs(np);
		if (np->phandle && !phandle_cache[of_phandle_cache_hash(np->phandle)])
			phandle_cache[of_phandle_cache_hash(np->phandle)] = np;
	}
	mutex_unlock(&of_mutex);

	/* Symlink in /proc as required by userspace ABI */
	if (of_root)
		proc_symlink("device-tree", NULL, "/sys/firmware/devicetree/base");
}

static struct property *__of_find_property(const struct device_node *np,
					   const char *name, int *lenp)
{
	struct property *pp;

	if (!np)
		return NULL;

	for (pp = np->properties; pp; pp = pp->next) {
		if (of_prop_cmp(pp->name, name) == 0) {
			if (lenp)
				*lenp = pp->length;
			break;
		}
	}

	return pp;
}

struct property *of_find_property(const struct device_node *np,
				  const char *name,
				  int *lenp)
{
	struct property *pp;
	unsigned long flags;

	raw_spin_lock_irqsave(&devtree_lock, flags);
	pp = __of_find_property(np, name, lenp);
	raw_spin_unlock_irqrestore(&devtree_lock, flags);

	return pp;
}
EXPORT_SYMBOL(of_find_property);

struct device_node *__of_find_all_nodes(struct device_node *prev)
{
	struct device_node *np;
	if (!prev) {
		np = of_root;
	} else if (prev->child) {
		np = prev->child;
	} else {
		/* Walk back up looking for a sibling, or the end of the structure */
		np = prev;
		while (np->parent && !np->sibling)
			np = np->parent;
		np = np->sibling; /* Might be null at the end of the tree */
	}
	return np;
}

/**
 * of_find_all_nodes - Get next node in global list
 * @prev:	Previous node or NULL to start iteration
 *		of_node_put() will be called on it
 *
 * Return: A node pointer with refcount incremented, use
 * of_node_put() on it when done.
 */
struct device_node *of_find_all_nodes(struct device_node *prev)
{
	struct device_node *np;
	unsigned long flags;

	raw_spin_lock_irqsave(&devtree_lock, flags);
	np = __of_find_all_nodes(prev);
	of_node_get(np);
	of_node_put(prev);
	raw_spin_unlock_irqrestore(&devtree_lock, flags);
	return np;
}
EXPORT_SYMBOL(of_find_all_nodes);

/*
 * Find a property with a given name for a given node
 * and return the value.
 */
const void *__of_get_property(const struct device_node *np,
			      const char *name, int *lenp)
{
	struct property *pp = __of_find_property(np, name, lenp);

	return pp ? pp->value : NULL;
}

/*
 * Find a property with a given name for a given node
 * and return the value.
 */
const void *of_get_property(const struct device_node *np, const char *name,
			    int *lenp)
{
	struct property *pp = of_find_property(np, name, lenp);

	return pp ? pp->value : NULL;
}
EXPORT_SYMBOL(of_get_property);

/**
 * __of_device_is_compatible() - Check if the node matches given constraints
 * @device: pointer to node
 * @compat: required compatible string, NULL or "" for any match
 * @type: required device_type value, NULL or "" for any match
 * @name: required node name, NULL or "" for any match
 *
 * Checks if the given @compat, @type and @name strings match the
 * properties of the given @device. A constraints can be skipped by
 * passing NULL or an empty string as the constraint.
 *
 * Returns 0 for no match, and a positive integer on match. The return
 * value is a relative score with larger values indicating better
 * matches. The score is weighted for the most specific compatible value
 * to get the highest score. Matching type is next, followed by matching
 * name. Practically speaking, this results in the following priority
 * order for matches:
 *
 * 1. specific compatible && type && name
 * 2. specific compatible && type
 * 3. specific compatible && name
 * 4. specific compatible
 * 5. general compatible && type && name
 * 6. general compatible && type
 * 7. general compatible && name
 * 8. general compatible
 * 9. type && name
 * 10. type
 * 11. name
 */
static int __of_device_is_compatible(const struct device_node *device,
				     const char *compat, const char *type, const char *name)
{
	struct property *prop;
	const char *cp;
	int index = 0, score = 0;

	/* Compatible match has highest priority */
	if (compat && compat[0]) {
		prop = __of_find_property(device, "compatible", NULL);
		for (cp = of_prop_next_string(prop, NULL); cp;
		     cp = of_prop_next_string(prop, cp), index++) {
			if (of_compat_cmp(cp, compat, strlen(compat)) == 0) {
				score = INT_MAX/2 - (index << 2);
				break;
			}
		}
		if (!score)
			return 0;
	}

	/* Matching type is better than matching name */
	if (type && type[0]) {
		if (!__of_node_is_type(device, type))
			return 0;
		score += 2;
	}

	/* Matching name is a bit better than not */
	if (name && name[0]) {
		if (!of_node_name_eq(device, name))
			return 0;
		score++;
	}

	return score;
}

/** Checks if the given "compat" string matches one of the strings in
 * the device's "compatible" property
 */
int of_device_is_compatible(const struct device_node *device,
		const char *compat)
{
	unsigned long flags;
	int res;

	raw_spin_lock_irqsave(&devtree_lock, flags);
	res = __of_device_is_compatible(device, compat, NULL, NULL);
	raw_spin_unlock_irqrestore(&devtree_lock, flags);
	return res;
}
EXPORT_SYMBOL(of_device_is_compatible);

/** Checks if the device is compatible with any of the entries in
 *  a NULL terminated array of strings. Returns the best match
 *  score or 0.
 */
int of_device_compatible_match(const struct device_node *device,
			       const char *const *compat)
{
	unsigned int tmp, score = 0;

	if (!compat)
		return 0;

	while (*compat) {
		tmp = of_device_is_compatible(device, *compat);
		if (tmp > score)
			score = tmp;
		compat++;
	}

	return score;
}
EXPORT_SYMBOL_GPL(of_device_compatible_match);

/**
 * of_machine_is_compatible - Test root of device tree for a given compatible value
 * @compat: compatible string to look for in root node's compatible property.
 *
 * Return: A positive integer if the root node has the given value in its
 * compatible property.
 */
int of_machine_is_compatible(const char *compat)
{
	struct device_node *root;
	int rc = 0;

	root = of_find_node_by_path("/");
	if (root) {
		rc = of_device_is_compatible(root, compat);
		of_node_put(root);
	}
	return rc;
}
EXPORT_SYMBOL(of_machine_is_compatible);

/**
 *  __of_device_is_available - check if a device is available for use
 *
 *  @device: Node to check for availability, with locks already held
 *
 *  Return: True if the status property is absent or set to "okay" or "ok",
 *  false otherwise
 */
static bool __of_device_is_available(const struct device_node *device)
{
	const char *status;
	int statlen;

	if (!device)
		return false;

	status = __of_get_property(device, "status", &statlen);
	if (status == NULL)
		return true;

	if (statlen > 0) {
		if (!strcmp(status, "okay") || !strcmp(status, "ok"))
			return true;
	}

	return false;
}

/**
 *  of_device_is_available - check if a device is available for use
 *
 *  @device: Node to check for availability
 *
 *  Return: True if the status property is absent or set to "okay" or "ok",
 *  false otherwise
 */
bool of_device_is_available(const struct device_node *device)
{
	unsigned long flags;
	bool res;

	raw_spin_lock_irqsave(&devtree_lock, flags);
	res = __of_device_is_available(device);
	raw_spin_unlock_irqrestore(&devtree_lock, flags);
	return res;

}
EXPORT_SYMBOL(of_device_is_available);

/**
 *  __of_device_is_fail - check if a device has status "fail" or "fail-..."
 *
 *  @device: Node to check status for, with locks already held
 *
 *  Return: True if the status property is set to "fail" or "fail-..." (for any
 *  error code suffix), false otherwise
 */
static bool __of_device_is_fail(const struct device_node *device)
{
	const char *status;

	if (!device)
		return false;

	status = __of_get_property(device, "status", NULL);
	if (status == NULL)
		return false;

	return !strcmp(status, "fail") || !strncmp(status, "fail-", 5);
}

/**
 *  of_device_is_big_endian - check if a device has BE registers
 *
 *  @device: Node to check for endianness
 *
 *  Return: True if the device has a "big-endian" property, or if the kernel
 *  was compiled for BE *and* the device has a "native-endian" property.
 *  Returns false otherwise.
 *
 *  Callers would nominally use ioread32be/iowrite32be if
 *  of_device_is_big_endian() == true, or readl/writel otherwise.
 */
bool of_device_is_big_endian(const struct device_node *device)
{
	if (of_property_read_bool(device, "big-endian"))
		return true;
	if (IS_ENABLED(CONFIG_CPU_BIG_ENDIAN) &&
	    of_property_read_bool(device, "native-endian"))
		return true;
	return false;
}
EXPORT_SYMBOL(of_device_is_big_endian);

/**
 * of_get_parent - Get a node's parent if any
 * @node:	Node to get parent
 *
 * Return: A node pointer with refcount incremented, use
 * of_node_put() on it when done.
 */
struct device_node *of_get_parent(const struct device_node *node)
{
	struct device_node *np;
	unsigned long flags;

	if (!node)
		return NULL;

	raw_spin_lock_irqsave(&devtree_lock, flags);
	np = of_node_get(node->parent);
	raw_spin_unlock_irqrestore(&devtree_lock, flags);
	return np;
}
EXPORT_SYMBOL(of_get_parent);

/**
 * of_get_next_parent - Iterate to a node's parent
 * @node:	Node to get parent of
 *
 * This is like of_get_parent() except that it drops the
 * refcount on the passed node, making it suitable for iterating
 * through a node's parents.
 *
 * Return: A node pointer with refcount incremented, use
 * of_node_put() on it when done.
 */
struct device_node *of_get_next_parent(struct device_node *node)
{
	struct device_node *parent;
	unsigned long flags;

	if (!node)
		return NULL;

	raw_spin_lock_irqsave(&devtree_lock, flags);
	parent = of_node_get(node->parent);
	of_node_put(node);
	raw_spin_unlock_irqrestore(&devtree_lock, flags);
	return parent;
}
EXPORT_SYMBOL(of_get_next_parent);

static struct device_node *__of_get_next_child(const struct device_node *node,
						struct device_node *prev)
{
	struct device_node *next;

	if (!node)
		return NULL;

	next = prev ? prev->sibling : node->child;
	of_node_get(next);
	of_node_put(prev);
	return next;
}
#define __for_each_child_of_node(parent, child) \
	for (child = __of_get_next_child(parent, NULL); child != NULL; \
	     child = __of_get_next_child(parent, child))

/**
 * of_get_next_child - Iterate a node childs
 * @node:	parent node
 * @prev:	previous child of the parent node, or NULL to get first
 *
 * Return: A node pointer with refcount incremented, use of_node_put() on
 * it when done. Returns NULL when prev is the last child. Decrements the
 * refcount of prev.
 */
struct device_node *of_get_next_child(const struct device_node *node,
	struct device_node *prev)
{
	struct device_node *next;
	unsigned long flags;

	raw_spin_lock_irqsave(&devtree_lock, flags);
	next = __of_get_next_child(node, prev);
	raw_spin_unlock_irqrestore(&devtree_lock, flags);
	return next;
}
EXPORT_SYMBOL(of_get_next_child);

/**
 * of_get_next_available_child - Find the next available child node
 * @node:	parent node
 * @prev:	previous child of the parent node, or NULL to get first
 *
 * This function is like of_get_next_child(), except that it
 * automatically skips any disabled nodes (i.e. status = "disabled").
 */
struct device_node *of_get_next_available_child(const struct device_node *node,
	struct device_node *prev)
{
	struct device_node *next;
	unsigned long flags;

	if (!node)
		return NULL;

	raw_spin_lock_irqsave(&devtree_lock, flags);
	next = prev ? prev->sibling : node->child;
	for (; next; next = next->sibling) {
		if (!__of_device_is_available(next))
			continue;
		if (of_node_get(next))
			break;
	}
	of_node_put(prev);
	raw_spin_unlock_irqrestore(&devtree_lock, flags);
	return next;
}
EXPORT_SYMBOL(of_get_next_available_child);

/**
 * of_get_next_cpu_node - Iterate on cpu nodes
 * @prev:	previous child of the /cpus node, or NULL to get first
 *
 * Unusable CPUs (those with the status property set to "fail" or "fail-...")
 * will be skipped.
 *
 * Return: A cpu node pointer with refcount incremented, use of_node_put()
 * on it when done. Returns NULL when prev is the last child. Decrements
 * the refcount of prev.
 */
struct device_node *of_get_next_cpu_node(struct device_node *prev)
{
	struct device_node *next = NULL;
	unsigned long flags;
	struct device_node *node;

	/* IAMROOT20 20240525
	 * ex) 
	 *     cpus {
	 *                #address-cells = <1>;
	 *                #size-cells = <0>;
	 *
	 *                cpu0: cpu@10000 {
         *               	device_type = "cpu";
         *               	compatible = "arm,cortex-a72";
         *               	reg = <0x10000>;
         *               	enable-method = "psci";
         *               	next-level-cache = <&cluster0_l2>;
         *               	numa-node-id = <0>;
         *                };
	 *
         *       	  cpu1: cpu@10001 {
         *               	device_type = "cpu";
	 *                      compatible = "arm,cortex-a72";
	 *                      reg = <0x10001>;
	 *                      enable-method = "psci";
	 *                      next-level-cache = <&cluster0_l2>;
	 *                      numa-node-id = <0>;
	 *                 };
	 */
	if (!prev)
		node = of_find_node_by_path("/cpus");

	raw_spin_lock_irqsave(&devtree_lock, flags);
	if (prev)
		next = prev->sibling;
	else if (node) {
		next = node->child;
		of_node_put(node);
	}
	for (; next; next = next->sibling) {
		if (__of_device_is_fail(next))
			continue;
		/* IAMROOT20 20240525
		 * node name이 "cpu"로 시작하는 지 확인 - ex) "cpu@10000"
		 * device_type = "cpu" 인지 확인 
		 */
		if (!(of_node_name_eq(next, "cpu") ||
		      __of_node_is_type(next, "cpu")))
			continue;
		if (of_node_get(next))
			break;
	}
	of_node_put(prev);
	raw_spin_unlock_irqrestore(&devtree_lock, flags);
	return next;
}
EXPORT_SYMBOL(of_get_next_cpu_node);

/**
 * of_get_compatible_child - Find compatible child node
 * @parent:	parent node
 * @compatible:	compatible string
 *
 * Lookup child node whose compatible property contains the given compatible
 * string.
 *
 * Return: a node pointer with refcount incremented, use of_node_put() on it
 * when done; or NULL if not found.
 */
struct device_node *of_get_compatible_child(const struct device_node *parent,
				const char *compatible)
{
	struct device_node *child;

	for_each_child_of_node(parent, child) {
		if (of_device_is_compatible(child, compatible))
			break;
	}

	return child;
}
EXPORT_SYMBOL(of_get_compatible_child);

/**
 * of_get_child_by_name - Find the child node by name for a given parent
 * @node:	parent node
 * @name:	child name to look for.
 *
 * This function looks for child node for given matching name
 *
 * Return: A node pointer if found, with refcount incremented, use
 * of_node_put() on it when done.
 * Returns NULL if node is not found.
 */
struct device_node *of_get_child_by_name(const struct device_node *node,
				const char *name)
{
	struct device_node *child;

	for_each_child_of_node(node, child)
		if (of_node_name_eq(child, name))
			break;
	return child;
}
EXPORT_SYMBOL(of_get_child_by_name);

/* IAMROOT20 20240525
<<<<<<< HEAD
 * __of_find_node_by_path(of_root, "aliases");
=======
 * parent 노드의 모든 child의 마지막 path가 path와 일치하는 child를 return
 * ex) parent : of_root("/"), path : "aliases"
 *     child : "/soc", "/chosen", "/aliases"
 *     -> "/aliases" 노드를 return
>>>>>>> ffe676cb
 */
struct device_node *__of_find_node_by_path(struct device_node *parent,
						const char *path)
{
	struct device_node *child;
	int len;

	len = strcspn(path, "/:");
	if (!len)
		return NULL;

	__for_each_child_of_node(parent, child) {
		const char *name = kbasename(child->full_name);
		if (strncmp(path, name, len) == 0 && (strlen(name) == len))
			return child;
	}
	return NULL;
}

/* IAMROOT20 20240525
 * __of_find_node_by_full_path(of_root, "/aliases");
 */
struct device_node *__of_find_node_by_full_path(struct device_node *node,
						const char *path)
{
	const char *separator = strchr(path, ':');

	while (node && *path == '/') {
		struct device_node *tmp = node;

		path++; /* Increment past '/' delimiter */
		node = __of_find_node_by_path(node, path);
		of_node_put(tmp);
		path = strchrnul(path, '/');
		/* IAMROOT20 20240525
		 * separator가 NULL이 아닌 경우 while문 탈출 조건
		 * ex) path = "/foo/bar:bao"
		 *                     ^---- separator
		 * 1-round)        ^--- path
		 * 2-round)                ^--- path
		 *                         : separator < path -> break
		 */
		if (separator && separator < path)
			break;
	}
	return node;
}

/**
 * of_find_node_opts_by_path - Find a node matching a full OF path
 * @path: Either the full path to match, or if the path does not
 *       start with '/', the name of a property of the /aliases
 *       node (an alias).  In the case of an alias, the node
 *       matching the alias' value will be returned.
 * @opts: Address of a pointer into which to store the start of
 *       an options string appended to the end of the path with
 *       a ':' separator.
 *
 * Valid paths:
 *  * /foo/bar	Full path
 *  * foo	Valid alias
 *  * foo/bar	Valid alias + relative path
 *
 * Return: A node pointer with refcount incremented, use
 * of_node_put() on it when done.
 */
/* IAMROOT20 20240525
<<<<<<< HEAD
 * of_find_node_by_path
 *	of_aliases = of_find_node_by_path("/aliases");
 *	of_find_node_opts_by_path("/aliases", NULL);
 *
 * of_alias_scan
 *	of_find_node_opts_by_path("/pl011@9000000", &of_stdout_options);
=======
 * ex) path = "i2c2_pins_a: i2c2"
 *     - opts가 null이 아니면 *opts에 ':' 다음 위치를 저장
>>>>>>> ffe676cb
 */
struct device_node *of_find_node_opts_by_path(const char *path, const char **opts)
{
	struct device_node *np = NULL;
	struct property *pp;
	unsigned long flags;
	const char *separator = strchr(path, ':');
	if (opts)
		*opts = separator ? separator + 1 : NULL;

	/* IAMROOT20 20240525
	 * path = "/" : root path인 경우 of_root를 return
	 */
	if (strcmp(path, "/") == 0)
		return of_node_get(of_root);

	/* IAMROOT20 20240525
	 * aliases를 사용하는 path의 경우
	 * ex1) path = "foo"
	 * 	           ^----p
	 * ex2) path = "foo/bar"
	 * 		   ^----p
	 * len : aliases의 길이
	 *
	 * np : aliases가 가리키는 노드 ex) foo aliases의 노드
	 * path : p
	 */
	/* The path could begin with an alias */
	if (*path != '/') {
		int len;
		const char *p = separator;

		if (!p)
			p = strchrnul(path, '/');
		len = p - path;

		/* of_aliases must not be NULL */
		if (!of_aliases)
			return NULL;

		for_each_property_of_node(of_aliases, pp) {
			if (strlen(pp->name) == len && !strncmp(pp->name, path, len)) {
				np = of_find_node_by_path(pp->value);
				break;
			}
		}
		if (!np)
			return NULL;
		path = p;
	}

	/* Step down the tree matching path components */
	raw_spin_lock_irqsave(&devtree_lock, flags);
	if (!np)
		np = of_node_get(of_root);
	np = __of_find_node_by_full_path(np, path);
	raw_spin_unlock_irqrestore(&devtree_lock, flags);
	return np;
}
EXPORT_SYMBOL(of_find_node_opts_by_path);

/**
 * of_find_node_by_name - Find a node by its "name" property
 * @from:	The node to start searching from or NULL; the node
 *		you pass will not be searched, only the next one
 *		will. Typically, you pass what the previous call
 *		returned. of_node_put() will be called on @from.
 * @name:	The name string to match against
 *
 * Return: A node pointer with refcount incremented, use
 * of_node_put() on it when done.
 */
struct device_node *of_find_node_by_name(struct device_node *from,
	const char *name)
{
	struct device_node *np;
	unsigned long flags;

	raw_spin_lock_irqsave(&devtree_lock, flags);
	for_each_of_allnodes_from(from, np)
		if (of_node_name_eq(np, name) && of_node_get(np))
			break;
	of_node_put(from);
	raw_spin_unlock_irqrestore(&devtree_lock, flags);
	return np;
}
EXPORT_SYMBOL(of_find_node_by_name);

/**
 * of_find_node_by_type - Find a node by its "device_type" property
 * @from:	The node to start searching from, or NULL to start searching
 *		the entire device tree. The node you pass will not be
 *		searched, only the next one will; typically, you pass
 *		what the previous call returned. of_node_put() will be
 *		called on from for you.
 * @type:	The type string to match against
 *
 * Return: A node pointer with refcount incremented, use
 * of_node_put() on it when done.
 */
struct device_node *of_find_node_by_type(struct device_node *from,
	const char *type)
{
	struct device_node *np;
	unsigned long flags;

	raw_spin_lock_irqsave(&devtree_lock, flags);
	for_each_of_allnodes_from(from, np)
		if (__of_node_is_type(np, type) && of_node_get(np))
			break;
	of_node_put(from);
	raw_spin_unlock_irqrestore(&devtree_lock, flags);
	return np;
}
EXPORT_SYMBOL(of_find_node_by_type);

/**
 * of_find_compatible_node - Find a node based on type and one of the
 *                                tokens in its "compatible" property
 * @from:	The node to start searching from or NULL, the node
 *		you pass will not be searched, only the next one
 *		will; typically, you pass what the previous call
 *		returned. of_node_put() will be called on it
 * @type:	The type string to match "device_type" or NULL to ignore
 * @compatible:	The string to match to one of the tokens in the device
 *		"compatible" list.
 *
 * Return: A node pointer with refcount incremented, use
 * of_node_put() on it when done.
 */
struct device_node *of_find_compatible_node(struct device_node *from,
	const char *type, const char *compatible)
{
	struct device_node *np;
	unsigned long flags;

	raw_spin_lock_irqsave(&devtree_lock, flags);
	for_each_of_allnodes_from(from, np)
		if (__of_device_is_compatible(np, compatible, type, NULL) &&
		    of_node_get(np))
			break;
	of_node_put(from);
	raw_spin_unlock_irqrestore(&devtree_lock, flags);
	return np;
}
EXPORT_SYMBOL(of_find_compatible_node);

/**
 * of_find_node_with_property - Find a node which has a property with
 *                              the given name.
 * @from:	The node to start searching from or NULL, the node
 *		you pass will not be searched, only the next one
 *		will; typically, you pass what the previous call
 *		returned. of_node_put() will be called on it
 * @prop_name:	The name of the property to look for.
 *
 * Return: A node pointer with refcount incremented, use
 * of_node_put() on it when done.
 */
struct device_node *of_find_node_with_property(struct device_node *from,
	const char *prop_name)
{
	struct device_node *np;
	struct property *pp;
	unsigned long flags;

	raw_spin_lock_irqsave(&devtree_lock, flags);
	for_each_of_allnodes_from(from, np) {
		for (pp = np->properties; pp; pp = pp->next) {
			if (of_prop_cmp(pp->name, prop_name) == 0) {
				of_node_get(np);
				goto out;
			}
		}
	}
out:
	of_node_put(from);
	raw_spin_unlock_irqrestore(&devtree_lock, flags);
	return np;
}
EXPORT_SYMBOL(of_find_node_with_property);

static
const struct of_device_id *__of_match_node(const struct of_device_id *matches,
					   const struct device_node *node)
{
	const struct of_device_id *best_match = NULL;
	int score, best_score = 0;

	if (!matches)
		return NULL;

	for (; matches->name[0] || matches->type[0] || matches->compatible[0]; matches++) {
		score = __of_device_is_compatible(node, matches->compatible,
						  matches->type, matches->name);
		if (score > best_score) {
			best_match = matches;
			best_score = score;
		}
	}

	return best_match;
}

/**
 * of_match_node - Tell if a device_node has a matching of_match structure
 * @matches:	array of of device match structures to search in
 * @node:	the of device structure to match against
 *
 * Low level utility function used by device matching.
 */
const struct of_device_id *of_match_node(const struct of_device_id *matches,
					 const struct device_node *node)
{
	const struct of_device_id *match;
	unsigned long flags;

	raw_spin_lock_irqsave(&devtree_lock, flags);
	match = __of_match_node(matches, node);
	raw_spin_unlock_irqrestore(&devtree_lock, flags);
	return match;
}
EXPORT_SYMBOL(of_match_node);

/**
 * of_find_matching_node_and_match - Find a node based on an of_device_id
 *				     match table.
 * @from:	The node to start searching from or NULL, the node
 *		you pass will not be searched, only the next one
 *		will; typically, you pass what the previous call
 *		returned. of_node_put() will be called on it
 * @matches:	array of of device match structures to search in
 * @match:	Updated to point at the matches entry which matched
 *
 * Return: A node pointer with refcount incremented, use
 * of_node_put() on it when done.
 */
struct device_node *of_find_matching_node_and_match(struct device_node *from,
					const struct of_device_id *matches,
					const struct of_device_id **match)
{
	struct device_node *np;
	const struct of_device_id *m;
	unsigned long flags;

	if (match)
		*match = NULL;

	raw_spin_lock_irqsave(&devtree_lock, flags);
	for_each_of_allnodes_from(from, np) {
		m = __of_match_node(matches, np);
		if (m && of_node_get(np)) {
			if (match)
				*match = m;
			break;
		}
	}
	of_node_put(from);
	raw_spin_unlock_irqrestore(&devtree_lock, flags);
	return np;
}
EXPORT_SYMBOL(of_find_matching_node_and_match);

/**
 * of_alias_from_compatible - Lookup appropriate alias for a device node
 *			      depending on compatible
 * @node:	pointer to a device tree node
 * @alias:	Pointer to buffer that alias value will be copied into
 * @len:	Length of alias value
 *
 * Based on the value of the compatible property, this routine will attempt
 * to choose an appropriate alias value for a particular device tree node.
 * It does this by stripping the manufacturer prefix (as delimited by a ',')
 * from the first entry in the compatible list property.
 *
 * Note: The matching on just the "product" side of the compatible is a relic
 * from I2C and SPI. Please do not add any new user.
 *
 * Return: This routine returns 0 on success, <0 on failure.
 */
int of_alias_from_compatible(const struct device_node *node, char *alias, int len)
{
	const char *compatible, *p;
	int cplen;

	compatible = of_get_property(node, "compatible", &cplen);
	if (!compatible || strlen(compatible) > cplen)
		return -ENODEV;
	p = strchr(compatible, ',');
	strscpy(alias, p ? p + 1 : compatible, len);
	return 0;
}
EXPORT_SYMBOL_GPL(of_alias_from_compatible);

/**
 * of_find_node_by_phandle - Find a node given a phandle
 * @handle:	phandle of the node to find
 *
 * Return: A node pointer with refcount incremented, use
 * of_node_put() on it when done.
 */
struct device_node *of_find_node_by_phandle(phandle handle)
{
	struct device_node *np = NULL;
	unsigned long flags;
	u32 handle_hash;

	if (!handle)
		return NULL;

	handle_hash = of_phandle_cache_hash(handle);

	raw_spin_lock_irqsave(&devtree_lock, flags);

	if (phandle_cache[handle_hash] &&
	    handle == phandle_cache[handle_hash]->phandle)
		np = phandle_cache[handle_hash];

	if (!np) {
		for_each_of_allnodes(np)
			if (np->phandle == handle &&
			    !of_node_check_flag(np, OF_DETACHED)) {
				phandle_cache[handle_hash] = np;
				break;
			}
	}

	of_node_get(np);
	raw_spin_unlock_irqrestore(&devtree_lock, flags);
	return np;
}
EXPORT_SYMBOL(of_find_node_by_phandle);

void of_print_phandle_args(const char *msg, const struct of_phandle_args *args)
{
	int i;
	printk("%s %pOF", msg, args->np);
	for (i = 0; i < args->args_count; i++) {
		const char delim = i ? ',' : ':';

		pr_cont("%c%08x", delim, args->args[i]);
	}
	pr_cont("\n");
}

int of_phandle_iterator_init(struct of_phandle_iterator *it,
		const struct device_node *np,
		const char *list_name,
		const char *cells_name,
		int cell_count)
{
	const __be32 *list;
	int size;

	memset(it, 0, sizeof(*it));

	/*
	 * one of cell_count or cells_name must be provided to determine the
	 * argument length.
	 */
	if (cell_count < 0 && !cells_name)
		return -EINVAL;

	list = of_get_property(np, list_name, &size);
	if (!list)
		return -ENOENT;

	it->cells_name = cells_name;
	it->cell_count = cell_count;
	it->parent = np;
	it->list_end = list + size / sizeof(*list);
	it->phandle_end = list;
	it->cur = list;

	return 0;
}
EXPORT_SYMBOL_GPL(of_phandle_iterator_init);

int of_phandle_iterator_next(struct of_phandle_iterator *it)
{
	uint32_t count = 0;

	if (it->node) {
		of_node_put(it->node);
		it->node = NULL;
	}

	if (!it->cur || it->phandle_end >= it->list_end)
		return -ENOENT;

	it->cur = it->phandle_end;

	/* If phandle is 0, then it is an empty entry with no arguments. */
	it->phandle = be32_to_cpup(it->cur++);

	if (it->phandle) {

		/*
		 * Find the provider node and parse the #*-cells property to
		 * determine the argument length.
		 */
		it->node = of_find_node_by_phandle(it->phandle);

		if (it->cells_name) {
			if (!it->node) {
				pr_err("%pOF: could not find phandle %d\n",
				       it->parent, it->phandle);
				goto err;
			}

			if (of_property_read_u32(it->node, it->cells_name,
						 &count)) {
				/*
				 * If both cell_count and cells_name is given,
				 * fall back to cell_count in absence
				 * of the cells_name property
				 */
				if (it->cell_count >= 0) {
					count = it->cell_count;
				} else {
					pr_err("%pOF: could not get %s for %pOF\n",
					       it->parent,
					       it->cells_name,
					       it->node);
					goto err;
				}
			}
		} else {
			count = it->cell_count;
		}

		/*
		 * Make sure that the arguments actually fit in the remaining
		 * property data length
		 */
		if (it->cur + count > it->list_end) {
			if (it->cells_name)
				pr_err("%pOF: %s = %d found %td\n",
					it->parent, it->cells_name,
					count, it->list_end - it->cur);
			else
				pr_err("%pOF: phandle %s needs %d, found %td\n",
					it->parent, of_node_full_name(it->node),
					count, it->list_end - it->cur);
			goto err;
		}
	}

	it->phandle_end = it->cur + count;
	it->cur_count = count;

	return 0;

err:
	if (it->node) {
		of_node_put(it->node);
		it->node = NULL;
	}

	return -EINVAL;
}
EXPORT_SYMBOL_GPL(of_phandle_iterator_next);

int of_phandle_iterator_args(struct of_phandle_iterator *it,
			     uint32_t *args,
			     int size)
{
	int i, count;

	count = it->cur_count;

	if (WARN_ON(size < count))
		count = size;

	for (i = 0; i < count; i++)
		args[i] = be32_to_cpup(it->cur++);

	return count;
}

int __of_parse_phandle_with_args(const struct device_node *np,
				 const char *list_name,
				 const char *cells_name,
				 int cell_count, int index,
				 struct of_phandle_args *out_args)
{
	struct of_phandle_iterator it;
	int rc, cur_index = 0;

	if (index < 0)
		return -EINVAL;

	/* Loop over the phandles until all the requested entry is found */
	of_for_each_phandle(&it, rc, np, list_name, cells_name, cell_count) {
		/*
		 * All of the error cases bail out of the loop, so at
		 * this point, the parsing is successful. If the requested
		 * index matches, then fill the out_args structure and return,
		 * or return -ENOENT for an empty entry.
		 */
		rc = -ENOENT;
		if (cur_index == index) {
			if (!it.phandle)
				goto err;

			if (out_args) {
				int c;

				c = of_phandle_iterator_args(&it,
							     out_args->args,
							     MAX_PHANDLE_ARGS);
				out_args->np = it.node;
				out_args->args_count = c;
			} else {
				of_node_put(it.node);
			}

			/* Found it! return success */
			return 0;
		}

		cur_index++;
	}

	/*
	 * Unlock node before returning result; will be one of:
	 * -ENOENT : index is for empty phandle
	 * -EINVAL : parsing error on data
	 */

 err:
	of_node_put(it.node);
	return rc;
}
EXPORT_SYMBOL(__of_parse_phandle_with_args);

/**
 * of_parse_phandle_with_args_map() - Find a node pointed by phandle in a list and remap it
 * @np:		pointer to a device tree node containing a list
 * @list_name:	property name that contains a list
 * @stem_name:	stem of property names that specify phandles' arguments count
 * @index:	index of a phandle to parse out
 * @out_args:	optional pointer to output arguments structure (will be filled)
 *
 * This function is useful to parse lists of phandles and their arguments.
 * Returns 0 on success and fills out_args, on error returns appropriate errno
 * value. The difference between this function and of_parse_phandle_with_args()
 * is that this API remaps a phandle if the node the phandle points to has
 * a <@stem_name>-map property.
 *
 * Caller is responsible to call of_node_put() on the returned out_args->np
 * pointer.
 *
 * Example::
 *
 *  phandle1: node1 {
 *  	#list-cells = <2>;
 *  };
 *
 *  phandle2: node2 {
 *  	#list-cells = <1>;
 *  };
 *
 *  phandle3: node3 {
 *  	#list-cells = <1>;
 *  	list-map = <0 &phandle2 3>,
 *  		   <1 &phandle2 2>,
 *  		   <2 &phandle1 5 1>;
 *  	list-map-mask = <0x3>;
 *  };
 *
 *  node4 {
 *  	list = <&phandle1 1 2 &phandle3 0>;
 *  };
 *
 * To get a device_node of the ``node2`` node you may call this:
 * of_parse_phandle_with_args(node4, "list", "list", 1, &args);
 */
int of_parse_phandle_with_args_map(const struct device_node *np,
				   const char *list_name,
				   const char *stem_name,
				   int index, struct of_phandle_args *out_args)
{
	char *cells_name, *map_name = NULL, *mask_name = NULL;
	char *pass_name = NULL;
	struct device_node *cur, *new = NULL;
	const __be32 *map, *mask, *pass;
	static const __be32 dummy_mask[] = { [0 ... MAX_PHANDLE_ARGS] = ~0 };
	static const __be32 dummy_pass[] = { [0 ... MAX_PHANDLE_ARGS] = 0 };
	__be32 initial_match_array[MAX_PHANDLE_ARGS];
	const __be32 *match_array = initial_match_array;
	int i, ret, map_len, match;
	u32 list_size, new_size;

	if (index < 0)
		return -EINVAL;

	cells_name = kasprintf(GFP_KERNEL, "#%s-cells", stem_name);
	if (!cells_name)
		return -ENOMEM;

	ret = -ENOMEM;
	map_name = kasprintf(GFP_KERNEL, "%s-map", stem_name);
	if (!map_name)
		goto free;

	mask_name = kasprintf(GFP_KERNEL, "%s-map-mask", stem_name);
	if (!mask_name)
		goto free;

	pass_name = kasprintf(GFP_KERNEL, "%s-map-pass-thru", stem_name);
	if (!pass_name)
		goto free;

	ret = __of_parse_phandle_with_args(np, list_name, cells_name, -1, index,
					   out_args);
	if (ret)
		goto free;

	/* Get the #<list>-cells property */
	cur = out_args->np;
	ret = of_property_read_u32(cur, cells_name, &list_size);
	if (ret < 0)
		goto put;

	/* Precalculate the match array - this simplifies match loop */
	for (i = 0; i < list_size; i++)
		initial_match_array[i] = cpu_to_be32(out_args->args[i]);

	ret = -EINVAL;
	while (cur) {
		/* Get the <list>-map property */
		map = of_get_property(cur, map_name, &map_len);
		if (!map) {
			ret = 0;
			goto free;
		}
		map_len /= sizeof(u32);

		/* Get the <list>-map-mask property (optional) */
		mask = of_get_property(cur, mask_name, NULL);
		if (!mask)
			mask = dummy_mask;
		/* Iterate through <list>-map property */
		match = 0;
		while (map_len > (list_size + 1) && !match) {
			/* Compare specifiers */
			match = 1;
			for (i = 0; i < list_size; i++, map_len--)
				match &= !((match_array[i] ^ *map++) & mask[i]);

			of_node_put(new);
			new = of_find_node_by_phandle(be32_to_cpup(map));
			map++;
			map_len--;

			/* Check if not found */
			if (!new)
				goto put;

			if (!of_device_is_available(new))
				match = 0;

			ret = of_property_read_u32(new, cells_name, &new_size);
			if (ret)
				goto put;

			/* Check for malformed properties */
			if (WARN_ON(new_size > MAX_PHANDLE_ARGS))
				goto put;
			if (map_len < new_size)
				goto put;

			/* Move forward by new node's #<list>-cells amount */
			map += new_size;
			map_len -= new_size;
		}
		if (!match)
			goto put;

		/* Get the <list>-map-pass-thru property (optional) */
		pass = of_get_property(cur, pass_name, NULL);
		if (!pass)
			pass = dummy_pass;

		/*
		 * Successfully parsed a <list>-map translation; copy new
		 * specifier into the out_args structure, keeping the
		 * bits specified in <list>-map-pass-thru.
		 */
		match_array = map - new_size;
		for (i = 0; i < new_size; i++) {
			__be32 val = *(map - new_size + i);

			if (i < list_size) {
				val &= ~pass[i];
				val |= cpu_to_be32(out_args->args[i]) & pass[i];
			}

			out_args->args[i] = be32_to_cpu(val);
		}
		out_args->args_count = list_size = new_size;
		/* Iterate again with new provider */
		out_args->np = new;
		of_node_put(cur);
		cur = new;
	}
put:
	of_node_put(cur);
	of_node_put(new);
free:
	kfree(mask_name);
	kfree(map_name);
	kfree(cells_name);
	kfree(pass_name);

	return ret;
}
EXPORT_SYMBOL(of_parse_phandle_with_args_map);

/**
 * of_count_phandle_with_args() - Find the number of phandles references in a property
 * @np:		pointer to a device tree node containing a list
 * @list_name:	property name that contains a list
 * @cells_name:	property name that specifies phandles' arguments count
 *
 * Return: The number of phandle + argument tuples within a property. It
 * is a typical pattern to encode a list of phandle and variable
 * arguments into a single property. The number of arguments is encoded
 * by a property in the phandle-target node. For example, a gpios
 * property would contain a list of GPIO specifies consisting of a
 * phandle and 1 or more arguments. The number of arguments are
 * determined by the #gpio-cells property in the node pointed to by the
 * phandle.
 */
int of_count_phandle_with_args(const struct device_node *np, const char *list_name,
				const char *cells_name)
{
	struct of_phandle_iterator it;
	int rc, cur_index = 0;

	/*
	 * If cells_name is NULL we assume a cell count of 0. This makes
	 * counting the phandles trivial as each 32bit word in the list is a
	 * phandle and no arguments are to consider. So we don't iterate through
	 * the list but just use the length to determine the phandle count.
	 */
	if (!cells_name) {
		const __be32 *list;
		int size;

		list = of_get_property(np, list_name, &size);
		if (!list)
			return -ENOENT;

		return size / sizeof(*list);
	}

	rc = of_phandle_iterator_init(&it, np, list_name, cells_name, -1);
	if (rc)
		return rc;

	while ((rc = of_phandle_iterator_next(&it)) == 0)
		cur_index += 1;

	if (rc != -ENOENT)
		return rc;

	return cur_index;
}
EXPORT_SYMBOL(of_count_phandle_with_args);

/**
 * __of_add_property - Add a property to a node without lock operations
 * @np:		Caller's Device Node
 * @prop:	Property to add
 */
int __of_add_property(struct device_node *np, struct property *prop)
{
	struct property **next;

	prop->next = NULL;
	next = &np->properties;
	while (*next) {
		if (strcmp(prop->name, (*next)->name) == 0)
			/* duplicate ! don't insert it */
			return -EEXIST;

		next = &(*next)->next;
	}
	*next = prop;

	return 0;
}

/**
 * of_add_property - Add a property to a node
 * @np:		Caller's Device Node
 * @prop:	Property to add
 */
int of_add_property(struct device_node *np, struct property *prop)
{
	unsigned long flags;
	int rc;

	mutex_lock(&of_mutex);

	raw_spin_lock_irqsave(&devtree_lock, flags);
	rc = __of_add_property(np, prop);
	raw_spin_unlock_irqrestore(&devtree_lock, flags);

	if (!rc)
		__of_add_property_sysfs(np, prop);

	mutex_unlock(&of_mutex);

	if (!rc)
		of_property_notify(OF_RECONFIG_ADD_PROPERTY, np, prop, NULL);

	return rc;
}
EXPORT_SYMBOL_GPL(of_add_property);

int __of_remove_property(struct device_node *np, struct property *prop)
{
	struct property **next;

	for (next = &np->properties; *next; next = &(*next)->next) {
		if (*next == prop)
			break;
	}
	if (*next == NULL)
		return -ENODEV;

	/* found the node */
	*next = prop->next;
	prop->next = np->deadprops;
	np->deadprops = prop;

	return 0;
}

/**
 * of_remove_property - Remove a property from a node.
 * @np:		Caller's Device Node
 * @prop:	Property to remove
 *
 * Note that we don't actually remove it, since we have given out
 * who-knows-how-many pointers to the data using get-property.
 * Instead we just move the property to the "dead properties"
 * list, so it won't be found any more.
 */
int of_remove_property(struct device_node *np, struct property *prop)
{
	unsigned long flags;
	int rc;

	if (!prop)
		return -ENODEV;

	mutex_lock(&of_mutex);

	raw_spin_lock_irqsave(&devtree_lock, flags);
	rc = __of_remove_property(np, prop);
	raw_spin_unlock_irqrestore(&devtree_lock, flags);

	if (!rc)
		__of_remove_property_sysfs(np, prop);

	mutex_unlock(&of_mutex);

	if (!rc)
		of_property_notify(OF_RECONFIG_REMOVE_PROPERTY, np, prop, NULL);

	return rc;
}
EXPORT_SYMBOL_GPL(of_remove_property);

int __of_update_property(struct device_node *np, struct property *newprop,
		struct property **oldpropp)
{
	struct property **next, *oldprop;

	for (next = &np->properties; *next; next = &(*next)->next) {
		if (of_prop_cmp((*next)->name, newprop->name) == 0)
			break;
	}
	*oldpropp = oldprop = *next;

	if (oldprop) {
		/* replace the node */
		newprop->next = oldprop->next;
		*next = newprop;
		oldprop->next = np->deadprops;
		np->deadprops = oldprop;
	} else {
		/* new node */
		newprop->next = NULL;
		*next = newprop;
	}

	return 0;
}

/*
 * of_update_property - Update a property in a node, if the property does
 * not exist, add it.
 *
 * Note that we don't actually remove it, since we have given out
 * who-knows-how-many pointers to the data using get-property.
 * Instead we just move the property to the "dead properties" list,
 * and add the new property to the property list
 */
int of_update_property(struct device_node *np, struct property *newprop)
{
	struct property *oldprop;
	unsigned long flags;
	int rc;

	if (!newprop->name)
		return -EINVAL;

	mutex_lock(&of_mutex);

	raw_spin_lock_irqsave(&devtree_lock, flags);
	rc = __of_update_property(np, newprop, &oldprop);
	raw_spin_unlock_irqrestore(&devtree_lock, flags);

	if (!rc)
		__of_update_property_sysfs(np, newprop, oldprop);

	mutex_unlock(&of_mutex);

	if (!rc)
		of_property_notify(OF_RECONFIG_UPDATE_PROPERTY, np, newprop, oldprop);

	return rc;
}

static void of_alias_add(struct alias_prop *ap, struct device_node *np,
			 int id, const char *stem, int stem_len)
{
	ap->np = np;
	ap->id = id;
	strscpy(ap->stem, stem, stem_len + 1);
	list_add_tail(&ap->link, &aliases_lookup);
	pr_debug("adding DT alias:%s: stem=%s id=%i node=%pOF\n",
		 ap->alias, ap->stem, ap->id, np);
}

/**
 * of_alias_scan - Scan all properties of the 'aliases' node
 * @dt_alloc:	An allocator that provides a virtual address to memory
 *		for storing the resulting tree
 *
 * The function scans all the properties of the 'aliases' node and populates
 * the global lookup table with the properties.  It returns the
 * number of alias properties found, or an error code in case of failure.
 */
void of_alias_scan(void * (*dt_alloc)(u64 size, u64 align))
{
	struct property *pp;

	of_aliases = of_find_node_by_path("/aliases");
	of_chosen = of_find_node_by_path("/chosen");
	if (of_chosen == NULL)
		of_chosen = of_find_node_by_path("/chosen@0");

	if (of_chosen) {
		/* linux,stdout-path and /aliases/stdout are for legacy compatibility */
		const char *name = NULL;

		/* IAMROOT20 20240525
<<<<<<< HEAD
		 * exam)
		 *	 chosen {
		 *		stdout-path = "/pl011@9000000";
		 *	 };   
		 *	name = "/pl011@9000000"
=======
		 * ex) chosen {                                                                       
       		 *		 stdout-path = "/pl011@9000000";
		 *	};
		 *
		 *	-> name = "/pl011@9000000"
>>>>>>> ffe676cb
		 */
		if (of_property_read_string(of_chosen, "stdout-path", &name))
			of_property_read_string(of_chosen, "linux,stdout-path",
						&name);
		if (IS_ENABLED(CONFIG_PPC) && !name)
			of_property_read_string(of_aliases, "stdout", &name);
		/* IAMROOT20 20240525
<<<<<<< HEAD
		 * exam) name="/pl011@9000000"
		 * of_stdout = 
		 *	pl011@9000000 {
		 * 	     clock-names = "uartclk\0apb_pclk";
		 * 	     clocks = <0x8000 0x8000>;
		 * 	     interrupts = <0x00 0x01 0x04>;
		 * 	     reg = <0x00 0x9000000 0x00 0x1000>;
		 * 	     compatible = "arm,pl011\0arm,primecell";
		 * 	};
		 * of_stdout_options = NULL
=======
		 * name으로 of_stdout node를 찾는다
		 * - ':'이 name에 있으면(옵션 문자열), of_stdout_options에 저장
>>>>>>> ffe676cb
		 */
		if (name)
			of_stdout = of_find_node_opts_by_path(name, &of_stdout_options);
		if (of_stdout)
			of_stdout->fwnode.flags |= FWNODE_FLAG_BEST_EFFORT;
	}

	if (!of_aliases)
		return;

	/* IAMROOT20 20240525
	 * of_aliases 노드의 property를 순회하면서 alias_prop 구조체를 만들어
	 * aliases_lookup 리스트에 추가한다
	 * - 나중에 aliases가 나오면 노드, name 등을 빠르게 찾기 위해
	 */
	for_each_property_of_node(of_aliases, pp) {
		const char *start = pp->name;
		const char *end = start + strlen(start);
		struct device_node *np;
		struct alias_prop *ap;
		int id, len;

		/* Skip those we do not want to proceed */
		if (!strcmp(pp->name, "name") ||
		    !strcmp(pp->name, "phandle") ||
		    !strcmp(pp->name, "linux,phandle"))
			continue;

		/* IAMROOT20 20240525
		 * eaxm)
		 *	aliases {
		 *		serial0 = &uart0;
		 * 	};
		 *	name = "serial0"
		 *	value=&uart0
		 */
		np = of_find_node_by_path(pp->value);
		if (!np)
			continue;

		/* IAMROOT20 20240525
		 * aliases {
		 *        serial0 = &uart0;
		 *        ^----------- start = alias = "serial0"
		 *               ^---- end 1
		 *              ^----- end 2
		 *              <>     id = 0
		 *        <----->      stem = "serial"
		 * };
		 */
		/* walk the alias backwards to extract the id and work out
		 * the 'stem' string */
		while (isdigit(*(end-1)) && end > start)
			end--;
		len = end - start;

		if (kstrtoint(end, 10, &id) < 0)
			continue;

		/* Allocate an alias_prop with enough space for the stem */
		ap = dt_alloc(sizeof(*ap) + len + 1, __alignof__(*ap));
		if (!ap)
			continue;
		memset(ap, 0, sizeof(*ap) + len + 1);
		ap->alias = start;
		of_alias_add(ap, np, id, start, len);
	}
}

/**
 * of_alias_get_id - Get alias id for the given device_node
 * @np:		Pointer to the given device_node
 * @stem:	Alias stem of the given device_node
 *
 * The function travels the lookup table to get the alias id for the given
 * device_node and alias stem.
 *
 * Return: The alias id if found.
 */
int of_alias_get_id(struct device_node *np, const char *stem)
{
	struct alias_prop *app;
	int id = -ENODEV;

	mutex_lock(&of_mutex);
	list_for_each_entry(app, &aliases_lookup, link) {
		if (strcmp(app->stem, stem) != 0)
			continue;

		if (np == app->np) {
			id = app->id;
			break;
		}
	}
	mutex_unlock(&of_mutex);

	return id;
}
EXPORT_SYMBOL_GPL(of_alias_get_id);

/**
 * of_alias_get_highest_id - Get highest alias id for the given stem
 * @stem:	Alias stem to be examined
 *
 * The function travels the lookup table to get the highest alias id for the
 * given alias stem.  It returns the alias id if found.
 */
int of_alias_get_highest_id(const char *stem)
{
	struct alias_prop *app;
	int id = -ENODEV;

	mutex_lock(&of_mutex);
	list_for_each_entry(app, &aliases_lookup, link) {
		if (strcmp(app->stem, stem) != 0)
			continue;

		if (app->id > id)
			id = app->id;
	}
	mutex_unlock(&of_mutex);

	return id;
}
EXPORT_SYMBOL_GPL(of_alias_get_highest_id);

/**
 * of_console_check() - Test and setup console for DT setup
 * @dn: Pointer to device node
 * @name: Name to use for preferred console without index. ex. "ttyS"
 * @index: Index to use for preferred console.
 *
 * Check if the given device node matches the stdout-path property in the
 * /chosen node. If it does then register it as the preferred console.
 *
 * Return: TRUE if console successfully setup. Otherwise return FALSE.
 */
bool of_console_check(struct device_node *dn, char *name, int index)
{
	if (!dn || dn != of_stdout || console_set_on_cmdline)
		return false;

	/*
	 * XXX: cast `options' to char pointer to suppress complication
	 * warnings: printk, UART and console drivers expect char pointer.
	 */
	return !add_preferred_console(name, index, (char *)of_stdout_options);
}
EXPORT_SYMBOL_GPL(of_console_check);

/**
 * of_find_next_cache_node - Find a node's subsidiary cache
 * @np:	node of type "cpu" or "cache"
 *
 * Return: A node pointer with refcount incremented, use
 * of_node_put() on it when done.  Caller should hold a reference
 * to np.
 */
struct device_node *of_find_next_cache_node(const struct device_node *np)
{
	struct device_node *child, *cache_node;

	cache_node = of_parse_phandle(np, "l2-cache", 0);
	if (!cache_node)
		cache_node = of_parse_phandle(np, "next-level-cache", 0);

	if (cache_node)
		return cache_node;

	/* OF on pmac has nodes instead of properties named "l2-cache"
	 * beneath CPU nodes.
	 */
	if (IS_ENABLED(CONFIG_PPC_PMAC) && of_node_is_type(np, "cpu"))
		for_each_child_of_node(np, child)
			if (of_node_is_type(child, "cache"))
				return child;

	return NULL;
}

/**
 * of_find_last_cache_level - Find the level at which the last cache is
 * 		present for the given logical cpu
 *
 * @cpu: cpu number(logical index) for which the last cache level is needed
 *
 * Return: The level at which the last cache is present. It is exactly
 * same as  the total number of cache levels for the given logical cpu.
 */
int of_find_last_cache_level(unsigned int cpu)
{
	u32 cache_level = 0;
	struct device_node *prev = NULL, *np = of_cpu_device_node_get(cpu);

	while (np) {
		of_node_put(prev);
		prev = np;
		np = of_find_next_cache_node(np);
	}

	of_property_read_u32(prev, "cache-level", &cache_level);
	of_node_put(prev);

	return cache_level;
}

/**
 * of_map_id - Translate an ID through a downstream mapping.
 * @np: root complex device node.
 * @id: device ID to map.
 * @map_name: property name of the map to use.
 * @map_mask_name: optional property name of the mask to use.
 * @target: optional pointer to a target device node.
 * @id_out: optional pointer to receive the translated ID.
 *
 * Given a device ID, look up the appropriate implementation-defined
 * platform ID and/or the target device which receives transactions on that
 * ID, as per the "iommu-map" and "msi-map" bindings. Either of @target or
 * @id_out may be NULL if only the other is required. If @target points to
 * a non-NULL device node pointer, only entries targeting that node will be
 * matched; if it points to a NULL value, it will receive the device node of
 * the first matching target phandle, with a reference held.
 *
 * Return: 0 on success or a standard error code on failure.
 */
int of_map_id(struct device_node *np, u32 id,
	       const char *map_name, const char *map_mask_name,
	       struct device_node **target, u32 *id_out)
{
	u32 map_mask, masked_id;
	int map_len;
	const __be32 *map = NULL;

	if (!np || !map_name || (!target && !id_out))
		return -EINVAL;

	map = of_get_property(np, map_name, &map_len);
	if (!map) {
		if (target)
			return -ENODEV;
		/* Otherwise, no map implies no translation */
		*id_out = id;
		return 0;
	}

	if (!map_len || map_len % (4 * sizeof(*map))) {
		pr_err("%pOF: Error: Bad %s length: %d\n", np,
			map_name, map_len);
		return -EINVAL;
	}

	/* The default is to select all bits. */
	map_mask = 0xffffffff;

	/*
	 * Can be overridden by "{iommu,msi}-map-mask" property.
	 * If of_property_read_u32() fails, the default is used.
	 */
	if (map_mask_name)
		of_property_read_u32(np, map_mask_name, &map_mask);

	masked_id = map_mask & id;
	for ( ; map_len > 0; map_len -= 4 * sizeof(*map), map += 4) {
		struct device_node *phandle_node;
		u32 id_base = be32_to_cpup(map + 0);
		u32 phandle = be32_to_cpup(map + 1);
		u32 out_base = be32_to_cpup(map + 2);
		u32 id_len = be32_to_cpup(map + 3);

		if (id_base & ~map_mask) {
			pr_err("%pOF: Invalid %s translation - %s-mask (0x%x) ignores id-base (0x%x)\n",
				np, map_name, map_name,
				map_mask, id_base);
			return -EFAULT;
		}

		if (masked_id < id_base || masked_id >= id_base + id_len)
			continue;

		phandle_node = of_find_node_by_phandle(phandle);
		if (!phandle_node)
			return -ENODEV;

		if (target) {
			if (*target)
				of_node_put(phandle_node);
			else
				*target = phandle_node;

			if (*target != phandle_node)
				continue;
		}

		if (id_out)
			*id_out = masked_id - id_base + out_base;

		pr_debug("%pOF: %s, using mask %08x, id-base: %08x, out-base: %08x, length: %08x, id: %08x -> %08x\n",
			np, map_name, map_mask, id_base, out_base,
			id_len, id, masked_id - id_base + out_base);
		return 0;
	}

	pr_info("%pOF: no %s translation for id 0x%x on %pOF\n", np, map_name,
		id, target && *target ? *target : NULL);

	/* Bypasses translation */
	if (id_out)
		*id_out = id;
	return 0;
}
EXPORT_SYMBOL_GPL(of_map_id);<|MERGE_RESOLUTION|>--- conflicted
+++ resolved
@@ -752,14 +752,12 @@
 EXPORT_SYMBOL(of_get_child_by_name);
 
 /* IAMROOT20 20240525
-<<<<<<< HEAD
- * __of_find_node_by_path(of_root, "aliases");
-=======
  * parent 노드의 모든 child의 마지막 path가 path와 일치하는 child를 return
  * ex) parent : of_root("/"), path : "aliases"
  *     child : "/soc", "/chosen", "/aliases"
  *     -> "/aliases" 노드를 return
->>>>>>> ffe676cb
+ *
+ * __of_find_node_by_path(of_root, "aliases");
  */
 struct device_node *__of_find_node_by_path(struct device_node *parent,
 						const char *path)
@@ -827,17 +825,15 @@
  * of_node_put() on it when done.
  */
 /* IAMROOT20 20240525
-<<<<<<< HEAD
+ * ex) path = "i2c2_pins_a: i2c2"
+ *     - opts가 null이 아니면 *opts에 ':' 다음 위치를 저장
+ *
  * of_find_node_by_path
  *	of_aliases = of_find_node_by_path("/aliases");
  *	of_find_node_opts_by_path("/aliases", NULL);
  *
  * of_alias_scan
  *	of_find_node_opts_by_path("/pl011@9000000", &of_stdout_options);
-=======
- * ex) path = "i2c2_pins_a: i2c2"
- *     - opts가 null이 아니면 *opts에 ':' 다음 위치를 저장
->>>>>>> ffe676cb
  */
 struct device_node *of_find_node_opts_by_path(const char *path, const char **opts)
 {
@@ -1811,19 +1807,11 @@
 		const char *name = NULL;
 
 		/* IAMROOT20 20240525
-<<<<<<< HEAD
 		 * exam)
 		 *	 chosen {
 		 *		stdout-path = "/pl011@9000000";
 		 *	 };   
 		 *	name = "/pl011@9000000"
-=======
-		 * ex) chosen {                                                                       
-       		 *		 stdout-path = "/pl011@9000000";
-		 *	};
-		 *
-		 *	-> name = "/pl011@9000000"
->>>>>>> ffe676cb
 		 */
 		if (of_property_read_string(of_chosen, "stdout-path", &name))
 			of_property_read_string(of_chosen, "linux,stdout-path",
@@ -1831,7 +1819,9 @@
 		if (IS_ENABLED(CONFIG_PPC) && !name)
 			of_property_read_string(of_aliases, "stdout", &name);
 		/* IAMROOT20 20240525
-<<<<<<< HEAD
+		 * name으로 of_stdout node를 찾는다
+		 * - ':'이 name에 있으면(옵션 문자열), of_stdout_options에 저장
+		 *
 		 * exam) name="/pl011@9000000"
 		 * of_stdout = 
 		 *	pl011@9000000 {
@@ -1842,10 +1832,6 @@
 		 * 	     compatible = "arm,pl011\0arm,primecell";
 		 * 	};
 		 * of_stdout_options = NULL
-=======
-		 * name으로 of_stdout node를 찾는다
-		 * - ':'이 name에 있으면(옵션 문자열), of_stdout_options에 저장
->>>>>>> ffe676cb
 		 */
 		if (name)
 			of_stdout = of_find_node_opts_by_path(name, &of_stdout_options);
