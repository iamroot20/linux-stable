--- conflicted
+++ resolved
@@ -960,8 +960,6 @@
 }
 
 static unsigned long chosen_node_offset = -FDT_ERR_NOTFOUND;
-<<<<<<< HEAD
-=======
 
 /*
  * The main usage of linux,usable-memory-range is for crash dump kernel.
@@ -971,7 +969,6 @@
  * region is always the last range of linux,usable-memory-range if exist.
  */
 #define MAX_USABLE_RANGES		2
->>>>>>> d60c95ef
 
 /**
  * early_init_dt_check_for_usable_mem_range - Decode usable memory range
@@ -979,16 +976,9 @@
  */
 void __init early_init_dt_check_for_usable_mem_range(void)
 {
-<<<<<<< HEAD
-	const __be32 *prop;
-	int len;
-	phys_addr_t cap_mem_addr;
-	phys_addr_t cap_mem_size;
-=======
 	struct memblock_region rgn[MAX_USABLE_RANGES] = {0};
 	const __be32 *prop, *endp;
 	int len, i;
->>>>>>> d60c95ef
 	unsigned long node = chosen_node_offset;
 
 	if ((long)node < 0)
@@ -1009,16 +999,9 @@
 			 i, &rgn[i].base, &rgn[i].size);
 	}
 
-<<<<<<< HEAD
-	pr_debug("cap_mem_start=%pa cap_mem_size=%pa\n", &cap_mem_addr,
-		 &cap_mem_size);
-
-	memblock_cap_memory_range(cap_mem_addr, cap_mem_size);
-=======
 	memblock_cap_memory_range(rgn[0].base, rgn[0].size);
 	for (i = 1; i < MAX_USABLE_RANGES && rgn[i].size; i++)
 		memblock_add(rgn[i].base, rgn[i].size);
->>>>>>> d60c95ef
 }
 
 #ifdef CONFIG_SERIAL_EARLYCON
@@ -1181,12 +1164,8 @@
 
 	chosen_node_offset = node;
 
-	chosen_node_offset = node;
-
 	early_init_dt_check_for_initrd(node);
 	early_init_dt_check_for_elfcorehdr(node);
-<<<<<<< HEAD
-=======
 
 	rng_seed = of_get_flat_dt_prop(node, "rng-seed", &l);
 	if (rng_seed && l > 0) {
@@ -1199,7 +1178,6 @@
 		of_fdt_crc32 = crc32_be(~0, initial_boot_params,
 				fdt_totalsize(initial_boot_params));
 	}
->>>>>>> d60c95ef
 
 	/* Retrieve command line */
 	p = of_get_flat_dt_prop(node, "bootargs", &l);
