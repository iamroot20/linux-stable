// SPDX-License-Identifier: GPL-2.0+
/*
 *    Copyright (C) 2006 Benjamin Herrenschmidt, IBM Corp.
 *			 <benh@kernel.crashing.org>
 *    and		 Arnd Bergmann, IBM Corp.
 *    Merged from powerpc/kernel/of_platform.c and
 *    sparc{,64}/kernel/of_device.c by Stephen Rothwell
 */

#define pr_fmt(fmt)	"OF: " fmt

#include <linux/errno.h>
#include <linux/module.h>
#include <linux/amba/bus.h>
#include <linux/device.h>
#include <linux/dma-mapping.h>
#include <linux/slab.h>
#include <linux/of_address.h>
#include <linux/of_device.h>
#include <linux/of_iommu.h>
#include <linux/of_irq.h>
#include <linux/of_platform.h>
#include <linux/platform_device.h>

const struct of_device_id of_default_bus_match_table[] = {
	{ .compatible = "simple-bus", },
	{ .compatible = "simple-mfd", },
	{ .compatible = "isa", },
#ifdef CONFIG_ARM_AMBA
	{ .compatible = "arm,amba-bus", },
#endif /* CONFIG_ARM_AMBA */
	{} /* Empty terminated list */
};

static int of_dev_node_match(struct device *dev, void *data)
{
	return dev->of_node == data;
}

/**
 * of_find_device_by_node - Find the platform_device associated with a node
 * @np: Pointer to device tree node
 *
 * Takes a reference to the embedded struct device which needs to be dropped
 * after use.
 *
 * Returns platform_device pointer, or NULL if not found
 */
struct platform_device *of_find_device_by_node(struct device_node *np)
{
	struct device *dev;

	dev = bus_find_device(&platform_bus_type, NULL, np, of_dev_node_match);
	return dev ? to_platform_device(dev) : NULL;
}
EXPORT_SYMBOL(of_find_device_by_node);

#ifdef CONFIG_OF_ADDRESS
/*
 * The following routines scan a subtree and registers a device for
 * each applicable node.
 *
 * Note: sparc doesn't use these routines because it has a different
 * mechanism for creating devices from device tree nodes.
 */

/**
 * of_device_make_bus_id - Use the device node data to assign a unique name
 * @dev: pointer to device structure that is linked to a device tree node
 *
 * This routine will first try using the translated bus address to
 * derive a unique name. If it cannot, then it will prepend names from
 * parent nodes until a unique name can be derived.
 */
static void of_device_make_bus_id(struct device *dev)
{
	struct device_node *node = dev->of_node;
	const __be32 *reg;
	u64 addr;

	/* Construct the name, using parent nodes if necessary to ensure uniqueness */
	while (node->parent) {
		/*
		 * If the address can be translated, then that is as much
		 * uniqueness as we need. Make it the first component and return
		 */
		reg = of_get_property(node, "reg", NULL);
		if (reg && (addr = of_translate_address(node, reg)) != OF_BAD_ADDR) {
			dev_set_name(dev, dev_name(dev) ? "%llx.%s:%s" : "%llx.%s",
				     (unsigned long long)addr, node->name,
				     dev_name(dev));
			return;
		}

		/* format arguments only used if dev_name() resolves to NULL */
		dev_set_name(dev, dev_name(dev) ? "%s:%s" : "%s",
			     kbasename(node->full_name), dev_name(dev));
		node = node->parent;
	}
}

/**
 * of_device_alloc - Allocate and initialize an of_device
 * @np: device node to assign to device
 * @bus_id: Name to assign to the device.  May be null to use default name.
 * @parent: Parent device.
 */
struct platform_device *of_device_alloc(struct device_node *np,
				  const char *bus_id,
				  struct device *parent)
{
	struct platform_device *dev;
	int rc, i, num_reg = 0, num_irq;
	struct resource *res, temp_res;

	dev = platform_device_alloc("", PLATFORM_DEVID_NONE);
	if (!dev)
		return NULL;

	/* count the io and irq resources */
	while (of_address_to_resource(np, num_reg, &temp_res) == 0)
		num_reg++;
	num_irq = of_irq_count(np);

	/* Populate the resource table */
	if (num_irq || num_reg) {
		res = kzalloc(sizeof(*res) * (num_irq + num_reg), GFP_KERNEL);
		if (!res) {
			platform_device_put(dev);
			return NULL;
		}

		dev->num_resources = num_reg + num_irq;
		dev->resource = res;
		for (i = 0; i < num_reg; i++, res++) {
			rc = of_address_to_resource(np, i, res);
			WARN_ON(rc);
		}
		if (of_irq_to_resource_table(np, res, num_irq) != num_irq)
			pr_debug("not all legacy IRQ resources mapped for %s\n",
				 np->name);
	}

	dev->dev.of_node = of_node_get(np);
	dev->dev.fwnode = &np->fwnode;
	dev->dev.parent = parent ? : &platform_bus;

	if (bus_id)
		dev_set_name(&dev->dev, "%s", bus_id);
	else
		of_device_make_bus_id(&dev->dev);

	return dev;
}
EXPORT_SYMBOL(of_device_alloc);

/**
 * of_platform_device_create_pdata - Alloc, initialize and register an of_device
 * @np: pointer to node to create device for
 * @bus_id: name to assign device
 * @platform_data: pointer to populate platform_data pointer with
 * @parent: Linux device model parent device.
 *
 * Returns pointer to created platform device, or NULL if a device was not
 * registered.  Unavailable devices will not get registered.
 */
static struct platform_device *of_platform_device_create_pdata(
					struct device_node *np,
					const char *bus_id,
					void *platform_data,
					struct device *parent)
{
	struct platform_device *dev;

	if (!of_device_is_available(np) ||
	    of_node_test_and_set_flag(np, OF_POPULATED))
		return NULL;

	dev = of_device_alloc(np, bus_id, parent);
	if (!dev)
		goto err_clear_flag;

	dev->dev.bus = &platform_bus_type;
	dev->dev.platform_data = platform_data;
	of_msi_configure(&dev->dev, dev->dev.of_node);

	if (of_device_add(dev) != 0) {
		platform_device_put(dev);
		goto err_clear_flag;
	}

	return dev;

err_clear_flag:
	of_node_clear_flag(np, OF_POPULATED);
	return NULL;
}

/**
 * of_platform_device_create - Alloc, initialize and register an of_device
 * @np: pointer to node to create device for
 * @bus_id: name to assign device
 * @parent: Linux device model parent device.
 *
 * Returns pointer to created platform device, or NULL if a device was not
 * registered.  Unavailable devices will not get registered.
 */
struct platform_device *of_platform_device_create(struct device_node *np,
					    const char *bus_id,
					    struct device *parent)
{
	return of_platform_device_create_pdata(np, bus_id, NULL, parent);
}
EXPORT_SYMBOL(of_platform_device_create);

#ifdef CONFIG_ARM_AMBA
static struct amba_device *of_amba_device_create(struct device_node *node,
						 const char *bus_id,
						 void *platform_data,
						 struct device *parent)
{
	struct amba_device *dev;
	const void *prop;
	int i, ret;

	pr_debug("Creating amba device %pOF\n", node);

	if (!of_device_is_available(node) ||
	    of_node_test_and_set_flag(node, OF_POPULATED))
		return NULL;

	dev = amba_device_alloc(NULL, 0, 0);
	if (!dev)
		goto err_clear_flag;

	/* setup generic device info */
	dev->dev.of_node = of_node_get(node);
	dev->dev.fwnode = &node->fwnode;
	dev->dev.parent = parent ? : &platform_bus;
	dev->dev.platform_data = platform_data;
	if (bus_id)
		dev_set_name(&dev->dev, "%s", bus_id);
	else
		of_device_make_bus_id(&dev->dev);

	/* Allow the HW Peripheral ID to be overridden */
	prop = of_get_property(node, "arm,primecell-periphid", NULL);
	if (prop)
		dev->periphid = of_read_ulong(prop, 1);

	/* Decode the IRQs and address ranges */
	for (i = 0; i < AMBA_NR_IRQS; i++)
		dev->irq[i] = irq_of_parse_and_map(node, i);

	ret = of_address_to_resource(node, 0, &dev->res);
	if (ret) {
		pr_err("amba: of_address_to_resource() failed (%d) for %pOF\n",
		       ret, node);
		goto err_free;
	}

	ret = amba_device_add(dev, &iomem_resource);
	if (ret) {
		pr_err("amba_device_add() failed (%d) for %pOF\n",
		       ret, node);
		goto err_free;
	}

	return dev;

err_free:
	amba_device_put(dev);
err_clear_flag:
	of_node_clear_flag(node, OF_POPULATED);
	return NULL;
}
#else /* CONFIG_ARM_AMBA */
static struct amba_device *of_amba_device_create(struct device_node *node,
						 const char *bus_id,
						 void *platform_data,
						 struct device *parent)
{
	return NULL;
}
#endif /* CONFIG_ARM_AMBA */

/**
 * of_devname_lookup() - Given a device node, lookup the preferred Linux name
 */
static const struct of_dev_auxdata *of_dev_lookup(const struct of_dev_auxdata *lookup,
				 struct device_node *np)
{
	const struct of_dev_auxdata *auxdata;
	struct resource res;
	int compatible = 0;

	if (!lookup)
		return NULL;

	auxdata = lookup;
	for (; auxdata->compatible; auxdata++) {
		if (!of_device_is_compatible(np, auxdata->compatible))
			continue;
		compatible++;
		if (!of_address_to_resource(np, 0, &res))
			if (res.start != auxdata->phys_addr)
				continue;
		pr_debug("%pOF: devname=%s\n", np, auxdata->name);
		return auxdata;
	}

	if (!compatible)
		return NULL;

	/* Try compatible match if no phys_addr and name are specified */
	auxdata = lookup;
	for (; auxdata->compatible; auxdata++) {
		if (!of_device_is_compatible(np, auxdata->compatible))
			continue;
		if (!auxdata->phys_addr && !auxdata->name) {
			pr_debug("%pOF: compatible match\n", np);
			return auxdata;
		}
	}

	return NULL;
}

/**
 * of_platform_bus_create() - Create a device for a node and its children.
 * @bus: device node of the bus to instantiate
 * @matches: match table for bus nodes
 * @lookup: auxdata table for matching id and platform_data with device nodes
 * @parent: parent for new device, or NULL for top level.
 * @strict: require compatible property
 *
 * Creates a platform_device for the provided device_node, and optionally
 * recursively create devices for all the child nodes.
 */
static int of_platform_bus_create(struct device_node *bus,
				  const struct of_device_id *matches,
				  const struct of_dev_auxdata *lookup,
				  struct device *parent, bool strict)
{
	const struct of_dev_auxdata *auxdata;
	struct device_node *child;
	struct platform_device *dev;
	const char *bus_id = NULL;
	void *platform_data = NULL;
	int rc = 0;

	/* Make sure it has a compatible property */
	if (strict && (!of_get_property(bus, "compatible", NULL))) {
		pr_debug("%s() - skipping %pOF, no compatible prop\n",
			 __func__, bus);
		return 0;
	}

	if (of_node_check_flag(bus, OF_POPULATED_BUS)) {
		pr_debug("%s() - skipping %pOF, already populated\n",
			__func__, bus);
		return 0;
	}

	auxdata = of_dev_lookup(lookup, bus);
	if (auxdata) {
		bus_id = auxdata->name;
		platform_data = auxdata->platform_data;
	}

	if (of_device_is_compatible(bus, "arm,primecell")) {
		/*
		 * Don't return an error here to keep compatibility with older
		 * device tree files.
		 */
		of_amba_device_create(bus, bus_id, platform_data, parent);
		return 0;
	}

	dev = of_platform_device_create_pdata(bus, bus_id, platform_data, parent);
	if (!dev || !of_match_node(matches, bus))
		return 0;

	for_each_child_of_node(bus, child) {
		pr_debug("   create child: %pOF\n", child);
		rc = of_platform_bus_create(child, matches, lookup, &dev->dev, strict);
		if (rc) {
			of_node_put(child);
			break;
		}
	}
	of_node_set_flag(bus, OF_POPULATED_BUS);
	return rc;
}

/**
 * of_platform_bus_probe() - Probe the device-tree for platform buses
 * @root: parent of the first level to probe or NULL for the root of the tree
 * @matches: match table for bus nodes
 * @parent: parent to hook devices from, NULL for toplevel
 *
 * Note that children of the provided root are not instantiated as devices
 * unless the specified root itself matches the bus list and is not NULL.
 */
int of_platform_bus_probe(struct device_node *root,
			  const struct of_device_id *matches,
			  struct device *parent)
{
	struct device_node *child;
	int rc = 0;

	root = root ? of_node_get(root) : of_find_node_by_path("/");
	if (!root)
		return -EINVAL;

	pr_debug("%s()\n", __func__);
	pr_debug(" starting at: %pOF\n", root);

	/* Do a self check of bus type, if there's a match, create children */
	if (of_match_node(matches, root)) {
		rc = of_platform_bus_create(root, matches, NULL, parent, false);
	} else for_each_child_of_node(root, child) {
		if (!of_match_node(matches, child))
			continue;
		rc = of_platform_bus_create(child, matches, NULL, parent, false);
		if (rc) {
			of_node_put(child);
			break;
		}
	}

	of_node_put(root);
	return rc;
}
EXPORT_SYMBOL(of_platform_bus_probe);

/**
 * of_platform_populate() - Populate platform_devices from device tree data
 * @root: parent of the first level to probe or NULL for the root of the tree
 * @matches: match table, NULL to use the default
 * @lookup: auxdata table for matching id and platform_data with device nodes
 * @parent: parent to hook devices from, NULL for toplevel
 *
 * Similar to of_platform_bus_probe(), this function walks the device tree
 * and creates devices from nodes.  It differs in that it follows the modern
 * convention of requiring all device nodes to have a 'compatible' property,
 * and it is suitable for creating devices which are children of the root
 * node (of_platform_bus_probe will only create children of the root which
 * are selected by the @matches argument).
 *
 * New board support should be using this function instead of
 * of_platform_bus_probe().
 *
 * Returns 0 on success, < 0 on failure.
 */
int of_platform_populate(struct device_node *root,
			const struct of_device_id *matches,
			const struct of_dev_auxdata *lookup,
			struct device *parent)
{
	struct device_node *child;
	int rc = 0;

	root = root ? of_node_get(root) : of_find_node_by_path("/");
	if (!root)
		return -EINVAL;

	pr_debug("%s()\n", __func__);
	pr_debug(" starting at: %pOF\n", root);

	for_each_child_of_node(root, child) {
		rc = of_platform_bus_create(child, matches, lookup, parent, true);
		if (rc) {
			of_node_put(child);
			break;
		}
	}
	of_node_set_flag(root, OF_POPULATED_BUS);

	of_node_put(root);
	return rc;
}
EXPORT_SYMBOL_GPL(of_platform_populate);

int of_platform_default_populate(struct device_node *root,
				 const struct of_dev_auxdata *lookup,
				 struct device *parent)
{
	return of_platform_populate(root, of_default_bus_match_table, lookup,
				    parent);
}
EXPORT_SYMBOL_GPL(of_platform_default_populate);

#ifndef CONFIG_PPC
static const struct of_device_id reserved_mem_matches[] = {
	{ .compatible = "qcom,rmtfs-mem" },
	{ .compatible = "ramoops" },
	{}
};

static int __init of_platform_default_populate_init(void)
{
	struct device_node *node;

	if (!of_have_populated_dt())
		return -ENODEV;

	/*
	 * Handle certain compatibles explicitly, since we don't want to create
	 * platform_devices for every node in /reserved-memory with a
	 * "compatible",
	 */
	for_each_matching_node(node, reserved_mem_matches)
		of_platform_device_create(node, NULL, NULL);
<<<<<<< HEAD
=======

	node = of_find_node_by_path("/firmware");
	if (node) {
		of_platform_populate(node, NULL, NULL, NULL);
		of_node_put(node);
	}
>>>>>>> 661e50bc

	/* Populate everything else. */
	of_platform_default_populate(NULL, NULL, NULL);

	return 0;
}
arch_initcall_sync(of_platform_default_populate_init);
#endif

int of_platform_device_destroy(struct device *dev, void *data)
{
	/* Do not touch devices not populated from the device tree */
	if (!dev->of_node || !of_node_check_flag(dev->of_node, OF_POPULATED))
		return 0;

	/* Recurse for any nodes that were treated as busses */
	if (of_node_check_flag(dev->of_node, OF_POPULATED_BUS))
		device_for_each_child(dev, NULL, of_platform_device_destroy);

	if (dev->bus == &platform_bus_type)
		platform_device_unregister(to_platform_device(dev));
#ifdef CONFIG_ARM_AMBA
	else if (dev->bus == &amba_bustype)
		amba_device_unregister(to_amba_device(dev));
#endif

	of_node_clear_flag(dev->of_node, OF_POPULATED);
	of_node_clear_flag(dev->of_node, OF_POPULATED_BUS);
	return 0;
}
EXPORT_SYMBOL_GPL(of_platform_device_destroy);

/**
 * of_platform_depopulate() - Remove devices populated from device tree
 * @parent: device which children will be removed
 *
 * Complementary to of_platform_populate(), this function removes children
 * of the given device (and, recurrently, their children) that have been
 * created from their respective device tree nodes (and only those,
 * leaving others - eg. manually created - unharmed).
 */
void of_platform_depopulate(struct device *parent)
{
	if (parent->of_node && of_node_check_flag(parent->of_node, OF_POPULATED_BUS)) {
		device_for_each_child(parent, NULL, of_platform_device_destroy);
		of_node_clear_flag(parent->of_node, OF_POPULATED_BUS);
	}
}
EXPORT_SYMBOL_GPL(of_platform_depopulate);

static void devm_of_platform_populate_release(struct device *dev, void *res)
{
	of_platform_depopulate(*(struct device **)res);
}

/**
 * devm_of_platform_populate() - Populate platform_devices from device tree data
 * @dev: device that requested to populate from device tree data
 *
 * Similar to of_platform_populate(), but will automatically call
 * of_platform_depopulate() when the device is unbound from the bus.
 *
 * Returns 0 on success, < 0 on failure.
 */
int devm_of_platform_populate(struct device *dev)
{
	struct device **ptr;
	int ret;

	if (!dev)
		return -EINVAL;

	ptr = devres_alloc(devm_of_platform_populate_release,
			   sizeof(*ptr), GFP_KERNEL);
	if (!ptr)
		return -ENOMEM;

	ret = of_platform_populate(dev->of_node, NULL, NULL, dev);
	if (ret) {
		devres_free(ptr);
	} else {
		*ptr = dev;
		devres_add(dev, ptr);
	}

	return ret;
}
EXPORT_SYMBOL_GPL(devm_of_platform_populate);

static int devm_of_platform_match(struct device *dev, void *res, void *data)
{
	struct device **ptr = res;

	if (!ptr) {
		WARN_ON(!ptr);
		return 0;
	}

	return *ptr == data;
}

/**
 * devm_of_platform_depopulate() - Remove devices populated from device tree
 * @dev: device that requested to depopulate from device tree data
 *
 * Complementary to devm_of_platform_populate(), this function removes children
 * of the given device (and, recurrently, their children) that have been
 * created from their respective device tree nodes (and only those,
 * leaving others - eg. manually created - unharmed).
 */
void devm_of_platform_depopulate(struct device *dev)
{
	int ret;

	ret = devres_release(dev, devm_of_platform_populate_release,
			     devm_of_platform_match, dev);

	WARN_ON(ret);
}
EXPORT_SYMBOL_GPL(devm_of_platform_depopulate);

#ifdef CONFIG_OF_DYNAMIC
static int of_platform_notify(struct notifier_block *nb,
				unsigned long action, void *arg)
{
	struct of_reconfig_data *rd = arg;
	struct platform_device *pdev_parent, *pdev;
	bool children_left;

	switch (of_reconfig_get_state_change(action, rd)) {
	case OF_RECONFIG_CHANGE_ADD:
		/* verify that the parent is a bus */
		if (!of_node_check_flag(rd->dn->parent, OF_POPULATED_BUS))
			return NOTIFY_OK;	/* not for us */

		/* already populated? (driver using of_populate manually) */
		if (of_node_check_flag(rd->dn, OF_POPULATED))
			return NOTIFY_OK;

		/* pdev_parent may be NULL when no bus platform device */
		pdev_parent = of_find_device_by_node(rd->dn->parent);
		pdev = of_platform_device_create(rd->dn, NULL,
				pdev_parent ? &pdev_parent->dev : NULL);
		of_dev_put(pdev_parent);

		if (pdev == NULL) {
			pr_err("%s: failed to create for '%pOF'\n",
					__func__, rd->dn);
			/* of_platform_device_create tosses the error code */
			return notifier_from_errno(-EINVAL);
		}
		break;

	case OF_RECONFIG_CHANGE_REMOVE:

		/* already depopulated? */
		if (!of_node_check_flag(rd->dn, OF_POPULATED))
			return NOTIFY_OK;

		/* find our device by node */
		pdev = of_find_device_by_node(rd->dn);
		if (pdev == NULL)
			return NOTIFY_OK;	/* no? not meant for us */

		/* unregister takes one ref away */
		of_platform_device_destroy(&pdev->dev, &children_left);

		/* and put the reference of the find */
		of_dev_put(pdev);
		break;
	}

	return NOTIFY_OK;
}

static struct notifier_block platform_of_notifier = {
	.notifier_call = of_platform_notify,
};

void of_platform_register_reconfig_notifier(void)
{
	WARN_ON(of_reconfig_notifier_register(&platform_of_notifier));
}
#endif /* CONFIG_OF_DYNAMIC */

#endif /* CONFIG_OF_ADDRESS */<|MERGE_RESOLUTION|>--- conflicted
+++ resolved
@@ -512,15 +512,12 @@
 	 */
 	for_each_matching_node(node, reserved_mem_matches)
 		of_platform_device_create(node, NULL, NULL);
-<<<<<<< HEAD
-=======
 
 	node = of_find_node_by_path("/firmware");
 	if (node) {
 		of_platform_populate(node, NULL, NULL, NULL);
 		of_node_put(node);
 	}
->>>>>>> 661e50bc
 
 	/* Populate everything else. */
 	of_platform_default_populate(NULL, NULL, NULL);
