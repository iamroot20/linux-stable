// SPDX-License-Identifier: GPL-2.0+
/*
 * at24.c - handle most I2C EEPROMs
 *
 * Copyright (C) 2005-2007 David Brownell
 * Copyright (C) 2008 Wolfram Sang, Pengutronix
 */

#include <linux/kernel.h>
#include <linux/init.h>
#include <linux/module.h>
#include <linux/of_device.h>
#include <linux/slab.h>
#include <linux/delay.h>
#include <linux/mutex.h>
#include <linux/mod_devicetable.h>
#include <linux/bitops.h>
#include <linux/jiffies.h>
#include <linux/property.h>
#include <linux/acpi.h>
#include <linux/i2c.h>
#include <linux/nvmem-provider.h>
#include <linux/regmap.h>
#include <linux/pm_runtime.h>
#include <linux/gpio/consumer.h>

/* Address pointer is 16 bit. */
#define AT24_FLAG_ADDR16	BIT(7)
/* sysfs-entry will be read-only. */
#define AT24_FLAG_READONLY	BIT(6)
/* sysfs-entry will be world-readable. */
#define AT24_FLAG_IRUGO		BIT(5)
/* Take always 8 addresses (24c00). */
#define AT24_FLAG_TAKE8ADDR	BIT(4)
/* Factory-programmed serial number. */
#define AT24_FLAG_SERIAL	BIT(3)
/* Factory-programmed mac address. */
#define AT24_FLAG_MAC		BIT(2)
/* Does not auto-rollover reads to the next slave address. */
#define AT24_FLAG_NO_RDROL	BIT(1)

/*
 * I2C EEPROMs from most vendors are inexpensive and mostly interchangeable.
 * Differences between different vendor product lines (like Atmel AT24C or
 * MicroChip 24LC, etc) won't much matter for typical read/write access.
 * There are also I2C RAM chips, likewise interchangeable. One example
 * would be the PCF8570, which acts like a 24c02 EEPROM (256 bytes).
 *
 * However, misconfiguration can lose data. "Set 16-bit memory address"
 * to a part with 8-bit addressing will overwrite data. Writing with too
 * big a page size also loses data. And it's not safe to assume that the
 * conventional addresses 0x50..0x57 only hold eeproms; a PCF8563 RTC
 * uses 0x51, for just one example.
 *
 * Accordingly, explicit board-specific configuration data should be used
 * in almost all cases. (One partial exception is an SMBus used to access
 * "SPD" data for DRAM sticks. Those only use 24c02 EEPROMs.)
 *
 * So this driver uses "new style" I2C driver binding, expecting to be
 * told what devices exist. That may be in arch/X/mach-Y/board-Z.c or
 * similar kernel-resident tables; or, configuration data coming from
 * a bootloader.
 *
 * Other than binding model, current differences from "eeprom" driver are
 * that this one handles write access and isn't restricted to 24c02 devices.
 * It also handles larger devices (32 kbit and up) with two-byte addresses,
 * which won't work on pure SMBus systems.
 */

struct at24_client {
	struct i2c_client *client;
	struct regmap *regmap;
};

struct at24_data {
	/*
	 * Lock protects against activities from other Linux tasks,
	 * but not from changes by other I2C masters.
	 */
	struct mutex lock;

	unsigned int write_max;
	unsigned int num_addresses;
	unsigned int offset_adj;

	u32 byte_len;
	u16 page_size;
	u8 flags;

	struct nvmem_device *nvmem;

	struct gpio_desc *wp_gpio;

	/*
	 * Some chips tie up multiple I2C addresses; dummy devices reserve
	 * them for us, and we'll use them with SMBus calls.
	 */
	struct at24_client client[];
};

/*
 * This parameter is to help this driver avoid blocking other drivers out
 * of I2C for potentially troublesome amounts of time. With a 100 kHz I2C
 * clock, one 256 byte read takes about 1/43 second which is excessive;
 * but the 1/170 second it takes at 400 kHz may be quite reasonable; and
 * at 1 MHz (Fm+) a 1/430 second delay could easily be invisible.
 *
 * This value is forced to be a power of two so that writes align on pages.
 */
static unsigned int at24_io_limit = 128;
module_param_named(io_limit, at24_io_limit, uint, 0);
MODULE_PARM_DESC(at24_io_limit, "Maximum bytes per I/O (default 128)");

/*
 * Specs often allow 5 msec for a page write, sometimes 20 msec;
 * it's important to recover from write timeouts.
 */
static unsigned int at24_write_timeout = 25;
module_param_named(write_timeout, at24_write_timeout, uint, 0);
MODULE_PARM_DESC(at24_write_timeout, "Time (in ms) to try writes (default 25)");

struct at24_chip_data {
	u32 byte_len;
	u8 flags;
};

#define AT24_CHIP_DATA(_name, _len, _flags)				\
	static const struct at24_chip_data _name = {			\
		.byte_len = _len, .flags = _flags,			\
	}

/* needs 8 addresses as A0-A2 are ignored */
AT24_CHIP_DATA(at24_data_24c00, 128 / 8, AT24_FLAG_TAKE8ADDR);
/* old variants can't be handled with this generic entry! */
AT24_CHIP_DATA(at24_data_24c01, 1024 / 8, 0);
AT24_CHIP_DATA(at24_data_24cs01, 16,
	AT24_FLAG_SERIAL | AT24_FLAG_READONLY);
AT24_CHIP_DATA(at24_data_24c02, 2048 / 8, 0);
AT24_CHIP_DATA(at24_data_24cs02, 16,
	AT24_FLAG_SERIAL | AT24_FLAG_READONLY);
AT24_CHIP_DATA(at24_data_24mac402, 48 / 8,
	AT24_FLAG_MAC | AT24_FLAG_READONLY);
AT24_CHIP_DATA(at24_data_24mac602, 64 / 8,
	AT24_FLAG_MAC | AT24_FLAG_READONLY);
/* spd is a 24c02 in memory DIMMs */
AT24_CHIP_DATA(at24_data_spd, 2048 / 8,
	AT24_FLAG_READONLY | AT24_FLAG_IRUGO);
AT24_CHIP_DATA(at24_data_24c04, 4096 / 8, 0);
AT24_CHIP_DATA(at24_data_24cs04, 16,
	AT24_FLAG_SERIAL | AT24_FLAG_READONLY);
/* 24rf08 quirk is handled at i2c-core */
AT24_CHIP_DATA(at24_data_24c08, 8192 / 8, 0);
AT24_CHIP_DATA(at24_data_24cs08, 16,
	AT24_FLAG_SERIAL | AT24_FLAG_READONLY);
AT24_CHIP_DATA(at24_data_24c16, 16384 / 8, 0);
AT24_CHIP_DATA(at24_data_24cs16, 16,
	AT24_FLAG_SERIAL | AT24_FLAG_READONLY);
AT24_CHIP_DATA(at24_data_24c32, 32768 / 8, AT24_FLAG_ADDR16);
AT24_CHIP_DATA(at24_data_24cs32, 16,
	AT24_FLAG_ADDR16 | AT24_FLAG_SERIAL | AT24_FLAG_READONLY);
AT24_CHIP_DATA(at24_data_24c64, 65536 / 8, AT24_FLAG_ADDR16);
AT24_CHIP_DATA(at24_data_24cs64, 16,
	AT24_FLAG_ADDR16 | AT24_FLAG_SERIAL | AT24_FLAG_READONLY);
AT24_CHIP_DATA(at24_data_24c128, 131072 / 8, AT24_FLAG_ADDR16);
AT24_CHIP_DATA(at24_data_24c256, 262144 / 8, AT24_FLAG_ADDR16);
AT24_CHIP_DATA(at24_data_24c512, 524288 / 8, AT24_FLAG_ADDR16);
AT24_CHIP_DATA(at24_data_24c1024, 1048576 / 8, AT24_FLAG_ADDR16);
AT24_CHIP_DATA(at24_data_24c2048, 2097152 / 8, AT24_FLAG_ADDR16);
/* identical to 24c08 ? */
AT24_CHIP_DATA(at24_data_INT3499, 8192 / 8, 0);

static const struct i2c_device_id at24_ids[] = {
	{ "24c00",	(kernel_ulong_t)&at24_data_24c00 },
	{ "24c01",	(kernel_ulong_t)&at24_data_24c01 },
	{ "24cs01",	(kernel_ulong_t)&at24_data_24cs01 },
	{ "24c02",	(kernel_ulong_t)&at24_data_24c02 },
	{ "24cs02",	(kernel_ulong_t)&at24_data_24cs02 },
	{ "24mac402",	(kernel_ulong_t)&at24_data_24mac402 },
	{ "24mac602",	(kernel_ulong_t)&at24_data_24mac602 },
	{ "spd",	(kernel_ulong_t)&at24_data_spd },
	{ "24c04",	(kernel_ulong_t)&at24_data_24c04 },
	{ "24cs04",	(kernel_ulong_t)&at24_data_24cs04 },
	{ "24c08",	(kernel_ulong_t)&at24_data_24c08 },
	{ "24cs08",	(kernel_ulong_t)&at24_data_24cs08 },
	{ "24c16",	(kernel_ulong_t)&at24_data_24c16 },
	{ "24cs16",	(kernel_ulong_t)&at24_data_24cs16 },
	{ "24c32",	(kernel_ulong_t)&at24_data_24c32 },
	{ "24cs32",	(kernel_ulong_t)&at24_data_24cs32 },
	{ "24c64",	(kernel_ulong_t)&at24_data_24c64 },
	{ "24cs64",	(kernel_ulong_t)&at24_data_24cs64 },
	{ "24c128",	(kernel_ulong_t)&at24_data_24c128 },
	{ "24c256",	(kernel_ulong_t)&at24_data_24c256 },
	{ "24c512",	(kernel_ulong_t)&at24_data_24c512 },
	{ "24c1024",	(kernel_ulong_t)&at24_data_24c1024 },
	{ "24c2048",    (kernel_ulong_t)&at24_data_24c2048 },
	{ "at24",	0 },
	{ /* END OF LIST */ }
};
MODULE_DEVICE_TABLE(i2c, at24_ids);

static const struct of_device_id at24_of_match[] = {
	{ .compatible = "atmel,24c00",		.data = &at24_data_24c00 },
	{ .compatible = "atmel,24c01",		.data = &at24_data_24c01 },
	{ .compatible = "atmel,24cs01",		.data = &at24_data_24cs01 },
	{ .compatible = "atmel,24c02",		.data = &at24_data_24c02 },
	{ .compatible = "atmel,24cs02",		.data = &at24_data_24cs02 },
	{ .compatible = "atmel,24mac402",	.data = &at24_data_24mac402 },
	{ .compatible = "atmel,24mac602",	.data = &at24_data_24mac602 },
	{ .compatible = "atmel,spd",		.data = &at24_data_spd },
	{ .compatible = "atmel,24c04",		.data = &at24_data_24c04 },
	{ .compatible = "atmel,24cs04",		.data = &at24_data_24cs04 },
	{ .compatible = "atmel,24c08",		.data = &at24_data_24c08 },
	{ .compatible = "atmel,24cs08",		.data = &at24_data_24cs08 },
	{ .compatible = "atmel,24c16",		.data = &at24_data_24c16 },
	{ .compatible = "atmel,24cs16",		.data = &at24_data_24cs16 },
	{ .compatible = "atmel,24c32",		.data = &at24_data_24c32 },
	{ .compatible = "atmel,24cs32",		.data = &at24_data_24cs32 },
	{ .compatible = "atmel,24c64",		.data = &at24_data_24c64 },
	{ .compatible = "atmel,24cs64",		.data = &at24_data_24cs64 },
	{ .compatible = "atmel,24c128",		.data = &at24_data_24c128 },
	{ .compatible = "atmel,24c256",		.data = &at24_data_24c256 },
	{ .compatible = "atmel,24c512",		.data = &at24_data_24c512 },
	{ .compatible = "atmel,24c1024",	.data = &at24_data_24c1024 },
	{ .compatible = "atmel,24c2048",	.data = &at24_data_24c2048 },
	{ /* END OF LIST */ },
};
MODULE_DEVICE_TABLE(of, at24_of_match);

static const struct acpi_device_id at24_acpi_ids[] = {
	{ "INT3499",	(kernel_ulong_t)&at24_data_INT3499 },
	{ /* END OF LIST */ }
};
MODULE_DEVICE_TABLE(acpi, at24_acpi_ids);

/*
 * This routine supports chips which consume multiple I2C addresses. It
 * computes the addressing information to be used for a given r/w request.
 * Assumes that sanity checks for offset happened at sysfs-layer.
 *
 * Slave address and byte offset derive from the offset. Always
 * set the byte address; on a multi-master board, another master
 * may have changed the chip's "current" address pointer.
 */
static struct at24_client *at24_translate_offset(struct at24_data *at24,
						 unsigned int *offset)
{
	unsigned int i;

	if (at24->flags & AT24_FLAG_ADDR16) {
		i = *offset >> 16;
		*offset &= 0xffff;
	} else {
		i = *offset >> 8;
		*offset &= 0xff;
	}

	return &at24->client[i];
}

static struct device *at24_base_client_dev(struct at24_data *at24)
{
	return &at24->client[0].client->dev;
}

static size_t at24_adjust_read_count(struct at24_data *at24,
				      unsigned int offset, size_t count)
{
	unsigned int bits;
	size_t remainder;

	/*
	 * In case of multi-address chips that don't rollover reads to
	 * the next slave address: truncate the count to the slave boundary,
	 * so that the read never straddles slaves.
	 */
	if (at24->flags & AT24_FLAG_NO_RDROL) {
		bits = (at24->flags & AT24_FLAG_ADDR16) ? 16 : 8;
		remainder = BIT(bits) - offset;
		if (count > remainder)
			count = remainder;
	}

	if (count > at24_io_limit)
		count = at24_io_limit;

	return count;
}

static ssize_t at24_regmap_read(struct at24_data *at24, char *buf,
				unsigned int offset, size_t count)
{
	unsigned long timeout, read_time;
	struct at24_client *at24_client;
	struct i2c_client *client;
	struct regmap *regmap;
	int ret;

	at24_client = at24_translate_offset(at24, &offset);
	regmap = at24_client->regmap;
	client = at24_client->client;
	count = at24_adjust_read_count(at24, offset, count);

	/* adjust offset for mac and serial read ops */
	offset += at24->offset_adj;

	timeout = jiffies + msecs_to_jiffies(at24_write_timeout);
	do {
		/*
		 * The timestamp shall be taken before the actual operation
		 * to avoid a premature timeout in case of high CPU load.
		 */
		read_time = jiffies;

		ret = regmap_bulk_read(regmap, offset, buf, count);
		dev_dbg(&client->dev, "read %zu@%d --> %d (%ld)\n",
			count, offset, ret, jiffies);
		if (!ret)
			return count;

		usleep_range(1000, 1500);
	} while (time_before(read_time, timeout));

	return -ETIMEDOUT;
}

/*
 * Note that if the hardware write-protect pin is pulled high, the whole
 * chip is normally write protected. But there are plenty of product
 * variants here, including OTP fuses and partial chip protect.
 *
 * We only use page mode writes; the alternative is sloooow. These routines
 * write at most one page.
 */

static size_t at24_adjust_write_count(struct at24_data *at24,
				      unsigned int offset, size_t count)
{
	unsigned int next_page;

	/* write_max is at most a page */
	if (count > at24->write_max)
		count = at24->write_max;

	/* Never roll over backwards, to the start of this page */
	next_page = roundup(offset + 1, at24->page_size);
	if (offset + count > next_page)
		count = next_page - offset;

	return count;
}

static ssize_t at24_regmap_write(struct at24_data *at24, const char *buf,
				 unsigned int offset, size_t count)
{
	unsigned long timeout, write_time;
	struct at24_client *at24_client;
	struct i2c_client *client;
	struct regmap *regmap;
	int ret;

	at24_client = at24_translate_offset(at24, &offset);
	regmap = at24_client->regmap;
	client = at24_client->client;
	count = at24_adjust_write_count(at24, offset, count);
	timeout = jiffies + msecs_to_jiffies(at24_write_timeout);

	do {
		/*
		 * The timestamp shall be taken before the actual operation
		 * to avoid a premature timeout in case of high CPU load.
		 */
		write_time = jiffies;

		ret = regmap_bulk_write(regmap, offset, buf, count);
		dev_dbg(&client->dev, "write %zu@%d --> %d (%ld)\n",
			count, offset, ret, jiffies);
		if (!ret)
			return count;

		usleep_range(1000, 1500);
	} while (time_before(write_time, timeout));

	return -ETIMEDOUT;
}

static int at24_read(void *priv, unsigned int off, void *val, size_t count)
{
	struct at24_data *at24;
	struct device *dev;
	char *buf = val;
	int ret;

	at24 = priv;
	dev = at24_base_client_dev(at24);

	if (unlikely(!count))
		return count;

	if (off + count > at24->byte_len)
		return -EINVAL;

	ret = pm_runtime_get_sync(dev);
	if (ret < 0) {
		pm_runtime_put_noidle(dev);
		return ret;
	}

	/*
	 * Read data from chip, protecting against concurrent updates
	 * from this host, but not from other I2C masters.
	 */
	mutex_lock(&at24->lock);

	while (count) {
		ret = at24_regmap_read(at24, buf, off, count);
		if (ret < 0) {
			mutex_unlock(&at24->lock);
			pm_runtime_put(dev);
			return ret;
		}
		buf += ret;
		off += ret;
		count -= ret;
	}

	mutex_unlock(&at24->lock);

	pm_runtime_put(dev);

	return 0;
}

static int at24_write(void *priv, unsigned int off, void *val, size_t count)
{
	struct at24_data *at24;
	struct device *dev;
	char *buf = val;
	int ret;

	at24 = priv;
	dev = at24_base_client_dev(at24);

	if (unlikely(!count))
		return -EINVAL;

	if (off + count > at24->byte_len)
		return -EINVAL;

	ret = pm_runtime_get_sync(dev);
	if (ret < 0) {
		pm_runtime_put_noidle(dev);
		return ret;
	}

	/*
	 * Write data to chip, protecting against concurrent updates
	 * from this host, but not from other I2C masters.
	 */
	mutex_lock(&at24->lock);
	gpiod_set_value_cansleep(at24->wp_gpio, 0);

	while (count) {
		ret = at24_regmap_write(at24, buf, off, count);
		if (ret < 0) {
			gpiod_set_value_cansleep(at24->wp_gpio, 1);
			mutex_unlock(&at24->lock);
			pm_runtime_put(dev);
			return ret;
		}
		buf += ret;
		off += ret;
		count -= ret;
	}

	gpiod_set_value_cansleep(at24->wp_gpio, 1);
	mutex_unlock(&at24->lock);

	pm_runtime_put(dev);

	return 0;
}

static const struct at24_chip_data *at24_get_chip_data(struct device *dev)
{
	struct device_node *of_node = dev->of_node;
	const struct at24_chip_data *cdata;
	const struct i2c_device_id *id;

	id = i2c_match_id(at24_ids, to_i2c_client(dev));

	/*
	 * The I2C core allows OF nodes compatibles to match against the
	 * I2C device ID table as a fallback, so check not only if an OF
	 * node is present but also if it matches an OF device ID entry.
	 */
	if (of_node && of_match_device(at24_of_match, dev))
		cdata = of_device_get_match_data(dev);
	else if (id)
		cdata = (void *)id->driver_data;
	else
		cdata = acpi_device_get_match_data(dev);

	if (!cdata)
		return ERR_PTR(-ENODEV);

	return cdata;
}

static int at24_make_dummy_client(struct at24_data *at24, unsigned int index,
				  struct regmap_config *regmap_config)
{
	struct i2c_client *base_client, *dummy_client;
	struct regmap *regmap;
	struct device *dev;

	base_client = at24->client[0].client;
	dev = &base_client->dev;

	dummy_client = devm_i2c_new_dummy_device(dev, base_client->adapter,
						 base_client->addr + index);
	if (IS_ERR(dummy_client))
		return PTR_ERR(dummy_client);

	regmap = devm_regmap_init_i2c(dummy_client, regmap_config);
	if (IS_ERR(regmap))
		return PTR_ERR(regmap);

	at24->client[index].client = dummy_client;
	at24->client[index].regmap = regmap;

	return 0;
}

static unsigned int at24_get_offset_adj(u8 flags, unsigned int byte_len)
{
	if (flags & AT24_FLAG_MAC) {
		/* EUI-48 starts from 0x9a, EUI-64 from 0x98 */
		return 0xa0 - byte_len;
	} else if (flags & AT24_FLAG_SERIAL && flags & AT24_FLAG_ADDR16) {
		/*
		 * For 16 bit address pointers, the word address must contain
		 * a '10' sequence in bits 11 and 10 regardless of the
		 * intended position of the address pointer.
		 */
		return 0x0800;
	} else if (flags & AT24_FLAG_SERIAL) {
		/*
		 * Otherwise the word address must begin with a '10' sequence,
		 * regardless of the intended address.
		 */
		return 0x0080;
	} else {
		return 0;
	}
}

static int at24_probe(struct i2c_client *client)
{
	struct regmap_config regmap_config = { };
	struct nvmem_config nvmem_config = { };
	u32 byte_len, page_size, flags, addrw;
	const struct at24_chip_data *cdata;
	struct device *dev = &client->dev;
	bool i2c_fn_i2c, i2c_fn_block;
	unsigned int i, num_addresses;
	struct at24_data *at24;
	struct regmap *regmap;
	bool writable;
	u8 test_byte;
	int err;

	i2c_fn_i2c = i2c_check_functionality(client->adapter, I2C_FUNC_I2C);
	i2c_fn_block = i2c_check_functionality(client->adapter,
					       I2C_FUNC_SMBUS_WRITE_I2C_BLOCK);

	cdata = at24_get_chip_data(dev);
	if (IS_ERR(cdata))
		return PTR_ERR(cdata);

	err = device_property_read_u32(dev, "pagesize", &page_size);
	if (err)
		/*
		 * This is slow, but we can't know all eeproms, so we better
		 * play safe. Specifying custom eeprom-types via device tree
		 * or properties is recommended anyhow.
		 */
		page_size = 1;

	flags = cdata->flags;
	if (device_property_present(dev, "read-only"))
		flags |= AT24_FLAG_READONLY;
	if (device_property_present(dev, "no-read-rollover"))
		flags |= AT24_FLAG_NO_RDROL;

	err = device_property_read_u32(dev, "address-width", &addrw);
	if (!err) {
		switch (addrw) {
		case 8:
			if (flags & AT24_FLAG_ADDR16)
				dev_warn(dev,
					 "Override address width to be 8, while default is 16\n");
			flags &= ~AT24_FLAG_ADDR16;
			break;
		case 16:
			flags |= AT24_FLAG_ADDR16;
			break;
		default:
			dev_warn(dev, "Bad \"address-width\" property: %u\n",
				 addrw);
		}
	}

	err = device_property_read_u32(dev, "size", &byte_len);
	if (err)
		byte_len = cdata->byte_len;

	if (!i2c_fn_i2c && !i2c_fn_block)
		page_size = 1;

	if (!page_size) {
		dev_err(dev, "page_size must not be 0!\n");
		return -EINVAL;
	}

	if (!is_power_of_2(page_size))
		dev_warn(dev, "page_size looks suspicious (no power of 2)!\n");

	err = device_property_read_u32(dev, "num-addresses", &num_addresses);
	if (err) {
		if (flags & AT24_FLAG_TAKE8ADDR)
			num_addresses = 8;
		else
			num_addresses =	DIV_ROUND_UP(byte_len,
				(flags & AT24_FLAG_ADDR16) ? 65536 : 256);
	}

	if ((flags & AT24_FLAG_SERIAL) && (flags & AT24_FLAG_MAC)) {
		dev_err(dev,
			"invalid device data - cannot have both AT24_FLAG_SERIAL & AT24_FLAG_MAC.");
		return -EINVAL;
	}

	regmap_config.val_bits = 8;
	regmap_config.reg_bits = (flags & AT24_FLAG_ADDR16) ? 16 : 8;
	regmap_config.disable_locking = true;

	regmap = devm_regmap_init_i2c(client, &regmap_config);
	if (IS_ERR(regmap))
		return PTR_ERR(regmap);

	at24 = devm_kzalloc(dev, struct_size(at24, client, num_addresses),
			    GFP_KERNEL);
	if (!at24)
		return -ENOMEM;

	mutex_init(&at24->lock);
	at24->byte_len = byte_len;
	at24->page_size = page_size;
	at24->flags = flags;
	at24->num_addresses = num_addresses;
	at24->offset_adj = at24_get_offset_adj(flags, byte_len);
	at24->client[0].client = client;
	at24->client[0].regmap = regmap;

	at24->wp_gpio = devm_gpiod_get_optional(dev, "wp", GPIOD_OUT_HIGH);
	if (IS_ERR(at24->wp_gpio))
		return PTR_ERR(at24->wp_gpio);

	writable = !(flags & AT24_FLAG_READONLY);
	if (writable) {
		at24->write_max = min_t(unsigned int,
					page_size, at24_io_limit);
		if (!i2c_fn_i2c && at24->write_max > I2C_SMBUS_BLOCK_MAX)
			at24->write_max = I2C_SMBUS_BLOCK_MAX;
	}

	/* use dummy devices for multiple-address chips */
	for (i = 1; i < num_addresses; i++) {
		err = at24_make_dummy_client(at24, i, &regmap_config);
		if (err)
			return err;
	}

	nvmem_config.name = dev_name(dev);
	nvmem_config.dev = dev;
	nvmem_config.read_only = !writable;
<<<<<<< HEAD
	nvmem_config.root_only = !(pdata.flags & AT24_FLAG_IRUGO);
=======
	nvmem_config.root_only = !(flags & AT24_FLAG_IRUGO);
>>>>>>> f7688b48
	nvmem_config.owner = THIS_MODULE;
	nvmem_config.compat = true;
	nvmem_config.base_dev = dev;
	nvmem_config.reg_read = at24_read;
	nvmem_config.reg_write = at24_write;
	nvmem_config.priv = at24;
	nvmem_config.stride = 1;
	nvmem_config.word_size = 1;
	nvmem_config.size = byte_len;

	at24->nvmem = devm_nvmem_register(dev, &nvmem_config);
	if (IS_ERR(at24->nvmem))
		return PTR_ERR(at24->nvmem);

	i2c_set_clientdata(client, at24);

	/* enable runtime pm */
	pm_runtime_set_active(dev);
	pm_runtime_enable(dev);

	/*
	 * Perform a one-byte test read to verify that the
	 * chip is functional.
	 */
	err = at24_read(at24, 0, &test_byte, 1);
	pm_runtime_idle(dev);
	if (err) {
		pm_runtime_disable(dev);
		return -ENODEV;
	}

	dev_info(dev, "%u byte %s EEPROM, %s, %u bytes/write\n",
		 byte_len, client->name,
		 writable ? "writable" : "read-only", at24->write_max);

	return 0;
}

static int at24_remove(struct i2c_client *client)
{
	pm_runtime_disable(&client->dev);
	pm_runtime_set_suspended(&client->dev);

	return 0;
}

static struct i2c_driver at24_driver = {
	.driver = {
		.name = "at24",
		.of_match_table = at24_of_match,
		.acpi_match_table = ACPI_PTR(at24_acpi_ids),
	},
	.probe_new = at24_probe,
	.remove = at24_remove,
	.id_table = at24_ids,
};

static int __init at24_init(void)
{
	if (!at24_io_limit) {
		pr_err("at24: at24_io_limit must not be 0!\n");
		return -EINVAL;
	}

	at24_io_limit = rounddown_pow_of_two(at24_io_limit);
	return i2c_add_driver(&at24_driver);
}
module_init(at24_init);

static void __exit at24_exit(void)
{
	i2c_del_driver(&at24_driver);
}
module_exit(at24_exit);

MODULE_DESCRIPTION("Driver for most I2C EEPROMs");
MODULE_AUTHOR("David Brownell and Wolfram Sang");
MODULE_LICENSE("GPL");<|MERGE_RESOLUTION|>--- conflicted
+++ resolved
@@ -684,11 +684,7 @@
 	nvmem_config.name = dev_name(dev);
 	nvmem_config.dev = dev;
 	nvmem_config.read_only = !writable;
-<<<<<<< HEAD
-	nvmem_config.root_only = !(pdata.flags & AT24_FLAG_IRUGO);
-=======
 	nvmem_config.root_only = !(flags & AT24_FLAG_IRUGO);
->>>>>>> f7688b48
 	nvmem_config.owner = THIS_MODULE;
 	nvmem_config.compat = true;
 	nvmem_config.base_dev = dev;
