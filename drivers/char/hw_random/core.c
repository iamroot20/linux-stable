--- conflicted
+++ resolved
@@ -510,23 +510,12 @@
 			rng->quality = current_quality; /* obsolete */
 		quality = rng->quality;
 		mutex_unlock(&reading_mutex);
-<<<<<<< HEAD
 
 		if (rc <= 0)
 			hwrng_msleep(rng, 10000);
 
 		put_rng(rng);
-=======
->>>>>>> 2cb8e624
-
-		if (rc <= 0)
-			hwrng_msleep(rng, 10000);
-
-<<<<<<< HEAD
-=======
-		put_rng(rng);
-
->>>>>>> 2cb8e624
+
 		if (rc <= 0)
 			continue;
 
