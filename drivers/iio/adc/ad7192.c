--- conflicted
+++ resolved
@@ -962,13 +962,10 @@
 		return ret;
 	}
 
-<<<<<<< HEAD
-=======
 	ret = devm_add_action_or_reset(&spi->dev, ad7192_reg_disable, st->dvdd);
 	if (ret)
 		return ret;
 
->>>>>>> 3b17187f
 	ret = regulator_get_voltage(st->avdd);
 	if (ret < 0) {
 		dev_err(&spi->dev, "Device tree error, reference voltage undefined\n");
@@ -1024,44 +1021,7 @@
 
 	ret = ad7192_setup(st, spi->dev.of_node);
 	if (ret)
-<<<<<<< HEAD
-		goto error_disable_clk;
-
-	ret = iio_device_register(indio_dev);
-	if (ret < 0)
-		goto error_disable_clk;
-	return 0;
-
-error_disable_clk:
-	if (st->clock_sel == AD7192_CLK_EXT_MCLK1_2 ||
-	    st->clock_sel == AD7192_CLK_EXT_MCLK2)
-		clk_disable_unprepare(st->mclk);
-error_remove_trigger:
-	ad_sd_cleanup_buffer_and_trigger(indio_dev);
-error_disable_dvdd:
-	regulator_disable(st->dvdd);
-error_disable_avdd:
-	regulator_disable(st->avdd);
-
-	return ret;
-}
-
-static int ad7192_remove(struct spi_device *spi)
-{
-	struct iio_dev *indio_dev = spi_get_drvdata(spi);
-	struct ad7192_state *st = iio_priv(indio_dev);
-
-	iio_device_unregister(indio_dev);
-	if (st->clock_sel == AD7192_CLK_EXT_MCLK1_2 ||
-	    st->clock_sel == AD7192_CLK_EXT_MCLK2)
-		clk_disable_unprepare(st->mclk);
-	ad_sd_cleanup_buffer_and_trigger(indio_dev);
-
-	regulator_disable(st->dvdd);
-	regulator_disable(st->avdd);
-=======
-		return ret;
->>>>>>> 3b17187f
+		return ret;
 
 	return devm_iio_device_register(&spi->dev, indio_dev);
 }
