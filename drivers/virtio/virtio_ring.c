// SPDX-License-Identifier: GPL-2.0-or-later
/* Virtio ring implementation.
 *
 *  Copyright 2007 Rusty Russell IBM Corporation
 */
#include <linux/virtio.h>
#include <linux/virtio_ring.h>
#include <linux/virtio_config.h>
#include <linux/device.h>
#include <linux/slab.h>
#include <linux/module.h>
#include <linux/hrtimer.h>
#include <linux/dma-mapping.h>
#include <linux/kmsan.h>
#include <linux/spinlock.h>
#include <xen/xen.h>

#ifdef DEBUG
/* For development, we want to crash whenever the ring is screwed. */
#define BAD_RING(_vq, fmt, args...)				\
	do {							\
		dev_err(&(_vq)->vq.vdev->dev,			\
			"%s:"fmt, (_vq)->vq.name, ##args);	\
		BUG();						\
	} while (0)
/* Caller is supposed to guarantee no reentry. */
#define START_USE(_vq)						\
	do {							\
		if ((_vq)->in_use)				\
			panic("%s:in_use = %i\n",		\
			      (_vq)->vq.name, (_vq)->in_use);	\
		(_vq)->in_use = __LINE__;			\
	} while (0)
#define END_USE(_vq) \
	do { BUG_ON(!(_vq)->in_use); (_vq)->in_use = 0; } while(0)
#define LAST_ADD_TIME_UPDATE(_vq)				\
	do {							\
		ktime_t now = ktime_get();			\
								\
		/* No kick or get, with .1 second between?  Warn. */ \
		if ((_vq)->last_add_time_valid)			\
			WARN_ON(ktime_to_ms(ktime_sub(now,	\
				(_vq)->last_add_time)) > 100);	\
		(_vq)->last_add_time = now;			\
		(_vq)->last_add_time_valid = true;		\
	} while (0)
#define LAST_ADD_TIME_CHECK(_vq)				\
	do {							\
		if ((_vq)->last_add_time_valid) {		\
			WARN_ON(ktime_to_ms(ktime_sub(ktime_get(), \
				      (_vq)->last_add_time)) > 100); \
		}						\
	} while (0)
#define LAST_ADD_TIME_INVALID(_vq)				\
	((_vq)->last_add_time_valid = false)
#else
#define BAD_RING(_vq, fmt, args...)				\
	do {							\
		dev_err(&_vq->vq.vdev->dev,			\
			"%s:"fmt, (_vq)->vq.name, ##args);	\
		(_vq)->broken = true;				\
	} while (0)
#define START_USE(vq)
#define END_USE(vq)
#define LAST_ADD_TIME_UPDATE(vq)
#define LAST_ADD_TIME_CHECK(vq)
#define LAST_ADD_TIME_INVALID(vq)
#endif

struct vring_desc_state_split {
	void *data;			/* Data for callback. */
	struct vring_desc *indir_desc;	/* Indirect descriptor, if any. */
};

struct vring_desc_state_packed {
	void *data;			/* Data for callback. */
	struct vring_packed_desc *indir_desc; /* Indirect descriptor, if any. */
	u16 num;			/* Descriptor list length. */
	u16 last;			/* The last desc state in a list. */
};

struct vring_desc_extra {
	dma_addr_t addr;		/* Descriptor DMA addr. */
	u32 len;			/* Descriptor length. */
	u16 flags;			/* Descriptor flags. */
	u16 next;			/* The next desc state in a list. */
};

struct vring_virtqueue_split {
	/* Actual memory layout for this queue. */
	struct vring vring;

	/* Last written value to avail->flags */
	u16 avail_flags_shadow;

	/*
	 * Last written value to avail->idx in
	 * guest byte order.
	 */
	u16 avail_idx_shadow;

	/* Per-descriptor state. */
	struct vring_desc_state_split *desc_state;
	struct vring_desc_extra *desc_extra;

	/* DMA address and size information */
	dma_addr_t queue_dma_addr;
	size_t queue_size_in_bytes;

	/*
	 * The parameters for creating vrings are reserved for creating new
	 * vring.
	 */
	u32 vring_align;
	bool may_reduce_num;
};

struct vring_virtqueue_packed {
	/* Actual memory layout for this queue. */
	struct {
		unsigned int num;
		struct vring_packed_desc *desc;
		struct vring_packed_desc_event *driver;
		struct vring_packed_desc_event *device;
	} vring;

	/* Driver ring wrap counter. */
	bool avail_wrap_counter;

	/* Avail used flags. */
	u16 avail_used_flags;

	/* Index of the next avail descriptor. */
	u16 next_avail_idx;

	/*
	 * Last written value to driver->flags in
	 * guest byte order.
	 */
	u16 event_flags_shadow;

	/* Per-descriptor state. */
	struct vring_desc_state_packed *desc_state;
	struct vring_desc_extra *desc_extra;

	/* DMA address and size information */
	dma_addr_t ring_dma_addr;
	dma_addr_t driver_event_dma_addr;
	dma_addr_t device_event_dma_addr;
	size_t ring_size_in_bytes;
	size_t event_size_in_bytes;
};

struct vring_virtqueue {
	struct virtqueue vq;

	/* Is this a packed ring? */
	bool packed_ring;

	/* Is DMA API used? */
	bool use_dma_api;

	/* Can we use weak barriers? */
	bool weak_barriers;

	/* Other side has made a mess, don't try any more. */
	bool broken;

	/* Host supports indirect buffers */
	bool indirect;

	/* Host publishes avail event idx */
	bool event;

	/* Head of free buffer list. */
	unsigned int free_head;
	/* Number we've added since last sync. */
	unsigned int num_added;

	/* Last used index  we've seen.
	 * for split ring, it just contains last used index
	 * for packed ring:
	 * bits up to VRING_PACKED_EVENT_F_WRAP_CTR include the last used index.
	 * bits from VRING_PACKED_EVENT_F_WRAP_CTR include the used wrap counter.
	 */
	u16 last_used_idx;

	/* Hint for event idx: already triggered no need to disable. */
	bool event_triggered;

	union {
		/* Available for split ring */
		struct vring_virtqueue_split split;

		/* Available for packed ring */
		struct vring_virtqueue_packed packed;
	};

	/* How to notify other side. FIXME: commonalize hcalls! */
	bool (*notify)(struct virtqueue *vq);

	/* DMA, allocation, and size information */
	bool we_own_ring;

#ifdef DEBUG
	/* They're supposed to lock for us. */
	unsigned int in_use;

	/* Figure out if their kicks are too delayed. */
	bool last_add_time_valid;
	ktime_t last_add_time;
#endif
};

static struct virtqueue *__vring_new_virtqueue(unsigned int index,
					       struct vring_virtqueue_split *vring_split,
					       struct virtio_device *vdev,
					       bool weak_barriers,
					       bool context,
					       bool (*notify)(struct virtqueue *),
					       void (*callback)(struct virtqueue *),
					       const char *name);
static struct vring_desc_extra *vring_alloc_desc_extra(unsigned int num);
static void vring_free(struct virtqueue *_vq);

/*
 * Helpers.
 */

#define to_vvq(_vq) container_of(_vq, struct vring_virtqueue, vq)

static inline bool virtqueue_use_indirect(struct vring_virtqueue *vq,
					  unsigned int total_sg)
{
	/*
	 * If the host supports indirect descriptor tables, and we have multiple
	 * buffers, then go indirect. FIXME: tune this threshold
	 */
	return (vq->indirect && total_sg > 1 && vq->vq.num_free);
}

/*
 * Modern virtio devices have feature bits to specify whether they need a
 * quirk and bypass the IOMMU. If not there, just use the DMA API.
 *
 * If there, the interaction between virtio and DMA API is messy.
 *
 * On most systems with virtio, physical addresses match bus addresses,
 * and it doesn't particularly matter whether we use the DMA API.
 *
 * On some systems, including Xen and any system with a physical device
 * that speaks virtio behind a physical IOMMU, we must use the DMA API
 * for virtio DMA to work at all.
 *
 * On other systems, including SPARC and PPC64, virtio-pci devices are
 * enumerated as though they are behind an IOMMU, but the virtio host
 * ignores the IOMMU, so we must either pretend that the IOMMU isn't
 * there or somehow map everything as the identity.
 *
 * For the time being, we preserve historic behavior and bypass the DMA
 * API.
 *
 * TODO: install a per-device DMA ops structure that does the right thing
 * taking into account all the above quirks, and use the DMA API
 * unconditionally on data path.
 */

static bool vring_use_dma_api(struct virtio_device *vdev)
{
	if (!virtio_has_dma_quirk(vdev))
		return true;

	/* Otherwise, we are left to guess. */
	/*
	 * In theory, it's possible to have a buggy QEMU-supposed
	 * emulated Q35 IOMMU and Xen enabled at the same time.  On
	 * such a configuration, virtio has never worked and will
	 * not work without an even larger kludge.  Instead, enable
	 * the DMA API if we're a Xen guest, which at least allows
	 * all of the sensible Xen configurations to work correctly.
	 */
	if (xen_domain())
		return true;

	return false;
}

size_t virtio_max_dma_size(struct virtio_device *vdev)
{
	size_t max_segment_size = SIZE_MAX;

	if (vring_use_dma_api(vdev))
		max_segment_size = dma_max_mapping_size(vdev->dev.parent);

	return max_segment_size;
}
EXPORT_SYMBOL_GPL(virtio_max_dma_size);

static void *vring_alloc_queue(struct virtio_device *vdev, size_t size,
			      dma_addr_t *dma_handle, gfp_t flag)
{
	if (vring_use_dma_api(vdev)) {
		return dma_alloc_coherent(vdev->dev.parent, size,
					  dma_handle, flag);
	} else {
		void *queue = alloc_pages_exact(PAGE_ALIGN(size), flag);

		if (queue) {
			phys_addr_t phys_addr = virt_to_phys(queue);
			*dma_handle = (dma_addr_t)phys_addr;

			/*
			 * Sanity check: make sure we dind't truncate
			 * the address.  The only arches I can find that
			 * have 64-bit phys_addr_t but 32-bit dma_addr_t
			 * are certain non-highmem MIPS and x86
			 * configurations, but these configurations
			 * should never allocate physical pages above 32
			 * bits, so this is fine.  Just in case, throw a
			 * warning and abort if we end up with an
			 * unrepresentable address.
			 */
			if (WARN_ON_ONCE(*dma_handle != phys_addr)) {
				free_pages_exact(queue, PAGE_ALIGN(size));
				return NULL;
			}
		}
		return queue;
	}
}

static void vring_free_queue(struct virtio_device *vdev, size_t size,
			     void *queue, dma_addr_t dma_handle)
{
	if (vring_use_dma_api(vdev))
		dma_free_coherent(vdev->dev.parent, size, queue, dma_handle);
	else
		free_pages_exact(queue, PAGE_ALIGN(size));
}

/*
 * The DMA ops on various arches are rather gnarly right now, and
 * making all of the arch DMA ops work on the vring device itself
 * is a mess.  For now, we use the parent device for DMA ops.
 */
static inline struct device *vring_dma_dev(const struct vring_virtqueue *vq)
{
	return vq->vq.vdev->dev.parent;
}

/* Map one sg entry. */
static dma_addr_t vring_map_one_sg(const struct vring_virtqueue *vq,
				   struct scatterlist *sg,
				   enum dma_data_direction direction)
{
	if (!vq->use_dma_api) {
		/*
		 * If DMA is not used, KMSAN doesn't know that the scatterlist
		 * is initialized by the hardware. Explicitly check/unpoison it
		 * depending on the direction.
		 */
		kmsan_handle_dma(sg_page(sg), sg->offset, sg->length, direction);
		return (dma_addr_t)sg_phys(sg);
	}

	/*
	 * We can't use dma_map_sg, because we don't use scatterlists in
	 * the way it expects (we don't guarantee that the scatterlist
	 * will exist for the lifetime of the mapping).
	 */
	return dma_map_page(vring_dma_dev(vq),
			    sg_page(sg), sg->offset, sg->length,
			    direction);
}

static dma_addr_t vring_map_single(const struct vring_virtqueue *vq,
				   void *cpu_addr, size_t size,
				   enum dma_data_direction direction)
{
	if (!vq->use_dma_api)
		return (dma_addr_t)virt_to_phys(cpu_addr);

	return dma_map_single(vring_dma_dev(vq),
			      cpu_addr, size, direction);
}

static int vring_mapping_error(const struct vring_virtqueue *vq,
			       dma_addr_t addr)
{
	if (!vq->use_dma_api)
		return 0;

	return dma_mapping_error(vring_dma_dev(vq), addr);
}

static void virtqueue_init(struct vring_virtqueue *vq, u32 num)
{
	vq->vq.num_free = num;

	if (vq->packed_ring)
		vq->last_used_idx = 0 | (1 << VRING_PACKED_EVENT_F_WRAP_CTR);
	else
		vq->last_used_idx = 0;

	vq->event_triggered = false;
	vq->num_added = 0;

#ifdef DEBUG
	vq->in_use = false;
	vq->last_add_time_valid = false;
#endif
}


/*
 * Split ring specific functions - *_split().
 */

static void vring_unmap_one_split_indirect(const struct vring_virtqueue *vq,
					   struct vring_desc *desc)
{
	u16 flags;

	if (!vq->use_dma_api)
		return;

	flags = virtio16_to_cpu(vq->vq.vdev, desc->flags);

	dma_unmap_page(vring_dma_dev(vq),
		       virtio64_to_cpu(vq->vq.vdev, desc->addr),
		       virtio32_to_cpu(vq->vq.vdev, desc->len),
		       (flags & VRING_DESC_F_WRITE) ?
		       DMA_FROM_DEVICE : DMA_TO_DEVICE);
}

static unsigned int vring_unmap_one_split(const struct vring_virtqueue *vq,
					  unsigned int i)
{
	struct vring_desc_extra *extra = vq->split.desc_extra;
	u16 flags;

	if (!vq->use_dma_api)
		goto out;

	flags = extra[i].flags;

	if (flags & VRING_DESC_F_INDIRECT) {
		dma_unmap_single(vring_dma_dev(vq),
				 extra[i].addr,
				 extra[i].len,
				 (flags & VRING_DESC_F_WRITE) ?
				 DMA_FROM_DEVICE : DMA_TO_DEVICE);
	} else {
		dma_unmap_page(vring_dma_dev(vq),
			       extra[i].addr,
			       extra[i].len,
			       (flags & VRING_DESC_F_WRITE) ?
			       DMA_FROM_DEVICE : DMA_TO_DEVICE);
	}

out:
	return extra[i].next;
}

static struct vring_desc *alloc_indirect_split(struct virtqueue *_vq,
					       unsigned int total_sg,
					       gfp_t gfp)
{
	struct vring_desc *desc;
	unsigned int i;

	/*
	 * We require lowmem mappings for the descriptors because
	 * otherwise virt_to_phys will give us bogus addresses in the
	 * virtqueue.
	 */
	gfp &= ~__GFP_HIGHMEM;

	desc = kmalloc_array(total_sg, sizeof(struct vring_desc), gfp);
	if (!desc)
		return NULL;

	for (i = 0; i < total_sg; i++)
		desc[i].next = cpu_to_virtio16(_vq->vdev, i + 1);
	return desc;
}

static inline unsigned int virtqueue_add_desc_split(struct virtqueue *vq,
						    struct vring_desc *desc,
						    unsigned int i,
						    dma_addr_t addr,
						    unsigned int len,
						    u16 flags,
						    bool indirect)
{
	struct vring_virtqueue *vring = to_vvq(vq);
	struct vring_desc_extra *extra = vring->split.desc_extra;
	u16 next;

	desc[i].flags = cpu_to_virtio16(vq->vdev, flags);
	desc[i].addr = cpu_to_virtio64(vq->vdev, addr);
	desc[i].len = cpu_to_virtio32(vq->vdev, len);

	if (!indirect) {
		next = extra[i].next;
		desc[i].next = cpu_to_virtio16(vq->vdev, next);

		extra[i].addr = addr;
		extra[i].len = len;
		extra[i].flags = flags;
	} else
		next = virtio16_to_cpu(vq->vdev, desc[i].next);

	return next;
}

static inline int virtqueue_add_split(struct virtqueue *_vq,
				      struct scatterlist *sgs[],
				      unsigned int total_sg,
				      unsigned int out_sgs,
				      unsigned int in_sgs,
				      void *data,
				      void *ctx,
				      gfp_t gfp)
{
	struct vring_virtqueue *vq = to_vvq(_vq);
	struct scatterlist *sg;
	struct vring_desc *desc;
	unsigned int i, n, avail, descs_used, prev, err_idx;
	int head;
	bool indirect;

	START_USE(vq);

	BUG_ON(data == NULL);
	BUG_ON(ctx && vq->indirect);

	if (unlikely(vq->broken)) {
		END_USE(vq);
		return -EIO;
	}

	LAST_ADD_TIME_UPDATE(vq);

	BUG_ON(total_sg == 0);

	head = vq->free_head;

	if (virtqueue_use_indirect(vq, total_sg))
		desc = alloc_indirect_split(_vq, total_sg, gfp);
	else {
		desc = NULL;
		WARN_ON_ONCE(total_sg > vq->split.vring.num && !vq->indirect);
	}

	if (desc) {
		/* Use a single buffer which doesn't continue */
		indirect = true;
		/* Set up rest to use this indirect table. */
		i = 0;
		descs_used = 1;
	} else {
		indirect = false;
		desc = vq->split.vring.desc;
		i = head;
		descs_used = total_sg;
	}

	if (unlikely(vq->vq.num_free < descs_used)) {
		pr_debug("Can't add buf len %i - avail = %i\n",
			 descs_used, vq->vq.num_free);
		/* FIXME: for historical reasons, we force a notify here if
		 * there are outgoing parts to the buffer.  Presumably the
		 * host should service the ring ASAP. */
		if (out_sgs)
			vq->notify(&vq->vq);
		if (indirect)
			kfree(desc);
		END_USE(vq);
		return -ENOSPC;
	}

	for (n = 0; n < out_sgs; n++) {
		for (sg = sgs[n]; sg; sg = sg_next(sg)) {
			dma_addr_t addr = vring_map_one_sg(vq, sg, DMA_TO_DEVICE);
			if (vring_mapping_error(vq, addr))
				goto unmap_release;

			prev = i;
			/* Note that we trust indirect descriptor
			 * table since it use stream DMA mapping.
			 */
			i = virtqueue_add_desc_split(_vq, desc, i, addr, sg->length,
						     VRING_DESC_F_NEXT,
						     indirect);
		}
	}
	for (; n < (out_sgs + in_sgs); n++) {
		for (sg = sgs[n]; sg; sg = sg_next(sg)) {
			dma_addr_t addr = vring_map_one_sg(vq, sg, DMA_FROM_DEVICE);
			if (vring_mapping_error(vq, addr))
				goto unmap_release;

			prev = i;
			/* Note that we trust indirect descriptor
			 * table since it use stream DMA mapping.
			 */
			i = virtqueue_add_desc_split(_vq, desc, i, addr,
						     sg->length,
						     VRING_DESC_F_NEXT |
						     VRING_DESC_F_WRITE,
						     indirect);
		}
	}
	/* Last one doesn't continue. */
	desc[prev].flags &= cpu_to_virtio16(_vq->vdev, ~VRING_DESC_F_NEXT);
	if (!indirect && vq->use_dma_api)
		vq->split.desc_extra[prev & (vq->split.vring.num - 1)].flags &=
			~VRING_DESC_F_NEXT;

	if (indirect) {
		/* Now that the indirect table is filled in, map it. */
		dma_addr_t addr = vring_map_single(
			vq, desc, total_sg * sizeof(struct vring_desc),
			DMA_TO_DEVICE);
		if (vring_mapping_error(vq, addr))
			goto unmap_release;

		virtqueue_add_desc_split(_vq, vq->split.vring.desc,
					 head, addr,
					 total_sg * sizeof(struct vring_desc),
					 VRING_DESC_F_INDIRECT,
					 false);
	}

	/* We're using some buffers from the free list. */
	vq->vq.num_free -= descs_used;

	/* Update free pointer */
	if (indirect)
		vq->free_head = vq->split.desc_extra[head].next;
	else
		vq->free_head = i;

	/* Store token and indirect buffer state. */
	vq->split.desc_state[head].data = data;
	if (indirect)
		vq->split.desc_state[head].indir_desc = desc;
	else
		vq->split.desc_state[head].indir_desc = ctx;

	/* Put entry in available array (but don't update avail->idx until they
	 * do sync). */
	avail = vq->split.avail_idx_shadow & (vq->split.vring.num - 1);
	vq->split.vring.avail->ring[avail] = cpu_to_virtio16(_vq->vdev, head);

	/* Descriptors and available array need to be set before we expose the
	 * new available array entries. */
	virtio_wmb(vq->weak_barriers);
	vq->split.avail_idx_shadow++;
	vq->split.vring.avail->idx = cpu_to_virtio16(_vq->vdev,
						vq->split.avail_idx_shadow);
	vq->num_added++;

	pr_debug("Added buffer head %i to %p\n", head, vq);
	END_USE(vq);

	/* This is very unlikely, but theoretically possible.  Kick
	 * just in case. */
	if (unlikely(vq->num_added == (1 << 16) - 1))
		virtqueue_kick(_vq);

	return 0;

unmap_release:
	err_idx = i;

	if (indirect)
		i = 0;
	else
		i = head;

	for (n = 0; n < total_sg; n++) {
		if (i == err_idx)
			break;
		if (indirect) {
			vring_unmap_one_split_indirect(vq, &desc[i]);
			i = virtio16_to_cpu(_vq->vdev, desc[i].next);
		} else
			i = vring_unmap_one_split(vq, i);
	}

	if (indirect)
		kfree(desc);

	END_USE(vq);
	return -ENOMEM;
}

static bool virtqueue_kick_prepare_split(struct virtqueue *_vq)
{
	struct vring_virtqueue *vq = to_vvq(_vq);
	u16 new, old;
	bool needs_kick;

	START_USE(vq);
	/* We need to expose available array entries before checking avail
	 * event. */
	virtio_mb(vq->weak_barriers);

	old = vq->split.avail_idx_shadow - vq->num_added;
	new = vq->split.avail_idx_shadow;
	vq->num_added = 0;

	LAST_ADD_TIME_CHECK(vq);
	LAST_ADD_TIME_INVALID(vq);

	if (vq->event) {
		needs_kick = vring_need_event(virtio16_to_cpu(_vq->vdev,
					vring_avail_event(&vq->split.vring)),
					      new, old);
	} else {
		needs_kick = !(vq->split.vring.used->flags &
					cpu_to_virtio16(_vq->vdev,
						VRING_USED_F_NO_NOTIFY));
	}
	END_USE(vq);
	return needs_kick;
}

static void detach_buf_split(struct vring_virtqueue *vq, unsigned int head,
			     void **ctx)
{
	unsigned int i, j;
	__virtio16 nextflag = cpu_to_virtio16(vq->vq.vdev, VRING_DESC_F_NEXT);

	/* Clear data ptr. */
	vq->split.desc_state[head].data = NULL;

	/* Put back on free list: unmap first-level descriptors and find end */
	i = head;

	while (vq->split.vring.desc[i].flags & nextflag) {
		vring_unmap_one_split(vq, i);
		i = vq->split.desc_extra[i].next;
		vq->vq.num_free++;
	}

	vring_unmap_one_split(vq, i);
	vq->split.desc_extra[i].next = vq->free_head;
	vq->free_head = head;

	/* Plus final descriptor */
	vq->vq.num_free++;

	if (vq->indirect) {
		struct vring_desc *indir_desc =
				vq->split.desc_state[head].indir_desc;
		u32 len;

		/* Free the indirect table, if any, now that it's unmapped. */
		if (!indir_desc)
			return;

		len = vq->split.desc_extra[head].len;

		BUG_ON(!(vq->split.desc_extra[head].flags &
				VRING_DESC_F_INDIRECT));
		BUG_ON(len == 0 || len % sizeof(struct vring_desc));

		for (j = 0; j < len / sizeof(struct vring_desc); j++)
			vring_unmap_one_split_indirect(vq, &indir_desc[j]);

		kfree(indir_desc);
		vq->split.desc_state[head].indir_desc = NULL;
	} else if (ctx) {
		*ctx = vq->split.desc_state[head].indir_desc;
	}
}

static inline bool more_used_split(const struct vring_virtqueue *vq)
{
	return vq->last_used_idx != virtio16_to_cpu(vq->vq.vdev,
			vq->split.vring.used->idx);
}

static void *virtqueue_get_buf_ctx_split(struct virtqueue *_vq,
					 unsigned int *len,
					 void **ctx)
{
	struct vring_virtqueue *vq = to_vvq(_vq);
	void *ret;
	unsigned int i;
	u16 last_used;

	START_USE(vq);

	if (unlikely(vq->broken)) {
		END_USE(vq);
		return NULL;
	}

	if (!more_used_split(vq)) {
		pr_debug("No more buffers in queue\n");
		END_USE(vq);
		return NULL;
	}

	/* Only get used array entries after they have been exposed by host. */
	virtio_rmb(vq->weak_barriers);

	last_used = (vq->last_used_idx & (vq->split.vring.num - 1));
	i = virtio32_to_cpu(_vq->vdev,
			vq->split.vring.used->ring[last_used].id);
	*len = virtio32_to_cpu(_vq->vdev,
			vq->split.vring.used->ring[last_used].len);

	if (unlikely(i >= vq->split.vring.num)) {
		BAD_RING(vq, "id %u out of range\n", i);
		return NULL;
	}
	if (unlikely(!vq->split.desc_state[i].data)) {
		BAD_RING(vq, "id %u is not a head!\n", i);
		return NULL;
	}

	/* detach_buf_split clears data, so grab it now. */
	ret = vq->split.desc_state[i].data;
	detach_buf_split(vq, i, ctx);
	vq->last_used_idx++;
	/* If we expect an interrupt for the next entry, tell host
	 * by writing event index and flush out the write before
	 * the read in the next get_buf call. */
	if (!(vq->split.avail_flags_shadow & VRING_AVAIL_F_NO_INTERRUPT))
		virtio_store_mb(vq->weak_barriers,
				&vring_used_event(&vq->split.vring),
				cpu_to_virtio16(_vq->vdev, vq->last_used_idx));

	LAST_ADD_TIME_INVALID(vq);

	END_USE(vq);
	return ret;
}

static void virtqueue_disable_cb_split(struct virtqueue *_vq)
{
	struct vring_virtqueue *vq = to_vvq(_vq);

	if (!(vq->split.avail_flags_shadow & VRING_AVAIL_F_NO_INTERRUPT)) {
		vq->split.avail_flags_shadow |= VRING_AVAIL_F_NO_INTERRUPT;
		if (vq->event)
			/* TODO: this is a hack. Figure out a cleaner value to write. */
			vring_used_event(&vq->split.vring) = 0x0;
		else
			vq->split.vring.avail->flags =
				cpu_to_virtio16(_vq->vdev,
						vq->split.avail_flags_shadow);
	}
}

static unsigned int virtqueue_enable_cb_prepare_split(struct virtqueue *_vq)
{
	struct vring_virtqueue *vq = to_vvq(_vq);
	u16 last_used_idx;

	START_USE(vq);

	/* We optimistically turn back on interrupts, then check if there was
	 * more to do. */
	/* Depending on the VIRTIO_RING_F_EVENT_IDX feature, we need to
	 * either clear the flags bit or point the event index at the next
	 * entry. Always do both to keep code simple. */
	if (vq->split.avail_flags_shadow & VRING_AVAIL_F_NO_INTERRUPT) {
		vq->split.avail_flags_shadow &= ~VRING_AVAIL_F_NO_INTERRUPT;
		if (!vq->event)
			vq->split.vring.avail->flags =
				cpu_to_virtio16(_vq->vdev,
						vq->split.avail_flags_shadow);
	}
	vring_used_event(&vq->split.vring) = cpu_to_virtio16(_vq->vdev,
			last_used_idx = vq->last_used_idx);
	END_USE(vq);
	return last_used_idx;
}

static bool virtqueue_poll_split(struct virtqueue *_vq, unsigned int last_used_idx)
{
	struct vring_virtqueue *vq = to_vvq(_vq);

	return (u16)last_used_idx != virtio16_to_cpu(_vq->vdev,
			vq->split.vring.used->idx);
}

static bool virtqueue_enable_cb_delayed_split(struct virtqueue *_vq)
{
	struct vring_virtqueue *vq = to_vvq(_vq);
	u16 bufs;

	START_USE(vq);

	/* We optimistically turn back on interrupts, then check if there was
	 * more to do. */
	/* Depending on the VIRTIO_RING_F_USED_EVENT_IDX feature, we need to
	 * either clear the flags bit or point the event index at the next
	 * entry. Always update the event index to keep code simple. */
	if (vq->split.avail_flags_shadow & VRING_AVAIL_F_NO_INTERRUPT) {
		vq->split.avail_flags_shadow &= ~VRING_AVAIL_F_NO_INTERRUPT;
		if (!vq->event)
			vq->split.vring.avail->flags =
				cpu_to_virtio16(_vq->vdev,
						vq->split.avail_flags_shadow);
	}
	/* TODO: tune this threshold */
	bufs = (u16)(vq->split.avail_idx_shadow - vq->last_used_idx) * 3 / 4;

	virtio_store_mb(vq->weak_barriers,
			&vring_used_event(&vq->split.vring),
			cpu_to_virtio16(_vq->vdev, vq->last_used_idx + bufs));

	if (unlikely((u16)(virtio16_to_cpu(_vq->vdev, vq->split.vring.used->idx)
					- vq->last_used_idx) > bufs)) {
		END_USE(vq);
		return false;
	}

	END_USE(vq);
	return true;
}

static void *virtqueue_detach_unused_buf_split(struct virtqueue *_vq)
{
	struct vring_virtqueue *vq = to_vvq(_vq);
	unsigned int i;
	void *buf;

	START_USE(vq);

	for (i = 0; i < vq->split.vring.num; i++) {
		if (!vq->split.desc_state[i].data)
			continue;
		/* detach_buf_split clears data, so grab it now. */
		buf = vq->split.desc_state[i].data;
		detach_buf_split(vq, i, NULL);
		vq->split.avail_idx_shadow--;
		vq->split.vring.avail->idx = cpu_to_virtio16(_vq->vdev,
				vq->split.avail_idx_shadow);
		END_USE(vq);
		return buf;
	}
	/* That should have freed everything. */
	BUG_ON(vq->vq.num_free != vq->split.vring.num);

	END_USE(vq);
	return NULL;
}

static void virtqueue_vring_init_split(struct vring_virtqueue_split *vring_split,
				       struct vring_virtqueue *vq)
{
	struct virtio_device *vdev;

	vdev = vq->vq.vdev;

	vring_split->avail_flags_shadow = 0;
	vring_split->avail_idx_shadow = 0;

	/* No callback?  Tell other side not to bother us. */
	if (!vq->vq.callback) {
		vring_split->avail_flags_shadow |= VRING_AVAIL_F_NO_INTERRUPT;
		if (!vq->event)
			vring_split->vring.avail->flags = cpu_to_virtio16(vdev,
					vring_split->avail_flags_shadow);
	}
}

static void virtqueue_reinit_split(struct vring_virtqueue *vq)
{
	int num;

	num = vq->split.vring.num;

	vq->split.vring.avail->flags = 0;
	vq->split.vring.avail->idx = 0;

	/* reset avail event */
	vq->split.vring.avail->ring[num] = 0;

	vq->split.vring.used->flags = 0;
	vq->split.vring.used->idx = 0;

	/* reset used event */
	*(__virtio16 *)&(vq->split.vring.used->ring[num]) = 0;

	virtqueue_init(vq, num);

	virtqueue_vring_init_split(&vq->split, vq);
}

static void virtqueue_vring_attach_split(struct vring_virtqueue *vq,
					 struct vring_virtqueue_split *vring_split)
{
	vq->split = *vring_split;

	/* Put everything in free lists. */
	vq->free_head = 0;
}

static int vring_alloc_state_extra_split(struct vring_virtqueue_split *vring_split)
{
	struct vring_desc_state_split *state;
	struct vring_desc_extra *extra;
	u32 num = vring_split->vring.num;

	state = kmalloc_array(num, sizeof(struct vring_desc_state_split), GFP_KERNEL);
	if (!state)
		goto err_state;

	extra = vring_alloc_desc_extra(num);
	if (!extra)
		goto err_extra;

	memset(state, 0, num * sizeof(struct vring_desc_state_split));

	vring_split->desc_state = state;
	vring_split->desc_extra = extra;
	return 0;

err_extra:
	kfree(state);
err_state:
	return -ENOMEM;
}

static void vring_free_split(struct vring_virtqueue_split *vring_split,
			     struct virtio_device *vdev)
{
	vring_free_queue(vdev, vring_split->queue_size_in_bytes,
			 vring_split->vring.desc,
			 vring_split->queue_dma_addr);

	kfree(vring_split->desc_state);
	kfree(vring_split->desc_extra);
}

static int vring_alloc_queue_split(struct vring_virtqueue_split *vring_split,
				   struct virtio_device *vdev,
				   u32 num,
				   unsigned int vring_align,
				   bool may_reduce_num)
{
	void *queue = NULL;
	dma_addr_t dma_addr;

	/* We assume num is a power of 2. */
	if (num & (num - 1)) {
		dev_warn(&vdev->dev, "Bad virtqueue length %u\n", num);
		return -EINVAL;
	}

	/* TODO: allocate each queue chunk individually */
	for (; num && vring_size(num, vring_align) > PAGE_SIZE; num /= 2) {
		queue = vring_alloc_queue(vdev, vring_size(num, vring_align),
					  &dma_addr,
					  GFP_KERNEL | __GFP_NOWARN | __GFP_ZERO);
		if (queue)
			break;
		if (!may_reduce_num)
			return -ENOMEM;
	}

	if (!num)
		return -ENOMEM;

	if (!queue) {
		/* Try to get a single page. You are my only hope! */
		queue = vring_alloc_queue(vdev, vring_size(num, vring_align),
					  &dma_addr, GFP_KERNEL | __GFP_ZERO);
	}
	if (!queue)
		return -ENOMEM;

	vring_init(&vring_split->vring, num, queue, vring_align);

	vring_split->queue_dma_addr = dma_addr;
	vring_split->queue_size_in_bytes = vring_size(num, vring_align);

	vring_split->vring_align = vring_align;
	vring_split->may_reduce_num = may_reduce_num;

	return 0;
}

static struct virtqueue *vring_create_virtqueue_split(
	unsigned int index,
	unsigned int num,
	unsigned int vring_align,
	struct virtio_device *vdev,
	bool weak_barriers,
	bool may_reduce_num,
	bool context,
	bool (*notify)(struct virtqueue *),
	void (*callback)(struct virtqueue *),
	const char *name)
{
	struct vring_virtqueue_split vring_split = {};
	struct virtqueue *vq;
	int err;

	err = vring_alloc_queue_split(&vring_split, vdev, num, vring_align,
				      may_reduce_num);
	if (err)
		return NULL;

	vq = __vring_new_virtqueue(index, &vring_split, vdev, weak_barriers,
				   context, notify, callback, name);
	if (!vq) {
		vring_free_split(&vring_split, vdev);
		return NULL;
	}

	to_vvq(vq)->we_own_ring = true;

	return vq;
}

static int virtqueue_resize_split(struct virtqueue *_vq, u32 num)
{
	struct vring_virtqueue_split vring_split = {};
	struct vring_virtqueue *vq = to_vvq(_vq);
	struct virtio_device *vdev = _vq->vdev;
	int err;

	err = vring_alloc_queue_split(&vring_split, vdev, num,
				      vq->split.vring_align,
				      vq->split.may_reduce_num);
	if (err)
		goto err;

	err = vring_alloc_state_extra_split(&vring_split);
	if (err)
		goto err_state_extra;

	vring_free(&vq->vq);

	virtqueue_vring_init_split(&vring_split, vq);

	virtqueue_init(vq, vring_split.vring.num);
	virtqueue_vring_attach_split(vq, &vring_split);

	return 0;

err_state_extra:
	vring_free_split(&vring_split, vdev);
err:
	virtqueue_reinit_split(vq);
	return -ENOMEM;
}


/*
 * Packed ring specific functions - *_packed().
 */
static inline bool packed_used_wrap_counter(u16 last_used_idx)
{
	return !!(last_used_idx & (1 << VRING_PACKED_EVENT_F_WRAP_CTR));
}

static inline u16 packed_last_used(u16 last_used_idx)
{
	return last_used_idx & ~(-(1 << VRING_PACKED_EVENT_F_WRAP_CTR));
}

static void vring_unmap_extra_packed(const struct vring_virtqueue *vq,
				     struct vring_desc_extra *extra)
{
	u16 flags;

	if (!vq->use_dma_api)
		return;

	flags = extra->flags;

	if (flags & VRING_DESC_F_INDIRECT) {
		dma_unmap_single(vring_dma_dev(vq),
				 extra->addr, extra->len,
				 (flags & VRING_DESC_F_WRITE) ?
				 DMA_FROM_DEVICE : DMA_TO_DEVICE);
	} else {
		dma_unmap_page(vring_dma_dev(vq),
			       extra->addr, extra->len,
			       (flags & VRING_DESC_F_WRITE) ?
			       DMA_FROM_DEVICE : DMA_TO_DEVICE);
	}
}

static void vring_unmap_desc_packed(const struct vring_virtqueue *vq,
				   struct vring_packed_desc *desc)
{
	u16 flags;

	if (!vq->use_dma_api)
		return;

	flags = le16_to_cpu(desc->flags);

	dma_unmap_page(vring_dma_dev(vq),
		       le64_to_cpu(desc->addr),
		       le32_to_cpu(desc->len),
		       (flags & VRING_DESC_F_WRITE) ?
		       DMA_FROM_DEVICE : DMA_TO_DEVICE);
}

static struct vring_packed_desc *alloc_indirect_packed(unsigned int total_sg,
						       gfp_t gfp)
{
	struct vring_packed_desc *desc;

	/*
	 * We require lowmem mappings for the descriptors because
	 * otherwise virt_to_phys will give us bogus addresses in the
	 * virtqueue.
	 */
	gfp &= ~__GFP_HIGHMEM;

	desc = kmalloc_array(total_sg, sizeof(struct vring_packed_desc), gfp);

	return desc;
}

static int virtqueue_add_indirect_packed(struct vring_virtqueue *vq,
					 struct scatterlist *sgs[],
					 unsigned int total_sg,
					 unsigned int out_sgs,
					 unsigned int in_sgs,
					 void *data,
					 gfp_t gfp)
{
	struct vring_packed_desc *desc;
	struct scatterlist *sg;
	unsigned int i, n, err_idx;
	u16 head, id;
	dma_addr_t addr;

	head = vq->packed.next_avail_idx;
	desc = alloc_indirect_packed(total_sg, gfp);
	if (!desc)
		return -ENOMEM;

	if (unlikely(vq->vq.num_free < 1)) {
		pr_debug("Can't add buf len 1 - avail = 0\n");
		kfree(desc);
		END_USE(vq);
		return -ENOSPC;
	}

	i = 0;
	id = vq->free_head;
	BUG_ON(id == vq->packed.vring.num);

	for (n = 0; n < out_sgs + in_sgs; n++) {
		for (sg = sgs[n]; sg; sg = sg_next(sg)) {
			addr = vring_map_one_sg(vq, sg, n < out_sgs ?
					DMA_TO_DEVICE : DMA_FROM_DEVICE);
			if (vring_mapping_error(vq, addr))
				goto unmap_release;

			desc[i].flags = cpu_to_le16(n < out_sgs ?
						0 : VRING_DESC_F_WRITE);
			desc[i].addr = cpu_to_le64(addr);
			desc[i].len = cpu_to_le32(sg->length);
			i++;
		}
	}

	/* Now that the indirect table is filled in, map it. */
	addr = vring_map_single(vq, desc,
			total_sg * sizeof(struct vring_packed_desc),
			DMA_TO_DEVICE);
	if (vring_mapping_error(vq, addr))
		goto unmap_release;

	vq->packed.vring.desc[head].addr = cpu_to_le64(addr);
	vq->packed.vring.desc[head].len = cpu_to_le32(total_sg *
				sizeof(struct vring_packed_desc));
	vq->packed.vring.desc[head].id = cpu_to_le16(id);

	if (vq->use_dma_api) {
		vq->packed.desc_extra[id].addr = addr;
		vq->packed.desc_extra[id].len = total_sg *
				sizeof(struct vring_packed_desc);
		vq->packed.desc_extra[id].flags = VRING_DESC_F_INDIRECT |
						  vq->packed.avail_used_flags;
	}

	/*
	 * A driver MUST NOT make the first descriptor in the list
	 * available before all subsequent descriptors comprising
	 * the list are made available.
	 */
	virtio_wmb(vq->weak_barriers);
	vq->packed.vring.desc[head].flags = cpu_to_le16(VRING_DESC_F_INDIRECT |
						vq->packed.avail_used_flags);

	/* We're using some buffers from the free list. */
	vq->vq.num_free -= 1;

	/* Update free pointer */
	n = head + 1;
	if (n >= vq->packed.vring.num) {
		n = 0;
		vq->packed.avail_wrap_counter ^= 1;
		vq->packed.avail_used_flags ^=
				1 << VRING_PACKED_DESC_F_AVAIL |
				1 << VRING_PACKED_DESC_F_USED;
	}
	vq->packed.next_avail_idx = n;
	vq->free_head = vq->packed.desc_extra[id].next;

	/* Store token and indirect buffer state. */
	vq->packed.desc_state[id].num = 1;
	vq->packed.desc_state[id].data = data;
	vq->packed.desc_state[id].indir_desc = desc;
	vq->packed.desc_state[id].last = id;

	vq->num_added += 1;

	pr_debug("Added buffer head %i to %p\n", head, vq);
	END_USE(vq);

	return 0;

unmap_release:
	err_idx = i;

	for (i = 0; i < err_idx; i++)
		vring_unmap_desc_packed(vq, &desc[i]);

	kfree(desc);

	END_USE(vq);
	return -ENOMEM;
}

static inline int virtqueue_add_packed(struct virtqueue *_vq,
				       struct scatterlist *sgs[],
				       unsigned int total_sg,
				       unsigned int out_sgs,
				       unsigned int in_sgs,
				       void *data,
				       void *ctx,
				       gfp_t gfp)
{
	struct vring_virtqueue *vq = to_vvq(_vq);
	struct vring_packed_desc *desc;
	struct scatterlist *sg;
	unsigned int i, n, c, descs_used, err_idx;
	__le16 head_flags, flags;
	u16 head, id, prev, curr, avail_used_flags;
	int err;

	START_USE(vq);

	BUG_ON(data == NULL);
	BUG_ON(ctx && vq->indirect);

	if (unlikely(vq->broken)) {
		END_USE(vq);
		return -EIO;
	}

	LAST_ADD_TIME_UPDATE(vq);

	BUG_ON(total_sg == 0);

<<<<<<< HEAD
	if (virtqueue_use_indirect(_vq, total_sg)) {
=======
	if (virtqueue_use_indirect(vq, total_sg)) {
>>>>>>> d60c95ef
		err = virtqueue_add_indirect_packed(vq, sgs, total_sg, out_sgs,
						    in_sgs, data, gfp);
		if (err != -ENOMEM) {
			END_USE(vq);
			return err;
		}

		/* fall back on direct */
	}

	head = vq->packed.next_avail_idx;
	avail_used_flags = vq->packed.avail_used_flags;

	WARN_ON_ONCE(total_sg > vq->packed.vring.num && !vq->indirect);

	desc = vq->packed.vring.desc;
	i = head;
	descs_used = total_sg;

	if (unlikely(vq->vq.num_free < descs_used)) {
		pr_debug("Can't add buf len %i - avail = %i\n",
			 descs_used, vq->vq.num_free);
		END_USE(vq);
		return -ENOSPC;
	}

	id = vq->free_head;
	BUG_ON(id == vq->packed.vring.num);

	curr = id;
	c = 0;
	for (n = 0; n < out_sgs + in_sgs; n++) {
		for (sg = sgs[n]; sg; sg = sg_next(sg)) {
			dma_addr_t addr = vring_map_one_sg(vq, sg, n < out_sgs ?
					DMA_TO_DEVICE : DMA_FROM_DEVICE);
			if (vring_mapping_error(vq, addr))
				goto unmap_release;

			flags = cpu_to_le16(vq->packed.avail_used_flags |
				    (++c == total_sg ? 0 : VRING_DESC_F_NEXT) |
				    (n < out_sgs ? 0 : VRING_DESC_F_WRITE));
			if (i == head)
				head_flags = flags;
			else
				desc[i].flags = flags;

			desc[i].addr = cpu_to_le64(addr);
			desc[i].len = cpu_to_le32(sg->length);
			desc[i].id = cpu_to_le16(id);

			if (unlikely(vq->use_dma_api)) {
				vq->packed.desc_extra[curr].addr = addr;
				vq->packed.desc_extra[curr].len = sg->length;
				vq->packed.desc_extra[curr].flags =
					le16_to_cpu(flags);
			}
			prev = curr;
			curr = vq->packed.desc_extra[curr].next;

			if ((unlikely(++i >= vq->packed.vring.num))) {
				i = 0;
				vq->packed.avail_used_flags ^=
					1 << VRING_PACKED_DESC_F_AVAIL |
					1 << VRING_PACKED_DESC_F_USED;
			}
		}
	}

	if (i < head)
		vq->packed.avail_wrap_counter ^= 1;

	/* We're using some buffers from the free list. */
	vq->vq.num_free -= descs_used;

	/* Update free pointer */
	vq->packed.next_avail_idx = i;
	vq->free_head = curr;

	/* Store token. */
	vq->packed.desc_state[id].num = descs_used;
	vq->packed.desc_state[id].data = data;
	vq->packed.desc_state[id].indir_desc = ctx;
	vq->packed.desc_state[id].last = prev;

	/*
	 * A driver MUST NOT make the first descriptor in the list
	 * available before all subsequent descriptors comprising
	 * the list are made available.
	 */
	virtio_wmb(vq->weak_barriers);
	vq->packed.vring.desc[head].flags = head_flags;
	vq->num_added += descs_used;

	pr_debug("Added buffer head %i to %p\n", head, vq);
	END_USE(vq);

	return 0;

unmap_release:
	err_idx = i;
	i = head;
	curr = vq->free_head;

	vq->packed.avail_used_flags = avail_used_flags;

	for (n = 0; n < total_sg; n++) {
		if (i == err_idx)
			break;
		vring_unmap_extra_packed(vq, &vq->packed.desc_extra[curr]);
		curr = vq->packed.desc_extra[curr].next;
		i++;
		if (i >= vq->packed.vring.num)
			i = 0;
	}

	END_USE(vq);
	return -EIO;
}

static bool virtqueue_kick_prepare_packed(struct virtqueue *_vq)
{
	struct vring_virtqueue *vq = to_vvq(_vq);
	u16 new, old, off_wrap, flags, wrap_counter, event_idx;
	bool needs_kick;
	union {
		struct {
			__le16 off_wrap;
			__le16 flags;
		};
		u32 u32;
	} snapshot;

	START_USE(vq);

	/*
	 * We need to expose the new flags value before checking notification
	 * suppressions.
	 */
	virtio_mb(vq->weak_barriers);

	old = vq->packed.next_avail_idx - vq->num_added;
	new = vq->packed.next_avail_idx;
	vq->num_added = 0;

	snapshot.u32 = *(u32 *)vq->packed.vring.device;
	flags = le16_to_cpu(snapshot.flags);

	LAST_ADD_TIME_CHECK(vq);
	LAST_ADD_TIME_INVALID(vq);

	if (flags != VRING_PACKED_EVENT_FLAG_DESC) {
		needs_kick = (flags != VRING_PACKED_EVENT_FLAG_DISABLE);
		goto out;
	}

	off_wrap = le16_to_cpu(snapshot.off_wrap);

	wrap_counter = off_wrap >> VRING_PACKED_EVENT_F_WRAP_CTR;
	event_idx = off_wrap & ~(1 << VRING_PACKED_EVENT_F_WRAP_CTR);
	if (wrap_counter != vq->packed.avail_wrap_counter)
		event_idx -= vq->packed.vring.num;

	needs_kick = vring_need_event(event_idx, new, old);
out:
	END_USE(vq);
	return needs_kick;
}

static void detach_buf_packed(struct vring_virtqueue *vq,
			      unsigned int id, void **ctx)
{
	struct vring_desc_state_packed *state = NULL;
	struct vring_packed_desc *desc;
	unsigned int i, curr;

	state = &vq->packed.desc_state[id];

	/* Clear data ptr. */
	state->data = NULL;

	vq->packed.desc_extra[state->last].next = vq->free_head;
	vq->free_head = id;
	vq->vq.num_free += state->num;

	if (unlikely(vq->use_dma_api)) {
		curr = id;
		for (i = 0; i < state->num; i++) {
			vring_unmap_extra_packed(vq,
						 &vq->packed.desc_extra[curr]);
			curr = vq->packed.desc_extra[curr].next;
		}
	}

	if (vq->indirect) {
		u32 len;

		/* Free the indirect table, if any, now that it's unmapped. */
		desc = state->indir_desc;
		if (!desc)
			return;

		if (vq->use_dma_api) {
			len = vq->packed.desc_extra[id].len;
			for (i = 0; i < len / sizeof(struct vring_packed_desc);
					i++)
				vring_unmap_desc_packed(vq, &desc[i]);
		}
		kfree(desc);
		state->indir_desc = NULL;
	} else if (ctx) {
		*ctx = state->indir_desc;
	}
}

static inline bool is_used_desc_packed(const struct vring_virtqueue *vq,
				       u16 idx, bool used_wrap_counter)
{
	bool avail, used;
	u16 flags;

	flags = le16_to_cpu(vq->packed.vring.desc[idx].flags);
	avail = !!(flags & (1 << VRING_PACKED_DESC_F_AVAIL));
	used = !!(flags & (1 << VRING_PACKED_DESC_F_USED));

	return avail == used && used == used_wrap_counter;
}

static inline bool more_used_packed(const struct vring_virtqueue *vq)
{
	u16 last_used;
	u16 last_used_idx;
	bool used_wrap_counter;

	last_used_idx = READ_ONCE(vq->last_used_idx);
	last_used = packed_last_used(last_used_idx);
	used_wrap_counter = packed_used_wrap_counter(last_used_idx);
	return is_used_desc_packed(vq, last_used, used_wrap_counter);
}

static void *virtqueue_get_buf_ctx_packed(struct virtqueue *_vq,
					  unsigned int *len,
					  void **ctx)
{
	struct vring_virtqueue *vq = to_vvq(_vq);
	u16 last_used, id, last_used_idx;
	bool used_wrap_counter;
	void *ret;

	START_USE(vq);

	if (unlikely(vq->broken)) {
		END_USE(vq);
		return NULL;
	}

	if (!more_used_packed(vq)) {
		pr_debug("No more buffers in queue\n");
		END_USE(vq);
		return NULL;
	}

	/* Only get used elements after they have been exposed by host. */
	virtio_rmb(vq->weak_barriers);

	last_used_idx = READ_ONCE(vq->last_used_idx);
	used_wrap_counter = packed_used_wrap_counter(last_used_idx);
	last_used = packed_last_used(last_used_idx);
	id = le16_to_cpu(vq->packed.vring.desc[last_used].id);
	*len = le32_to_cpu(vq->packed.vring.desc[last_used].len);

	if (unlikely(id >= vq->packed.vring.num)) {
		BAD_RING(vq, "id %u out of range\n", id);
		return NULL;
	}
	if (unlikely(!vq->packed.desc_state[id].data)) {
		BAD_RING(vq, "id %u is not a head!\n", id);
		return NULL;
	}

	/* detach_buf_packed clears data, so grab it now. */
	ret = vq->packed.desc_state[id].data;
	detach_buf_packed(vq, id, ctx);

	last_used += vq->packed.desc_state[id].num;
	if (unlikely(last_used >= vq->packed.vring.num)) {
		last_used -= vq->packed.vring.num;
		used_wrap_counter ^= 1;
	}

	last_used = (last_used | (used_wrap_counter << VRING_PACKED_EVENT_F_WRAP_CTR));
	WRITE_ONCE(vq->last_used_idx, last_used);

	/*
	 * If we expect an interrupt for the next entry, tell host
	 * by writing event index and flush out the write before
	 * the read in the next get_buf call.
	 */
	if (vq->packed.event_flags_shadow == VRING_PACKED_EVENT_FLAG_DESC)
		virtio_store_mb(vq->weak_barriers,
				&vq->packed.vring.driver->off_wrap,
				cpu_to_le16(vq->last_used_idx));

	LAST_ADD_TIME_INVALID(vq);

	END_USE(vq);
	return ret;
}

static void virtqueue_disable_cb_packed(struct virtqueue *_vq)
{
	struct vring_virtqueue *vq = to_vvq(_vq);

	if (vq->packed.event_flags_shadow != VRING_PACKED_EVENT_FLAG_DISABLE) {
		vq->packed.event_flags_shadow = VRING_PACKED_EVENT_FLAG_DISABLE;
		vq->packed.vring.driver->flags =
			cpu_to_le16(vq->packed.event_flags_shadow);
	}
}

static unsigned int virtqueue_enable_cb_prepare_packed(struct virtqueue *_vq)
{
	struct vring_virtqueue *vq = to_vvq(_vq);

	START_USE(vq);

	/*
	 * We optimistically turn back on interrupts, then check if there was
	 * more to do.
	 */

	if (vq->event) {
		vq->packed.vring.driver->off_wrap =
			cpu_to_le16(vq->last_used_idx);
		/*
		 * We need to update event offset and event wrap
		 * counter first before updating event flags.
		 */
		virtio_wmb(vq->weak_barriers);
	}

	if (vq->packed.event_flags_shadow == VRING_PACKED_EVENT_FLAG_DISABLE) {
		vq->packed.event_flags_shadow = vq->event ?
				VRING_PACKED_EVENT_FLAG_DESC :
				VRING_PACKED_EVENT_FLAG_ENABLE;
		vq->packed.vring.driver->flags =
				cpu_to_le16(vq->packed.event_flags_shadow);
	}

	END_USE(vq);
	return vq->last_used_idx;
}

static bool virtqueue_poll_packed(struct virtqueue *_vq, u16 off_wrap)
{
	struct vring_virtqueue *vq = to_vvq(_vq);
	bool wrap_counter;
	u16 used_idx;

	wrap_counter = off_wrap >> VRING_PACKED_EVENT_F_WRAP_CTR;
	used_idx = off_wrap & ~(1 << VRING_PACKED_EVENT_F_WRAP_CTR);

	return is_used_desc_packed(vq, used_idx, wrap_counter);
}

static bool virtqueue_enable_cb_delayed_packed(struct virtqueue *_vq)
{
	struct vring_virtqueue *vq = to_vvq(_vq);
	u16 used_idx, wrap_counter, last_used_idx;
	u16 bufs;

	START_USE(vq);

	/*
	 * We optimistically turn back on interrupts, then check if there was
	 * more to do.
	 */

	if (vq->event) {
		/* TODO: tune this threshold */
		bufs = (vq->packed.vring.num - vq->vq.num_free) * 3 / 4;
		last_used_idx = READ_ONCE(vq->last_used_idx);
		wrap_counter = packed_used_wrap_counter(last_used_idx);

		used_idx = packed_last_used(last_used_idx) + bufs;
		if (used_idx >= vq->packed.vring.num) {
			used_idx -= vq->packed.vring.num;
			wrap_counter ^= 1;
		}

		vq->packed.vring.driver->off_wrap = cpu_to_le16(used_idx |
			(wrap_counter << VRING_PACKED_EVENT_F_WRAP_CTR));

		/*
		 * We need to update event offset and event wrap
		 * counter first before updating event flags.
		 */
		virtio_wmb(vq->weak_barriers);
	}

	if (vq->packed.event_flags_shadow == VRING_PACKED_EVENT_FLAG_DISABLE) {
		vq->packed.event_flags_shadow = vq->event ?
				VRING_PACKED_EVENT_FLAG_DESC :
				VRING_PACKED_EVENT_FLAG_ENABLE;
		vq->packed.vring.driver->flags =
				cpu_to_le16(vq->packed.event_flags_shadow);
	}

	/*
	 * We need to update event suppression structure first
	 * before re-checking for more used buffers.
	 */
	virtio_mb(vq->weak_barriers);

	last_used_idx = READ_ONCE(vq->last_used_idx);
	wrap_counter = packed_used_wrap_counter(last_used_idx);
	used_idx = packed_last_used(last_used_idx);
	if (is_used_desc_packed(vq, used_idx, wrap_counter)) {
		END_USE(vq);
		return false;
	}

	END_USE(vq);
	return true;
}

static void *virtqueue_detach_unused_buf_packed(struct virtqueue *_vq)
{
	struct vring_virtqueue *vq = to_vvq(_vq);
	unsigned int i;
	void *buf;

	START_USE(vq);

	for (i = 0; i < vq->packed.vring.num; i++) {
		if (!vq->packed.desc_state[i].data)
			continue;
		/* detach_buf clears data, so grab it now. */
		buf = vq->packed.desc_state[i].data;
		detach_buf_packed(vq, i, NULL);
		END_USE(vq);
		return buf;
	}
	/* That should have freed everything. */
	BUG_ON(vq->vq.num_free != vq->packed.vring.num);

	END_USE(vq);
	return NULL;
}

static struct vring_desc_extra *vring_alloc_desc_extra(unsigned int num)
{
	struct vring_desc_extra *desc_extra;
	unsigned int i;

	desc_extra = kmalloc_array(num, sizeof(struct vring_desc_extra),
				   GFP_KERNEL);
	if (!desc_extra)
		return NULL;

	memset(desc_extra, 0, num * sizeof(struct vring_desc_extra));

	for (i = 0; i < num - 1; i++)
		desc_extra[i].next = i + 1;

	return desc_extra;
}

static void vring_free_packed(struct vring_virtqueue_packed *vring_packed,
			      struct virtio_device *vdev)
{
	if (vring_packed->vring.desc)
		vring_free_queue(vdev, vring_packed->ring_size_in_bytes,
				 vring_packed->vring.desc,
				 vring_packed->ring_dma_addr);

	if (vring_packed->vring.driver)
		vring_free_queue(vdev, vring_packed->event_size_in_bytes,
				 vring_packed->vring.driver,
				 vring_packed->driver_event_dma_addr);

	if (vring_packed->vring.device)
		vring_free_queue(vdev, vring_packed->event_size_in_bytes,
				 vring_packed->vring.device,
				 vring_packed->device_event_dma_addr);

	kfree(vring_packed->desc_state);
	kfree(vring_packed->desc_extra);
}

static int vring_alloc_queue_packed(struct vring_virtqueue_packed *vring_packed,
				    struct virtio_device *vdev,
				    u32 num)
{
	struct vring_packed_desc *ring;
	struct vring_packed_desc_event *driver, *device;
	dma_addr_t ring_dma_addr, driver_event_dma_addr, device_event_dma_addr;
	size_t ring_size_in_bytes, event_size_in_bytes;

	ring_size_in_bytes = num * sizeof(struct vring_packed_desc);

	ring = vring_alloc_queue(vdev, ring_size_in_bytes,
				 &ring_dma_addr,
				 GFP_KERNEL | __GFP_NOWARN | __GFP_ZERO);
	if (!ring)
		goto err;

	vring_packed->vring.desc         = ring;
	vring_packed->ring_dma_addr      = ring_dma_addr;
	vring_packed->ring_size_in_bytes = ring_size_in_bytes;

	event_size_in_bytes = sizeof(struct vring_packed_desc_event);

	driver = vring_alloc_queue(vdev, event_size_in_bytes,
				   &driver_event_dma_addr,
				   GFP_KERNEL | __GFP_NOWARN | __GFP_ZERO);
	if (!driver)
		goto err;

	vring_packed->vring.driver          = driver;
	vring_packed->event_size_in_bytes   = event_size_in_bytes;
	vring_packed->driver_event_dma_addr = driver_event_dma_addr;

	device = vring_alloc_queue(vdev, event_size_in_bytes,
				   &device_event_dma_addr,
				   GFP_KERNEL | __GFP_NOWARN | __GFP_ZERO);
	if (!device)
		goto err;

	vring_packed->vring.device          = device;
	vring_packed->device_event_dma_addr = device_event_dma_addr;

	vring_packed->vring.num = num;

	return 0;

err:
	vring_free_packed(vring_packed, vdev);
	return -ENOMEM;
}

static int vring_alloc_state_extra_packed(struct vring_virtqueue_packed *vring_packed)
{
	struct vring_desc_state_packed *state;
	struct vring_desc_extra *extra;
	u32 num = vring_packed->vring.num;

	state = kmalloc_array(num, sizeof(struct vring_desc_state_packed), GFP_KERNEL);
	if (!state)
		goto err_desc_state;

	memset(state, 0, num * sizeof(struct vring_desc_state_packed));

	extra = vring_alloc_desc_extra(num);
	if (!extra)
		goto err_desc_extra;

	vring_packed->desc_state = state;
	vring_packed->desc_extra = extra;

	return 0;

err_desc_extra:
	kfree(state);
err_desc_state:
	return -ENOMEM;
}

static void virtqueue_vring_init_packed(struct vring_virtqueue_packed *vring_packed,
					bool callback)
{
	vring_packed->next_avail_idx = 0;
	vring_packed->avail_wrap_counter = 1;
	vring_packed->event_flags_shadow = 0;
	vring_packed->avail_used_flags = 1 << VRING_PACKED_DESC_F_AVAIL;

	/* No callback?  Tell other side not to bother us. */
	if (!callback) {
		vring_packed->event_flags_shadow = VRING_PACKED_EVENT_FLAG_DISABLE;
		vring_packed->vring.driver->flags =
			cpu_to_le16(vring_packed->event_flags_shadow);
	}
}

static void virtqueue_vring_attach_packed(struct vring_virtqueue *vq,
					  struct vring_virtqueue_packed *vring_packed)
{
	vq->packed = *vring_packed;

	/* Put everything in free lists. */
	vq->free_head = 0;
}

static void virtqueue_reinit_packed(struct vring_virtqueue *vq)
{
	memset(vq->packed.vring.device, 0, vq->packed.event_size_in_bytes);
	memset(vq->packed.vring.driver, 0, vq->packed.event_size_in_bytes);

	/* we need to reset the desc.flags. For more, see is_used_desc_packed() */
	memset(vq->packed.vring.desc, 0, vq->packed.ring_size_in_bytes);

	virtqueue_init(vq, vq->packed.vring.num);
	virtqueue_vring_init_packed(&vq->packed, !!vq->vq.callback);
}

static struct virtqueue *vring_create_virtqueue_packed(
	unsigned int index,
	unsigned int num,
	unsigned int vring_align,
	struct virtio_device *vdev,
	bool weak_barriers,
	bool may_reduce_num,
	bool context,
	bool (*notify)(struct virtqueue *),
	void (*callback)(struct virtqueue *),
	const char *name)
{
	struct vring_virtqueue_packed vring_packed = {};
	struct vring_virtqueue *vq;
	int err;

	if (vring_alloc_queue_packed(&vring_packed, vdev, num))
		goto err_ring;

	vq = kmalloc(sizeof(*vq), GFP_KERNEL);
	if (!vq)
		goto err_vq;

	vq->vq.callback = callback;
	vq->vq.vdev = vdev;
	vq->vq.name = name;
	vq->vq.index = index;
	vq->vq.reset = false;
	vq->we_own_ring = true;
	vq->notify = notify;
	vq->weak_barriers = weak_barriers;
#ifdef CONFIG_VIRTIO_HARDEN_NOTIFICATION
	vq->broken = true;
#else
	vq->broken = false;
#endif
	vq->packed_ring = true;
	vq->use_dma_api = vring_use_dma_api(vdev);

	vq->indirect = virtio_has_feature(vdev, VIRTIO_RING_F_INDIRECT_DESC) &&
		!context;
	vq->event = virtio_has_feature(vdev, VIRTIO_RING_F_EVENT_IDX);

	if (virtio_has_feature(vdev, VIRTIO_F_ORDER_PLATFORM))
		vq->weak_barriers = false;

	err = vring_alloc_state_extra_packed(&vring_packed);
	if (err)
		goto err_state_extra;

	virtqueue_vring_init_packed(&vring_packed, !!callback);

	virtqueue_init(vq, num);
	virtqueue_vring_attach_packed(vq, &vring_packed);

	spin_lock(&vdev->vqs_list_lock);
	list_add_tail(&vq->vq.list, &vdev->vqs);
	spin_unlock(&vdev->vqs_list_lock);
	return &vq->vq;

err_state_extra:
	kfree(vq);
err_vq:
	vring_free_packed(&vring_packed, vdev);
err_ring:
	return NULL;
}

static int virtqueue_resize_packed(struct virtqueue *_vq, u32 num)
{
	struct vring_virtqueue_packed vring_packed = {};
	struct vring_virtqueue *vq = to_vvq(_vq);
	struct virtio_device *vdev = _vq->vdev;
	int err;

	if (vring_alloc_queue_packed(&vring_packed, vdev, num))
		goto err_ring;

	err = vring_alloc_state_extra_packed(&vring_packed);
	if (err)
		goto err_state_extra;

	vring_free(&vq->vq);

	virtqueue_vring_init_packed(&vring_packed, !!vq->vq.callback);

	virtqueue_init(vq, vring_packed.vring.num);
	virtqueue_vring_attach_packed(vq, &vring_packed);

	return 0;

err_state_extra:
	vring_free_packed(&vring_packed, vdev);
err_ring:
	virtqueue_reinit_packed(vq);
	return -ENOMEM;
}


/*
 * Generic functions and exported symbols.
 */

static inline int virtqueue_add(struct virtqueue *_vq,
				struct scatterlist *sgs[],
				unsigned int total_sg,
				unsigned int out_sgs,
				unsigned int in_sgs,
				void *data,
				void *ctx,
				gfp_t gfp)
{
	struct vring_virtqueue *vq = to_vvq(_vq);

	return vq->packed_ring ? virtqueue_add_packed(_vq, sgs, total_sg,
					out_sgs, in_sgs, data, ctx, gfp) :
				 virtqueue_add_split(_vq, sgs, total_sg,
					out_sgs, in_sgs, data, ctx, gfp);
}

/**
 * virtqueue_add_sgs - expose buffers to other end
 * @_vq: the struct virtqueue we're talking about.
 * @sgs: array of terminated scatterlists.
 * @out_sgs: the number of scatterlists readable by other side
 * @in_sgs: the number of scatterlists which are writable (after readable ones)
 * @data: the token identifying the buffer.
 * @gfp: how to do memory allocations (if necessary).
 *
 * Caller must ensure we don't call this with other virtqueue operations
 * at the same time (except where noted).
 *
 * Returns zero or a negative error (ie. ENOSPC, ENOMEM, EIO).
 */
int virtqueue_add_sgs(struct virtqueue *_vq,
		      struct scatterlist *sgs[],
		      unsigned int out_sgs,
		      unsigned int in_sgs,
		      void *data,
		      gfp_t gfp)
{
	unsigned int i, total_sg = 0;

	/* Count them first. */
	for (i = 0; i < out_sgs + in_sgs; i++) {
		struct scatterlist *sg;

		for (sg = sgs[i]; sg; sg = sg_next(sg))
			total_sg++;
	}
	return virtqueue_add(_vq, sgs, total_sg, out_sgs, in_sgs,
			     data, NULL, gfp);
}
EXPORT_SYMBOL_GPL(virtqueue_add_sgs);

/**
 * virtqueue_add_outbuf - expose output buffers to other end
 * @vq: the struct virtqueue we're talking about.
 * @sg: scatterlist (must be well-formed and terminated!)
 * @num: the number of entries in @sg readable by other side
 * @data: the token identifying the buffer.
 * @gfp: how to do memory allocations (if necessary).
 *
 * Caller must ensure we don't call this with other virtqueue operations
 * at the same time (except where noted).
 *
 * Returns zero or a negative error (ie. ENOSPC, ENOMEM, EIO).
 */
int virtqueue_add_outbuf(struct virtqueue *vq,
			 struct scatterlist *sg, unsigned int num,
			 void *data,
			 gfp_t gfp)
{
	return virtqueue_add(vq, &sg, num, 1, 0, data, NULL, gfp);
}
EXPORT_SYMBOL_GPL(virtqueue_add_outbuf);

/**
 * virtqueue_add_inbuf - expose input buffers to other end
 * @vq: the struct virtqueue we're talking about.
 * @sg: scatterlist (must be well-formed and terminated!)
 * @num: the number of entries in @sg writable by other side
 * @data: the token identifying the buffer.
 * @gfp: how to do memory allocations (if necessary).
 *
 * Caller must ensure we don't call this with other virtqueue operations
 * at the same time (except where noted).
 *
 * Returns zero or a negative error (ie. ENOSPC, ENOMEM, EIO).
 */
int virtqueue_add_inbuf(struct virtqueue *vq,
			struct scatterlist *sg, unsigned int num,
			void *data,
			gfp_t gfp)
{
	return virtqueue_add(vq, &sg, num, 0, 1, data, NULL, gfp);
}
EXPORT_SYMBOL_GPL(virtqueue_add_inbuf);

/**
 * virtqueue_add_inbuf_ctx - expose input buffers to other end
 * @vq: the struct virtqueue we're talking about.
 * @sg: scatterlist (must be well-formed and terminated!)
 * @num: the number of entries in @sg writable by other side
 * @data: the token identifying the buffer.
 * @ctx: extra context for the token
 * @gfp: how to do memory allocations (if necessary).
 *
 * Caller must ensure we don't call this with other virtqueue operations
 * at the same time (except where noted).
 *
 * Returns zero or a negative error (ie. ENOSPC, ENOMEM, EIO).
 */
int virtqueue_add_inbuf_ctx(struct virtqueue *vq,
			struct scatterlist *sg, unsigned int num,
			void *data,
			void *ctx,
			gfp_t gfp)
{
	return virtqueue_add(vq, &sg, num, 0, 1, data, ctx, gfp);
}
EXPORT_SYMBOL_GPL(virtqueue_add_inbuf_ctx);

/**
 * virtqueue_kick_prepare - first half of split virtqueue_kick call.
 * @_vq: the struct virtqueue
 *
 * Instead of virtqueue_kick(), you can do:
 *	if (virtqueue_kick_prepare(vq))
 *		virtqueue_notify(vq);
 *
 * This is sometimes useful because the virtqueue_kick_prepare() needs
 * to be serialized, but the actual virtqueue_notify() call does not.
 */
bool virtqueue_kick_prepare(struct virtqueue *_vq)
{
	struct vring_virtqueue *vq = to_vvq(_vq);

	return vq->packed_ring ? virtqueue_kick_prepare_packed(_vq) :
				 virtqueue_kick_prepare_split(_vq);
}
EXPORT_SYMBOL_GPL(virtqueue_kick_prepare);

/**
 * virtqueue_notify - second half of split virtqueue_kick call.
 * @_vq: the struct virtqueue
 *
 * This does not need to be serialized.
 *
 * Returns false if host notify failed or queue is broken, otherwise true.
 */
bool virtqueue_notify(struct virtqueue *_vq)
{
	struct vring_virtqueue *vq = to_vvq(_vq);

	if (unlikely(vq->broken))
		return false;

	/* Prod other side to tell it about changes. */
	if (!vq->notify(_vq)) {
		vq->broken = true;
		return false;
	}
	return true;
}
EXPORT_SYMBOL_GPL(virtqueue_notify);

/**
 * virtqueue_kick - update after add_buf
 * @vq: the struct virtqueue
 *
 * After one or more virtqueue_add_* calls, invoke this to kick
 * the other side.
 *
 * Caller must ensure we don't call this with other virtqueue
 * operations at the same time (except where noted).
 *
 * Returns false if kick failed, otherwise true.
 */
bool virtqueue_kick(struct virtqueue *vq)
{
	if (virtqueue_kick_prepare(vq))
		return virtqueue_notify(vq);
	return true;
}
EXPORT_SYMBOL_GPL(virtqueue_kick);

/**
 * virtqueue_get_buf_ctx - get the next used buffer
 * @_vq: the struct virtqueue we're talking about.
 * @len: the length written into the buffer
 * @ctx: extra context for the token
 *
 * If the device wrote data into the buffer, @len will be set to the
 * amount written.  This means you don't need to clear the buffer
 * beforehand to ensure there's no data leakage in the case of short
 * writes.
 *
 * Caller must ensure we don't call this with other virtqueue
 * operations at the same time (except where noted).
 *
 * Returns NULL if there are no used buffers, or the "data" token
 * handed to virtqueue_add_*().
 */
void *virtqueue_get_buf_ctx(struct virtqueue *_vq, unsigned int *len,
			    void **ctx)
{
	struct vring_virtqueue *vq = to_vvq(_vq);

	return vq->packed_ring ? virtqueue_get_buf_ctx_packed(_vq, len, ctx) :
				 virtqueue_get_buf_ctx_split(_vq, len, ctx);
}
EXPORT_SYMBOL_GPL(virtqueue_get_buf_ctx);

void *virtqueue_get_buf(struct virtqueue *_vq, unsigned int *len)
{
	return virtqueue_get_buf_ctx(_vq, len, NULL);
}
EXPORT_SYMBOL_GPL(virtqueue_get_buf);
/**
 * virtqueue_disable_cb - disable callbacks
 * @_vq: the struct virtqueue we're talking about.
 *
 * Note that this is not necessarily synchronous, hence unreliable and only
 * useful as an optimization.
 *
 * Unlike other operations, this need not be serialized.
 */
void virtqueue_disable_cb(struct virtqueue *_vq)
{
	struct vring_virtqueue *vq = to_vvq(_vq);

	/* If device triggered an event already it won't trigger one again:
	 * no need to disable.
	 */
	if (vq->event_triggered)
		return;

	if (vq->packed_ring)
		virtqueue_disable_cb_packed(_vq);
	else
		virtqueue_disable_cb_split(_vq);
}
EXPORT_SYMBOL_GPL(virtqueue_disable_cb);

/**
 * virtqueue_enable_cb_prepare - restart callbacks after disable_cb
 * @_vq: the struct virtqueue we're talking about.
 *
 * This re-enables callbacks; it returns current queue state
 * in an opaque unsigned value. This value should be later tested by
 * virtqueue_poll, to detect a possible race between the driver checking for
 * more work, and enabling callbacks.
 *
 * Caller must ensure we don't call this with other virtqueue
 * operations at the same time (except where noted).
 */
unsigned int virtqueue_enable_cb_prepare(struct virtqueue *_vq)
{
	struct vring_virtqueue *vq = to_vvq(_vq);

	if (vq->event_triggered)
		vq->event_triggered = false;

	return vq->packed_ring ? virtqueue_enable_cb_prepare_packed(_vq) :
				 virtqueue_enable_cb_prepare_split(_vq);
}
EXPORT_SYMBOL_GPL(virtqueue_enable_cb_prepare);

/**
 * virtqueue_poll - query pending used buffers
 * @_vq: the struct virtqueue we're talking about.
 * @last_used_idx: virtqueue state (from call to virtqueue_enable_cb_prepare).
 *
 * Returns "true" if there are pending used buffers in the queue.
 *
 * This does not need to be serialized.
 */
bool virtqueue_poll(struct virtqueue *_vq, unsigned int last_used_idx)
{
	struct vring_virtqueue *vq = to_vvq(_vq);

	if (unlikely(vq->broken))
		return false;

	virtio_mb(vq->weak_barriers);
	return vq->packed_ring ? virtqueue_poll_packed(_vq, last_used_idx) :
				 virtqueue_poll_split(_vq, last_used_idx);
}
EXPORT_SYMBOL_GPL(virtqueue_poll);

/**
 * virtqueue_enable_cb - restart callbacks after disable_cb.
 * @_vq: the struct virtqueue we're talking about.
 *
 * This re-enables callbacks; it returns "false" if there are pending
 * buffers in the queue, to detect a possible race between the driver
 * checking for more work, and enabling callbacks.
 *
 * Caller must ensure we don't call this with other virtqueue
 * operations at the same time (except where noted).
 */
bool virtqueue_enable_cb(struct virtqueue *_vq)
{
	unsigned int last_used_idx = virtqueue_enable_cb_prepare(_vq);

	return !virtqueue_poll(_vq, last_used_idx);
}
EXPORT_SYMBOL_GPL(virtqueue_enable_cb);

/**
 * virtqueue_enable_cb_delayed - restart callbacks after disable_cb.
 * @_vq: the struct virtqueue we're talking about.
 *
 * This re-enables callbacks but hints to the other side to delay
 * interrupts until most of the available buffers have been processed;
 * it returns "false" if there are many pending buffers in the queue,
 * to detect a possible race between the driver checking for more work,
 * and enabling callbacks.
 *
 * Caller must ensure we don't call this with other virtqueue
 * operations at the same time (except where noted).
 */
bool virtqueue_enable_cb_delayed(struct virtqueue *_vq)
{
	struct vring_virtqueue *vq = to_vvq(_vq);

	if (vq->event_triggered)
		vq->event_triggered = false;

	return vq->packed_ring ? virtqueue_enable_cb_delayed_packed(_vq) :
				 virtqueue_enable_cb_delayed_split(_vq);
}
EXPORT_SYMBOL_GPL(virtqueue_enable_cb_delayed);

/**
 * virtqueue_detach_unused_buf - detach first unused buffer
 * @_vq: the struct virtqueue we're talking about.
 *
 * Returns NULL or the "data" token handed to virtqueue_add_*().
 * This is not valid on an active queue; it is useful for device
 * shutdown or the reset queue.
 */
void *virtqueue_detach_unused_buf(struct virtqueue *_vq)
{
	struct vring_virtqueue *vq = to_vvq(_vq);

	return vq->packed_ring ? virtqueue_detach_unused_buf_packed(_vq) :
				 virtqueue_detach_unused_buf_split(_vq);
}
EXPORT_SYMBOL_GPL(virtqueue_detach_unused_buf);

static inline bool more_used(const struct vring_virtqueue *vq)
{
	return vq->packed_ring ? more_used_packed(vq) : more_used_split(vq);
}

/**
 * vring_interrupt - notify a virtqueue on an interrupt
 * @irq: the IRQ number (ignored)
 * @_vq: the struct virtqueue to notify
 *
 * Calls the callback function of @_vq to process the virtqueue
 * notification.
 */
irqreturn_t vring_interrupt(int irq, void *_vq)
{
	struct vring_virtqueue *vq = to_vvq(_vq);

	if (!more_used(vq)) {
		pr_debug("virtqueue interrupt with no work for %p\n", vq);
		return IRQ_NONE;
	}

	if (unlikely(vq->broken)) {
#ifdef CONFIG_VIRTIO_HARDEN_NOTIFICATION
		dev_warn_once(&vq->vq.vdev->dev,
			      "virtio vring IRQ raised before DRIVER_OK");
		return IRQ_NONE;
#else
		return IRQ_HANDLED;
#endif
	}

	/* Just a hint for performance: so it's ok that this can be racy! */
	if (vq->event)
		vq->event_triggered = true;

	pr_debug("virtqueue callback for %p (%p)\n", vq, vq->vq.callback);
	if (vq->vq.callback)
		vq->vq.callback(&vq->vq);

	return IRQ_HANDLED;
}
EXPORT_SYMBOL_GPL(vring_interrupt);

/* Only available for split ring */
static struct virtqueue *__vring_new_virtqueue(unsigned int index,
					       struct vring_virtqueue_split *vring_split,
					       struct virtio_device *vdev,
					       bool weak_barriers,
					       bool context,
					       bool (*notify)(struct virtqueue *),
					       void (*callback)(struct virtqueue *),
					       const char *name)
{
	struct vring_virtqueue *vq;
	int err;

	if (virtio_has_feature(vdev, VIRTIO_F_RING_PACKED))
		return NULL;

	vq = kmalloc(sizeof(*vq), GFP_KERNEL);
	if (!vq)
		return NULL;

	vq->packed_ring = false;
	vq->vq.callback = callback;
	vq->vq.vdev = vdev;
	vq->vq.name = name;
	vq->vq.index = index;
	vq->vq.reset = false;
	vq->we_own_ring = false;
	vq->notify = notify;
	vq->weak_barriers = weak_barriers;
#ifdef CONFIG_VIRTIO_HARDEN_NOTIFICATION
	vq->broken = true;
#else
	vq->broken = false;
#endif
	vq->use_dma_api = vring_use_dma_api(vdev);

	vq->indirect = virtio_has_feature(vdev, VIRTIO_RING_F_INDIRECT_DESC) &&
		!context;
	vq->event = virtio_has_feature(vdev, VIRTIO_RING_F_EVENT_IDX);

	if (virtio_has_feature(vdev, VIRTIO_F_ORDER_PLATFORM))
		vq->weak_barriers = false;

	err = vring_alloc_state_extra_split(vring_split);
	if (err) {
		kfree(vq);
		return NULL;
	}

	virtqueue_vring_init_split(vring_split, vq);

	virtqueue_init(vq, vring_split->vring.num);
	virtqueue_vring_attach_split(vq, vring_split);

	spin_lock(&vdev->vqs_list_lock);
	list_add_tail(&vq->vq.list, &vdev->vqs);
	spin_unlock(&vdev->vqs_list_lock);
	return &vq->vq;
}

struct virtqueue *vring_create_virtqueue(
	unsigned int index,
	unsigned int num,
	unsigned int vring_align,
	struct virtio_device *vdev,
	bool weak_barriers,
	bool may_reduce_num,
	bool context,
	bool (*notify)(struct virtqueue *),
	void (*callback)(struct virtqueue *),
	const char *name)
{

	if (virtio_has_feature(vdev, VIRTIO_F_RING_PACKED))
		return vring_create_virtqueue_packed(index, num, vring_align,
				vdev, weak_barriers, may_reduce_num,
				context, notify, callback, name);

	return vring_create_virtqueue_split(index, num, vring_align,
			vdev, weak_barriers, may_reduce_num,
			context, notify, callback, name);
}
EXPORT_SYMBOL_GPL(vring_create_virtqueue);

/**
 * virtqueue_resize - resize the vring of vq
 * @_vq: the struct virtqueue we're talking about.
 * @num: new ring num
 * @recycle: callback for recycle the useless buffer
 *
 * When it is really necessary to create a new vring, it will set the current vq
 * into the reset state. Then call the passed callback to recycle the buffer
 * that is no longer used. Only after the new vring is successfully created, the
 * old vring will be released.
 *
 * Caller must ensure we don't call this with other virtqueue operations
 * at the same time (except where noted).
 *
 * Returns zero or a negative error.
 * 0: success.
 * -ENOMEM: Failed to allocate a new ring, fall back to the original ring size.
 *  vq can still work normally
 * -EBUSY: Failed to sync with device, vq may not work properly
 * -ENOENT: Transport or device not supported
 * -E2BIG/-EINVAL: num error
 * -EPERM: Operation not permitted
 *
 */
int virtqueue_resize(struct virtqueue *_vq, u32 num,
		     void (*recycle)(struct virtqueue *vq, void *buf))
{
	struct vring_virtqueue *vq = to_vvq(_vq);
	struct virtio_device *vdev = vq->vq.vdev;
	void *buf;
	int err;

	if (!vq->we_own_ring)
		return -EPERM;

	if (num > vq->vq.num_max)
		return -E2BIG;

	if (!num)
		return -EINVAL;

	if ((vq->packed_ring ? vq->packed.vring.num : vq->split.vring.num) == num)
		return 0;

	if (!vdev->config->disable_vq_and_reset)
		return -ENOENT;

	if (!vdev->config->enable_vq_after_reset)
		return -ENOENT;

	err = vdev->config->disable_vq_and_reset(_vq);
	if (err)
		return err;

	while ((buf = virtqueue_detach_unused_buf(_vq)) != NULL)
		recycle(_vq, buf);

	if (vq->packed_ring)
		err = virtqueue_resize_packed(_vq, num);
	else
		err = virtqueue_resize_split(_vq, num);

	if (vdev->config->enable_vq_after_reset(_vq))
		return -EBUSY;

	return err;
}
EXPORT_SYMBOL_GPL(virtqueue_resize);

/* Only available for split ring */
struct virtqueue *vring_new_virtqueue(unsigned int index,
				      unsigned int num,
				      unsigned int vring_align,
				      struct virtio_device *vdev,
				      bool weak_barriers,
				      bool context,
				      void *pages,
				      bool (*notify)(struct virtqueue *vq),
				      void (*callback)(struct virtqueue *vq),
				      const char *name)
{
	struct vring_virtqueue_split vring_split = {};

	if (virtio_has_feature(vdev, VIRTIO_F_RING_PACKED))
		return NULL;

	vring_init(&vring_split.vring, num, pages, vring_align);
	return __vring_new_virtqueue(index, &vring_split, vdev, weak_barriers,
				     context, notify, callback, name);
}
EXPORT_SYMBOL_GPL(vring_new_virtqueue);

static void vring_free(struct virtqueue *_vq)
{
	struct vring_virtqueue *vq = to_vvq(_vq);

	if (vq->we_own_ring) {
		if (vq->packed_ring) {
			vring_free_queue(vq->vq.vdev,
					 vq->packed.ring_size_in_bytes,
					 vq->packed.vring.desc,
					 vq->packed.ring_dma_addr);

			vring_free_queue(vq->vq.vdev,
					 vq->packed.event_size_in_bytes,
					 vq->packed.vring.driver,
					 vq->packed.driver_event_dma_addr);

			vring_free_queue(vq->vq.vdev,
					 vq->packed.event_size_in_bytes,
					 vq->packed.vring.device,
					 vq->packed.device_event_dma_addr);

			kfree(vq->packed.desc_state);
			kfree(vq->packed.desc_extra);
		} else {
			vring_free_queue(vq->vq.vdev,
					 vq->split.queue_size_in_bytes,
					 vq->split.vring.desc,
					 vq->split.queue_dma_addr);
		}
	}
	if (!vq->packed_ring) {
		kfree(vq->split.desc_state);
		kfree(vq->split.desc_extra);
	}
}

void vring_del_virtqueue(struct virtqueue *_vq)
{
	struct vring_virtqueue *vq = to_vvq(_vq);

	spin_lock(&vq->vq.vdev->vqs_list_lock);
	list_del(&_vq->list);
	spin_unlock(&vq->vq.vdev->vqs_list_lock);

	vring_free(_vq);

	kfree(vq);
}
EXPORT_SYMBOL_GPL(vring_del_virtqueue);

/* Manipulates transport-specific feature bits. */
void vring_transport_features(struct virtio_device *vdev)
{
	unsigned int i;

	for (i = VIRTIO_TRANSPORT_F_START; i < VIRTIO_TRANSPORT_F_END; i++) {
		switch (i) {
		case VIRTIO_RING_F_INDIRECT_DESC:
			break;
		case VIRTIO_RING_F_EVENT_IDX:
			break;
		case VIRTIO_F_VERSION_1:
			break;
		case VIRTIO_F_ACCESS_PLATFORM:
			break;
		case VIRTIO_F_RING_PACKED:
			break;
		case VIRTIO_F_ORDER_PLATFORM:
			break;
		default:
			/* We don't understand this bit. */
			__virtio_clear_bit(vdev, i);
		}
	}
}
EXPORT_SYMBOL_GPL(vring_transport_features);

/**
 * virtqueue_get_vring_size - return the size of the virtqueue's vring
 * @_vq: the struct virtqueue containing the vring of interest.
 *
 * Returns the size of the vring.  This is mainly used for boasting to
 * userspace.  Unlike other operations, this need not be serialized.
 */
unsigned int virtqueue_get_vring_size(struct virtqueue *_vq)
{

	struct vring_virtqueue *vq = to_vvq(_vq);

	return vq->packed_ring ? vq->packed.vring.num : vq->split.vring.num;
}
EXPORT_SYMBOL_GPL(virtqueue_get_vring_size);

/*
 * This function should only be called by the core, not directly by the driver.
 */
void __virtqueue_break(struct virtqueue *_vq)
{
	struct vring_virtqueue *vq = to_vvq(_vq);

	/* Pairs with READ_ONCE() in virtqueue_is_broken(). */
	WRITE_ONCE(vq->broken, true);
}
EXPORT_SYMBOL_GPL(__virtqueue_break);

/*
 * This function should only be called by the core, not directly by the driver.
 */
void __virtqueue_unbreak(struct virtqueue *_vq)
{
	struct vring_virtqueue *vq = to_vvq(_vq);

	/* Pairs with READ_ONCE() in virtqueue_is_broken(). */
	WRITE_ONCE(vq->broken, false);
}
EXPORT_SYMBOL_GPL(__virtqueue_unbreak);

bool virtqueue_is_broken(struct virtqueue *_vq)
{
	struct vring_virtqueue *vq = to_vvq(_vq);

	return READ_ONCE(vq->broken);
}
EXPORT_SYMBOL_GPL(virtqueue_is_broken);

/*
 * This should prevent the device from being used, allowing drivers to
 * recover.  You may need to grab appropriate locks to flush.
 */
void virtio_break_device(struct virtio_device *dev)
{
	struct virtqueue *_vq;

	spin_lock(&dev->vqs_list_lock);
	list_for_each_entry(_vq, &dev->vqs, list) {
		struct vring_virtqueue *vq = to_vvq(_vq);

		/* Pairs with READ_ONCE() in virtqueue_is_broken(). */
		WRITE_ONCE(vq->broken, true);
	}
	spin_unlock(&dev->vqs_list_lock);
}
EXPORT_SYMBOL_GPL(virtio_break_device);

/*
 * This should allow the device to be used by the driver. You may
 * need to grab appropriate locks to flush the write to
 * vq->broken. This should only be used in some specific case e.g
 * (probing and restoring). This function should only be called by the
 * core, not directly by the driver.
 */
void __virtio_unbreak_device(struct virtio_device *dev)
{
	struct virtqueue *_vq;

	spin_lock(&dev->vqs_list_lock);
	list_for_each_entry(_vq, &dev->vqs, list) {
		struct vring_virtqueue *vq = to_vvq(_vq);

		/* Pairs with READ_ONCE() in virtqueue_is_broken(). */
		WRITE_ONCE(vq->broken, false);
	}
	spin_unlock(&dev->vqs_list_lock);
}
EXPORT_SYMBOL_GPL(__virtio_unbreak_device);

dma_addr_t virtqueue_get_desc_addr(struct virtqueue *_vq)
{
	struct vring_virtqueue *vq = to_vvq(_vq);

	BUG_ON(!vq->we_own_ring);

	if (vq->packed_ring)
		return vq->packed.ring_dma_addr;

	return vq->split.queue_dma_addr;
}
EXPORT_SYMBOL_GPL(virtqueue_get_desc_addr);

dma_addr_t virtqueue_get_avail_addr(struct virtqueue *_vq)
{
	struct vring_virtqueue *vq = to_vvq(_vq);

	BUG_ON(!vq->we_own_ring);

	if (vq->packed_ring)
		return vq->packed.driver_event_dma_addr;

	return vq->split.queue_dma_addr +
		((char *)vq->split.vring.avail - (char *)vq->split.vring.desc);
}
EXPORT_SYMBOL_GPL(virtqueue_get_avail_addr);

dma_addr_t virtqueue_get_used_addr(struct virtqueue *_vq)
{
	struct vring_virtqueue *vq = to_vvq(_vq);

	BUG_ON(!vq->we_own_ring);

	if (vq->packed_ring)
		return vq->packed.device_event_dma_addr;

	return vq->split.queue_dma_addr +
		((char *)vq->split.vring.used - (char *)vq->split.vring.desc);
}
EXPORT_SYMBOL_GPL(virtqueue_get_used_addr);

/* Only available for split ring */
const struct vring *virtqueue_get_vring(struct virtqueue *vq)
{
	return &to_vvq(vq)->split.vring;
}
EXPORT_SYMBOL_GPL(virtqueue_get_vring);

MODULE_LICENSE("GPL");<|MERGE_RESOLUTION|>--- conflicted
+++ resolved
@@ -1372,11 +1372,7 @@
 
 	BUG_ON(total_sg == 0);
 
-<<<<<<< HEAD
-	if (virtqueue_use_indirect(_vq, total_sg)) {
-=======
 	if (virtqueue_use_indirect(vq, total_sg)) {
->>>>>>> d60c95ef
 		err = virtqueue_add_indirect_packed(vq, sgs, total_sg, out_sgs,
 						    in_sgs, data, gfp);
 		if (err != -ENOMEM) {
