--- conflicted
+++ resolved
@@ -684,8 +684,6 @@
 		*max_rate = min(*max_rate, clk_user->max_rate);
 }
 
-<<<<<<< HEAD
-=======
 /*
  * clk_hw_get_rate_range() - returns the clock rate range for a hw clk
  * @hw: the hw clk we want to get the range from
@@ -702,7 +700,6 @@
 }
 EXPORT_SYMBOL_GPL(clk_hw_get_rate_range);
 
->>>>>>> d60c95ef
 static bool clk_core_check_boundaries(struct clk_core *core,
 				      unsigned long min_rate,
 				      unsigned long max_rate)
@@ -2514,24 +2511,6 @@
 		ret = -EINVAL;
 		goto out;
 	}
-<<<<<<< HEAD
-
-	rate = clk_core_get_rate_nolock(clk->core);
-	if (rate < min || rate > max) {
-		/*
-		 * FIXME:
-		 * We are in bit of trouble here, current rate is outside the
-		 * the requested range. We are going try to request appropriate
-		 * range boundary but there is a catch. It may fail for the
-		 * usual reason (clock broken, clock protected, etc) but also
-		 * because:
-		 * - round_rate() was not favorable and fell on the wrong
-		 *   side of the boundary
-		 * - the determine_rate() callback does not really check for
-		 *   this corner case when determining the rate
-		 */
-=======
->>>>>>> d60c95ef
 
 	rate = clk->core->req_rate;
 	if (clk->core->flags & CLK_GET_RATE_NOCACHE)
@@ -3650,11 +3629,7 @@
 			__clk_set_parent_before(orphan, parent);
 			__clk_set_parent_after(orphan, parent, NULL);
 			__clk_recalc_accuracies(orphan);
-<<<<<<< HEAD
-			__clk_recalc_rates(orphan, 0);
-=======
 			__clk_recalc_rates(orphan, true, 0);
->>>>>>> d60c95ef
 
 			/*
 			 * __clk_init_parent() will set the initial req_rate to
