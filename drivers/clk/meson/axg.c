--- conflicted
+++ resolved
@@ -801,11 +801,7 @@
 	.hw.init = &(struct clk_init_data){
 		.name = "pcie_mux",
 		.ops = &clk_regmap_mux_ops,
-<<<<<<< HEAD
-		.parent_names = (const char *[]){ "pcie_pll" },
-=======
 		.parent_hws = (const struct clk_hw *[]) { &axg_pcie_pll.hw },
->>>>>>> f7688b48
 		.num_parents = 1,
 		.flags = CLK_SET_RATE_PARENT,
 	},
