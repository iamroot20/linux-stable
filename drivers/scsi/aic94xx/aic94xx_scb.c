--- conflicted
+++ resolved
@@ -80,12 +80,8 @@
 		ASD_DPRINTK("phy%d: device unplugged\n", phy_id);
 		asd_turn_led(asd_ha, phy_id, 0);
 		sas_phy_disconnected(&phy->sas_phy);
-<<<<<<< HEAD
-		sas_notify_phy_event(&phy->sas_phy, PHYE_LOSS_OF_SIGNAL);
-=======
 		sas_notify_phy_event(&phy->sas_phy, PHYE_LOSS_OF_SIGNAL,
 				     GFP_ATOMIC);
->>>>>>> 4bcf3b75
 		break;
 	case CURRENT_OOB_DONE:
 		/* hot plugged device */
@@ -93,21 +89,13 @@
 		get_lrate_mode(phy, oob_mode);
 		ASD_DPRINTK("phy%d device plugged: lrate:0x%x, proto:0x%x\n",
 			    phy_id, phy->sas_phy.linkrate, phy->sas_phy.iproto);
-<<<<<<< HEAD
-		sas_notify_phy_event(&phy->sas_phy, PHYE_OOB_DONE);
-=======
 		sas_notify_phy_event(&phy->sas_phy, PHYE_OOB_DONE, GFP_ATOMIC);
->>>>>>> 4bcf3b75
 		break;
 	case CURRENT_SPINUP_HOLD:
 		/* hot plug SATA, no COMWAKE sent */
 		asd_turn_led(asd_ha, phy_id, 1);
-<<<<<<< HEAD
-		sas_notify_phy_event(&phy->sas_phy, PHYE_SPINUP_HOLD);
-=======
 		sas_notify_phy_event(&phy->sas_phy, PHYE_SPINUP_HOLD,
 				     GFP_ATOMIC);
->>>>>>> 4bcf3b75
 		break;
 	case CURRENT_GTO_TIMEOUT:
 	case CURRENT_OOB_ERROR:
@@ -115,11 +103,7 @@
 			    dl->status_block[1]);
 		asd_turn_led(asd_ha, phy_id, 0);
 		sas_phy_disconnected(&phy->sas_phy);
-<<<<<<< HEAD
-		sas_notify_phy_event(&phy->sas_phy, PHYE_OOB_ERROR);
-=======
 		sas_notify_phy_event(&phy->sas_phy, PHYE_OOB_ERROR, GFP_ATOMIC);
->>>>>>> 4bcf3b75
 		break;
 	}
 }
@@ -250,11 +234,7 @@
 	spin_unlock_irqrestore(&phy->sas_phy.frame_rcvd_lock, flags);
 	asd_dump_frame_rcvd(phy, dl);
 	asd_form_port(ascb->ha, phy);
-<<<<<<< HEAD
-	sas_notify_port_event(&phy->sas_phy, PORTE_BYTES_DMAED);
-=======
 	sas_notify_port_event(&phy->sas_phy, PORTE_BYTES_DMAED, GFP_ATOMIC);
->>>>>>> 4bcf3b75
 }
 
 static void asd_link_reset_err_tasklet(struct asd_ascb *ascb,
@@ -290,11 +270,7 @@
 	asd_turn_led(asd_ha, phy_id, 0);
 	sas_phy_disconnected(sas_phy);
 	asd_deform_port(asd_ha, phy);
-<<<<<<< HEAD
-	sas_notify_port_event(sas_phy, PORTE_LINK_RESET_ERR);
-=======
 	sas_notify_port_event(sas_phy, PORTE_LINK_RESET_ERR, GFP_ATOMIC);
->>>>>>> 4bcf3b75
 
 	if (retries_left == 0) {
 		int num = 1;
@@ -339,12 +315,8 @@
 			spin_lock_irqsave(&sas_phy->sas_prim_lock, flags);
 			sas_phy->sas_prim = ffs(cont);
 			spin_unlock_irqrestore(&sas_phy->sas_prim_lock, flags);
-<<<<<<< HEAD
-			sas_notify_port_event(sas_phy, PORTE_BROADCAST_RCVD);
-=======
 			sas_notify_port_event(sas_phy, PORTE_BROADCAST_RCVD,
 					      GFP_ATOMIC);
->>>>>>> 4bcf3b75
 			break;
 
 		case LmUNKNOWNP:
@@ -365,12 +337,8 @@
 			/* The sequencer disables all phys on that port.
 			 * We have to re-enable the phys ourselves. */
 			asd_deform_port(asd_ha, phy);
-<<<<<<< HEAD
-			sas_notify_port_event(sas_phy, PORTE_HARD_RESET);
-=======
 			sas_notify_port_event(sas_phy, PORTE_HARD_RESET,
 					      GFP_ATOMIC);
->>>>>>> 4bcf3b75
 			break;
 
 		default:
@@ -601,11 +569,7 @@
 		/* the device is gone */
 		sas_phy_disconnected(sas_phy);
 		asd_deform_port(asd_ha, phy);
-<<<<<<< HEAD
-		sas_notify_port_event(sas_phy, PORTE_TIMER_EVENT);
-=======
 		sas_notify_port_event(sas_phy, PORTE_TIMER_EVENT, GFP_ATOMIC);
->>>>>>> 4bcf3b75
 		break;
 	default:
 		ASD_DPRINTK("%s: phy%d: unknown event:0x%x\n", __func__,
