// SPDX-License-Identifier: GPL-2.0-only
/*
 *  scsi.c Copyright (C) 1992 Drew Eckhardt
 *         Copyright (C) 1993, 1994, 1995, 1999 Eric Youngdale
 *         Copyright (C) 2002, 2003 Christoph Hellwig
 *
 *  generic mid-level SCSI driver
 *      Initial versions: Drew Eckhardt
 *      Subsequent revisions: Eric Youngdale
 *
 *  <drew@colorado.edu>
 *
 *  Bug correction thanks go to :
 *      Rik Faith <faith@cs.unc.edu>
 *      Tommy Thorn <tthorn>
 *      Thomas Wuensche <tw@fgb1.fgb.mw.tu-muenchen.de>
 *
 *  Modified by Eric Youngdale eric@andante.org or ericy@gnu.ai.mit.edu to
 *  add scatter-gather, multiple outstanding request, and other
 *  enhancements.
 *
 *  Native multichannel, wide scsi, /proc/scsi and hot plugging
 *  support added by Michael Neuffer <mike@i-connect.net>
 *
 *  Added request_module("scsi_hostadapter") for kerneld:
 *  (Put an "alias scsi_hostadapter your_hostadapter" in /etc/modprobe.conf)
 *  Bjorn Ekwall  <bj0rn@blox.se>
 *  (changed to kmod)
 *
 *  Major improvements to the timeout, abort, and reset processing,
 *  as well as performance modifications for large queue depths by
 *  Leonard N. Zubkoff <lnz@dandelion.com>
 *
 *  Converted cli() code to spinlocks, Ingo Molnar
 *
 *  Jiffies wrap fixes (host->resetting), 3 Dec 1998 Andrea Arcangeli
 *
 *  out_of_space hacks, D. Gilbert (dpg) 990608
 */

#include <linux/module.h>
#include <linux/moduleparam.h>
#include <linux/kernel.h>
#include <linux/timer.h>
#include <linux/string.h>
#include <linux/slab.h>
#include <linux/blkdev.h>
#include <linux/delay.h>
#include <linux/init.h>
#include <linux/completion.h>
#include <linux/unistd.h>
#include <linux/spinlock.h>
#include <linux/kmod.h>
#include <linux/interrupt.h>
#include <linux/notifier.h>
#include <linux/cpu.h>
#include <linux/mutex.h>
#include <asm/unaligned.h>

#include <scsi/scsi.h>
#include <scsi/scsi_cmnd.h>
#include <scsi/scsi_dbg.h>
#include <scsi/scsi_device.h>
#include <scsi/scsi_driver.h>
#include <scsi/scsi_eh.h>
#include <scsi/scsi_host.h>
#include <scsi/scsi_tcq.h>

#include "scsi_priv.h"
#include "scsi_logging.h"

#define CREATE_TRACE_POINTS
#include <trace/events/scsi.h>

/*
 * Definitions and constants.
 */

/*
 * Note - the initial logging level can be set here to log events at boot time.
 * After the system is up, you may enable logging via the /proc interface.
 */
unsigned int scsi_logging_level;
#if defined(CONFIG_SCSI_LOGGING)
EXPORT_SYMBOL(scsi_logging_level);
#endif

#ifdef CONFIG_SCSI_LOGGING
void scsi_log_send(struct scsi_cmnd *cmd)
{
	unsigned int level;

	/*
	 * If ML QUEUE log level is greater than or equal to:
	 *
	 * 1: nothing (match completion)
	 *
	 * 2: log opcode + command of all commands + cmd address
	 *
	 * 3: same as 2
	 *
	 * 4: same as 3
	 */
	if (unlikely(scsi_logging_level)) {
		level = SCSI_LOG_LEVEL(SCSI_LOG_MLQUEUE_SHIFT,
				       SCSI_LOG_MLQUEUE_BITS);
		if (level > 1) {
			scmd_printk(KERN_INFO, cmd,
				    "Send: scmd 0x%p\n", cmd);
			scsi_print_command(cmd);
		}
	}
}

void scsi_log_completion(struct scsi_cmnd *cmd, int disposition)
{
	unsigned int level;

	/*
	 * If ML COMPLETE log level is greater than or equal to:
	 *
	 * 1: log disposition, result, opcode + command, and conditionally
	 * sense data for failures or non SUCCESS dispositions.
	 *
	 * 2: same as 1 but for all command completions.
	 *
	 * 3: same as 2
	 *
	 * 4: same as 3 plus dump extra junk
	 */
	if (unlikely(scsi_logging_level)) {
		level = SCSI_LOG_LEVEL(SCSI_LOG_MLCOMPLETE_SHIFT,
				       SCSI_LOG_MLCOMPLETE_BITS);
		if (((level > 0) && (cmd->result || disposition != SUCCESS)) ||
		    (level > 1)) {
			scsi_print_result(cmd, "Done", disposition);
			scsi_print_command(cmd);
			if (scsi_status_is_check_condition(cmd->result))
				scsi_print_sense(cmd);
			if (level > 3)
				scmd_printk(KERN_INFO, cmd,
					    "scsi host busy %d failed %d\n",
					    scsi_host_busy(cmd->device->host),
					    cmd->device->host->host_failed);
		}
	}
}
#endif

/**
 * scsi_finish_command - cleanup and pass command back to upper layer
 * @cmd: the command
 *
 * Description: Pass command off to upper layer for finishing of I/O
 *              request, waking processes that are waiting on results,
 *              etc.
 */
void scsi_finish_command(struct scsi_cmnd *cmd)
{
	struct scsi_device *sdev = cmd->device;
	struct scsi_target *starget = scsi_target(sdev);
	struct Scsi_Host *shost = sdev->host;
	struct scsi_driver *drv;
	unsigned int good_bytes;

	scsi_device_unbusy(sdev, cmd);

	/*
	 * Clear the flags that say that the device/target/host is no longer
	 * capable of accepting new commands.
	 */
	if (atomic_read(&shost->host_blocked))
		atomic_set(&shost->host_blocked, 0);
	if (atomic_read(&starget->target_blocked))
		atomic_set(&starget->target_blocked, 0);
	if (atomic_read(&sdev->device_blocked))
		atomic_set(&sdev->device_blocked, 0);

	SCSI_LOG_MLCOMPLETE(4, sdev_printk(KERN_INFO, sdev,
				"Notifying upper driver of completion "
				"(result %x)\n", cmd->result));

	good_bytes = scsi_bufflen(cmd);
	if (!blk_rq_is_passthrough(scsi_cmd_to_rq(cmd))) {
		int old_good_bytes = good_bytes;
		drv = scsi_cmd_to_driver(cmd);
		if (drv->done)
			good_bytes = drv->done(cmd);
		/*
		 * USB may not give sense identifying bad sector and
		 * simply return a residue instead, so subtract off the
		 * residue if drv->done() error processing indicates no
		 * change to the completion length.
		 */
		if (good_bytes == old_good_bytes)
			good_bytes -= scsi_get_resid(cmd);
	}
	scsi_io_completion(cmd, good_bytes);
}


/*
<<<<<<< HEAD
 * 1024 is big enough for saturating fast SCSI LUNs.
 */
int scsi_device_max_queue_depth(struct scsi_device *sdev)
{
	return min_t(int, sdev->host->can_queue, 1024);
=======
 * 4096 is big enough for saturating fast SCSI LUNs.
 */
int scsi_device_max_queue_depth(struct scsi_device *sdev)
{
	return min_t(int, sdev->host->can_queue, 4096);
>>>>>>> d60c95ef
}

/**
 * scsi_change_queue_depth - change a device's queue depth
 * @sdev: SCSI Device in question
 * @depth: number of commands allowed to be queued to the driver
 *
 * Sets the device queue depth and returns the new value.
 */
int scsi_change_queue_depth(struct scsi_device *sdev, int depth)
{
	depth = min_t(int, depth, scsi_device_max_queue_depth(sdev));

	if (depth > 0) {
		sdev->queue_depth = depth;
		wmb();
	}

	if (sdev->request_queue)
		blk_set_queue_depth(sdev->request_queue, depth);

	sbitmap_resize(&sdev->budget_map, sdev->queue_depth);

	return sdev->queue_depth;
}
EXPORT_SYMBOL(scsi_change_queue_depth);

/**
 * scsi_track_queue_full - track QUEUE_FULL events to adjust queue depth
 * @sdev: SCSI Device in question
 * @depth: Current number of outstanding SCSI commands on this device,
 *         not counting the one returned as QUEUE_FULL.
 *
 * Description:	This function will track successive QUEUE_FULL events on a
 * 		specific SCSI device to determine if and when there is a
 * 		need to adjust the queue depth on the device.
 *
 * Returns:	0 - No change needed, >0 - Adjust queue depth to this new depth,
 * 		-1 - Drop back to untagged operation using host->cmd_per_lun
 * 			as the untagged command depth
 *
 * Lock Status:	None held on entry
 *
 * Notes:	Low level drivers may call this at any time and we will do
 * 		"The Right Thing."  We are interrupt context safe.
 */
int scsi_track_queue_full(struct scsi_device *sdev, int depth)
{

	/*
	 * Don't let QUEUE_FULLs on the same
	 * jiffies count, they could all be from
	 * same event.
	 */
	if ((jiffies >> 4) == (sdev->last_queue_full_time >> 4))
		return 0;

	sdev->last_queue_full_time = jiffies;
	if (sdev->last_queue_full_depth != depth) {
		sdev->last_queue_full_count = 1;
		sdev->last_queue_full_depth = depth;
	} else {
		sdev->last_queue_full_count++;
	}

	if (sdev->last_queue_full_count <= 10)
		return 0;

	return scsi_change_queue_depth(sdev, depth);
}
EXPORT_SYMBOL(scsi_track_queue_full);

/**
 * scsi_vpd_inquiry - Request a device provide us with a VPD page
 * @sdev: The device to ask
 * @buffer: Where to put the result
 * @page: Which Vital Product Data to return
 * @len: The length of the buffer
 *
 * This is an internal helper function.  You probably want to use
 * scsi_get_vpd_page instead.
 *
 * Returns size of the vpd page on success or a negative error number.
 */
static int scsi_vpd_inquiry(struct scsi_device *sdev, unsigned char *buffer,
							u8 page, unsigned len)
{
	int result;
	unsigned char cmd[16];

	if (len < 4)
		return -EINVAL;

	cmd[0] = INQUIRY;
	cmd[1] = 1;		/* EVPD */
	cmd[2] = page;
	cmd[3] = len >> 8;
	cmd[4] = len & 0xff;
	cmd[5] = 0;		/* Control byte */

	/*
	 * I'm not convinced we need to try quite this hard to get VPD, but
	 * all the existing users tried this hard.
	 */
	result = scsi_execute_req(sdev, cmd, DMA_FROM_DEVICE, buffer,
				  len, NULL, 30 * HZ, 3, NULL);
	if (result)
		return -EIO;

	/* Sanity check that we got the page back that we asked for */
	if (buffer[1] != page)
		return -EIO;

	return get_unaligned_be16(&buffer[2]) + 4;
}

static int scsi_get_vpd_size(struct scsi_device *sdev, u8 page)
{
	unsigned char vpd_header[SCSI_VPD_HEADER_SIZE] __aligned(4);
	int result;

	/*
	 * Fetch the VPD page header to find out how big the page
	 * is. This is done to prevent problems on legacy devices
	 * which can not handle allocation lengths as large as
	 * potentially requested by the caller.
	 */
	result = scsi_vpd_inquiry(sdev, vpd_header, page, sizeof(vpd_header));
	if (result < 0)
		return 0;

	if (result < SCSI_VPD_HEADER_SIZE) {
		dev_warn_once(&sdev->sdev_gendev,
			      "%s: short VPD page 0x%02x length: %d bytes\n",
			      __func__, page, result);
		return 0;
	}

	return result;
}

/**
 * scsi_get_vpd_page - Get Vital Product Data from a SCSI device
 * @sdev: The device to ask
 * @page: Which Vital Product Data to return
 * @buf: where to store the VPD
 * @buf_len: number of bytes in the VPD buffer area
 *
 * SCSI devices may optionally supply Vital Product Data.  Each 'page'
 * of VPD is defined in the appropriate SCSI document (eg SPC, SBC).
 * If the device supports this VPD page, this routine fills @buf
 * with the data from that page and return 0. If the VPD page is not
 * supported or its content cannot be retrieved, -EINVAL is returned.
 */
int scsi_get_vpd_page(struct scsi_device *sdev, u8 page, unsigned char *buf,
		      int buf_len)
{
	int result, vpd_len;

	if (!scsi_device_supports_vpd(sdev))
		return -EINVAL;

	vpd_len = scsi_get_vpd_size(sdev, page);
	if (vpd_len <= 0)
		return -EINVAL;

	vpd_len = min(vpd_len, buf_len);

	/*
	 * Fetch the actual page. Since the appropriate size was reported
	 * by the device it is now safe to ask for something bigger.
	 */
	memset(buf, 0, buf_len);
	result = scsi_vpd_inquiry(sdev, buf, page, vpd_len);
	if (result < 0)
		return -EINVAL;
	else if (result > vpd_len)
		dev_warn_once(&sdev->sdev_gendev,
			      "%s: VPD page 0x%02x result %d > %d bytes\n",
			      __func__, page, result, vpd_len);

	return 0;
}
EXPORT_SYMBOL_GPL(scsi_get_vpd_page);

/**
 * scsi_get_vpd_buf - Get Vital Product Data from a SCSI device
 * @sdev: The device to ask
 * @page: Which Vital Product Data to return
 *
 * Returns %NULL upon failure.
 */
static struct scsi_vpd *scsi_get_vpd_buf(struct scsi_device *sdev, u8 page)
{
	struct scsi_vpd *vpd_buf;
	int vpd_len, result;

	vpd_len = scsi_get_vpd_size(sdev, page);
	if (vpd_len <= 0)
		return NULL;

retry_pg:
	/*
	 * Fetch the actual page. Since the appropriate size was reported
	 * by the device it is now safe to ask for something bigger.
	 */
	vpd_buf = kmalloc(sizeof(*vpd_buf) + vpd_len, GFP_KERNEL);
	if (!vpd_buf)
		return NULL;

	result = scsi_vpd_inquiry(sdev, vpd_buf->data, page, vpd_len);
	if (result < 0) {
		kfree(vpd_buf);
		return NULL;
	}
	if (result > vpd_len) {
		dev_warn_once(&sdev->sdev_gendev,
			      "%s: VPD page 0x%02x result %d > %d bytes\n",
			      __func__, page, result, vpd_len);
		vpd_len = result;
		kfree(vpd_buf);
		goto retry_pg;
	}

	vpd_buf->len = result;

	return vpd_buf;
}

static void scsi_update_vpd_page(struct scsi_device *sdev, u8 page,
				 struct scsi_vpd __rcu **sdev_vpd_buf)
{
	struct scsi_vpd *vpd_buf;

	vpd_buf = scsi_get_vpd_buf(sdev, page);
	if (!vpd_buf)
		return;

	mutex_lock(&sdev->inquiry_mutex);
	vpd_buf = rcu_replace_pointer(*sdev_vpd_buf, vpd_buf,
				      lockdep_is_held(&sdev->inquiry_mutex));
	mutex_unlock(&sdev->inquiry_mutex);

	if (vpd_buf)
		kfree_rcu(vpd_buf, rcu);
}

/**
 * scsi_attach_vpd - Attach Vital Product Data to a SCSI device structure
 * @sdev: The device to ask
 *
 * Attach the 'Device Identification' VPD page (0x83) and the
 * 'Unit Serial Number' VPD page (0x80) to a SCSI device
 * structure. This information can be used to identify the device
 * uniquely.
 */
void scsi_attach_vpd(struct scsi_device *sdev)
{
	int i;
	struct scsi_vpd *vpd_buf;

	if (!scsi_device_supports_vpd(sdev))
		return;

	/* Ask for all the pages supported by this device */
	vpd_buf = scsi_get_vpd_buf(sdev, 0);
	if (!vpd_buf)
		return;

	for (i = 4; i < vpd_buf->len; i++) {
		if (vpd_buf->data[i] == 0x0)
			scsi_update_vpd_page(sdev, 0x0, &sdev->vpd_pg0);
		if (vpd_buf->data[i] == 0x80)
			scsi_update_vpd_page(sdev, 0x80, &sdev->vpd_pg80);
		if (vpd_buf->data[i] == 0x83)
			scsi_update_vpd_page(sdev, 0x83, &sdev->vpd_pg83);
		if (vpd_buf->data[i] == 0x89)
			scsi_update_vpd_page(sdev, 0x89, &sdev->vpd_pg89);
		if (vpd_buf->data[i] == 0xb0)
			scsi_update_vpd_page(sdev, 0xb0, &sdev->vpd_pgb0);
		if (vpd_buf->data[i] == 0xb1)
			scsi_update_vpd_page(sdev, 0xb1, &sdev->vpd_pgb1);
		if (vpd_buf->data[i] == 0xb2)
			scsi_update_vpd_page(sdev, 0xb2, &sdev->vpd_pgb2);
	}
	kfree(vpd_buf);
}

/**
 * scsi_report_opcode - Find out if a given command opcode is supported
 * @sdev:	scsi device to query
 * @buffer:	scratch buffer (must be at least 20 bytes long)
 * @len:	length of buffer
 * @opcode:	opcode for command to look up
 *
 * Uses the REPORT SUPPORTED OPERATION CODES to look up the given
 * opcode. Returns -EINVAL if RSOC fails, 0 if the command opcode is
 * unsupported and 1 if the device claims to support the command.
 */
int scsi_report_opcode(struct scsi_device *sdev, unsigned char *buffer,
		       unsigned int len, unsigned char opcode)
{
	unsigned char cmd[16];
	struct scsi_sense_hdr sshdr;
	int result, request_len;

	if (sdev->no_report_opcodes || sdev->scsi_level < SCSI_SPC_3)
		return -EINVAL;

	/* RSOC header + size of command we are asking about */
	request_len = 4 + COMMAND_SIZE(opcode);
	if (request_len > len) {
		dev_warn_once(&sdev->sdev_gendev,
			      "%s: len %u bytes, opcode 0x%02x needs %u\n",
			      __func__, len, opcode, request_len);
		return -EINVAL;
	}

	memset(cmd, 0, 16);
	cmd[0] = MAINTENANCE_IN;
	cmd[1] = MI_REPORT_SUPPORTED_OPERATION_CODES;
	cmd[2] = 1;		/* One command format */
	cmd[3] = opcode;
	put_unaligned_be32(request_len, &cmd[6]);
	memset(buffer, 0, len);

	result = scsi_execute_req(sdev, cmd, DMA_FROM_DEVICE, buffer,
				  request_len, &sshdr, 30 * HZ, 3, NULL);

	if (result < 0)
		return result;
	if (result && scsi_sense_valid(&sshdr) &&
	    sshdr.sense_key == ILLEGAL_REQUEST &&
	    (sshdr.asc == 0x20 || sshdr.asc == 0x24) && sshdr.ascq == 0x00)
		return -EINVAL;

	if ((buffer[1] & 3) == 3) /* Command supported */
		return 1;

	return 0;
}
EXPORT_SYMBOL(scsi_report_opcode);

/**
 * scsi_device_get  -  get an additional reference to a scsi_device
 * @sdev:	device to get a reference to
 *
 * Description: Gets a reference to the scsi_device and increments the use count
 * of the underlying LLDD module.  You must hold host_lock of the
 * parent Scsi_Host or already have a reference when calling this.
 *
 * This will fail if a device is deleted or cancelled, or when the LLD module
 * is in the process of being unloaded.
 */
int scsi_device_get(struct scsi_device *sdev)
{
	if (sdev->sdev_state == SDEV_DEL || sdev->sdev_state == SDEV_CANCEL)
		goto fail;
	if (!get_device(&sdev->sdev_gendev))
		goto fail;
	if (!try_module_get(sdev->host->hostt->module))
		goto fail_put_device;
	return 0;

fail_put_device:
	put_device(&sdev->sdev_gendev);
fail:
	return -ENXIO;
}
EXPORT_SYMBOL(scsi_device_get);

/**
 * scsi_device_put  -  release a reference to a scsi_device
 * @sdev:	device to release a reference on.
 *
 * Description: Release a reference to the scsi_device and decrements the use
 * count of the underlying LLDD module.  The device is freed once the last
 * user vanishes.
 */
void scsi_device_put(struct scsi_device *sdev)
{
	struct module *mod = sdev->host->hostt->module;

	put_device(&sdev->sdev_gendev);
	module_put(mod);
}
EXPORT_SYMBOL(scsi_device_put);

/* helper for shost_for_each_device, see that for documentation */
struct scsi_device *__scsi_iterate_devices(struct Scsi_Host *shost,
					   struct scsi_device *prev)
{
	struct list_head *list = (prev ? &prev->siblings : &shost->__devices);
	struct scsi_device *next = NULL;
	unsigned long flags;

	spin_lock_irqsave(shost->host_lock, flags);
	while (list->next != &shost->__devices) {
		next = list_entry(list->next, struct scsi_device, siblings);
		/* skip devices that we can't get a reference to */
		if (!scsi_device_get(next))
			break;
		next = NULL;
		list = list->next;
	}
	spin_unlock_irqrestore(shost->host_lock, flags);

	if (prev)
		scsi_device_put(prev);
	return next;
}
EXPORT_SYMBOL(__scsi_iterate_devices);

/**
 * starget_for_each_device  -  helper to walk all devices of a target
 * @starget:	target whose devices we want to iterate over.
 * @data:	Opaque passed to each function call.
 * @fn:		Function to call on each device
 *
 * This traverses over each device of @starget.  The devices have
 * a reference that must be released by scsi_host_put when breaking
 * out of the loop.
 */
void starget_for_each_device(struct scsi_target *starget, void *data,
		     void (*fn)(struct scsi_device *, void *))
{
	struct Scsi_Host *shost = dev_to_shost(starget->dev.parent);
	struct scsi_device *sdev;

	shost_for_each_device(sdev, shost) {
		if ((sdev->channel == starget->channel) &&
		    (sdev->id == starget->id))
			fn(sdev, data);
	}
}
EXPORT_SYMBOL(starget_for_each_device);

/**
 * __starget_for_each_device - helper to walk all devices of a target (UNLOCKED)
 * @starget:	target whose devices we want to iterate over.
 * @data:	parameter for callback @fn()
 * @fn:		callback function that is invoked for each device
 *
 * This traverses over each device of @starget.  It does _not_
 * take a reference on the scsi_device, so the whole loop must be
 * protected by shost->host_lock.
 *
 * Note:  The only reason why drivers would want to use this is because
 * they need to access the device list in irq context.  Otherwise you
 * really want to use starget_for_each_device instead.
 **/
void __starget_for_each_device(struct scsi_target *starget, void *data,
			       void (*fn)(struct scsi_device *, void *))
{
	struct Scsi_Host *shost = dev_to_shost(starget->dev.parent);
	struct scsi_device *sdev;

	__shost_for_each_device(sdev, shost) {
		if ((sdev->channel == starget->channel) &&
		    (sdev->id == starget->id))
			fn(sdev, data);
	}
}
EXPORT_SYMBOL(__starget_for_each_device);

/**
 * __scsi_device_lookup_by_target - find a device given the target (UNLOCKED)
 * @starget:	SCSI target pointer
 * @lun:	SCSI Logical Unit Number
 *
 * Description: Looks up the scsi_device with the specified @lun for a given
 * @starget.  The returned scsi_device does not have an additional
 * reference.  You must hold the host's host_lock over this call and
 * any access to the returned scsi_device. A scsi_device in state
 * SDEV_DEL is skipped.
 *
 * Note:  The only reason why drivers should use this is because
 * they need to access the device list in irq context.  Otherwise you
 * really want to use scsi_device_lookup_by_target instead.
 **/
struct scsi_device *__scsi_device_lookup_by_target(struct scsi_target *starget,
						   u64 lun)
{
	struct scsi_device *sdev;

	list_for_each_entry(sdev, &starget->devices, same_target_siblings) {
		if (sdev->sdev_state == SDEV_DEL)
			continue;
		if (sdev->lun ==lun)
			return sdev;
	}

	return NULL;
}
EXPORT_SYMBOL(__scsi_device_lookup_by_target);

/**
 * scsi_device_lookup_by_target - find a device given the target
 * @starget:	SCSI target pointer
 * @lun:	SCSI Logical Unit Number
 *
 * Description: Looks up the scsi_device with the specified @lun for a given
 * @starget.  The returned scsi_device has an additional reference that
 * needs to be released with scsi_device_put once you're done with it.
 **/
struct scsi_device *scsi_device_lookup_by_target(struct scsi_target *starget,
						 u64 lun)
{
	struct scsi_device *sdev;
	struct Scsi_Host *shost = dev_to_shost(starget->dev.parent);
	unsigned long flags;

	spin_lock_irqsave(shost->host_lock, flags);
	sdev = __scsi_device_lookup_by_target(starget, lun);
	if (sdev && scsi_device_get(sdev))
		sdev = NULL;
	spin_unlock_irqrestore(shost->host_lock, flags);

	return sdev;
}
EXPORT_SYMBOL(scsi_device_lookup_by_target);

/**
 * __scsi_device_lookup - find a device given the host (UNLOCKED)
 * @shost:	SCSI host pointer
 * @channel:	SCSI channel (zero if only one channel)
 * @id:		SCSI target number (physical unit number)
 * @lun:	SCSI Logical Unit Number
 *
 * Description: Looks up the scsi_device with the specified @channel, @id, @lun
 * for a given host. The returned scsi_device does not have an additional
 * reference.  You must hold the host's host_lock over this call and any access
 * to the returned scsi_device.
 *
 * Note:  The only reason why drivers would want to use this is because
 * they need to access the device list in irq context.  Otherwise you
 * really want to use scsi_device_lookup instead.
 **/
struct scsi_device *__scsi_device_lookup(struct Scsi_Host *shost,
		uint channel, uint id, u64 lun)
{
	struct scsi_device *sdev;

	list_for_each_entry(sdev, &shost->__devices, siblings) {
		if (sdev->sdev_state == SDEV_DEL)
			continue;
		if (sdev->channel == channel && sdev->id == id &&
				sdev->lun ==lun)
			return sdev;
	}

	return NULL;
}
EXPORT_SYMBOL(__scsi_device_lookup);

/**
 * scsi_device_lookup - find a device given the host
 * @shost:	SCSI host pointer
 * @channel:	SCSI channel (zero if only one channel)
 * @id:		SCSI target number (physical unit number)
 * @lun:	SCSI Logical Unit Number
 *
 * Description: Looks up the scsi_device with the specified @channel, @id, @lun
 * for a given host.  The returned scsi_device has an additional reference that
 * needs to be released with scsi_device_put once you're done with it.
 **/
struct scsi_device *scsi_device_lookup(struct Scsi_Host *shost,
		uint channel, uint id, u64 lun)
{
	struct scsi_device *sdev;
	unsigned long flags;

	spin_lock_irqsave(shost->host_lock, flags);
	sdev = __scsi_device_lookup(shost, channel, id, lun);
	if (sdev && scsi_device_get(sdev))
		sdev = NULL;
	spin_unlock_irqrestore(shost->host_lock, flags);

	return sdev;
}
EXPORT_SYMBOL(scsi_device_lookup);

MODULE_DESCRIPTION("SCSI core");
MODULE_LICENSE("GPL");

module_param(scsi_logging_level, int, S_IRUGO|S_IWUSR);
MODULE_PARM_DESC(scsi_logging_level, "a bit mask of logging levels");

static int __init init_scsi(void)
{
	int error;

	error = scsi_init_procfs();
	if (error)
		goto cleanup_queue;
	error = scsi_init_devinfo();
	if (error)
		goto cleanup_procfs;
	error = scsi_init_hosts();
	if (error)
		goto cleanup_devlist;
	error = scsi_init_sysctl();
	if (error)
		goto cleanup_hosts;
	error = scsi_sysfs_register();
	if (error)
		goto cleanup_sysctl;

	scsi_netlink_init();

	printk(KERN_NOTICE "SCSI subsystem initialized\n");
	return 0;

cleanup_sysctl:
	scsi_exit_sysctl();
cleanup_hosts:
	scsi_exit_hosts();
cleanup_devlist:
	scsi_exit_devinfo();
cleanup_procfs:
	scsi_exit_procfs();
cleanup_queue:
	scsi_exit_queue();
	printk(KERN_ERR "SCSI subsystem failed to initialize, error = %d\n",
	       -error);
	return error;
}

static void __exit exit_scsi(void)
{
	scsi_netlink_exit();
	scsi_sysfs_unregister();
	scsi_exit_sysctl();
	scsi_exit_hosts();
	scsi_exit_devinfo();
	scsi_exit_procfs();
	scsi_exit_queue();
}

subsys_initcall(init_scsi);
module_exit(exit_scsi);<|MERGE_RESOLUTION|>--- conflicted
+++ resolved
@@ -200,19 +200,11 @@
 
 
 /*
-<<<<<<< HEAD
- * 1024 is big enough for saturating fast SCSI LUNs.
+ * 4096 is big enough for saturating fast SCSI LUNs.
  */
 int scsi_device_max_queue_depth(struct scsi_device *sdev)
 {
-	return min_t(int, sdev->host->can_queue, 1024);
-=======
- * 4096 is big enough for saturating fast SCSI LUNs.
- */
-int scsi_device_max_queue_depth(struct scsi_device *sdev)
-{
 	return min_t(int, sdev->host->can_queue, 4096);
->>>>>>> d60c95ef
 }
 
 /**
