// SPDX-License-Identifier: GPL-2.0-only
/*
 * QLogic Fibre Channel HBA Driver
 * Copyright (c)  2003-2014 QLogic Corporation
 */
#include "qla_def.h"
#include "qla_gbl.h"

#include <linux/delay.h>
#include <linux/slab.h>
#include <linux/vmalloc.h>

#include "qla_devtbl.h"

#ifdef CONFIG_SPARC
#include <asm/prom.h>
#endif

#include "qla_target.h"

/*
*  QLogic ISP2x00 Hardware Support Function Prototypes.
*/
static int qla2x00_isp_firmware(scsi_qla_host_t *);
static int qla2x00_setup_chip(scsi_qla_host_t *);
static int qla2x00_fw_ready(scsi_qla_host_t *);
static int qla2x00_configure_hba(scsi_qla_host_t *);
static int qla2x00_configure_loop(scsi_qla_host_t *);
static int qla2x00_configure_local_loop(scsi_qla_host_t *);
static int qla2x00_configure_fabric(scsi_qla_host_t *);
static int qla2x00_find_all_fabric_devs(scsi_qla_host_t *);
static int qla2x00_restart_isp(scsi_qla_host_t *);

static struct qla_chip_state_84xx *qla84xx_get_chip(struct scsi_qla_host *);
static int qla84xx_init_chip(scsi_qla_host_t *);
static int qla25xx_init_queues(struct qla_hw_data *);
static void qla24xx_handle_gpdb_event(scsi_qla_host_t *vha,
				      struct event_arg *ea);
static void qla24xx_handle_prli_done_event(struct scsi_qla_host *,
    struct event_arg *);
static void __qla24xx_handle_gpdb_event(scsi_qla_host_t *, struct event_arg *);

/* SRB Extensions ---------------------------------------------------------- */

void
qla2x00_sp_timeout(struct timer_list *t)
{
	srb_t *sp = from_timer(sp, t, u.iocb_cmd.timer);
	struct srb_iocb *iocb;

	WARN_ON(irqs_disabled());
	iocb = &sp->u.iocb_cmd;
	iocb->timeout(sp);
}

void qla2x00_sp_free(srb_t *sp)
{
	struct srb_iocb *iocb = &sp->u.iocb_cmd;

	del_timer(&iocb->timer);
	qla2x00_rel_sp(sp);
}

void qla2xxx_rel_done_warning(srb_t *sp, int res)
{
	WARN_ONCE(1, "Calling done() of an already freed srb %p object\n", sp);
}

void qla2xxx_rel_free_warning(srb_t *sp)
{
	WARN_ONCE(1, "Calling free() of an already freed srb %p object\n", sp);
}

/* Asynchronous Login/Logout Routines -------------------------------------- */

unsigned long
qla2x00_get_async_timeout(struct scsi_qla_host *vha)
{
	unsigned long tmo;
	struct qla_hw_data *ha = vha->hw;

	/* Firmware should use switch negotiated r_a_tov for timeout. */
	tmo = ha->r_a_tov / 10 * 2;
	if (IS_QLAFX00(ha)) {
		tmo = FX00_DEF_RATOV * 2;
	} else if (!IS_FWI2_CAPABLE(ha)) {
		/*
		 * Except for earlier ISPs where the timeout is seeded from the
		 * initialization control block.
		 */
		tmo = ha->login_timeout;
	}
	return tmo;
}

static void qla24xx_abort_iocb_timeout(void *data)
{
	srb_t *sp = data;
	struct srb_iocb *abt = &sp->u.iocb_cmd;
	struct qla_qpair *qpair = sp->qpair;
	u32 handle;
	unsigned long flags;

	if (sp->cmd_sp)
		ql_dbg(ql_dbg_async, sp->vha, 0x507c,
		    "Abort timeout - cmd hdl=%x, cmd type=%x hdl=%x, type=%x\n",
		    sp->cmd_sp->handle, sp->cmd_sp->type,
		    sp->handle, sp->type);
	else
		ql_dbg(ql_dbg_async, sp->vha, 0x507c,
		    "Abort timeout 2 - hdl=%x, type=%x\n",
		    sp->handle, sp->type);

	spin_lock_irqsave(qpair->qp_lock_ptr, flags);
	for (handle = 1; handle < qpair->req->num_outstanding_cmds; handle++) {
		if (sp->cmd_sp && (qpair->req->outstanding_cmds[handle] ==
		    sp->cmd_sp))
			qpair->req->outstanding_cmds[handle] = NULL;

		/* removing the abort */
		if (qpair->req->outstanding_cmds[handle] == sp) {
			qpair->req->outstanding_cmds[handle] = NULL;
			break;
		}
	}
	spin_unlock_irqrestore(qpair->qp_lock_ptr, flags);

	if (sp->cmd_sp)
		sp->cmd_sp->done(sp->cmd_sp, QLA_OS_TIMER_EXPIRED);

	abt->u.abt.comp_status = cpu_to_le16(CS_TIMEOUT);
	sp->done(sp, QLA_OS_TIMER_EXPIRED);
}

static void qla24xx_abort_sp_done(srb_t *sp, int res)
{
	struct srb_iocb *abt = &sp->u.iocb_cmd;
	srb_t *orig_sp = sp->cmd_sp;

	if (orig_sp)
		qla_wait_nvme_release_cmd_kref(orig_sp);

	del_timer(&sp->u.iocb_cmd.timer);
	if (sp->flags & SRB_WAKEUP_ON_COMP)
		complete(&abt->u.abt.comp);
	else
		sp->free(sp);
}

int qla24xx_async_abort_cmd(srb_t *cmd_sp, bool wait)
{
	scsi_qla_host_t *vha = cmd_sp->vha;
	struct srb_iocb *abt_iocb;
	srb_t *sp;
	int rval = QLA_FUNCTION_FAILED;

	sp = qla2xxx_get_qpair_sp(cmd_sp->vha, cmd_sp->qpair, cmd_sp->fcport,
				  GFP_ATOMIC);
	if (!sp)
		return QLA_MEMORY_ALLOC_FAILED;

	abt_iocb = &sp->u.iocb_cmd;
	sp->type = SRB_ABT_CMD;
	sp->name = "abort";
	sp->qpair = cmd_sp->qpair;
	sp->cmd_sp = cmd_sp;
	if (wait)
		sp->flags = SRB_WAKEUP_ON_COMP;

	abt_iocb->timeout = qla24xx_abort_iocb_timeout;
	init_completion(&abt_iocb->u.abt.comp);
	/* FW can send 2 x ABTS's timeout/20s */
	qla2x00_init_timer(sp, 42);

	abt_iocb->u.abt.cmd_hndl = cmd_sp->handle;
	abt_iocb->u.abt.req_que_no = cpu_to_le16(cmd_sp->qpair->req->id);

	sp->done = qla24xx_abort_sp_done;

	ql_dbg(ql_dbg_async, vha, 0x507c,
	       "Abort command issued - hdl=%x, type=%x\n", cmd_sp->handle,
	       cmd_sp->type);

	rval = qla2x00_start_sp(sp);
	if (rval != QLA_SUCCESS) {
		sp->free(sp);
		return rval;
	}

	if (wait) {
		wait_for_completion(&abt_iocb->u.abt.comp);
		rval = abt_iocb->u.abt.comp_status == CS_COMPLETE ?
			QLA_SUCCESS : QLA_ERR_FROM_FW;
		sp->free(sp);
	}

	return rval;
}

void
qla2x00_async_iocb_timeout(void *data)
{
	srb_t *sp = data;
	fc_port_t *fcport = sp->fcport;
	struct srb_iocb *lio = &sp->u.iocb_cmd;
	int rc, h;
	unsigned long flags;

	if (fcport) {
		ql_dbg(ql_dbg_disc, fcport->vha, 0x2071,
		    "Async-%s timeout - hdl=%x portid=%06x %8phC.\n",
		    sp->name, sp->handle, fcport->d_id.b24, fcport->port_name);

		fcport->flags &= ~(FCF_ASYNC_SENT | FCF_ASYNC_ACTIVE);
	} else {
		pr_info("Async-%s timeout - hdl=%x.\n",
		    sp->name, sp->handle);
	}

	switch (sp->type) {
	case SRB_LOGIN_CMD:
		rc = qla24xx_async_abort_cmd(sp, false);
		if (rc) {
			/* Retry as needed. */
			lio->u.logio.data[0] = MBS_COMMAND_ERROR;
			lio->u.logio.data[1] =
				lio->u.logio.flags & SRB_LOGIN_RETRIED ?
				QLA_LOGIO_LOGIN_RETRIED : 0;
			spin_lock_irqsave(sp->qpair->qp_lock_ptr, flags);
			for (h = 1; h < sp->qpair->req->num_outstanding_cmds;
			    h++) {
				if (sp->qpair->req->outstanding_cmds[h] ==
				    sp) {
					sp->qpair->req->outstanding_cmds[h] =
					    NULL;
					break;
				}
			}
			spin_unlock_irqrestore(sp->qpair->qp_lock_ptr, flags);
			sp->done(sp, QLA_FUNCTION_TIMEOUT);
		}
		break;
	case SRB_LOGOUT_CMD:
	case SRB_CT_PTHRU_CMD:
	case SRB_MB_IOCB:
	case SRB_NACK_PLOGI:
	case SRB_NACK_PRLI:
	case SRB_NACK_LOGO:
	case SRB_CTRL_VP:
	default:
		rc = qla24xx_async_abort_cmd(sp, false);
		if (rc) {
			spin_lock_irqsave(sp->qpair->qp_lock_ptr, flags);
			for (h = 1; h < sp->qpair->req->num_outstanding_cmds;
			    h++) {
				if (sp->qpair->req->outstanding_cmds[h] ==
				    sp) {
					sp->qpair->req->outstanding_cmds[h] =
					    NULL;
					break;
				}
			}
			spin_unlock_irqrestore(sp->qpair->qp_lock_ptr, flags);
			sp->done(sp, QLA_FUNCTION_TIMEOUT);
		}
		break;
	}
}

static void qla2x00_async_login_sp_done(srb_t *sp, int res)
{
	struct scsi_qla_host *vha = sp->vha;
	struct srb_iocb *lio = &sp->u.iocb_cmd;
	struct event_arg ea;

	ql_dbg(ql_dbg_disc, vha, 0x20dd,
	    "%s %8phC res %d \n", __func__, sp->fcport->port_name, res);

	sp->fcport->flags &= ~(FCF_ASYNC_SENT | FCF_ASYNC_ACTIVE);

	if (!test_bit(UNLOADING, &vha->dpc_flags)) {
		memset(&ea, 0, sizeof(ea));
		ea.fcport = sp->fcport;
		ea.data[0] = lio->u.logio.data[0];
		ea.data[1] = lio->u.logio.data[1];
		ea.iop[0] = lio->u.logio.iop[0];
		ea.iop[1] = lio->u.logio.iop[1];
		ea.sp = sp;
		qla24xx_handle_plogi_done_event(vha, &ea);
	}

	sp->free(sp);
}

int
qla2x00_async_login(struct scsi_qla_host *vha, fc_port_t *fcport,
    uint16_t *data)
{
	srb_t *sp;
	struct srb_iocb *lio;
	int rval = QLA_FUNCTION_FAILED;

	if (!vha->flags.online || (fcport->flags & FCF_ASYNC_SENT) ||
	    fcport->loop_id == FC_NO_LOOP_ID) {
		ql_log(ql_log_warn, vha, 0xffff,
		    "%s: %8phC - not sending command.\n",
		    __func__, fcport->port_name);
		return rval;
	}

	sp = qla2x00_get_sp(vha, fcport, GFP_KERNEL);
	if (!sp)
		goto done;

	qla2x00_set_fcport_disc_state(fcport, DSC_LOGIN_PEND);
	fcport->flags |= FCF_ASYNC_SENT;
	fcport->logout_completed = 0;

	sp->type = SRB_LOGIN_CMD;
	sp->name = "login";
	sp->gen1 = fcport->rscn_gen;
	sp->gen2 = fcport->login_gen;

	lio = &sp->u.iocb_cmd;
	lio->timeout = qla2x00_async_iocb_timeout;
	qla2x00_init_timer(sp, qla2x00_get_async_timeout(vha) + 2);

	sp->done = qla2x00_async_login_sp_done;
	if (N2N_TOPO(fcport->vha->hw) && fcport_is_bigger(fcport)) {
		lio->u.logio.flags |= SRB_LOGIN_PRLI_ONLY;
	} else {
		if (vha->hw->flags.edif_enabled &&
		    DBELL_ACTIVE(vha)) {
			lio->u.logio.flags |=
				(SRB_LOGIN_FCSP | SRB_LOGIN_SKIP_PRLI);
		} else {
			lio->u.logio.flags |= SRB_LOGIN_COND_PLOGI;
		}
	}

	if (NVME_TARGET(vha->hw, fcport))
		lio->u.logio.flags |= SRB_LOGIN_SKIP_PRLI;

	rval = qla2x00_start_sp(sp);

	ql_dbg(ql_dbg_disc, vha, 0x2072,
	       "Async-login - %8phC hdl=%x, loopid=%x portid=%06x retries=%d %s.\n",
	       fcport->port_name, sp->handle, fcport->loop_id,
	       fcport->d_id.b24, fcport->login_retry,
	       lio->u.logio.flags & SRB_LOGIN_FCSP ? "FCSP" : "");

	if (rval != QLA_SUCCESS) {
		fcport->flags |= FCF_LOGIN_NEEDED;
		set_bit(RELOGIN_NEEDED, &vha->dpc_flags);
		goto done_free_sp;
	}

	return rval;

done_free_sp:
	sp->free(sp);
	fcport->flags &= ~FCF_ASYNC_SENT;
done:
	fcport->flags &= ~FCF_ASYNC_ACTIVE;
	return rval;
}

static void qla2x00_async_logout_sp_done(srb_t *sp, int res)
{
	sp->fcport->flags &= ~(FCF_ASYNC_SENT | FCF_ASYNC_ACTIVE);
	sp->fcport->login_gen++;
	qlt_logo_completion_handler(sp->fcport, sp->u.iocb_cmd.u.logio.data[0]);
	sp->free(sp);
}

int
qla2x00_async_logout(struct scsi_qla_host *vha, fc_port_t *fcport)
{
	srb_t *sp;
	struct srb_iocb *lio;
	int rval = QLA_FUNCTION_FAILED;

	fcport->flags |= FCF_ASYNC_SENT;
	sp = qla2x00_get_sp(vha, fcport, GFP_KERNEL);
	if (!sp)
		goto done;

	sp->type = SRB_LOGOUT_CMD;
	sp->name = "logout";

	lio = &sp->u.iocb_cmd;
	lio->timeout = qla2x00_async_iocb_timeout;
	qla2x00_init_timer(sp, qla2x00_get_async_timeout(vha) + 2);

	sp->done = qla2x00_async_logout_sp_done;

	ql_dbg(ql_dbg_disc, vha, 0x2070,
	    "Async-logout - hdl=%x loop-id=%x portid=%02x%02x%02x %8phC explicit %d.\n",
	    sp->handle, fcport->loop_id, fcport->d_id.b.domain,
		fcport->d_id.b.area, fcport->d_id.b.al_pa,
		fcport->port_name, fcport->explicit_logout);

	rval = qla2x00_start_sp(sp);
	if (rval != QLA_SUCCESS)
		goto done_free_sp;
	return rval;

done_free_sp:
	sp->free(sp);
done:
	fcport->flags &= ~(FCF_ASYNC_SENT | FCF_ASYNC_ACTIVE);
	return rval;
}

void
qla2x00_async_prlo_done(struct scsi_qla_host *vha, fc_port_t *fcport,
    uint16_t *data)
{
	fcport->flags &= ~FCF_ASYNC_ACTIVE;
	/* Don't re-login in target mode */
	if (!fcport->tgt_session)
		qla2x00_mark_device_lost(vha, fcport, 1);
	qlt_logo_completion_handler(fcport, data[0]);
}

static void qla2x00_async_prlo_sp_done(srb_t *sp, int res)
{
	struct srb_iocb *lio = &sp->u.iocb_cmd;
	struct scsi_qla_host *vha = sp->vha;

	sp->fcport->flags &= ~FCF_ASYNC_ACTIVE;
	if (!test_bit(UNLOADING, &vha->dpc_flags))
		qla2x00_post_async_prlo_done_work(sp->fcport->vha, sp->fcport,
		    lio->u.logio.data);
	sp->free(sp);
}

int
qla2x00_async_prlo(struct scsi_qla_host *vha, fc_port_t *fcport)
{
	srb_t *sp;
	struct srb_iocb *lio;
	int rval;

	rval = QLA_FUNCTION_FAILED;
	sp = qla2x00_get_sp(vha, fcport, GFP_KERNEL);
	if (!sp)
		goto done;

	sp->type = SRB_PRLO_CMD;
	sp->name = "prlo";

	lio = &sp->u.iocb_cmd;
	lio->timeout = qla2x00_async_iocb_timeout;
	qla2x00_init_timer(sp, qla2x00_get_async_timeout(vha) + 2);

	sp->done = qla2x00_async_prlo_sp_done;

	ql_dbg(ql_dbg_disc, vha, 0x2070,
	    "Async-prlo - hdl=%x loop-id=%x portid=%02x%02x%02x.\n",
	    sp->handle, fcport->loop_id, fcport->d_id.b.domain,
	    fcport->d_id.b.area, fcport->d_id.b.al_pa);

	rval = qla2x00_start_sp(sp);
	if (rval != QLA_SUCCESS)
		goto done_free_sp;

	return rval;

done_free_sp:
	sp->free(sp);
done:
	fcport->flags &= ~FCF_ASYNC_ACTIVE;
	return rval;
}

static
void qla24xx_handle_adisc_event(scsi_qla_host_t *vha, struct event_arg *ea)
{
	struct fc_port *fcport = ea->fcport;

	ql_dbg(ql_dbg_disc, vha, 0x20d2,
	    "%s %8phC DS %d LS %d rc %d login %d|%d rscn %d|%d lid %d\n",
	    __func__, fcport->port_name, fcport->disc_state,
	    fcport->fw_login_state, ea->rc, fcport->login_gen, ea->sp->gen2,
	    fcport->rscn_gen, ea->sp->gen1, fcport->loop_id);

	WARN_ONCE(!qla2xxx_is_valid_mbs(ea->data[0]), "mbs: %#x\n",
		  ea->data[0]);

	if (ea->data[0] != MBS_COMMAND_COMPLETE) {
		ql_dbg(ql_dbg_disc, vha, 0x2066,
		    "%s %8phC: adisc fail: post delete\n",
		    __func__, ea->fcport->port_name);
		/* deleted = 0 & logout_on_delete = force fw cleanup */
		fcport->deleted = 0;
		fcport->logout_on_delete = 1;
		qlt_schedule_sess_for_deletion(ea->fcport);
		return;
	}

	if (ea->fcport->disc_state == DSC_DELETE_PEND)
		return;

	if (ea->sp->gen2 != ea->fcport->login_gen) {
		/* target side must have changed it. */
		ql_dbg(ql_dbg_disc, vha, 0x20d3,
		    "%s %8phC generation changed\n",
		    __func__, ea->fcport->port_name);
		return;
	} else if (ea->sp->gen1 != ea->fcport->rscn_gen) {
		qla_rscn_replay(fcport);
		qlt_schedule_sess_for_deletion(fcport);
		return;
	}

	__qla24xx_handle_gpdb_event(vha, ea);
}

static int qla_post_els_plogi_work(struct scsi_qla_host *vha, fc_port_t *fcport)
{
	struct qla_work_evt *e;

	e = qla2x00_alloc_work(vha, QLA_EVT_ELS_PLOGI);
	if (!e)
		return QLA_FUNCTION_FAILED;

	e->u.fcport.fcport = fcport;
	fcport->flags |= FCF_ASYNC_ACTIVE;
	qla2x00_set_fcport_disc_state(fcport, DSC_LOGIN_PEND);
	return qla2x00_post_work(vha, e);
}

static void qla2x00_async_adisc_sp_done(srb_t *sp, int res)
{
	struct scsi_qla_host *vha = sp->vha;
	struct event_arg ea;
	struct srb_iocb *lio = &sp->u.iocb_cmd;

	ql_dbg(ql_dbg_disc, vha, 0x2066,
	    "Async done-%s res %x %8phC\n",
	    sp->name, res, sp->fcport->port_name);

	sp->fcport->flags &= ~(FCF_ASYNC_SENT | FCF_ASYNC_ACTIVE);

	memset(&ea, 0, sizeof(ea));
	ea.rc = res;
	ea.data[0] = lio->u.logio.data[0];
	ea.data[1] = lio->u.logio.data[1];
	ea.iop[0] = lio->u.logio.iop[0];
	ea.iop[1] = lio->u.logio.iop[1];
	ea.fcport = sp->fcport;
	ea.sp = sp;

	qla24xx_handle_adisc_event(vha, &ea);

	sp->free(sp);
}

int
qla2x00_async_adisc(struct scsi_qla_host *vha, fc_port_t *fcport,
    uint16_t *data)
{
	srb_t *sp;
	struct srb_iocb *lio;
	int rval = QLA_FUNCTION_FAILED;

	if (!vha->flags.online || (fcport->flags & FCF_ASYNC_SENT))
		return rval;

	fcport->flags |= FCF_ASYNC_SENT;
	sp = qla2x00_get_sp(vha, fcport, GFP_KERNEL);
	if (!sp)
		goto done;

	sp->type = SRB_ADISC_CMD;
	sp->name = "adisc";

	lio = &sp->u.iocb_cmd;
	lio->timeout = qla2x00_async_iocb_timeout;
	sp->gen1 = fcport->rscn_gen;
	sp->gen2 = fcport->login_gen;
	qla2x00_init_timer(sp, qla2x00_get_async_timeout(vha) + 2);

	sp->done = qla2x00_async_adisc_sp_done;
	if (data[1] & QLA_LOGIO_LOGIN_RETRIED)
		lio->u.logio.flags |= SRB_LOGIN_RETRIED;

	ql_dbg(ql_dbg_disc, vha, 0x206f,
	    "Async-adisc - hdl=%x loopid=%x portid=%06x %8phC.\n",
	    sp->handle, fcport->loop_id, fcport->d_id.b24, fcport->port_name);

	rval = qla2x00_start_sp(sp);
	if (rval != QLA_SUCCESS)
		goto done_free_sp;

	return rval;

done_free_sp:
	sp->free(sp);
done:
	fcport->flags &= ~(FCF_ASYNC_SENT | FCF_ASYNC_ACTIVE);
	qla2x00_post_async_adisc_work(vha, fcport, data);
	return rval;
}

static bool qla2x00_is_reserved_id(scsi_qla_host_t *vha, uint16_t loop_id)
{
	struct qla_hw_data *ha = vha->hw;

	if (IS_FWI2_CAPABLE(ha))
		return loop_id > NPH_LAST_HANDLE;

	return (loop_id > ha->max_loop_id && loop_id < SNS_FIRST_LOOP_ID) ||
		loop_id == MANAGEMENT_SERVER || loop_id == BROADCAST;
}

/**
 * qla2x00_find_new_loop_id - scan through our port list and find a new usable loop ID
 * @vha: adapter state pointer.
 * @dev: port structure pointer.
 *
 * Returns:
 *	qla2x00 local function return status code.
 *
 * Context:
 *	Kernel context.
 */
static int qla2x00_find_new_loop_id(scsi_qla_host_t *vha, fc_port_t *dev)
{
	int	rval;
	struct qla_hw_data *ha = vha->hw;
	unsigned long flags = 0;

	rval = QLA_SUCCESS;

	spin_lock_irqsave(&ha->vport_slock, flags);

	dev->loop_id = find_first_zero_bit(ha->loop_id_map, LOOPID_MAP_SIZE);
	if (dev->loop_id >= LOOPID_MAP_SIZE ||
	    qla2x00_is_reserved_id(vha, dev->loop_id)) {
		dev->loop_id = FC_NO_LOOP_ID;
		rval = QLA_FUNCTION_FAILED;
	} else {
		set_bit(dev->loop_id, ha->loop_id_map);
	}
	spin_unlock_irqrestore(&ha->vport_slock, flags);

	if (rval == QLA_SUCCESS)
		ql_dbg(ql_dbg_disc, dev->vha, 0x2086,
		       "Assigning new loopid=%x, portid=%x.\n",
		       dev->loop_id, dev->d_id.b24);
	else
		ql_log(ql_log_warn, dev->vha, 0x2087,
		       "No loop_id's available, portid=%x.\n",
		       dev->d_id.b24);

	return rval;
}

void qla2x00_clear_loop_id(fc_port_t *fcport)
{
	struct qla_hw_data *ha = fcport->vha->hw;

	if (fcport->loop_id == FC_NO_LOOP_ID ||
	    qla2x00_is_reserved_id(fcport->vha, fcport->loop_id))
		return;

	clear_bit(fcport->loop_id, ha->loop_id_map);
	fcport->loop_id = FC_NO_LOOP_ID;
}

static void qla24xx_handle_gnl_done_event(scsi_qla_host_t *vha,
	struct event_arg *ea)
{
	fc_port_t *fcport, *conflict_fcport;
	struct get_name_list_extended *e;
	u16 i, n, found = 0, loop_id;
	port_id_t id;
	u64 wwn;
	u16 data[2];
	u8 current_login_state, nvme_cls;

	fcport = ea->fcport;
	ql_dbg(ql_dbg_disc, vha, 0xffff,
	    "%s %8phC DS %d LS rc %d %d login %d|%d rscn %d|%d lid %d edif %d\n",
	    __func__, fcport->port_name, fcport->disc_state,
	    fcport->fw_login_state, ea->rc,
	    fcport->login_gen, fcport->last_login_gen,
	    fcport->rscn_gen, fcport->last_rscn_gen, vha->loop_id, fcport->edif.enable);

	if (fcport->disc_state == DSC_DELETE_PEND)
		return;

	if (ea->rc) { /* rval */
		if (fcport->login_retry == 0) {
			ql_dbg(ql_dbg_disc, vha, 0x20de,
			    "GNL failed Port login retry %8phN, retry cnt=%d.\n",
			    fcport->port_name, fcport->login_retry);
		}
		return;
	}

	if (fcport->last_rscn_gen != fcport->rscn_gen) {
		qla_rscn_replay(fcport);
		qlt_schedule_sess_for_deletion(fcport);
		return;
	} else if (fcport->last_login_gen != fcport->login_gen) {
		ql_dbg(ql_dbg_disc, vha, 0x20e0,
		    "%s %8phC login gen changed\n",
		    __func__, fcport->port_name);
		set_bit(RELOGIN_NEEDED, &vha->dpc_flags);
		return;
	}

	n = ea->data[0] / sizeof(struct get_name_list_extended);

	ql_dbg(ql_dbg_disc, vha, 0x20e1,
	    "%s %d %8phC n %d %02x%02x%02x lid %d \n",
	    __func__, __LINE__, fcport->port_name, n,
	    fcport->d_id.b.domain, fcport->d_id.b.area,
	    fcport->d_id.b.al_pa, fcport->loop_id);

	for (i = 0; i < n; i++) {
		e = &vha->gnl.l[i];
		wwn = wwn_to_u64(e->port_name);
		id.b.domain = e->port_id[2];
		id.b.area = e->port_id[1];
		id.b.al_pa = e->port_id[0];
		id.b.rsvd_1 = 0;

		if (memcmp((u8 *)&wwn, fcport->port_name, WWN_SIZE))
			continue;

		if (IS_SW_RESV_ADDR(id))
			continue;

		found = 1;

		loop_id = le16_to_cpu(e->nport_handle);
		loop_id = (loop_id & 0x7fff);
		nvme_cls = e->current_login_state >> 4;
		current_login_state = e->current_login_state & 0xf;

		if (PRLI_PHASE(nvme_cls)) {
			current_login_state = nvme_cls;
			fcport->fc4_type &= ~FS_FC4TYPE_FCP;
			fcport->fc4_type |= FS_FC4TYPE_NVME;
		} else if (PRLI_PHASE(current_login_state)) {
			fcport->fc4_type |= FS_FC4TYPE_FCP;
			fcport->fc4_type &= ~FS_FC4TYPE_NVME;
		}

		ql_dbg(ql_dbg_disc, vha, 0x20e2,
		    "%s found %8phC CLS [%x|%x] fc4_type %d ID[%06x|%06x] lid[%d|%d]\n",
		    __func__, fcport->port_name,
		    e->current_login_state, fcport->fw_login_state,
		    fcport->fc4_type, id.b24, fcport->d_id.b24,
		    loop_id, fcport->loop_id);

		switch (fcport->disc_state) {
		case DSC_DELETE_PEND:
		case DSC_DELETED:
			break;
		default:
			if ((id.b24 != fcport->d_id.b24 &&
			    fcport->d_id.b24 &&
			    fcport->loop_id != FC_NO_LOOP_ID) ||
			    (fcport->loop_id != FC_NO_LOOP_ID &&
				fcport->loop_id != loop_id)) {
				ql_dbg(ql_dbg_disc, vha, 0x20e3,
				    "%s %d %8phC post del sess\n",
				    __func__, __LINE__, fcport->port_name);
				if (fcport->n2n_flag)
					fcport->d_id.b24 = 0;
				qlt_schedule_sess_for_deletion(fcport);
				return;
			}
			break;
		}

		fcport->loop_id = loop_id;
		if (fcport->n2n_flag)
			fcport->d_id.b24 = id.b24;

		wwn = wwn_to_u64(fcport->port_name);
		qlt_find_sess_invalidate_other(vha, wwn,
			id, loop_id, &conflict_fcport);

		if (conflict_fcport) {
			/*
			 * Another share fcport share the same loop_id &
			 * nport id. Conflict fcport needs to finish
			 * cleanup before this fcport can proceed to login.
			 */
			conflict_fcport->conflict = fcport;
			fcport->login_pause = 1;
		}

		switch (vha->hw->current_topology) {
		default:
			switch (current_login_state) {
			case DSC_LS_PRLI_COMP:
				ql_dbg(ql_dbg_disc,
				    vha, 0x20e4, "%s %d %8phC post gpdb\n",
				    __func__, __LINE__, fcport->port_name);

				if ((e->prli_svc_param_word_3[0] & BIT_4) == 0)
					fcport->port_type = FCT_INITIATOR;
				else
					fcport->port_type = FCT_TARGET;
				data[0] = data[1] = 0;
				qla2x00_post_async_adisc_work(vha, fcport,
				    data);
				break;
			case DSC_LS_PLOGI_COMP:
				if (vha->hw->flags.edif_enabled) {
					/* check to see if App support Secure */
					qla24xx_post_gpdb_work(vha, fcport, 0);
					break;
				}
				fallthrough;
			case DSC_LS_PORT_UNAVAIL:
			default:
				if (fcport->loop_id == FC_NO_LOOP_ID) {
					qla2x00_find_new_loop_id(vha, fcport);
					fcport->fw_login_state =
					    DSC_LS_PORT_UNAVAIL;
				}
				ql_dbg(ql_dbg_disc, vha, 0x20e5,
				    "%s %d %8phC\n", __func__, __LINE__,
				    fcport->port_name);
				qla24xx_fcport_handle_login(vha, fcport);
				break;
			}
			break;
		case ISP_CFG_N:
			fcport->fw_login_state = current_login_state;
			fcport->d_id = id;
			switch (current_login_state) {
			case DSC_LS_PRLI_PEND:
				/*
				 * In the middle of PRLI. Let it finish.
				 * Allow relogin code to recheck state again
				 * with GNL. Push disc_state back to DELETED
				 * so GNL can go out again
				 */
				qla2x00_set_fcport_disc_state(fcport,
				    DSC_DELETED);
				set_bit(RELOGIN_NEEDED, &vha->dpc_flags);
				break;
			case DSC_LS_PRLI_COMP:
				if ((e->prli_svc_param_word_3[0] & BIT_4) == 0)
					fcport->port_type = FCT_INITIATOR;
				else
					fcport->port_type = FCT_TARGET;

				data[0] = data[1] = 0;
				qla2x00_post_async_adisc_work(vha, fcport,
				    data);
				break;
			case DSC_LS_PLOGI_COMP:
				if (vha->hw->flags.edif_enabled &&
				    DBELL_ACTIVE(vha)) {
					/* check to see if App support secure or not */
					qla24xx_post_gpdb_work(vha, fcport, 0);
					break;
				}
				if (fcport_is_bigger(fcport)) {
					/* local adapter is smaller */
					if (fcport->loop_id != FC_NO_LOOP_ID)
						qla2x00_clear_loop_id(fcport);

					fcport->loop_id = loop_id;
					qla24xx_fcport_handle_login(vha,
					    fcport);
					break;
				}
				fallthrough;
			default:
				if (fcport_is_smaller(fcport)) {
					/* local adapter is bigger */
					if (fcport->loop_id != FC_NO_LOOP_ID)
						qla2x00_clear_loop_id(fcport);

					fcport->loop_id = loop_id;
					qla24xx_fcport_handle_login(vha,
					    fcport);
				}
				break;
			}
			break;
		} /* switch (ha->current_topology) */
	}

	if (!found) {
		switch (vha->hw->current_topology) {
		case ISP_CFG_F:
		case ISP_CFG_FL:
			for (i = 0; i < n; i++) {
				e = &vha->gnl.l[i];
				id.b.domain = e->port_id[0];
				id.b.area = e->port_id[1];
				id.b.al_pa = e->port_id[2];
				id.b.rsvd_1 = 0;
				loop_id = le16_to_cpu(e->nport_handle);

				if (fcport->d_id.b24 == id.b24) {
					conflict_fcport =
					    qla2x00_find_fcport_by_wwpn(vha,
						e->port_name, 0);
					if (conflict_fcport) {
						ql_dbg(ql_dbg_disc + ql_dbg_verbose,
						    vha, 0x20e5,
						    "%s %d %8phC post del sess\n",
						    __func__, __LINE__,
						    conflict_fcport->port_name);
						qlt_schedule_sess_for_deletion
							(conflict_fcport);
					}
				}
				/*
				 * FW already picked this loop id for
				 * another fcport
				 */
				if (fcport->loop_id == loop_id)
					fcport->loop_id = FC_NO_LOOP_ID;
			}
			qla24xx_fcport_handle_login(vha, fcport);
			break;
		case ISP_CFG_N:
			qla2x00_set_fcport_disc_state(fcport, DSC_DELETED);
			if (time_after_eq(jiffies, fcport->dm_login_expire)) {
				if (fcport->n2n_link_reset_cnt < 2) {
					fcport->n2n_link_reset_cnt++;
					/*
					 * remote port is not sending PLOGI.
					 * Reset link to kick start his state
					 * machine
					 */
					set_bit(N2N_LINK_RESET,
					    &vha->dpc_flags);
				} else {
					if (fcport->n2n_chip_reset < 1) {
						ql_log(ql_log_info, vha, 0x705d,
						    "Chip reset to bring laser down");
						set_bit(ISP_ABORT_NEEDED,
						    &vha->dpc_flags);
						fcport->n2n_chip_reset++;
					} else {
						ql_log(ql_log_info, vha, 0x705d,
						    "Remote port %8ph is not coming back\n",
						    fcport->port_name);
						fcport->scan_state = 0;
					}
				}
				qla2xxx_wake_dpc(vha);
			} else {
				/*
				 * report port suppose to do PLOGI. Give him
				 * more time. FW will catch it.
				 */
				set_bit(RELOGIN_NEEDED, &vha->dpc_flags);
			}
			break;
		default:
			break;
		}
	}
} /* gnl_event */

static void qla24xx_async_gnl_sp_done(srb_t *sp, int res)
{
	struct scsi_qla_host *vha = sp->vha;
	unsigned long flags;
	struct fc_port *fcport = NULL, *tf;
	u16 i, n = 0, loop_id;
	struct event_arg ea;
	struct get_name_list_extended *e;
	u64 wwn;
	struct list_head h;
	bool found = false;

	ql_dbg(ql_dbg_disc, vha, 0x20e7,
	    "Async done-%s res %x mb[1]=%x mb[2]=%x \n",
	    sp->name, res, sp->u.iocb_cmd.u.mbx.in_mb[1],
	    sp->u.iocb_cmd.u.mbx.in_mb[2]);


	sp->fcport->flags &= ~(FCF_ASYNC_SENT|FCF_ASYNC_ACTIVE);
	memset(&ea, 0, sizeof(ea));
	ea.sp = sp;
	ea.rc = res;

	if (sp->u.iocb_cmd.u.mbx.in_mb[1] >=
	    sizeof(struct get_name_list_extended)) {
		n = sp->u.iocb_cmd.u.mbx.in_mb[1] /
		    sizeof(struct get_name_list_extended);
		ea.data[0] = sp->u.iocb_cmd.u.mbx.in_mb[1]; /* amnt xfered */
	}

	for (i = 0; i < n; i++) {
		e = &vha->gnl.l[i];
		loop_id = le16_to_cpu(e->nport_handle);
		/* mask out reserve bit */
		loop_id = (loop_id & 0x7fff);
		set_bit(loop_id, vha->hw->loop_id_map);
		wwn = wwn_to_u64(e->port_name);

		ql_dbg(ql_dbg_disc, vha, 0x20e8,
		    "%s %8phC %02x:%02x:%02x CLS %x/%x lid %x \n",
		    __func__, &wwn, e->port_id[2], e->port_id[1],
		    e->port_id[0], e->current_login_state, e->last_login_state,
		    (loop_id & 0x7fff));
	}

	spin_lock_irqsave(&vha->hw->tgt.sess_lock, flags);

	INIT_LIST_HEAD(&h);
	fcport = tf = NULL;
	if (!list_empty(&vha->gnl.fcports))
		list_splice_init(&vha->gnl.fcports, &h);
	spin_unlock_irqrestore(&vha->hw->tgt.sess_lock, flags);

	list_for_each_entry_safe(fcport, tf, &h, gnl_entry) {
		spin_lock_irqsave(&vha->hw->tgt.sess_lock, flags);
		list_del_init(&fcport->gnl_entry);
		fcport->flags &= ~(FCF_ASYNC_SENT | FCF_ASYNC_ACTIVE);
		spin_unlock_irqrestore(&vha->hw->tgt.sess_lock, flags);
		ea.fcport = fcport;

		qla24xx_handle_gnl_done_event(vha, &ea);
	}

	/* create new fcport if fw has knowledge of new sessions */
	for (i = 0; i < n; i++) {
		port_id_t id;
		u64 wwnn;

		e = &vha->gnl.l[i];
		wwn = wwn_to_u64(e->port_name);

		found = false;
		list_for_each_entry_safe(fcport, tf, &vha->vp_fcports, list) {
			if (!memcmp((u8 *)&wwn, fcport->port_name,
			    WWN_SIZE)) {
				found = true;
				break;
			}
		}

		id.b.domain = e->port_id[2];
		id.b.area = e->port_id[1];
		id.b.al_pa = e->port_id[0];
		id.b.rsvd_1 = 0;

		if (!found && wwn && !IS_SW_RESV_ADDR(id)) {
			ql_dbg(ql_dbg_disc, vha, 0x2065,
			    "%s %d %8phC %06x post new sess\n",
			    __func__, __LINE__, (u8 *)&wwn, id.b24);
			wwnn = wwn_to_u64(e->node_name);
			qla24xx_post_newsess_work(vha, &id, (u8 *)&wwn,
			    (u8 *)&wwnn, NULL, 0);
		}
	}

	spin_lock_irqsave(&vha->hw->tgt.sess_lock, flags);
	vha->gnl.sent = 0;
	if (!list_empty(&vha->gnl.fcports)) {
		/* retrigger gnl */
		list_for_each_entry_safe(fcport, tf, &vha->gnl.fcports,
		    gnl_entry) {
			list_del_init(&fcport->gnl_entry);
			fcport->flags &= ~(FCF_ASYNC_SENT | FCF_ASYNC_ACTIVE);
			if (qla24xx_post_gnl_work(vha, fcport) == QLA_SUCCESS)
				break;
		}
	}
	spin_unlock_irqrestore(&vha->hw->tgt.sess_lock, flags);

	sp->free(sp);
}

int qla24xx_async_gnl(struct scsi_qla_host *vha, fc_port_t *fcport)
{
	srb_t *sp;
	struct srb_iocb *mbx;
	int rval = QLA_FUNCTION_FAILED;
	unsigned long flags;
	u16 *mb;

	if (!vha->flags.online || (fcport->flags & FCF_ASYNC_SENT))
		return rval;

	ql_dbg(ql_dbg_disc, vha, 0x20d9,
	    "Async-gnlist WWPN %8phC \n", fcport->port_name);

	spin_lock_irqsave(&vha->hw->tgt.sess_lock, flags);
	fcport->flags |= FCF_ASYNC_SENT;
	qla2x00_set_fcport_disc_state(fcport, DSC_GNL);
	fcport->last_rscn_gen = fcport->rscn_gen;
	fcport->last_login_gen = fcport->login_gen;

	list_add_tail(&fcport->gnl_entry, &vha->gnl.fcports);
	if (vha->gnl.sent) {
		spin_unlock_irqrestore(&vha->hw->tgt.sess_lock, flags);
		return QLA_SUCCESS;
	}
	vha->gnl.sent = 1;
	spin_unlock_irqrestore(&vha->hw->tgt.sess_lock, flags);

	sp = qla2x00_get_sp(vha, fcport, GFP_KERNEL);
	if (!sp)
		goto done;

	sp->type = SRB_MB_IOCB;
	sp->name = "gnlist";
	sp->gen1 = fcport->rscn_gen;
	sp->gen2 = fcport->login_gen;

	mbx = &sp->u.iocb_cmd;
	mbx->timeout = qla2x00_async_iocb_timeout;
	qla2x00_init_timer(sp, qla2x00_get_async_timeout(vha)+2);

	mb = sp->u.iocb_cmd.u.mbx.out_mb;
	mb[0] = MBC_PORT_NODE_NAME_LIST;
	mb[1] = BIT_2 | BIT_3;
	mb[2] = MSW(vha->gnl.ldma);
	mb[3] = LSW(vha->gnl.ldma);
	mb[6] = MSW(MSD(vha->gnl.ldma));
	mb[7] = LSW(MSD(vha->gnl.ldma));
	mb[8] = vha->gnl.size;
	mb[9] = vha->vp_idx;

	sp->done = qla24xx_async_gnl_sp_done;

	ql_dbg(ql_dbg_disc, vha, 0x20da,
	    "Async-%s - OUT WWPN %8phC hndl %x\n",
	    sp->name, fcport->port_name, sp->handle);

	rval = qla2x00_start_sp(sp);
	if (rval != QLA_SUCCESS)
		goto done_free_sp;

	return rval;

done_free_sp:
	sp->free(sp);
done:
	fcport->flags &= ~(FCF_ASYNC_ACTIVE | FCF_ASYNC_SENT);
	return rval;
}

int qla24xx_post_gnl_work(struct scsi_qla_host *vha, fc_port_t *fcport)
{
	struct qla_work_evt *e;

	e = qla2x00_alloc_work(vha, QLA_EVT_GNL);
	if (!e)
		return QLA_FUNCTION_FAILED;

	e->u.fcport.fcport = fcport;
	fcport->flags |= FCF_ASYNC_ACTIVE;
	return qla2x00_post_work(vha, e);
}

static void qla24xx_async_gpdb_sp_done(srb_t *sp, int res)
{
	struct scsi_qla_host *vha = sp->vha;
	struct qla_hw_data *ha = vha->hw;
	fc_port_t *fcport = sp->fcport;
	u16 *mb = sp->u.iocb_cmd.u.mbx.in_mb;
	struct event_arg ea;

	ql_dbg(ql_dbg_disc, vha, 0x20db,
	    "Async done-%s res %x, WWPN %8phC mb[1]=%x mb[2]=%x \n",
	    sp->name, res, fcport->port_name, mb[1], mb[2]);

	fcport->flags &= ~(FCF_ASYNC_SENT | FCF_ASYNC_ACTIVE);

	if (res == QLA_FUNCTION_TIMEOUT)
		goto done;

	memset(&ea, 0, sizeof(ea));
	ea.fcport = fcport;
	ea.sp = sp;

	qla24xx_handle_gpdb_event(vha, &ea);

done:
	dma_pool_free(ha->s_dma_pool, sp->u.iocb_cmd.u.mbx.in,
		sp->u.iocb_cmd.u.mbx.in_dma);

	sp->free(sp);
}

int qla24xx_post_prli_work(struct scsi_qla_host *vha, fc_port_t *fcport)
{
	struct qla_work_evt *e;

	if (vha->host->active_mode == MODE_TARGET)
		return QLA_FUNCTION_FAILED;

	e = qla2x00_alloc_work(vha, QLA_EVT_PRLI);
	if (!e)
		return QLA_FUNCTION_FAILED;

	e->u.fcport.fcport = fcport;

	return qla2x00_post_work(vha, e);
}

static void qla2x00_async_prli_sp_done(srb_t *sp, int res)
{
	struct scsi_qla_host *vha = sp->vha;
	struct srb_iocb *lio = &sp->u.iocb_cmd;
	struct event_arg ea;

	ql_dbg(ql_dbg_disc, vha, 0x2129,
	    "%s %8phC res %x\n", __func__,
	    sp->fcport->port_name, res);

	sp->fcport->flags &= ~FCF_ASYNC_SENT;

	if (!test_bit(UNLOADING, &vha->dpc_flags)) {
		memset(&ea, 0, sizeof(ea));
		ea.fcport = sp->fcport;
		ea.data[0] = lio->u.logio.data[0];
		ea.data[1] = lio->u.logio.data[1];
		ea.iop[0] = lio->u.logio.iop[0];
		ea.iop[1] = lio->u.logio.iop[1];
		ea.sp = sp;
		if (res == QLA_OS_TIMER_EXPIRED)
			ea.data[0] = QLA_OS_TIMER_EXPIRED;

		qla24xx_handle_prli_done_event(vha, &ea);
	}

	sp->free(sp);
}

int
qla24xx_async_prli(struct scsi_qla_host *vha, fc_port_t *fcport)
{
	srb_t *sp;
	struct srb_iocb *lio;
	int rval = QLA_FUNCTION_FAILED;

	if (!vha->flags.online) {
		ql_dbg(ql_dbg_disc, vha, 0xffff, "%s %d %8phC exit\n",
		    __func__, __LINE__, fcport->port_name);
		return rval;
	}

	if ((fcport->fw_login_state == DSC_LS_PLOGI_PEND ||
	    fcport->fw_login_state == DSC_LS_PRLI_PEND) &&
	    qla_dual_mode_enabled(vha)) {
		ql_dbg(ql_dbg_disc, vha, 0xffff, "%s %d %8phC exit\n",
		    __func__, __LINE__, fcport->port_name);
		return rval;
	}

	sp = qla2x00_get_sp(vha, fcport, GFP_KERNEL);
	if (!sp)
		return rval;

	fcport->flags |= FCF_ASYNC_SENT;
	fcport->logout_completed = 0;

	sp->type = SRB_PRLI_CMD;
	sp->name = "prli";

	lio = &sp->u.iocb_cmd;
	lio->timeout = qla2x00_async_iocb_timeout;
	qla2x00_init_timer(sp, qla2x00_get_async_timeout(vha) + 2);

	sp->done = qla2x00_async_prli_sp_done;
	lio->u.logio.flags = 0;

	if (NVME_TARGET(vha->hw, fcport))
		lio->u.logio.flags |= SRB_LOGIN_NVME_PRLI;

	ql_dbg(ql_dbg_disc, vha, 0x211b,
	    "Async-prli - %8phC hdl=%x, loopid=%x portid=%06x retries=%d fc4type %x priority %x %s.\n",
	    fcport->port_name, sp->handle, fcport->loop_id, fcport->d_id.b24,
	    fcport->login_retry, fcport->fc4_type, vha->hw->fc4_type_priority,
	    NVME_TARGET(vha->hw, fcport) ? "nvme" : "fcp");

	rval = qla2x00_start_sp(sp);
	if (rval != QLA_SUCCESS) {
		fcport->flags |= FCF_LOGIN_NEEDED;
		set_bit(RELOGIN_NEEDED, &vha->dpc_flags);
		goto done_free_sp;
	}

	return rval;

done_free_sp:
	sp->free(sp);
	fcport->flags &= ~FCF_ASYNC_SENT;
	return rval;
}

int qla24xx_post_gpdb_work(struct scsi_qla_host *vha, fc_port_t *fcport, u8 opt)
{
	struct qla_work_evt *e;

	e = qla2x00_alloc_work(vha, QLA_EVT_GPDB);
	if (!e)
		return QLA_FUNCTION_FAILED;

	e->u.fcport.fcport = fcport;
	e->u.fcport.opt = opt;
	fcport->flags |= FCF_ASYNC_ACTIVE;
	return qla2x00_post_work(vha, e);
}

int qla24xx_async_gpdb(struct scsi_qla_host *vha, fc_port_t *fcport, u8 opt)
{
	srb_t *sp;
	struct srb_iocb *mbx;
	int rval = QLA_FUNCTION_FAILED;
	u16 *mb;
	dma_addr_t pd_dma;
	struct port_database_24xx *pd;
	struct qla_hw_data *ha = vha->hw;

	if (!vha->flags.online || (fcport->flags & FCF_ASYNC_SENT) ||
	    fcport->loop_id == FC_NO_LOOP_ID) {
		ql_log(ql_log_warn, vha, 0xffff,
		    "%s: %8phC - not sending command.\n",
		    __func__, fcport->port_name);
		return rval;
	}

	sp = qla2x00_get_sp(vha, fcport, GFP_KERNEL);
	if (!sp)
		goto done;

	qla2x00_set_fcport_disc_state(fcport, DSC_GPDB);

	fcport->flags |= FCF_ASYNC_SENT;
	sp->type = SRB_MB_IOCB;
	sp->name = "gpdb";
	sp->gen1 = fcport->rscn_gen;
	sp->gen2 = fcport->login_gen;

	mbx = &sp->u.iocb_cmd;
	mbx->timeout = qla2x00_async_iocb_timeout;
	qla2x00_init_timer(sp, qla2x00_get_async_timeout(vha) + 2);

	pd = dma_pool_zalloc(ha->s_dma_pool, GFP_KERNEL, &pd_dma);
	if (pd == NULL) {
		ql_log(ql_log_warn, vha, 0xd043,
		    "Failed to allocate port database structure.\n");
		goto done_free_sp;
	}

	mb = sp->u.iocb_cmd.u.mbx.out_mb;
	mb[0] = MBC_GET_PORT_DATABASE;
	mb[1] = fcport->loop_id;
	mb[2] = MSW(pd_dma);
	mb[3] = LSW(pd_dma);
	mb[6] = MSW(MSD(pd_dma));
	mb[7] = LSW(MSD(pd_dma));
	mb[9] = vha->vp_idx;
	mb[10] = opt;

	mbx->u.mbx.in = pd;
	mbx->u.mbx.in_dma = pd_dma;

	sp->done = qla24xx_async_gpdb_sp_done;

	ql_dbg(ql_dbg_disc, vha, 0x20dc,
	    "Async-%s %8phC hndl %x opt %x\n",
	    sp->name, fcport->port_name, sp->handle, opt);

	rval = qla2x00_start_sp(sp);
	if (rval != QLA_SUCCESS)
		goto done_free_sp;
	return rval;

done_free_sp:
	if (pd)
		dma_pool_free(ha->s_dma_pool, pd, pd_dma);

	sp->free(sp);
	fcport->flags &= ~FCF_ASYNC_SENT;
done:
	fcport->flags &= ~FCF_ASYNC_ACTIVE;
	qla24xx_post_gpdb_work(vha, fcport, opt);
	return rval;
}

static
void __qla24xx_handle_gpdb_event(scsi_qla_host_t *vha, struct event_arg *ea)
{
	unsigned long flags;

	spin_lock_irqsave(&vha->hw->tgt.sess_lock, flags);
	ea->fcport->login_gen++;
	ea->fcport->deleted = 0;
	ea->fcport->logout_on_delete = 1;

	if (!ea->fcport->login_succ && !IS_SW_RESV_ADDR(ea->fcport->d_id)) {
		vha->fcport_count++;
		ea->fcport->login_succ = 1;

		spin_unlock_irqrestore(&vha->hw->tgt.sess_lock, flags);
		qla24xx_sched_upd_fcport(ea->fcport);
		spin_lock_irqsave(&vha->hw->tgt.sess_lock, flags);
	} else if (ea->fcport->login_succ) {
		/*
		 * We have an existing session. A late RSCN delivery
		 * must have triggered the session to be re-validate.
		 * Session is still valid.
		 */
		ql_dbg(ql_dbg_disc, vha, 0x20d6,
		    "%s %d %8phC session revalidate success\n",
		    __func__, __LINE__, ea->fcport->port_name);
		qla2x00_set_fcport_disc_state(ea->fcport, DSC_LOGIN_COMPLETE);
	}
	spin_unlock_irqrestore(&vha->hw->tgt.sess_lock, flags);
}

static int	qla_chk_secure_login(scsi_qla_host_t	*vha, fc_port_t *fcport,
	struct port_database_24xx *pd)
{
	int rc = 0;

	if (pd->secure_login) {
		ql_dbg(ql_dbg_disc, vha, 0x104d,
		    "Secure Login established on %8phC\n",
		    fcport->port_name);
		fcport->flags |= FCF_FCSP_DEVICE;
	} else {
		ql_dbg(ql_dbg_disc, vha, 0x104d,
		    "non-Secure Login %8phC",
		    fcport->port_name);
		fcport->flags &= ~FCF_FCSP_DEVICE;
	}
	if (vha->hw->flags.edif_enabled) {
		if (fcport->flags & FCF_FCSP_DEVICE) {
			qla2x00_set_fcport_disc_state(fcport, DSC_LOGIN_AUTH_PEND);
			/* Start edif prli timer & ring doorbell for app */
			fcport->edif.rx_sa_set = 0;
			fcport->edif.tx_sa_set = 0;
			fcport->edif.rx_sa_pending = 0;
			fcport->edif.tx_sa_pending = 0;

			qla2x00_post_aen_work(vha, FCH_EVT_PORT_ONLINE,
			    fcport->d_id.b24);

			if (DBELL_ACTIVE(vha)) {
				ql_dbg(ql_dbg_disc, vha, 0x20ef,
				    "%s %d %8phC EDIF: post DB_AUTH: AUTH needed\n",
				    __func__, __LINE__, fcport->port_name);
				fcport->edif.app_started = 1;
				fcport->edif.app_sess_online = 1;

				qla_edb_eventcreate(vha, VND_CMD_AUTH_STATE_NEEDED,
				    fcport->d_id.b24, 0, fcport);
			}

			rc = 1;
		} else if (qla_ini_mode_enabled(vha) || qla_dual_mode_enabled(vha)) {
			ql_dbg(ql_dbg_disc, vha, 0x2117,
			    "%s %d %8phC post prli\n",
			    __func__, __LINE__, fcport->port_name);
			qla24xx_post_prli_work(vha, fcport);
			rc = 1;
		}
	}
	return rc;
}

static
void qla24xx_handle_gpdb_event(scsi_qla_host_t *vha, struct event_arg *ea)
{
	fc_port_t *fcport = ea->fcport;
	struct port_database_24xx *pd;
	struct srb *sp = ea->sp;
	uint8_t	ls;

	pd = (struct port_database_24xx *)sp->u.iocb_cmd.u.mbx.in;

	fcport->flags &= ~FCF_ASYNC_SENT;

	ql_dbg(ql_dbg_disc, vha, 0x20d2,
	    "%s %8phC DS %d LS %x fc4_type %x rc %x\n", __func__,
	    fcport->port_name, fcport->disc_state, pd->current_login_state,
	    fcport->fc4_type, ea->rc);

	if (fcport->disc_state == DSC_DELETE_PEND) {
		ql_dbg(ql_dbg_disc, vha, 0x20d5, "%s %d %8phC\n",
		       __func__, __LINE__, fcport->port_name);
		return;
	}

	if (NVME_TARGET(vha->hw, fcport))
		ls = pd->current_login_state >> 4;
	else
		ls = pd->current_login_state & 0xf;

	if (ea->sp->gen2 != fcport->login_gen) {
		/* target side must have changed it. */

		ql_dbg(ql_dbg_disc, vha, 0x20d3,
		    "%s %8phC generation changed\n",
		    __func__, fcport->port_name);
		return;
	} else if (ea->sp->gen1 != fcport->rscn_gen) {
		qla_rscn_replay(fcport);
		qlt_schedule_sess_for_deletion(fcport);
		ql_dbg(ql_dbg_disc, vha, 0x20d5, "%s %d %8phC, ls %x\n",
		       __func__, __LINE__, fcport->port_name, ls);
		return;
	}

	switch (ls) {
	case PDS_PRLI_COMPLETE:
		__qla24xx_parse_gpdb(vha, fcport, pd);
		break;
	case PDS_PLOGI_COMPLETE:
		if (qla_chk_secure_login(vha, fcport, pd)) {
			ql_dbg(ql_dbg_disc, vha, 0x20d5, "%s %d %8phC, ls %x\n",
			       __func__, __LINE__, fcport->port_name, ls);
			return;
		}
		fallthrough;
	case PDS_PLOGI_PENDING:
	case PDS_PRLI_PENDING:
	case PDS_PRLI2_PENDING:
		/* Set discovery state back to GNL to Relogin attempt */
		if (qla_dual_mode_enabled(vha) ||
		    qla_ini_mode_enabled(vha)) {
			qla2x00_set_fcport_disc_state(fcport, DSC_GNL);
			set_bit(RELOGIN_NEEDED, &vha->dpc_flags);
		}
		ql_dbg(ql_dbg_disc, vha, 0x20d5, "%s %d %8phC, ls %x\n",
		       __func__, __LINE__, fcport->port_name, ls);
		return;
	case PDS_LOGO_PENDING:
	case PDS_PORT_UNAVAILABLE:
	default:
		ql_dbg(ql_dbg_disc, vha, 0x20d5, "%s %d %8phC post del sess\n",
		    __func__, __LINE__, fcport->port_name);
		qlt_schedule_sess_for_deletion(fcport);
		return;
	}
	__qla24xx_handle_gpdb_event(vha, ea);
} /* gpdb event */

static void qla_chk_n2n_b4_login(struct scsi_qla_host *vha, fc_port_t *fcport)
{
	u8 login = 0;
	int rc;

	if (qla_tgt_mode_enabled(vha))
		return;

	if (qla_dual_mode_enabled(vha)) {
		if (N2N_TOPO(vha->hw)) {
			u64 mywwn, wwn;

			mywwn = wwn_to_u64(vha->port_name);
			wwn = wwn_to_u64(fcport->port_name);
			if (mywwn > wwn)
				login = 1;
			else if ((fcport->fw_login_state == DSC_LS_PLOGI_COMP)
			    && time_after_eq(jiffies,
				    fcport->plogi_nack_done_deadline))
				login = 1;
		} else {
			login = 1;
		}
	} else {
		/* initiator mode */
		login = 1;
	}

	if (login && fcport->login_retry) {
		fcport->login_retry--;
		if (fcport->loop_id == FC_NO_LOOP_ID) {
			fcport->fw_login_state = DSC_LS_PORT_UNAVAIL;
			rc = qla2x00_find_new_loop_id(vha, fcport);
			if (rc) {
				ql_dbg(ql_dbg_disc, vha, 0x20e6,
				    "%s %d %8phC post del sess - out of loopid\n",
				    __func__, __LINE__, fcport->port_name);
				fcport->scan_state = 0;
				qlt_schedule_sess_for_deletion(fcport);
				return;
			}
		}
		ql_dbg(ql_dbg_disc, vha, 0x20bf,
		    "%s %d %8phC post login\n",
		    __func__, __LINE__, fcport->port_name);
		qla2x00_post_async_login_work(vha, fcport, NULL);
	}
}

int qla24xx_fcport_handle_login(struct scsi_qla_host *vha, fc_port_t *fcport)
{
	u16 data[2];
	u64 wwn;
	u16 sec;

	ql_dbg(ql_dbg_disc, vha, 0x20d8,
	    "%s %8phC DS %d LS %d P %d fl %x confl %p rscn %d|%d login %d lid %d scan %d fc4type %x\n",
	    __func__, fcport->port_name, fcport->disc_state,
	    fcport->fw_login_state, fcport->login_pause, fcport->flags,
	    fcport->conflict, fcport->last_rscn_gen, fcport->rscn_gen,
	    fcport->login_gen, fcport->loop_id, fcport->scan_state,
	    fcport->fc4_type);

	if (fcport->scan_state != QLA_FCPORT_FOUND)
		return 0;

	if ((fcport->loop_id != FC_NO_LOOP_ID) &&
	    qla_dual_mode_enabled(vha) &&
	    ((fcport->fw_login_state == DSC_LS_PLOGI_PEND) ||
	     (fcport->fw_login_state == DSC_LS_PRLI_PEND)))
		return 0;

	if (fcport->fw_login_state == DSC_LS_PLOGI_COMP &&
	    !N2N_TOPO(vha->hw)) {
		if (time_before_eq(jiffies, fcport->plogi_nack_done_deadline)) {
			set_bit(RELOGIN_NEEDED, &vha->dpc_flags);
			return 0;
		}
	}

	/* Target won't initiate port login if fabric is present */
	if (vha->host->active_mode == MODE_TARGET && !N2N_TOPO(vha->hw))
		return 0;

	if (fcport->flags & FCF_ASYNC_SENT) {
		set_bit(RELOGIN_NEEDED, &vha->dpc_flags);
		return 0;
	}

	switch (fcport->disc_state) {
	case DSC_DELETED:
		wwn = wwn_to_u64(fcport->node_name);
		switch (vha->hw->current_topology) {
		case ISP_CFG_N:
			if (fcport_is_smaller(fcport)) {
				/* this adapter is bigger */
				if (fcport->login_retry) {
					if (fcport->loop_id == FC_NO_LOOP_ID) {
						qla2x00_find_new_loop_id(vha,
						    fcport);
						fcport->fw_login_state =
						    DSC_LS_PORT_UNAVAIL;
					}
					fcport->login_retry--;
					qla_post_els_plogi_work(vha, fcport);
				} else {
					ql_log(ql_log_info, vha, 0x705d,
					    "Unable to reach remote port %8phC",
					    fcport->port_name);
				}
			} else {
				qla24xx_post_gnl_work(vha, fcport);
			}
			break;
		default:
			if (wwn == 0)    {
				ql_dbg(ql_dbg_disc, vha, 0xffff,
				    "%s %d %8phC post GNNID\n",
				    __func__, __LINE__, fcport->port_name);
				qla24xx_post_gnnid_work(vha, fcport);
			} else if (fcport->loop_id == FC_NO_LOOP_ID) {
				ql_dbg(ql_dbg_disc, vha, 0x20bd,
				    "%s %d %8phC post gnl\n",
				    __func__, __LINE__, fcport->port_name);
				qla24xx_post_gnl_work(vha, fcport);
			} else {
				qla_chk_n2n_b4_login(vha, fcport);
			}
			break;
		}
		break;

	case DSC_GNL:
		switch (vha->hw->current_topology) {
		case ISP_CFG_N:
			if ((fcport->current_login_state & 0xf) == 0x6) {
				ql_dbg(ql_dbg_disc, vha, 0x2118,
				    "%s %d %8phC post GPDB work\n",
				    __func__, __LINE__, fcport->port_name);
				fcport->chip_reset =
					vha->hw->base_qpair->chip_reset;
				qla24xx_post_gpdb_work(vha, fcport, 0);
			}  else {
				ql_dbg(ql_dbg_disc, vha, 0x2118,
				    "%s %d %8phC post %s PRLI\n",
				    __func__, __LINE__, fcport->port_name,
				    NVME_TARGET(vha->hw, fcport) ? "NVME" :
				    "FC");
				qla24xx_post_prli_work(vha, fcport);
			}
			break;
		default:
			if (fcport->login_pause) {
				ql_dbg(ql_dbg_disc, vha, 0x20d8,
				    "%s %d %8phC exit\n",
				    __func__, __LINE__,
				    fcport->port_name);
				fcport->last_rscn_gen = fcport->rscn_gen;
				fcport->last_login_gen = fcport->login_gen;
				set_bit(RELOGIN_NEEDED, &vha->dpc_flags);
				break;
			}
			qla_chk_n2n_b4_login(vha, fcport);
			break;
		}
		break;

	case DSC_LOGIN_FAILED:
		if (N2N_TOPO(vha->hw))
			qla_chk_n2n_b4_login(vha, fcport);
		else
			qlt_schedule_sess_for_deletion(fcport);
		break;

	case DSC_LOGIN_COMPLETE:
		/* recheck login state */
		data[0] = data[1] = 0;
		qla2x00_post_async_adisc_work(vha, fcport, data);
		break;

	case DSC_LOGIN_PEND:
		if (fcport->fw_login_state == DSC_LS_PLOGI_COMP)
			qla24xx_post_prli_work(vha, fcport);
		break;

	case DSC_UPD_FCPORT:
		sec =  jiffies_to_msecs(jiffies -
		    fcport->jiffies_at_registration)/1000;
		if (fcport->sec_since_registration < sec && sec &&
		    !(sec % 60)) {
			fcport->sec_since_registration = sec;
			ql_dbg(ql_dbg_disc, fcport->vha, 0xffff,
			    "%s %8phC - Slow Rport registration(%d Sec)\n",
			    __func__, fcport->port_name, sec);
		}

		if (fcport->next_disc_state != DSC_DELETE_PEND)
			fcport->next_disc_state = DSC_ADISC;
		set_bit(RELOGIN_NEEDED, &vha->dpc_flags);
		break;

	default:
		break;
	}

	return 0;
}

int qla24xx_post_newsess_work(struct scsi_qla_host *vha, port_id_t *id,
    u8 *port_name, u8 *node_name, void *pla, u8 fc4_type)
{
	struct qla_work_evt *e;

	e = qla2x00_alloc_work(vha, QLA_EVT_NEW_SESS);
	if (!e)
		return QLA_FUNCTION_FAILED;

	e->u.new_sess.id = *id;
	e->u.new_sess.pla = pla;
	e->u.new_sess.fc4_type = fc4_type;
	memcpy(e->u.new_sess.port_name, port_name, WWN_SIZE);
	if (node_name)
		memcpy(e->u.new_sess.node_name, node_name, WWN_SIZE);

	return qla2x00_post_work(vha, e);
}

void qla2x00_handle_rscn(scsi_qla_host_t *vha, struct event_arg *ea)
{
	fc_port_t *fcport;
	unsigned long flags;

	switch (ea->id.b.rsvd_1) {
	case RSCN_PORT_ADDR:
		fcport = qla2x00_find_fcport_by_nportid(vha, &ea->id, 1);
		if (fcport) {
			if (fcport->flags & FCF_FCP2_DEVICE) {
				ql_dbg(ql_dbg_disc, vha, 0x2115,
				       "Delaying session delete for FCP2 portid=%06x %8phC ",
					fcport->d_id.b24, fcport->port_name);
				return;
			}
<<<<<<< HEAD
			fcport->scan_needed = 1;
			fcport->rscn_gen++;
=======

			if (vha->hw->flags.edif_enabled && DBELL_ACTIVE(vha)) {
				/*
				 * On ipsec start by remote port, Target port
				 * may use RSCN to trigger initiator to
				 * relogin. If driver is already in the
				 * process of a relogin, then ignore the RSCN
				 * and allow the current relogin to continue.
				 * This reduces thrashing of the connection.
				 */
				if (atomic_read(&fcport->state) == FCS_ONLINE) {
					/*
					 * If state = online, then set scan_needed=1 to do relogin.
					 * Otherwise we're already in the middle of a relogin
					 */
					fcport->scan_needed = 1;
					fcport->rscn_gen++;
				}
			} else {
				fcport->scan_needed = 1;
				fcport->rscn_gen++;
			}
>>>>>>> 92b4b594
		}
		break;
	case RSCN_AREA_ADDR:
		list_for_each_entry(fcport, &vha->vp_fcports, list) {
			if (fcport->flags & FCF_FCP2_DEVICE)
				continue;

			if ((ea->id.b24 & 0xffff00) == (fcport->d_id.b24 & 0xffff00)) {
				fcport->scan_needed = 1;
				fcport->rscn_gen++;
			}
		}
		break;
	case RSCN_DOM_ADDR:
		list_for_each_entry(fcport, &vha->vp_fcports, list) {
			if (fcport->flags & FCF_FCP2_DEVICE)
				continue;

			if ((ea->id.b24 & 0xff0000) == (fcport->d_id.b24 & 0xff0000)) {
				fcport->scan_needed = 1;
				fcport->rscn_gen++;
			}
		}
		break;
	case RSCN_FAB_ADDR:
	default:
		list_for_each_entry(fcport, &vha->vp_fcports, list) {
			if (fcport->flags & FCF_FCP2_DEVICE)
				continue;

			fcport->scan_needed = 1;
			fcport->rscn_gen++;
		}
		break;
	}

	spin_lock_irqsave(&vha->work_lock, flags);
	if (vha->scan.scan_flags == 0) {
		ql_dbg(ql_dbg_disc, vha, 0xffff, "%s: schedule\n", __func__);
		vha->scan.scan_flags |= SF_QUEUED;
		schedule_delayed_work(&vha->scan.scan_work, 5);
	}
	spin_unlock_irqrestore(&vha->work_lock, flags);
}

void qla24xx_handle_relogin_event(scsi_qla_host_t *vha,
	struct event_arg *ea)
{
	fc_port_t *fcport = ea->fcport;

	if (test_bit(UNLOADING, &vha->dpc_flags))
		return;

	ql_dbg(ql_dbg_disc, vha, 0x2102,
	    "%s %8phC DS %d LS %d P %d del %d cnfl %p rscn %d|%d login %d|%d fl %x\n",
	    __func__, fcport->port_name, fcport->disc_state,
	    fcport->fw_login_state, fcport->login_pause,
	    fcport->deleted, fcport->conflict,
	    fcport->last_rscn_gen, fcport->rscn_gen,
	    fcport->last_login_gen, fcport->login_gen,
	    fcport->flags);

	if (fcport->last_rscn_gen != fcport->rscn_gen) {
		ql_dbg(ql_dbg_disc, vha, 0x20e9, "%s %d %8phC post gnl\n",
		    __func__, __LINE__, fcport->port_name);
		qla24xx_post_gnl_work(vha, fcport);
		return;
	}

	qla24xx_fcport_handle_login(vha, fcport);
}

void qla_handle_els_plogi_done(scsi_qla_host_t *vha,
				      struct event_arg *ea)
{
	if (N2N_TOPO(vha->hw) && fcport_is_smaller(ea->fcport) &&
	    vha->hw->flags.edif_enabled) {
		/* check to see if App support Secure */
		qla24xx_post_gpdb_work(vha, ea->fcport, 0);
		return;
	}

	/* for pure Target Mode, PRLI will not be initiated */
	if (vha->host->active_mode == MODE_TARGET)
		return;

	ql_dbg(ql_dbg_disc, vha, 0x2118,
	    "%s %d %8phC post PRLI\n",
	    __func__, __LINE__, ea->fcport->port_name);
	qla24xx_post_prli_work(vha, ea->fcport);
}

/*
 * RSCN(s) came in for this fcport, but the RSCN(s) was not able
 * to be consumed by the fcport
 */
void qla_rscn_replay(fc_port_t *fcport)
{
	struct event_arg ea;

	switch (fcport->disc_state) {
	case DSC_DELETE_PEND:
		return;
	default:
		break;
	}

	if (fcport->scan_needed) {
		memset(&ea, 0, sizeof(ea));
		ea.id = fcport->d_id;
		ea.id.b.rsvd_1 = RSCN_PORT_ADDR;
		qla2x00_handle_rscn(fcport->vha, &ea);
	}
}

static void
qla2x00_tmf_iocb_timeout(void *data)
{
	srb_t *sp = data;
	struct srb_iocb *tmf = &sp->u.iocb_cmd;
	int rc, h;
	unsigned long flags;

	rc = qla24xx_async_abort_cmd(sp, false);
	if (rc) {
		spin_lock_irqsave(sp->qpair->qp_lock_ptr, flags);
		for (h = 1; h < sp->qpair->req->num_outstanding_cmds; h++) {
			if (sp->qpair->req->outstanding_cmds[h] == sp) {
				sp->qpair->req->outstanding_cmds[h] = NULL;
				break;
			}
		}
		spin_unlock_irqrestore(sp->qpair->qp_lock_ptr, flags);
		tmf->u.tmf.comp_status = cpu_to_le16(CS_TIMEOUT);
		tmf->u.tmf.data = QLA_FUNCTION_FAILED;
		complete(&tmf->u.tmf.comp);
	}
}

static void qla2x00_tmf_sp_done(srb_t *sp, int res)
{
	struct srb_iocb *tmf = &sp->u.iocb_cmd;

	complete(&tmf->u.tmf.comp);
}

int
qla2x00_async_tm_cmd(fc_port_t *fcport, uint32_t flags, uint32_t lun,
	uint32_t tag)
{
	struct scsi_qla_host *vha = fcport->vha;
	struct srb_iocb *tm_iocb;
	srb_t *sp;
	int rval = QLA_FUNCTION_FAILED;

	sp = qla2x00_get_sp(vha, fcport, GFP_KERNEL);
	if (!sp)
		goto done;

	tm_iocb = &sp->u.iocb_cmd;
	sp->type = SRB_TM_CMD;
	sp->name = "tmf";

	tm_iocb->timeout = qla2x00_tmf_iocb_timeout;
	init_completion(&tm_iocb->u.tmf.comp);
	qla2x00_init_timer(sp, qla2x00_get_async_timeout(vha));

	tm_iocb->u.tmf.flags = flags;
	tm_iocb->u.tmf.lun = lun;
	tm_iocb->u.tmf.data = tag;
	sp->done = qla2x00_tmf_sp_done;

	ql_dbg(ql_dbg_taskm, vha, 0x802f,
	    "Async-tmf hdl=%x loop-id=%x portid=%02x%02x%02x.\n",
	    sp->handle, fcport->loop_id, fcport->d_id.b.domain,
	    fcport->d_id.b.area, fcport->d_id.b.al_pa);

	rval = qla2x00_start_sp(sp);
	if (rval != QLA_SUCCESS)
		goto done_free_sp;
	wait_for_completion(&tm_iocb->u.tmf.comp);

	rval = tm_iocb->u.tmf.data;

	if (rval != QLA_SUCCESS) {
		ql_log(ql_log_warn, vha, 0x8030,
		    "TM IOCB failed (%x).\n", rval);
	}

	if (!test_bit(UNLOADING, &vha->dpc_flags) && !IS_QLAFX00(vha->hw)) {
		flags = tm_iocb->u.tmf.flags;
		lun = (uint16_t)tm_iocb->u.tmf.lun;

		/* Issue Marker IOCB */
		qla2x00_marker(vha, vha->hw->base_qpair,
		    fcport->loop_id, lun,
		    flags == TCF_LUN_RESET ? MK_SYNC_ID_LUN : MK_SYNC_ID);
	}

done_free_sp:
	sp->free(sp);
	fcport->flags &= ~FCF_ASYNC_SENT;
done:
	return rval;
}

int
qla24xx_async_abort_command(srb_t *sp)
{
	unsigned long   flags = 0;

	uint32_t	handle;
	fc_port_t	*fcport = sp->fcport;
	struct qla_qpair *qpair = sp->qpair;
	struct scsi_qla_host *vha = fcport->vha;
	struct req_que *req = qpair->req;

	spin_lock_irqsave(qpair->qp_lock_ptr, flags);
	for (handle = 1; handle < req->num_outstanding_cmds; handle++) {
		if (req->outstanding_cmds[handle] == sp)
			break;
	}
	spin_unlock_irqrestore(qpair->qp_lock_ptr, flags);

	if (handle == req->num_outstanding_cmds) {
		/* Command not found. */
		return QLA_ERR_NOT_FOUND;
	}
	if (sp->type == SRB_FXIOCB_DCMD)
		return qlafx00_fx_disc(vha, &vha->hw->mr.fcport,
		    FXDISC_ABORT_IOCTL);

	return qla24xx_async_abort_cmd(sp, true);
}

static void
qla24xx_handle_prli_done_event(struct scsi_qla_host *vha, struct event_arg *ea)
{
	struct srb *sp;
	WARN_ONCE(!qla2xxx_is_valid_mbs(ea->data[0]), "mbs: %#x\n",
		  ea->data[0]);

	switch (ea->data[0]) {
	case MBS_COMMAND_COMPLETE:
		ql_dbg(ql_dbg_disc, vha, 0x2118,
		    "%s %d %8phC post gpdb\n",
		    __func__, __LINE__, ea->fcport->port_name);

		ea->fcport->chip_reset = vha->hw->base_qpair->chip_reset;
		ea->fcport->logout_on_delete = 1;
		ea->fcport->nvme_prli_service_param = ea->iop[0];
		if (ea->iop[0] & NVME_PRLI_SP_FIRST_BURST)
			ea->fcport->nvme_first_burst_size =
			    (ea->iop[1] & 0xffff) * 512;
		else
			ea->fcport->nvme_first_burst_size = 0;
		qla24xx_post_gpdb_work(vha, ea->fcport, 0);
		break;
	default:
		if ((ea->iop[0] == LSC_SCODE_ELS_REJECT) &&
		    (ea->iop[1] == 0x50000)) {   /* reson 5=busy expl:0x0 */
			set_bit(RELOGIN_NEEDED, &vha->dpc_flags);
			ea->fcport->fw_login_state = DSC_LS_PLOGI_COMP;
			break;
		}

		sp = ea->sp;
		ql_dbg(ql_dbg_disc, vha, 0x2118,
		       "%s %d %8phC priority %s, fc4type %x prev try %s\n",
		       __func__, __LINE__, ea->fcport->port_name,
		       vha->hw->fc4_type_priority == FC4_PRIORITY_FCP ?
		       "FCP" : "NVMe", ea->fcport->fc4_type,
		       (sp->u.iocb_cmd.u.logio.flags & SRB_LOGIN_NVME_PRLI) ?
			"NVME" : "FCP");

		if (NVME_FCP_TARGET(ea->fcport)) {
			if (sp->u.iocb_cmd.u.logio.flags & SRB_LOGIN_NVME_PRLI)
				ea->fcport->do_prli_nvme = 0;
			else
				ea->fcport->do_prli_nvme = 1;
		} else {
			ea->fcport->do_prli_nvme = 0;
		}

		if (N2N_TOPO(vha->hw)) {
			if (ea->fcport->n2n_link_reset_cnt <
			    vha->hw->login_retry_count) {
				ea->fcport->n2n_link_reset_cnt++;
				vha->relogin_jif = jiffies + 2 * HZ;
				/*
				 * PRLI failed. Reset link to kick start
				 * state machine
				 */
				set_bit(N2N_LINK_RESET, &vha->dpc_flags);
				qla2xxx_wake_dpc(vha);
			} else {
				ql_log(ql_log_warn, vha, 0x2119,
				       "%s %d %8phC Unable to reconnect\n",
				       __func__, __LINE__,
				       ea->fcport->port_name);
			}
		} else {
			/*
			 * switch connect. login failed. Take connection down
			 * and allow relogin to retrigger
			 */
			ea->fcport->flags &= ~FCF_ASYNC_SENT;
			ea->fcport->keep_nport_handle = 0;
			ea->fcport->logout_on_delete = 1;
			qlt_schedule_sess_for_deletion(ea->fcport);
		}
		break;
	}
}

void
qla24xx_handle_plogi_done_event(struct scsi_qla_host *vha, struct event_arg *ea)
{
	port_id_t cid;	/* conflict Nport id */
	u16 lid;
	struct fc_port *conflict_fcport;
	unsigned long flags;
	struct fc_port *fcport = ea->fcport;

	ql_dbg(ql_dbg_disc, vha, 0xffff,
	    "%s %8phC DS %d LS %d rc %d login %d|%d rscn %d|%d data %x|%x iop %x|%x\n",
	    __func__, fcport->port_name, fcport->disc_state,
	    fcport->fw_login_state, ea->rc, ea->sp->gen2, fcport->login_gen,
	    ea->sp->gen1, fcport->rscn_gen,
	    ea->data[0], ea->data[1], ea->iop[0], ea->iop[1]);

	if ((fcport->fw_login_state == DSC_LS_PLOGI_PEND) ||
	    (fcport->fw_login_state == DSC_LS_PRLI_PEND)) {
		ql_dbg(ql_dbg_disc, vha, 0x20ea,
		    "%s %d %8phC Remote is trying to login\n",
		    __func__, __LINE__, fcport->port_name);
		return;
	}

	if ((fcport->disc_state == DSC_DELETE_PEND) ||
	    (fcport->disc_state == DSC_DELETED)) {
		set_bit(RELOGIN_NEEDED, &vha->dpc_flags);
		return;
	}

	if (ea->sp->gen2 != fcport->login_gen) {
		/* target side must have changed it. */
		ql_dbg(ql_dbg_disc, vha, 0x20d3,
		    "%s %8phC generation changed\n",
		    __func__, fcport->port_name);
		set_bit(RELOGIN_NEEDED, &vha->dpc_flags);
		return;
	} else if (ea->sp->gen1 != fcport->rscn_gen) {
		ql_dbg(ql_dbg_disc, vha, 0x20d3,
		    "%s %8phC RSCN generation changed\n",
		    __func__, fcport->port_name);
		qla_rscn_replay(fcport);
		qlt_schedule_sess_for_deletion(fcport);
		return;
	}

	WARN_ONCE(!qla2xxx_is_valid_mbs(ea->data[0]), "mbs: %#x\n",
		  ea->data[0]);

	switch (ea->data[0]) {
	case MBS_COMMAND_COMPLETE:
		/*
		 * Driver must validate login state - If PRLI not complete,
		 * force a relogin attempt via implicit LOGO, PLOGI, and PRLI
		 * requests.
		 */
		if (vha->hw->flags.edif_enabled) {
			set_bit(ea->fcport->loop_id, vha->hw->loop_id_map);
			spin_lock_irqsave(&vha->hw->tgt.sess_lock, flags);
			ea->fcport->chip_reset = vha->hw->base_qpair->chip_reset;
			ea->fcport->logout_on_delete = 1;
			ea->fcport->send_els_logo = 0;
			ea->fcport->fw_login_state = DSC_LS_PLOGI_COMP;
			spin_unlock_irqrestore(&vha->hw->tgt.sess_lock, flags);

			qla24xx_post_gpdb_work(vha, ea->fcport, 0);
		} else {
			if (NVME_TARGET(vha->hw, fcport)) {
				ql_dbg(ql_dbg_disc, vha, 0x2117,
				    "%s %d %8phC post prli\n",
				    __func__, __LINE__, fcport->port_name);
				qla24xx_post_prli_work(vha, fcport);
			} else {
				ql_dbg(ql_dbg_disc, vha, 0x20ea,
				    "%s %d %8phC LoopID 0x%x in use with %06x. post gpdb\n",
				    __func__, __LINE__, fcport->port_name,
				    fcport->loop_id, fcport->d_id.b24);

				set_bit(fcport->loop_id, vha->hw->loop_id_map);
				spin_lock_irqsave(&vha->hw->tgt.sess_lock, flags);
				fcport->chip_reset = vha->hw->base_qpair->chip_reset;
				fcport->logout_on_delete = 1;
				fcport->send_els_logo = 0;
				fcport->fw_login_state = DSC_LS_PRLI_COMP;
				spin_unlock_irqrestore(&vha->hw->tgt.sess_lock, flags);

				qla24xx_post_gpdb_work(vha, fcport, 0);
			}
		}
		break;
	case MBS_COMMAND_ERROR:
		ql_dbg(ql_dbg_disc, vha, 0x20eb, "%s %d %8phC cmd error %x\n",
		    __func__, __LINE__, ea->fcport->port_name, ea->data[1]);

		ea->fcport->flags &= ~FCF_ASYNC_SENT;
		qla2x00_set_fcport_disc_state(ea->fcport, DSC_LOGIN_FAILED);
		if (ea->data[1] & QLA_LOGIO_LOGIN_RETRIED)
			set_bit(RELOGIN_NEEDED, &vha->dpc_flags);
		else
			qla2x00_mark_device_lost(vha, ea->fcport, 1);
		break;
	case MBS_LOOP_ID_USED:
		/* data[1] = IO PARAM 1 = nport ID  */
		cid.b.domain = (ea->iop[1] >> 16) & 0xff;
		cid.b.area   = (ea->iop[1] >>  8) & 0xff;
		cid.b.al_pa  = ea->iop[1] & 0xff;
		cid.b.rsvd_1 = 0;

		ql_dbg(ql_dbg_disc, vha, 0x20ec,
		    "%s %d %8phC lid %#x in use with pid %06x post gnl\n",
		    __func__, __LINE__, ea->fcport->port_name,
		    ea->fcport->loop_id, cid.b24);

		set_bit(ea->fcport->loop_id, vha->hw->loop_id_map);
		ea->fcport->loop_id = FC_NO_LOOP_ID;
		qla24xx_post_gnl_work(vha, ea->fcport);
		break;
	case MBS_PORT_ID_USED:
		lid = ea->iop[1] & 0xffff;
		qlt_find_sess_invalidate_other(vha,
		    wwn_to_u64(ea->fcport->port_name),
		    ea->fcport->d_id, lid, &conflict_fcport);

		if (conflict_fcport) {
			/*
			 * Another fcport share the same loop_id/nport id.
			 * Conflict fcport needs to finish cleanup before this
			 * fcport can proceed to login.
			 */
			conflict_fcport->conflict = ea->fcport;
			ea->fcport->login_pause = 1;

			ql_dbg(ql_dbg_disc, vha, 0x20ed,
			    "%s %d %8phC NPortId %06x inuse with loopid 0x%x. post gidpn\n",
			    __func__, __LINE__, ea->fcport->port_name,
			    ea->fcport->d_id.b24, lid);
		} else {
			ql_dbg(ql_dbg_disc, vha, 0x20ed,
			    "%s %d %8phC NPortId %06x inuse with loopid 0x%x. sched delete\n",
			    __func__, __LINE__, ea->fcport->port_name,
			    ea->fcport->d_id.b24, lid);

			qla2x00_clear_loop_id(ea->fcport);
			set_bit(lid, vha->hw->loop_id_map);
			ea->fcport->loop_id = lid;
			ea->fcport->keep_nport_handle = 0;
			ea->fcport->logout_on_delete = 1;
			qlt_schedule_sess_for_deletion(ea->fcport);
		}
		break;
	}
	return;
}

/****************************************************************************/
/*                QLogic ISP2x00 Hardware Support Functions.                */
/****************************************************************************/

static int
qla83xx_nic_core_fw_load(scsi_qla_host_t *vha)
{
	int rval = QLA_SUCCESS;
	struct qla_hw_data *ha = vha->hw;
	uint32_t idc_major_ver, idc_minor_ver;
	uint16_t config[4];

	qla83xx_idc_lock(vha, 0);

	/* SV: TODO: Assign initialization timeout from
	 * flash-info / other param
	 */
	ha->fcoe_dev_init_timeout = QLA83XX_IDC_INITIALIZATION_TIMEOUT;
	ha->fcoe_reset_timeout = QLA83XX_IDC_RESET_ACK_TIMEOUT;

	/* Set our fcoe function presence */
	if (__qla83xx_set_drv_presence(vha) != QLA_SUCCESS) {
		ql_dbg(ql_dbg_p3p, vha, 0xb077,
		    "Error while setting DRV-Presence.\n");
		rval = QLA_FUNCTION_FAILED;
		goto exit;
	}

	/* Decide the reset ownership */
	qla83xx_reset_ownership(vha);

	/*
	 * On first protocol driver load:
	 * Init-Owner: Set IDC-Major-Version and Clear IDC-Lock-Recovery
	 * register.
	 * Others: Check compatibility with current IDC Major version.
	 */
	qla83xx_rd_reg(vha, QLA83XX_IDC_MAJOR_VERSION, &idc_major_ver);
	if (ha->flags.nic_core_reset_owner) {
		/* Set IDC Major version */
		idc_major_ver = QLA83XX_SUPP_IDC_MAJOR_VERSION;
		qla83xx_wr_reg(vha, QLA83XX_IDC_MAJOR_VERSION, idc_major_ver);

		/* Clearing IDC-Lock-Recovery register */
		qla83xx_wr_reg(vha, QLA83XX_IDC_LOCK_RECOVERY, 0);
	} else if (idc_major_ver != QLA83XX_SUPP_IDC_MAJOR_VERSION) {
		/*
		 * Clear further IDC participation if we are not compatible with
		 * the current IDC Major Version.
		 */
		ql_log(ql_log_warn, vha, 0xb07d,
		    "Failing load, idc_major_ver=%d, expected_major_ver=%d.\n",
		    idc_major_ver, QLA83XX_SUPP_IDC_MAJOR_VERSION);
		__qla83xx_clear_drv_presence(vha);
		rval = QLA_FUNCTION_FAILED;
		goto exit;
	}
	/* Each function sets its supported Minor version. */
	qla83xx_rd_reg(vha, QLA83XX_IDC_MINOR_VERSION, &idc_minor_ver);
	idc_minor_ver |= (QLA83XX_SUPP_IDC_MINOR_VERSION << (ha->portnum * 2));
	qla83xx_wr_reg(vha, QLA83XX_IDC_MINOR_VERSION, idc_minor_ver);

	if (ha->flags.nic_core_reset_owner) {
		memset(config, 0, sizeof(config));
		if (!qla81xx_get_port_config(vha, config))
			qla83xx_wr_reg(vha, QLA83XX_IDC_DEV_STATE,
			    QLA8XXX_DEV_READY);
	}

	rval = qla83xx_idc_state_handler(vha);

exit:
	qla83xx_idc_unlock(vha, 0);

	return rval;
}

/*
* qla2x00_initialize_adapter
*      Initialize board.
*
* Input:
*      ha = adapter block pointer.
*
* Returns:
*      0 = success
*/
int
qla2x00_initialize_adapter(scsi_qla_host_t *vha)
{
	int	rval;
	struct qla_hw_data *ha = vha->hw;
	struct req_que *req = ha->req_q_map[0];
	struct device_reg_24xx __iomem *reg = &ha->iobase->isp24;

	memset(&vha->qla_stats, 0, sizeof(vha->qla_stats));
	memset(&vha->fc_host_stat, 0, sizeof(vha->fc_host_stat));

	/* Clear adapter flags. */
	vha->flags.online = 0;
	ha->flags.chip_reset_done = 0;
	vha->flags.reset_active = 0;
	ha->flags.pci_channel_io_perm_failure = 0;
	ha->flags.eeh_busy = 0;
	vha->qla_stats.jiffies_at_last_reset = get_jiffies_64();
	atomic_set(&vha->loop_down_timer, LOOP_DOWN_TIME);
	atomic_set(&vha->loop_state, LOOP_DOWN);
	vha->device_flags = DFLG_NO_CABLE;
	vha->dpc_flags = 0;
	vha->flags.management_server_logged_in = 0;
	vha->marker_needed = 0;
	ha->isp_abort_cnt = 0;
	ha->beacon_blink_led = 0;

	set_bit(0, ha->req_qid_map);
	set_bit(0, ha->rsp_qid_map);

	ql_dbg(ql_dbg_init, vha, 0x0040,
	    "Configuring PCI space...\n");
	rval = ha->isp_ops->pci_config(vha);
	if (rval) {
		ql_log(ql_log_warn, vha, 0x0044,
		    "Unable to configure PCI space.\n");
		return (rval);
	}

	ha->isp_ops->reset_chip(vha);

	/* Check for secure flash support */
	if (IS_QLA28XX(ha)) {
		if (rd_reg_word(&reg->mailbox12) & BIT_0)
			ha->flags.secure_adapter = 1;
		ql_log(ql_log_info, vha, 0xffff, "Secure Adapter: %s\n",
		    (ha->flags.secure_adapter) ? "Yes" : "No");
	}


	rval = qla2xxx_get_flash_info(vha);
	if (rval) {
		ql_log(ql_log_fatal, vha, 0x004f,
		    "Unable to validate FLASH data.\n");
		return rval;
	}

	if (IS_QLA8044(ha)) {
		qla8044_read_reset_template(vha);

		/* NOTE: If ql2xdontresethba==1, set IDC_CTRL DONTRESET_BIT0.
		 * If DONRESET_BIT0 is set, drivers should not set dev_state
		 * to NEED_RESET. But if NEED_RESET is set, drivers should
		 * should honor the reset. */
		if (ql2xdontresethba == 1)
			qla8044_set_idc_dontreset(vha);
	}

	ha->isp_ops->get_flash_version(vha, req->ring);
	ql_dbg(ql_dbg_init, vha, 0x0061,
	    "Configure NVRAM parameters...\n");

	/* Let priority default to FCP, can be overridden by nvram_config */
	ha->fc4_type_priority = FC4_PRIORITY_FCP;

	ha->isp_ops->nvram_config(vha);

	if (ha->fc4_type_priority != FC4_PRIORITY_FCP &&
	    ha->fc4_type_priority != FC4_PRIORITY_NVME)
		ha->fc4_type_priority = FC4_PRIORITY_FCP;

	ql_log(ql_log_info, vha, 0xffff, "FC4 priority set to %s\n",
	       ha->fc4_type_priority == FC4_PRIORITY_FCP ? "FCP" : "NVMe");

	if (ha->flags.disable_serdes) {
		/* Mask HBA via NVRAM settings? */
		ql_log(ql_log_info, vha, 0x0077,
		    "Masking HBA WWPN %8phN (via NVRAM).\n", vha->port_name);
		return QLA_FUNCTION_FAILED;
	}

	ql_dbg(ql_dbg_init, vha, 0x0078,
	    "Verifying loaded RISC code...\n");

	/* If smartsan enabled then require fdmi and rdp enabled */
	if (ql2xsmartsan) {
		ql2xfdmienable = 1;
		ql2xrdpenable = 1;
	}

	if (qla2x00_isp_firmware(vha) != QLA_SUCCESS) {
		rval = ha->isp_ops->chip_diag(vha);
		if (rval)
			return (rval);
		rval = qla2x00_setup_chip(vha);
		if (rval)
			return (rval);
	}

	if (IS_QLA84XX(ha)) {
		ha->cs84xx = qla84xx_get_chip(vha);
		if (!ha->cs84xx) {
			ql_log(ql_log_warn, vha, 0x00d0,
			    "Unable to configure ISP84XX.\n");
			return QLA_FUNCTION_FAILED;
		}
	}

	if (qla_ini_mode_enabled(vha) || qla_dual_mode_enabled(vha))
		rval = qla2x00_init_rings(vha);

	/* No point in continuing if firmware initialization failed. */
	if (rval != QLA_SUCCESS)
		return rval;

	ha->flags.chip_reset_done = 1;

	if (rval == QLA_SUCCESS && IS_QLA84XX(ha)) {
		/* Issue verify 84xx FW IOCB to complete 84xx initialization */
		rval = qla84xx_init_chip(vha);
		if (rval != QLA_SUCCESS) {
			ql_log(ql_log_warn, vha, 0x00d4,
			    "Unable to initialize ISP84XX.\n");
			qla84xx_put_chip(vha);
		}
	}

	/* Load the NIC Core f/w if we are the first protocol driver. */
	if (IS_QLA8031(ha)) {
		rval = qla83xx_nic_core_fw_load(vha);
		if (rval)
			ql_log(ql_log_warn, vha, 0x0124,
			    "Error in initializing NIC Core f/w.\n");
	}

	if (IS_QLA24XX_TYPE(ha) || IS_QLA25XX(ha))
		qla24xx_read_fcp_prio_cfg(vha);

	if (IS_P3P_TYPE(ha))
		qla82xx_set_driver_version(vha, QLA2XXX_VERSION);
	else
		qla25xx_set_driver_version(vha, QLA2XXX_VERSION);

	return (rval);
}

/**
 * qla2100_pci_config() - Setup ISP21xx PCI configuration registers.
 * @vha: HA context
 *
 * Returns 0 on success.
 */
int
qla2100_pci_config(scsi_qla_host_t *vha)
{
	uint16_t w;
	unsigned long flags;
	struct qla_hw_data *ha = vha->hw;
	struct device_reg_2xxx __iomem *reg = &ha->iobase->isp;

	pci_set_master(ha->pdev);
	pci_try_set_mwi(ha->pdev);

	pci_read_config_word(ha->pdev, PCI_COMMAND, &w);
	w |= (PCI_COMMAND_PARITY | PCI_COMMAND_SERR);
	pci_write_config_word(ha->pdev, PCI_COMMAND, w);

	pci_disable_rom(ha->pdev);

	/* Get PCI bus information. */
	spin_lock_irqsave(&ha->hardware_lock, flags);
	ha->pci_attr = rd_reg_word(&reg->ctrl_status);
	spin_unlock_irqrestore(&ha->hardware_lock, flags);

	return QLA_SUCCESS;
}

/**
 * qla2300_pci_config() - Setup ISP23xx PCI configuration registers.
 * @vha: HA context
 *
 * Returns 0 on success.
 */
int
qla2300_pci_config(scsi_qla_host_t *vha)
{
	uint16_t	w;
	unsigned long   flags = 0;
	uint32_t	cnt;
	struct qla_hw_data *ha = vha->hw;
	struct device_reg_2xxx __iomem *reg = &ha->iobase->isp;

	pci_set_master(ha->pdev);
	pci_try_set_mwi(ha->pdev);

	pci_read_config_word(ha->pdev, PCI_COMMAND, &w);
	w |= (PCI_COMMAND_PARITY | PCI_COMMAND_SERR);

	if (IS_QLA2322(ha) || IS_QLA6322(ha))
		w &= ~PCI_COMMAND_INTX_DISABLE;
	pci_write_config_word(ha->pdev, PCI_COMMAND, w);

	/*
	 * If this is a 2300 card and not 2312, reset the
	 * COMMAND_INVALIDATE due to a bug in the 2300. Unfortunately,
	 * the 2310 also reports itself as a 2300 so we need to get the
	 * fb revision level -- a 6 indicates it really is a 2300 and
	 * not a 2310.
	 */
	if (IS_QLA2300(ha)) {
		spin_lock_irqsave(&ha->hardware_lock, flags);

		/* Pause RISC. */
		wrt_reg_word(&reg->hccr, HCCR_PAUSE_RISC);
		for (cnt = 0; cnt < 30000; cnt++) {
			if ((rd_reg_word(&reg->hccr) & HCCR_RISC_PAUSE) != 0)
				break;

			udelay(10);
		}

		/* Select FPM registers. */
		wrt_reg_word(&reg->ctrl_status, 0x20);
		rd_reg_word(&reg->ctrl_status);

		/* Get the fb rev level */
		ha->fb_rev = RD_FB_CMD_REG(ha, reg);

		if (ha->fb_rev == FPM_2300)
			pci_clear_mwi(ha->pdev);

		/* Deselect FPM registers. */
		wrt_reg_word(&reg->ctrl_status, 0x0);
		rd_reg_word(&reg->ctrl_status);

		/* Release RISC module. */
		wrt_reg_word(&reg->hccr, HCCR_RELEASE_RISC);
		for (cnt = 0; cnt < 30000; cnt++) {
			if ((rd_reg_word(&reg->hccr) & HCCR_RISC_PAUSE) == 0)
				break;

			udelay(10);
		}

		spin_unlock_irqrestore(&ha->hardware_lock, flags);
	}

	pci_write_config_byte(ha->pdev, PCI_LATENCY_TIMER, 0x80);

	pci_disable_rom(ha->pdev);

	/* Get PCI bus information. */
	spin_lock_irqsave(&ha->hardware_lock, flags);
	ha->pci_attr = rd_reg_word(&reg->ctrl_status);
	spin_unlock_irqrestore(&ha->hardware_lock, flags);

	return QLA_SUCCESS;
}

/**
 * qla24xx_pci_config() - Setup ISP24xx PCI configuration registers.
 * @vha: HA context
 *
 * Returns 0 on success.
 */
int
qla24xx_pci_config(scsi_qla_host_t *vha)
{
	uint16_t w;
	unsigned long flags = 0;
	struct qla_hw_data *ha = vha->hw;
	struct device_reg_24xx __iomem *reg = &ha->iobase->isp24;

	pci_set_master(ha->pdev);
	pci_try_set_mwi(ha->pdev);

	pci_read_config_word(ha->pdev, PCI_COMMAND, &w);
	w |= (PCI_COMMAND_PARITY | PCI_COMMAND_SERR);
	w &= ~PCI_COMMAND_INTX_DISABLE;
	pci_write_config_word(ha->pdev, PCI_COMMAND, w);

	pci_write_config_byte(ha->pdev, PCI_LATENCY_TIMER, 0x80);

	/* PCI-X -- adjust Maximum Memory Read Byte Count (2048). */
	if (pci_find_capability(ha->pdev, PCI_CAP_ID_PCIX))
		pcix_set_mmrbc(ha->pdev, 2048);

	/* PCIe -- adjust Maximum Read Request Size (2048). */
	if (pci_is_pcie(ha->pdev))
		pcie_set_readrq(ha->pdev, 4096);

	pci_disable_rom(ha->pdev);

	ha->chip_revision = ha->pdev->revision;

	/* Get PCI bus information. */
	spin_lock_irqsave(&ha->hardware_lock, flags);
	ha->pci_attr = rd_reg_dword(&reg->ctrl_status);
	spin_unlock_irqrestore(&ha->hardware_lock, flags);

	return QLA_SUCCESS;
}

/**
 * qla25xx_pci_config() - Setup ISP25xx PCI configuration registers.
 * @vha: HA context
 *
 * Returns 0 on success.
 */
int
qla25xx_pci_config(scsi_qla_host_t *vha)
{
	uint16_t w;
	struct qla_hw_data *ha = vha->hw;

	pci_set_master(ha->pdev);
	pci_try_set_mwi(ha->pdev);

	pci_read_config_word(ha->pdev, PCI_COMMAND, &w);
	w |= (PCI_COMMAND_PARITY | PCI_COMMAND_SERR);
	w &= ~PCI_COMMAND_INTX_DISABLE;
	pci_write_config_word(ha->pdev, PCI_COMMAND, w);

	/* PCIe -- adjust Maximum Read Request Size (2048). */
	if (pci_is_pcie(ha->pdev))
		pcie_set_readrq(ha->pdev, 4096);

	pci_disable_rom(ha->pdev);

	ha->chip_revision = ha->pdev->revision;

	return QLA_SUCCESS;
}

/**
 * qla2x00_isp_firmware() - Choose firmware image.
 * @vha: HA context
 *
 * Returns 0 on success.
 */
static int
qla2x00_isp_firmware(scsi_qla_host_t *vha)
{
	int  rval;
	uint16_t loop_id, topo, sw_cap;
	uint8_t domain, area, al_pa;
	struct qla_hw_data *ha = vha->hw;

	/* Assume loading risc code */
	rval = QLA_FUNCTION_FAILED;

	if (ha->flags.disable_risc_code_load) {
		ql_log(ql_log_info, vha, 0x0079, "RISC CODE NOT loaded.\n");

		/* Verify checksum of loaded RISC code. */
		rval = qla2x00_verify_checksum(vha, ha->fw_srisc_address);
		if (rval == QLA_SUCCESS) {
			/* And, verify we are not in ROM code. */
			rval = qla2x00_get_adapter_id(vha, &loop_id, &al_pa,
			    &area, &domain, &topo, &sw_cap);
		}
	}

	if (rval)
		ql_dbg(ql_dbg_init, vha, 0x007a,
		    "**** Load RISC code ****.\n");

	return (rval);
}

/**
 * qla2x00_reset_chip() - Reset ISP chip.
 * @vha: HA context
 *
 * Returns 0 on success.
 */
int
qla2x00_reset_chip(scsi_qla_host_t *vha)
{
	unsigned long   flags = 0;
	struct qla_hw_data *ha = vha->hw;
	struct device_reg_2xxx __iomem *reg = &ha->iobase->isp;
	uint32_t	cnt;
	uint16_t	cmd;
	int rval = QLA_FUNCTION_FAILED;

	if (unlikely(pci_channel_offline(ha->pdev)))
		return rval;

	ha->isp_ops->disable_intrs(ha);

	spin_lock_irqsave(&ha->hardware_lock, flags);

	/* Turn off master enable */
	cmd = 0;
	pci_read_config_word(ha->pdev, PCI_COMMAND, &cmd);
	cmd &= ~PCI_COMMAND_MASTER;
	pci_write_config_word(ha->pdev, PCI_COMMAND, cmd);

	if (!IS_QLA2100(ha)) {
		/* Pause RISC. */
		wrt_reg_word(&reg->hccr, HCCR_PAUSE_RISC);
		if (IS_QLA2200(ha) || IS_QLA2300(ha)) {
			for (cnt = 0; cnt < 30000; cnt++) {
				if ((rd_reg_word(&reg->hccr) &
				    HCCR_RISC_PAUSE) != 0)
					break;
				udelay(100);
			}
		} else {
			rd_reg_word(&reg->hccr);	/* PCI Posting. */
			udelay(10);
		}

		/* Select FPM registers. */
		wrt_reg_word(&reg->ctrl_status, 0x20);
		rd_reg_word(&reg->ctrl_status);		/* PCI Posting. */

		/* FPM Soft Reset. */
		wrt_reg_word(&reg->fpm_diag_config, 0x100);
		rd_reg_word(&reg->fpm_diag_config);	/* PCI Posting. */

		/* Toggle Fpm Reset. */
		if (!IS_QLA2200(ha)) {
			wrt_reg_word(&reg->fpm_diag_config, 0x0);
			rd_reg_word(&reg->fpm_diag_config); /* PCI Posting. */
		}

		/* Select frame buffer registers. */
		wrt_reg_word(&reg->ctrl_status, 0x10);
		rd_reg_word(&reg->ctrl_status);		/* PCI Posting. */

		/* Reset frame buffer FIFOs. */
		if (IS_QLA2200(ha)) {
			WRT_FB_CMD_REG(ha, reg, 0xa000);
			RD_FB_CMD_REG(ha, reg);		/* PCI Posting. */
		} else {
			WRT_FB_CMD_REG(ha, reg, 0x00fc);

			/* Read back fb_cmd until zero or 3 seconds max */
			for (cnt = 0; cnt < 3000; cnt++) {
				if ((RD_FB_CMD_REG(ha, reg) & 0xff) == 0)
					break;
				udelay(100);
			}
		}

		/* Select RISC module registers. */
		wrt_reg_word(&reg->ctrl_status, 0);
		rd_reg_word(&reg->ctrl_status);		/* PCI Posting. */

		/* Reset RISC processor. */
		wrt_reg_word(&reg->hccr, HCCR_RESET_RISC);
		rd_reg_word(&reg->hccr);		/* PCI Posting. */

		/* Release RISC processor. */
		wrt_reg_word(&reg->hccr, HCCR_RELEASE_RISC);
		rd_reg_word(&reg->hccr);		/* PCI Posting. */
	}

	wrt_reg_word(&reg->hccr, HCCR_CLR_RISC_INT);
	wrt_reg_word(&reg->hccr, HCCR_CLR_HOST_INT);

	/* Reset ISP chip. */
	wrt_reg_word(&reg->ctrl_status, CSR_ISP_SOFT_RESET);

	/* Wait for RISC to recover from reset. */
	if (IS_QLA2100(ha) || IS_QLA2200(ha) || IS_QLA2300(ha)) {
		/*
		 * It is necessary to for a delay here since the card doesn't
		 * respond to PCI reads during a reset. On some architectures
		 * this will result in an MCA.
		 */
		udelay(20);
		for (cnt = 30000; cnt; cnt--) {
			if ((rd_reg_word(&reg->ctrl_status) &
			    CSR_ISP_SOFT_RESET) == 0)
				break;
			udelay(100);
		}
	} else
		udelay(10);

	/* Reset RISC processor. */
	wrt_reg_word(&reg->hccr, HCCR_RESET_RISC);

	wrt_reg_word(&reg->semaphore, 0);

	/* Release RISC processor. */
	wrt_reg_word(&reg->hccr, HCCR_RELEASE_RISC);
	rd_reg_word(&reg->hccr);			/* PCI Posting. */

	if (IS_QLA2100(ha) || IS_QLA2200(ha) || IS_QLA2300(ha)) {
		for (cnt = 0; cnt < 30000; cnt++) {
			if (RD_MAILBOX_REG(ha, reg, 0) != MBS_BUSY)
				break;

			udelay(100);
		}
	} else
		udelay(100);

	/* Turn on master enable */
	cmd |= PCI_COMMAND_MASTER;
	pci_write_config_word(ha->pdev, PCI_COMMAND, cmd);

	/* Disable RISC pause on FPM parity error. */
	if (!IS_QLA2100(ha)) {
		wrt_reg_word(&reg->hccr, HCCR_DISABLE_PARITY_PAUSE);
		rd_reg_word(&reg->hccr);		/* PCI Posting. */
	}

	spin_unlock_irqrestore(&ha->hardware_lock, flags);

	return QLA_SUCCESS;
}

/**
 * qla81xx_reset_mpi() - Reset's MPI FW via Write MPI Register MBC.
 * @vha: HA context
 *
 * Returns 0 on success.
 */
static int
qla81xx_reset_mpi(scsi_qla_host_t *vha)
{
	uint16_t mb[4] = {0x1010, 0, 1, 0};

	if (!IS_QLA81XX(vha->hw))
		return QLA_SUCCESS;

	return qla81xx_write_mpi_register(vha, mb);
}

static int
qla_chk_risc_recovery(scsi_qla_host_t *vha)
{
	struct qla_hw_data *ha = vha->hw;
	struct device_reg_24xx __iomem *reg = &ha->iobase->isp24;
	__le16 __iomem *mbptr = &reg->mailbox0;
	int i;
	u16 mb[32];
	int rc = QLA_SUCCESS;

	if (!IS_QLA27XX(ha) && !IS_QLA28XX(ha))
		return rc;

	/* this check is only valid after RISC reset */
	mb[0] = rd_reg_word(mbptr);
	mbptr++;
	if (mb[0] == 0xf) {
		rc = QLA_FUNCTION_FAILED;

		for (i = 1; i < 32; i++) {
			mb[i] = rd_reg_word(mbptr);
			mbptr++;
		}

		ql_log(ql_log_warn, vha, 0x1015,
		       "RISC reset failed. mb[0-7] %04xh %04xh %04xh %04xh %04xh %04xh %04xh %04xh\n",
		       mb[0], mb[1], mb[2], mb[3], mb[4], mb[5], mb[6], mb[7]);
		ql_log(ql_log_warn, vha, 0x1015,
		       "RISC reset failed. mb[8-15] %04xh %04xh %04xh %04xh %04xh %04xh %04xh %04xh\n",
		       mb[8], mb[9], mb[10], mb[11], mb[12], mb[13], mb[14],
		       mb[15]);
		ql_log(ql_log_warn, vha, 0x1015,
		       "RISC reset failed. mb[16-23] %04xh %04xh %04xh %04xh %04xh %04xh %04xh %04xh\n",
		       mb[16], mb[17], mb[18], mb[19], mb[20], mb[21], mb[22],
		       mb[23]);
		ql_log(ql_log_warn, vha, 0x1015,
		       "RISC reset failed. mb[24-31] %04xh %04xh %04xh %04xh %04xh %04xh %04xh %04xh\n",
		       mb[24], mb[25], mb[26], mb[27], mb[28], mb[29], mb[30],
		       mb[31]);
	}
	return rc;
}

/**
 * qla24xx_reset_risc() - Perform full reset of ISP24xx RISC.
 * @vha: HA context
 *
 * Returns 0 on success.
 */
static inline int
qla24xx_reset_risc(scsi_qla_host_t *vha)
{
	unsigned long flags = 0;
	struct qla_hw_data *ha = vha->hw;
	struct device_reg_24xx __iomem *reg = &ha->iobase->isp24;
	uint32_t cnt;
	uint16_t wd;
	static int abts_cnt; /* ISP abort retry counts */
	int rval = QLA_SUCCESS;
	int print = 1;

	spin_lock_irqsave(&ha->hardware_lock, flags);

	/* Reset RISC. */
	wrt_reg_dword(&reg->ctrl_status, CSRX_DMA_SHUTDOWN|MWB_4096_BYTES);
	for (cnt = 0; cnt < 30000; cnt++) {
		if ((rd_reg_dword(&reg->ctrl_status) & CSRX_DMA_ACTIVE) == 0)
			break;

		udelay(10);
	}

	if (!(rd_reg_dword(&reg->ctrl_status) & CSRX_DMA_ACTIVE))
		set_bit(DMA_SHUTDOWN_CMPL, &ha->fw_dump_cap_flags);

	ql_dbg(ql_dbg_init + ql_dbg_verbose, vha, 0x017e,
	    "HCCR: 0x%x, Control Status %x, DMA active status:0x%x\n",
	    rd_reg_dword(&reg->hccr),
	    rd_reg_dword(&reg->ctrl_status),
	    (rd_reg_dword(&reg->ctrl_status) & CSRX_DMA_ACTIVE));

	wrt_reg_dword(&reg->ctrl_status,
	    CSRX_ISP_SOFT_RESET|CSRX_DMA_SHUTDOWN|MWB_4096_BYTES);
	pci_read_config_word(ha->pdev, PCI_COMMAND, &wd);

	udelay(100);

	/* Wait for firmware to complete NVRAM accesses. */
	rd_reg_word(&reg->mailbox0);
	for (cnt = 10000; rd_reg_word(&reg->mailbox0) != 0 &&
	    rval == QLA_SUCCESS; cnt--) {
		barrier();
		if (cnt)
			udelay(5);
		else
			rval = QLA_FUNCTION_TIMEOUT;
	}

	if (rval == QLA_SUCCESS)
		set_bit(ISP_MBX_RDY, &ha->fw_dump_cap_flags);

	ql_dbg(ql_dbg_init + ql_dbg_verbose, vha, 0x017f,
	    "HCCR: 0x%x, MailBox0 Status 0x%x\n",
	    rd_reg_dword(&reg->hccr),
	    rd_reg_word(&reg->mailbox0));

	/* Wait for soft-reset to complete. */
	rd_reg_dword(&reg->ctrl_status);
	for (cnt = 0; cnt < 60; cnt++) {
		barrier();
		if ((rd_reg_dword(&reg->ctrl_status) &
		    CSRX_ISP_SOFT_RESET) == 0)
			break;

		udelay(5);
	}
	if (!(rd_reg_dword(&reg->ctrl_status) & CSRX_ISP_SOFT_RESET))
		set_bit(ISP_SOFT_RESET_CMPL, &ha->fw_dump_cap_flags);

	ql_dbg(ql_dbg_init + ql_dbg_verbose, vha, 0x015d,
	    "HCCR: 0x%x, Soft Reset status: 0x%x\n",
	    rd_reg_dword(&reg->hccr),
	    rd_reg_dword(&reg->ctrl_status));

	/* If required, do an MPI FW reset now */
	if (test_and_clear_bit(MPI_RESET_NEEDED, &vha->dpc_flags)) {
		if (qla81xx_reset_mpi(vha) != QLA_SUCCESS) {
			if (++abts_cnt < 5) {
				set_bit(ISP_ABORT_NEEDED, &vha->dpc_flags);
				set_bit(MPI_RESET_NEEDED, &vha->dpc_flags);
			} else {
				/*
				 * We exhausted the ISP abort retries. We have to
				 * set the board offline.
				 */
				abts_cnt = 0;
				vha->flags.online = 0;
			}
		}
	}

	wrt_reg_dword(&reg->hccr, HCCRX_SET_RISC_RESET);
	rd_reg_dword(&reg->hccr);

	wrt_reg_dword(&reg->hccr, HCCRX_REL_RISC_PAUSE);
	rd_reg_dword(&reg->hccr);

	wrt_reg_dword(&reg->hccr, HCCRX_CLR_RISC_RESET);
	mdelay(10);
	rd_reg_dword(&reg->hccr);

	wd = rd_reg_word(&reg->mailbox0);
	for (cnt = 300; wd != 0 && rval == QLA_SUCCESS; cnt--) {
		barrier();
		if (cnt) {
			mdelay(1);
			if (print && qla_chk_risc_recovery(vha))
				print = 0;

			wd = rd_reg_word(&reg->mailbox0);
		} else {
			rval = QLA_FUNCTION_TIMEOUT;

			ql_log(ql_log_warn, vha, 0x015e,
			       "RISC reset timeout\n");
		}
	}

	if (rval == QLA_SUCCESS)
		set_bit(RISC_RDY_AFT_RESET, &ha->fw_dump_cap_flags);

	ql_dbg(ql_dbg_init + ql_dbg_verbose, vha, 0x015e,
	    "Host Risc 0x%x, mailbox0 0x%x\n",
	    rd_reg_dword(&reg->hccr),
	     rd_reg_word(&reg->mailbox0));

	spin_unlock_irqrestore(&ha->hardware_lock, flags);

	ql_dbg(ql_dbg_init + ql_dbg_verbose, vha, 0x015f,
	    "Driver in %s mode\n",
	    IS_NOPOLLING_TYPE(ha) ? "Interrupt" : "Polling");

	if (IS_NOPOLLING_TYPE(ha))
		ha->isp_ops->enable_intrs(ha);

	return rval;
}

static void
qla25xx_read_risc_sema_reg(scsi_qla_host_t *vha, uint32_t *data)
{
	struct device_reg_24xx __iomem *reg = &vha->hw->iobase->isp24;

	wrt_reg_dword(&reg->iobase_addr, RISC_REGISTER_BASE_OFFSET);
	*data = rd_reg_dword(&reg->iobase_window + RISC_REGISTER_WINDOW_OFFSET);
}

static void
qla25xx_write_risc_sema_reg(scsi_qla_host_t *vha, uint32_t data)
{
	struct device_reg_24xx __iomem *reg = &vha->hw->iobase->isp24;

	wrt_reg_dword(&reg->iobase_addr, RISC_REGISTER_BASE_OFFSET);
	wrt_reg_dword(&reg->iobase_window + RISC_REGISTER_WINDOW_OFFSET, data);
}

static void
qla25xx_manipulate_risc_semaphore(scsi_qla_host_t *vha)
{
	uint32_t wd32 = 0;
	uint delta_msec = 100;
	uint elapsed_msec = 0;
	uint timeout_msec;
	ulong n;

	if (vha->hw->pdev->subsystem_device != 0x0175 &&
	    vha->hw->pdev->subsystem_device != 0x0240)
		return;

	wrt_reg_dword(&vha->hw->iobase->isp24.hccr, HCCRX_SET_RISC_PAUSE);
	udelay(100);

attempt:
	timeout_msec = TIMEOUT_SEMAPHORE;
	n = timeout_msec / delta_msec;
	while (n--) {
		qla25xx_write_risc_sema_reg(vha, RISC_SEMAPHORE_SET);
		qla25xx_read_risc_sema_reg(vha, &wd32);
		if (wd32 & RISC_SEMAPHORE)
			break;
		msleep(delta_msec);
		elapsed_msec += delta_msec;
		if (elapsed_msec > TIMEOUT_TOTAL_ELAPSED)
			goto force;
	}

	if (!(wd32 & RISC_SEMAPHORE))
		goto force;

	if (!(wd32 & RISC_SEMAPHORE_FORCE))
		goto acquired;

	qla25xx_write_risc_sema_reg(vha, RISC_SEMAPHORE_CLR);
	timeout_msec = TIMEOUT_SEMAPHORE_FORCE;
	n = timeout_msec / delta_msec;
	while (n--) {
		qla25xx_read_risc_sema_reg(vha, &wd32);
		if (!(wd32 & RISC_SEMAPHORE_FORCE))
			break;
		msleep(delta_msec);
		elapsed_msec += delta_msec;
		if (elapsed_msec > TIMEOUT_TOTAL_ELAPSED)
			goto force;
	}

	if (wd32 & RISC_SEMAPHORE_FORCE)
		qla25xx_write_risc_sema_reg(vha, RISC_SEMAPHORE_FORCE_CLR);

	goto attempt;

force:
	qla25xx_write_risc_sema_reg(vha, RISC_SEMAPHORE_FORCE_SET);

acquired:
	return;
}

/**
 * qla24xx_reset_chip() - Reset ISP24xx chip.
 * @vha: HA context
 *
 * Returns 0 on success.
 */
int
qla24xx_reset_chip(scsi_qla_host_t *vha)
{
	struct qla_hw_data *ha = vha->hw;
	int rval = QLA_FUNCTION_FAILED;

	if (pci_channel_offline(ha->pdev) &&
	    ha->flags.pci_channel_io_perm_failure) {
		return rval;
	}

	ha->isp_ops->disable_intrs(ha);

	qla25xx_manipulate_risc_semaphore(vha);

	/* Perform RISC reset. */
	rval = qla24xx_reset_risc(vha);

	return rval;
}

/**
 * qla2x00_chip_diag() - Test chip for proper operation.
 * @vha: HA context
 *
 * Returns 0 on success.
 */
int
qla2x00_chip_diag(scsi_qla_host_t *vha)
{
	int		rval;
	struct qla_hw_data *ha = vha->hw;
	struct device_reg_2xxx __iomem *reg = &ha->iobase->isp;
	unsigned long	flags = 0;
	uint16_t	data;
	uint32_t	cnt;
	uint16_t	mb[5];
	struct req_que *req = ha->req_q_map[0];

	/* Assume a failed state */
	rval = QLA_FUNCTION_FAILED;

	ql_dbg(ql_dbg_init, vha, 0x007b, "Testing device at %p.\n",
	       &reg->flash_address);

	spin_lock_irqsave(&ha->hardware_lock, flags);

	/* Reset ISP chip. */
	wrt_reg_word(&reg->ctrl_status, CSR_ISP_SOFT_RESET);

	/*
	 * We need to have a delay here since the card will not respond while
	 * in reset causing an MCA on some architectures.
	 */
	udelay(20);
	data = qla2x00_debounce_register(&reg->ctrl_status);
	for (cnt = 6000000 ; cnt && (data & CSR_ISP_SOFT_RESET); cnt--) {
		udelay(5);
		data = rd_reg_word(&reg->ctrl_status);
		barrier();
	}

	if (!cnt)
		goto chip_diag_failed;

	ql_dbg(ql_dbg_init, vha, 0x007c,
	    "Reset register cleared by chip reset.\n");

	/* Reset RISC processor. */
	wrt_reg_word(&reg->hccr, HCCR_RESET_RISC);
	wrt_reg_word(&reg->hccr, HCCR_RELEASE_RISC);

	/* Workaround for QLA2312 PCI parity error */
	if (IS_QLA2100(ha) || IS_QLA2200(ha) || IS_QLA2300(ha)) {
		data = qla2x00_debounce_register(MAILBOX_REG(ha, reg, 0));
		for (cnt = 6000000; cnt && (data == MBS_BUSY); cnt--) {
			udelay(5);
			data = RD_MAILBOX_REG(ha, reg, 0);
			barrier();
		}
	} else
		udelay(10);

	if (!cnt)
		goto chip_diag_failed;

	/* Check product ID of chip */
	ql_dbg(ql_dbg_init, vha, 0x007d, "Checking product ID of chip.\n");

	mb[1] = RD_MAILBOX_REG(ha, reg, 1);
	mb[2] = RD_MAILBOX_REG(ha, reg, 2);
	mb[3] = RD_MAILBOX_REG(ha, reg, 3);
	mb[4] = qla2x00_debounce_register(MAILBOX_REG(ha, reg, 4));
	if (mb[1] != PROD_ID_1 || (mb[2] != PROD_ID_2 && mb[2] != PROD_ID_2a) ||
	    mb[3] != PROD_ID_3) {
		ql_log(ql_log_warn, vha, 0x0062,
		    "Wrong product ID = 0x%x,0x%x,0x%x.\n",
		    mb[1], mb[2], mb[3]);

		goto chip_diag_failed;
	}
	ha->product_id[0] = mb[1];
	ha->product_id[1] = mb[2];
	ha->product_id[2] = mb[3];
	ha->product_id[3] = mb[4];

	/* Adjust fw RISC transfer size */
	if (req->length > 1024)
		ha->fw_transfer_size = REQUEST_ENTRY_SIZE * 1024;
	else
		ha->fw_transfer_size = REQUEST_ENTRY_SIZE *
		    req->length;

	if (IS_QLA2200(ha) &&
	    RD_MAILBOX_REG(ha, reg, 7) == QLA2200A_RISC_ROM_VER) {
		/* Limit firmware transfer size with a 2200A */
		ql_dbg(ql_dbg_init, vha, 0x007e, "Found QLA2200A Chip.\n");

		ha->device_type |= DT_ISP2200A;
		ha->fw_transfer_size = 128;
	}

	/* Wrap Incoming Mailboxes Test. */
	spin_unlock_irqrestore(&ha->hardware_lock, flags);

	ql_dbg(ql_dbg_init, vha, 0x007f, "Checking mailboxes.\n");
	rval = qla2x00_mbx_reg_test(vha);
	if (rval)
		ql_log(ql_log_warn, vha, 0x0080,
		    "Failed mailbox send register test.\n");
	else
		/* Flag a successful rval */
		rval = QLA_SUCCESS;
	spin_lock_irqsave(&ha->hardware_lock, flags);

chip_diag_failed:
	if (rval)
		ql_log(ql_log_info, vha, 0x0081,
		    "Chip diagnostics **** FAILED ****.\n");

	spin_unlock_irqrestore(&ha->hardware_lock, flags);

	return (rval);
}

/**
 * qla24xx_chip_diag() - Test ISP24xx for proper operation.
 * @vha: HA context
 *
 * Returns 0 on success.
 */
int
qla24xx_chip_diag(scsi_qla_host_t *vha)
{
	int rval;
	struct qla_hw_data *ha = vha->hw;
	struct req_que *req = ha->req_q_map[0];

	if (IS_P3P_TYPE(ha))
		return QLA_SUCCESS;

	ha->fw_transfer_size = REQUEST_ENTRY_SIZE * req->length;

	rval = qla2x00_mbx_reg_test(vha);
	if (rval) {
		ql_log(ql_log_warn, vha, 0x0082,
		    "Failed mailbox send register test.\n");
	} else {
		/* Flag a successful rval */
		rval = QLA_SUCCESS;
	}

	return rval;
}

static void
qla2x00_init_fce_trace(scsi_qla_host_t *vha)
{
	int rval;
	dma_addr_t tc_dma;
	void *tc;
	struct qla_hw_data *ha = vha->hw;

	if (!IS_FWI2_CAPABLE(ha))
		return;

	if (!IS_QLA25XX(ha) && !IS_QLA81XX(ha) && !IS_QLA83XX(ha) &&
	    !IS_QLA27XX(ha) && !IS_QLA28XX(ha))
		return;

	if (ha->fce) {
		ql_dbg(ql_dbg_init, vha, 0x00bd,
		       "%s: FCE Mem is already allocated.\n",
		       __func__);
		return;
	}

	/* Allocate memory for Fibre Channel Event Buffer. */
	tc = dma_alloc_coherent(&ha->pdev->dev, FCE_SIZE, &tc_dma,
				GFP_KERNEL);
	if (!tc) {
		ql_log(ql_log_warn, vha, 0x00be,
		       "Unable to allocate (%d KB) for FCE.\n",
		       FCE_SIZE / 1024);
		return;
	}

	rval = qla2x00_enable_fce_trace(vha, tc_dma, FCE_NUM_BUFFERS,
					ha->fce_mb, &ha->fce_bufs);
	if (rval) {
		ql_log(ql_log_warn, vha, 0x00bf,
		       "Unable to initialize FCE (%d).\n", rval);
		dma_free_coherent(&ha->pdev->dev, FCE_SIZE, tc, tc_dma);
		return;
	}

	ql_dbg(ql_dbg_init, vha, 0x00c0,
	       "Allocated (%d KB) for FCE...\n", FCE_SIZE / 1024);

	ha->flags.fce_enabled = 1;
	ha->fce_dma = tc_dma;
	ha->fce = tc;
}

static void
qla2x00_init_eft_trace(scsi_qla_host_t *vha)
{
	int rval;
	dma_addr_t tc_dma;
	void *tc;
	struct qla_hw_data *ha = vha->hw;

	if (!IS_FWI2_CAPABLE(ha))
		return;

	if (ha->eft) {
		ql_dbg(ql_dbg_init, vha, 0x00bd,
		    "%s: EFT Mem is already allocated.\n",
		    __func__);
		return;
	}

	/* Allocate memory for Extended Trace Buffer. */
	tc = dma_alloc_coherent(&ha->pdev->dev, EFT_SIZE, &tc_dma,
				GFP_KERNEL);
	if (!tc) {
		ql_log(ql_log_warn, vha, 0x00c1,
		       "Unable to allocate (%d KB) for EFT.\n",
		       EFT_SIZE / 1024);
		return;
	}

	rval = qla2x00_enable_eft_trace(vha, tc_dma, EFT_NUM_BUFFERS);
	if (rval) {
		ql_log(ql_log_warn, vha, 0x00c2,
		       "Unable to initialize EFT (%d).\n", rval);
		dma_free_coherent(&ha->pdev->dev, EFT_SIZE, tc, tc_dma);
		return;
	}

	ql_dbg(ql_dbg_init, vha, 0x00c3,
	       "Allocated (%d KB) EFT ...\n", EFT_SIZE / 1024);

	ha->eft_dma = tc_dma;
	ha->eft = tc;
}

static void
qla2x00_alloc_offload_mem(scsi_qla_host_t *vha)
{
	qla2x00_init_fce_trace(vha);
	qla2x00_init_eft_trace(vha);
}

void
qla2x00_alloc_fw_dump(scsi_qla_host_t *vha)
{
	uint32_t dump_size, fixed_size, mem_size, req_q_size, rsp_q_size,
	    eft_size, fce_size, mq_size;
	struct qla_hw_data *ha = vha->hw;
	struct req_que *req = ha->req_q_map[0];
	struct rsp_que *rsp = ha->rsp_q_map[0];
	struct qla2xxx_fw_dump *fw_dump;

	dump_size = fixed_size = mem_size = eft_size = fce_size = mq_size = 0;
	req_q_size = rsp_q_size = 0;

	if (IS_QLA2100(ha) || IS_QLA2200(ha)) {
		fixed_size = sizeof(struct qla2100_fw_dump);
	} else if (IS_QLA23XX(ha)) {
		fixed_size = offsetof(struct qla2300_fw_dump, data_ram);
		mem_size = (ha->fw_memory_size - 0x11000 + 1) *
		    sizeof(uint16_t);
	} else if (IS_FWI2_CAPABLE(ha)) {
		if (IS_QLA83XX(ha) || IS_QLA27XX(ha) || IS_QLA28XX(ha))
			fixed_size = offsetof(struct qla83xx_fw_dump, ext_mem);
		else if (IS_QLA81XX(ha))
			fixed_size = offsetof(struct qla81xx_fw_dump, ext_mem);
		else if (IS_QLA25XX(ha))
			fixed_size = offsetof(struct qla25xx_fw_dump, ext_mem);
		else
			fixed_size = offsetof(struct qla24xx_fw_dump, ext_mem);

		mem_size = (ha->fw_memory_size - 0x100000 + 1) *
		    sizeof(uint32_t);
		if (ha->mqenable) {
			if (!IS_QLA83XX(ha) && !IS_QLA27XX(ha) &&
			    !IS_QLA28XX(ha))
				mq_size = sizeof(struct qla2xxx_mq_chain);
			/*
			 * Allocate maximum buffer size for all queues - Q0.
			 * Resizing must be done at end-of-dump processing.
			 */
			mq_size += (ha->max_req_queues - 1) *
			    (req->length * sizeof(request_t));
			mq_size += (ha->max_rsp_queues - 1) *
			    (rsp->length * sizeof(response_t));
		}
		if (ha->tgt.atio_ring)
			mq_size += ha->tgt.atio_q_length * sizeof(request_t);

		qla2x00_init_fce_trace(vha);
		if (ha->fce)
			fce_size = sizeof(struct qla2xxx_fce_chain) + FCE_SIZE;
		qla2x00_init_eft_trace(vha);
		if (ha->eft)
			eft_size = EFT_SIZE;
	}

	if (IS_QLA27XX(ha) || IS_QLA28XX(ha)) {
		struct fwdt *fwdt = ha->fwdt;
		uint j;

		for (j = 0; j < 2; j++, fwdt++) {
			if (!fwdt->template) {
				ql_dbg(ql_dbg_init, vha, 0x00ba,
				    "-> fwdt%u no template\n", j);
				continue;
			}
			ql_dbg(ql_dbg_init, vha, 0x00fa,
			    "-> fwdt%u calculating fwdump size...\n", j);
			fwdt->dump_size = qla27xx_fwdt_calculate_dump_size(
			    vha, fwdt->template);
			ql_dbg(ql_dbg_init, vha, 0x00fa,
			    "-> fwdt%u calculated fwdump size = %#lx bytes\n",
			    j, fwdt->dump_size);
			dump_size += fwdt->dump_size;
		}
		/* Add space for spare MPI fw dump. */
		dump_size += ha->fwdt[1].dump_size;
	} else {
		req_q_size = req->length * sizeof(request_t);
		rsp_q_size = rsp->length * sizeof(response_t);
		dump_size = offsetof(struct qla2xxx_fw_dump, isp);
		dump_size += fixed_size + mem_size + req_q_size + rsp_q_size
			+ eft_size;
		ha->chain_offset = dump_size;
		dump_size += mq_size + fce_size;
		if (ha->exchoffld_buf)
			dump_size += sizeof(struct qla2xxx_offld_chain) +
				ha->exchoffld_size;
		if (ha->exlogin_buf)
			dump_size += sizeof(struct qla2xxx_offld_chain) +
				ha->exlogin_size;
	}

	if (!ha->fw_dump_len || dump_size > ha->fw_dump_alloc_len) {

		ql_dbg(ql_dbg_init, vha, 0x00c5,
		    "%s dump_size %d fw_dump_len %d fw_dump_alloc_len %d\n",
		    __func__, dump_size, ha->fw_dump_len,
		    ha->fw_dump_alloc_len);

		fw_dump = vmalloc(dump_size);
		if (!fw_dump) {
			ql_log(ql_log_warn, vha, 0x00c4,
			    "Unable to allocate (%d KB) for firmware dump.\n",
			    dump_size / 1024);
		} else {
			mutex_lock(&ha->optrom_mutex);
			if (ha->fw_dumped) {
				memcpy(fw_dump, ha->fw_dump, ha->fw_dump_len);
				vfree(ha->fw_dump);
				ha->fw_dump = fw_dump;
				ha->fw_dump_alloc_len =  dump_size;
				ql_dbg(ql_dbg_init, vha, 0x00c5,
				    "Re-Allocated (%d KB) and save firmware dump.\n",
				    dump_size / 1024);
			} else {
				vfree(ha->fw_dump);
				ha->fw_dump = fw_dump;

				ha->fw_dump_len = ha->fw_dump_alloc_len =
				    dump_size;
				ql_dbg(ql_dbg_init, vha, 0x00c5,
				    "Allocated (%d KB) for firmware dump.\n",
				    dump_size / 1024);

				if (IS_QLA27XX(ha) || IS_QLA28XX(ha)) {
					ha->mpi_fw_dump = (char *)fw_dump +
						ha->fwdt[1].dump_size;
					mutex_unlock(&ha->optrom_mutex);
					return;
				}

				ha->fw_dump->signature[0] = 'Q';
				ha->fw_dump->signature[1] = 'L';
				ha->fw_dump->signature[2] = 'G';
				ha->fw_dump->signature[3] = 'C';
				ha->fw_dump->version = htonl(1);

				ha->fw_dump->fixed_size = htonl(fixed_size);
				ha->fw_dump->mem_size = htonl(mem_size);
				ha->fw_dump->req_q_size = htonl(req_q_size);
				ha->fw_dump->rsp_q_size = htonl(rsp_q_size);

				ha->fw_dump->eft_size = htonl(eft_size);
				ha->fw_dump->eft_addr_l =
				    htonl(LSD(ha->eft_dma));
				ha->fw_dump->eft_addr_h =
				    htonl(MSD(ha->eft_dma));

				ha->fw_dump->header_size =
					htonl(offsetof
					    (struct qla2xxx_fw_dump, isp));
			}
			mutex_unlock(&ha->optrom_mutex);
		}
	}
}

static int
qla81xx_mpi_sync(scsi_qla_host_t *vha)
{
#define MPS_MASK	0xe0
	int rval;
	uint16_t dc;
	uint32_t dw;

	if (!IS_QLA81XX(vha->hw))
		return QLA_SUCCESS;

	rval = qla2x00_write_ram_word(vha, 0x7c00, 1);
	if (rval != QLA_SUCCESS) {
		ql_log(ql_log_warn, vha, 0x0105,
		    "Unable to acquire semaphore.\n");
		goto done;
	}

	pci_read_config_word(vha->hw->pdev, 0x54, &dc);
	rval = qla2x00_read_ram_word(vha, 0x7a15, &dw);
	if (rval != QLA_SUCCESS) {
		ql_log(ql_log_warn, vha, 0x0067, "Unable to read sync.\n");
		goto done_release;
	}

	dc &= MPS_MASK;
	if (dc == (dw & MPS_MASK))
		goto done_release;

	dw &= ~MPS_MASK;
	dw |= dc;
	rval = qla2x00_write_ram_word(vha, 0x7a15, dw);
	if (rval != QLA_SUCCESS) {
		ql_log(ql_log_warn, vha, 0x0114, "Unable to gain sync.\n");
	}

done_release:
	rval = qla2x00_write_ram_word(vha, 0x7c00, 0);
	if (rval != QLA_SUCCESS) {
		ql_log(ql_log_warn, vha, 0x006d,
		    "Unable to release semaphore.\n");
	}

done:
	return rval;
}

int
qla2x00_alloc_outstanding_cmds(struct qla_hw_data *ha, struct req_que *req)
{
	/* Don't try to reallocate the array */
	if (req->outstanding_cmds)
		return QLA_SUCCESS;

	if (!IS_FWI2_CAPABLE(ha))
		req->num_outstanding_cmds = DEFAULT_OUTSTANDING_COMMANDS;
	else {
		if (ha->cur_fw_xcb_count <= ha->cur_fw_iocb_count)
			req->num_outstanding_cmds = ha->cur_fw_xcb_count;
		else
			req->num_outstanding_cmds = ha->cur_fw_iocb_count;
	}

	req->outstanding_cmds = kcalloc(req->num_outstanding_cmds,
					sizeof(srb_t *),
					GFP_KERNEL);

	if (!req->outstanding_cmds) {
		/*
		 * Try to allocate a minimal size just so we can get through
		 * initialization.
		 */
		req->num_outstanding_cmds = MIN_OUTSTANDING_COMMANDS;
		req->outstanding_cmds = kcalloc(req->num_outstanding_cmds,
						sizeof(srb_t *),
						GFP_KERNEL);

		if (!req->outstanding_cmds) {
			ql_log(ql_log_fatal, NULL, 0x0126,
			    "Failed to allocate memory for "
			    "outstanding_cmds for req_que %p.\n", req);
			req->num_outstanding_cmds = 0;
			return QLA_FUNCTION_FAILED;
		}
	}

	return QLA_SUCCESS;
}

#define PRINT_FIELD(_field, _flag, _str) {		\
	if (a0->_field & _flag) {\
		if (p) {\
			strcat(ptr, "|");\
			ptr++;\
			leftover--;\
		} \
		len = snprintf(ptr, leftover, "%s", _str);	\
		p = 1;\
		leftover -= len;\
		ptr += len; \
	} \
}

static void qla2xxx_print_sfp_info(struct scsi_qla_host *vha)
{
#define STR_LEN 64
	struct sff_8247_a0 *a0 = (struct sff_8247_a0 *)vha->hw->sfp_data;
	u8 str[STR_LEN], *ptr, p;
	int leftover, len;

	memset(str, 0, STR_LEN);
	snprintf(str, SFF_VEN_NAME_LEN+1, a0->vendor_name);
	ql_dbg(ql_dbg_init, vha, 0x015a,
	    "SFP MFG Name: %s\n", str);

	memset(str, 0, STR_LEN);
	snprintf(str, SFF_PART_NAME_LEN+1, a0->vendor_pn);
	ql_dbg(ql_dbg_init, vha, 0x015c,
	    "SFP Part Name: %s\n", str);

	/* media */
	memset(str, 0, STR_LEN);
	ptr = str;
	leftover = STR_LEN;
	p = len = 0;
	PRINT_FIELD(fc_med_cc9, FC_MED_TW, "Twin AX");
	PRINT_FIELD(fc_med_cc9, FC_MED_TP, "Twisted Pair");
	PRINT_FIELD(fc_med_cc9, FC_MED_MI, "Min Coax");
	PRINT_FIELD(fc_med_cc9, FC_MED_TV, "Video Coax");
	PRINT_FIELD(fc_med_cc9, FC_MED_M6, "MultiMode 62.5um");
	PRINT_FIELD(fc_med_cc9, FC_MED_M5, "MultiMode 50um");
	PRINT_FIELD(fc_med_cc9, FC_MED_SM, "SingleMode");
	ql_dbg(ql_dbg_init, vha, 0x0160,
	    "SFP Media: %s\n", str);

	/* link length */
	memset(str, 0, STR_LEN);
	ptr = str;
	leftover = STR_LEN;
	p = len = 0;
	PRINT_FIELD(fc_ll_cc7, FC_LL_VL, "Very Long");
	PRINT_FIELD(fc_ll_cc7, FC_LL_S, "Short");
	PRINT_FIELD(fc_ll_cc7, FC_LL_I, "Intermediate");
	PRINT_FIELD(fc_ll_cc7, FC_LL_L, "Long");
	PRINT_FIELD(fc_ll_cc7, FC_LL_M, "Medium");
	ql_dbg(ql_dbg_init, vha, 0x0196,
	    "SFP Link Length: %s\n", str);

	memset(str, 0, STR_LEN);
	ptr = str;
	leftover = STR_LEN;
	p = len = 0;
	PRINT_FIELD(fc_ll_cc7, FC_LL_SA, "Short Wave (SA)");
	PRINT_FIELD(fc_ll_cc7, FC_LL_LC, "Long Wave(LC)");
	PRINT_FIELD(fc_tec_cc8, FC_TEC_SN, "Short Wave (SN)");
	PRINT_FIELD(fc_tec_cc8, FC_TEC_SL, "Short Wave (SL)");
	PRINT_FIELD(fc_tec_cc8, FC_TEC_LL, "Long Wave (LL)");
	ql_dbg(ql_dbg_init, vha, 0x016e,
	    "SFP FC Link Tech: %s\n", str);

	if (a0->length_km)
		ql_dbg(ql_dbg_init, vha, 0x016f,
		    "SFP Distant: %d km\n", a0->length_km);
	if (a0->length_100m)
		ql_dbg(ql_dbg_init, vha, 0x0170,
		    "SFP Distant: %d m\n", a0->length_100m*100);
	if (a0->length_50um_10m)
		ql_dbg(ql_dbg_init, vha, 0x0189,
		    "SFP Distant (WL=50um): %d m\n", a0->length_50um_10m * 10);
	if (a0->length_62um_10m)
		ql_dbg(ql_dbg_init, vha, 0x018a,
		  "SFP Distant (WL=62.5um): %d m\n", a0->length_62um_10m * 10);
	if (a0->length_om4_10m)
		ql_dbg(ql_dbg_init, vha, 0x0194,
		    "SFP Distant (OM4): %d m\n", a0->length_om4_10m * 10);
	if (a0->length_om3_10m)
		ql_dbg(ql_dbg_init, vha, 0x0195,
		    "SFP Distant (OM3): %d m\n", a0->length_om3_10m * 10);
}


/**
 * qla24xx_detect_sfp()
 *
 * @vha: adapter state pointer.
 *
 * @return
 *	0 -- Configure firmware to use short-range settings -- normal
 *	     buffer-to-buffer credits.
 *
 *	1 -- Configure firmware to use long-range settings -- extra
 *	     buffer-to-buffer credits should be allocated with
 *	     ha->lr_distance containing distance settings from NVRAM or SFP
 *	     (if supported).
 */
int
qla24xx_detect_sfp(scsi_qla_host_t *vha)
{
	int rc, used_nvram;
	struct sff_8247_a0 *a;
	struct qla_hw_data *ha = vha->hw;
	struct nvram_81xx *nv = ha->nvram;
#define LR_DISTANCE_UNKNOWN	2
	static const char * const types[] = { "Short", "Long" };
	static const char * const lengths[] = { "(10km)", "(5km)", "" };
	u8 ll = 0;

	/* Seed with NVRAM settings. */
	used_nvram = 0;
	ha->flags.lr_detected = 0;
	if (IS_BPM_RANGE_CAPABLE(ha) &&
	    (nv->enhanced_features & NEF_LR_DIST_ENABLE)) {
		used_nvram = 1;
		ha->flags.lr_detected = 1;
		ha->lr_distance =
		    (nv->enhanced_features >> LR_DIST_NV_POS)
		     & LR_DIST_NV_MASK;
	}

	if (!IS_BPM_ENABLED(vha))
		goto out;
	/* Determine SR/LR capabilities of SFP/Transceiver. */
	rc = qla2x00_read_sfp_dev(vha, NULL, 0);
	if (rc)
		goto out;

	used_nvram = 0;
	a = (struct sff_8247_a0 *)vha->hw->sfp_data;
	qla2xxx_print_sfp_info(vha);

	ha->flags.lr_detected = 0;
	ll = a->fc_ll_cc7;
	if (ll & FC_LL_VL || ll & FC_LL_L) {
		/* Long range, track length. */
		ha->flags.lr_detected = 1;

		if (a->length_km > 5 || a->length_100m > 50)
			ha->lr_distance = LR_DISTANCE_10K;
		else
			ha->lr_distance = LR_DISTANCE_5K;
	}

out:
	ql_dbg(ql_dbg_async, vha, 0x507b,
	    "SFP detect: %s-Range SFP %s (nvr=%x ll=%x lr=%x lrd=%x).\n",
	    types[ha->flags.lr_detected],
	    ha->flags.lr_detected ? lengths[ha->lr_distance] :
	       lengths[LR_DISTANCE_UNKNOWN],
	    used_nvram, ll, ha->flags.lr_detected, ha->lr_distance);
	return ha->flags.lr_detected;
}

void qla_init_iocb_limit(scsi_qla_host_t *vha)
{
	u16 i, num_qps;
	u32 limit;
	struct qla_hw_data *ha = vha->hw;

	num_qps = ha->num_qpairs + 1;
	limit = (ha->orig_fw_iocb_count * QLA_IOCB_PCT_LIMIT) / 100;

	ha->base_qpair->fwres.iocbs_total = ha->orig_fw_iocb_count;
	ha->base_qpair->fwres.iocbs_limit = limit;
	ha->base_qpair->fwres.iocbs_qp_limit = limit / num_qps;
	ha->base_qpair->fwres.iocbs_used = 0;
	for (i = 0; i < ha->max_qpairs; i++) {
		if (ha->queue_pair_map[i])  {
			ha->queue_pair_map[i]->fwres.iocbs_total =
				ha->orig_fw_iocb_count;
			ha->queue_pair_map[i]->fwres.iocbs_limit = limit;
			ha->queue_pair_map[i]->fwres.iocbs_qp_limit =
				limit / num_qps;
			ha->queue_pair_map[i]->fwres.iocbs_used = 0;
		}
	}
}

/**
 * qla2x00_setup_chip() - Load and start RISC firmware.
 * @vha: HA context
 *
 * Returns 0 on success.
 */
static int
qla2x00_setup_chip(scsi_qla_host_t *vha)
{
	int rval;
	uint32_t srisc_address = 0;
	struct qla_hw_data *ha = vha->hw;
	struct device_reg_2xxx __iomem *reg = &ha->iobase->isp;
	unsigned long flags;
	uint16_t fw_major_version;
	int done_once = 0;

	if (IS_P3P_TYPE(ha)) {
		rval = ha->isp_ops->load_risc(vha, &srisc_address);
		if (rval == QLA_SUCCESS) {
			qla2x00_stop_firmware(vha);
			goto enable_82xx_npiv;
		} else
			goto failed;
	}

	if (!IS_FWI2_CAPABLE(ha) && !IS_QLA2100(ha) && !IS_QLA2200(ha)) {
		/* Disable SRAM, Instruction RAM and GP RAM parity.  */
		spin_lock_irqsave(&ha->hardware_lock, flags);
		wrt_reg_word(&reg->hccr, (HCCR_ENABLE_PARITY + 0x0));
		rd_reg_word(&reg->hccr);
		spin_unlock_irqrestore(&ha->hardware_lock, flags);
	}

	qla81xx_mpi_sync(vha);

execute_fw_with_lr:
	/* Load firmware sequences */
	rval = ha->isp_ops->load_risc(vha, &srisc_address);
	if (rval == QLA_SUCCESS) {
		ql_dbg(ql_dbg_init, vha, 0x00c9,
		    "Verifying Checksum of loaded RISC code.\n");

		rval = qla2x00_verify_checksum(vha, srisc_address);
		if (rval == QLA_SUCCESS) {
			/* Start firmware execution. */
			ql_dbg(ql_dbg_init, vha, 0x00ca,
			    "Starting firmware.\n");

			if (ql2xexlogins)
				ha->flags.exlogins_enabled = 1;

			if (qla_is_exch_offld_enabled(vha))
				ha->flags.exchoffld_enabled = 1;

			rval = qla2x00_execute_fw(vha, srisc_address);
			/* Retrieve firmware information. */
			if (rval == QLA_SUCCESS) {
				/* Enable BPM support? */
				if (!done_once++ && qla24xx_detect_sfp(vha)) {
					ql_dbg(ql_dbg_init, vha, 0x00ca,
					    "Re-starting firmware -- BPM.\n");
					/* Best-effort - re-init. */
					ha->isp_ops->reset_chip(vha);
					ha->isp_ops->chip_diag(vha);
					goto execute_fw_with_lr;
				}

				if (IS_ZIO_THRESHOLD_CAPABLE(ha))
					qla27xx_set_zio_threshold(vha,
					    ha->last_zio_threshold);

				rval = qla2x00_set_exlogins_buffer(vha);
				if (rval != QLA_SUCCESS)
					goto failed;

				rval = qla2x00_set_exchoffld_buffer(vha);
				if (rval != QLA_SUCCESS)
					goto failed;

enable_82xx_npiv:
				fw_major_version = ha->fw_major_version;
				if (IS_P3P_TYPE(ha))
					qla82xx_check_md_needed(vha);
				else
					rval = qla2x00_get_fw_version(vha);
				if (rval != QLA_SUCCESS)
					goto failed;
				ha->flags.npiv_supported = 0;
				if (IS_QLA2XXX_MIDTYPE(ha) &&
					 (ha->fw_attributes & BIT_2)) {
					ha->flags.npiv_supported = 1;
					if ((!ha->max_npiv_vports) ||
					    ((ha->max_npiv_vports + 1) %
					    MIN_MULTI_ID_FABRIC))
						ha->max_npiv_vports =
						    MIN_MULTI_ID_FABRIC - 1;
				}
				qla2x00_get_resource_cnts(vha);
				qla_init_iocb_limit(vha);

				/*
				 * Allocate the array of outstanding commands
				 * now that we know the firmware resources.
				 */
				rval = qla2x00_alloc_outstanding_cmds(ha,
				    vha->req);
				if (rval != QLA_SUCCESS)
					goto failed;

				if (!fw_major_version && !(IS_P3P_TYPE(ha)))
					qla2x00_alloc_offload_mem(vha);

				if (ql2xallocfwdump && !(IS_P3P_TYPE(ha)))
					qla2x00_alloc_fw_dump(vha);

			} else {
				goto failed;
			}
		} else {
			ql_log(ql_log_fatal, vha, 0x00cd,
			    "ISP Firmware failed checksum.\n");
			goto failed;
		}

		/* Enable PUREX PASSTHRU */
		if (ql2xrdpenable || ha->flags.scm_supported_f ||
		    ha->flags.edif_enabled)
			qla25xx_set_els_cmds_supported(vha);
	} else
		goto failed;

	if (!IS_FWI2_CAPABLE(ha) && !IS_QLA2100(ha) && !IS_QLA2200(ha)) {
		/* Enable proper parity. */
		spin_lock_irqsave(&ha->hardware_lock, flags);
		if (IS_QLA2300(ha))
			/* SRAM parity */
			wrt_reg_word(&reg->hccr, HCCR_ENABLE_PARITY + 0x1);
		else
			/* SRAM, Instruction RAM and GP RAM parity */
			wrt_reg_word(&reg->hccr, HCCR_ENABLE_PARITY + 0x7);
		rd_reg_word(&reg->hccr);
		spin_unlock_irqrestore(&ha->hardware_lock, flags);
	}

	if (IS_QLA27XX(ha) || IS_QLA28XX(ha))
		ha->flags.fac_supported = 1;
	else if (rval == QLA_SUCCESS && IS_FAC_REQUIRED(ha)) {
		uint32_t size;

		rval = qla81xx_fac_get_sector_size(vha, &size);
		if (rval == QLA_SUCCESS) {
			ha->flags.fac_supported = 1;
			ha->fdt_block_size = size << 2;
		} else {
			ql_log(ql_log_warn, vha, 0x00ce,
			    "Unsupported FAC firmware (%d.%02d.%02d).\n",
			    ha->fw_major_version, ha->fw_minor_version,
			    ha->fw_subminor_version);

			if (IS_QLA83XX(ha) || IS_QLA27XX(ha) ||
			    IS_QLA28XX(ha)) {
				ha->flags.fac_supported = 0;
				rval = QLA_SUCCESS;
			}
		}
	}
failed:
	if (rval) {
		ql_log(ql_log_fatal, vha, 0x00cf,
		    "Setup chip ****FAILED****.\n");
	}

	return (rval);
}

/**
 * qla2x00_init_response_q_entries() - Initializes response queue entries.
 * @rsp: response queue
 *
 * Beginning of request ring has initialization control block already built
 * by nvram config routine.
 *
 * Returns 0 on success.
 */
void
qla2x00_init_response_q_entries(struct rsp_que *rsp)
{
	uint16_t cnt;
	response_t *pkt;

	rsp->ring_ptr = rsp->ring;
	rsp->ring_index    = 0;
	rsp->status_srb = NULL;
	pkt = rsp->ring_ptr;
	for (cnt = 0; cnt < rsp->length; cnt++) {
		pkt->signature = RESPONSE_PROCESSED;
		pkt++;
	}
}

/**
 * qla2x00_update_fw_options() - Read and process firmware options.
 * @vha: HA context
 *
 * Returns 0 on success.
 */
void
qla2x00_update_fw_options(scsi_qla_host_t *vha)
{
	uint16_t swing, emphasis, tx_sens, rx_sens;
	struct qla_hw_data *ha = vha->hw;

	memset(ha->fw_options, 0, sizeof(ha->fw_options));
	qla2x00_get_fw_options(vha, ha->fw_options);

	if (IS_QLA2100(ha) || IS_QLA2200(ha))
		return;

	/* Serial Link options. */
	ql_dbg(ql_dbg_init + ql_dbg_buffer, vha, 0x0115,
	    "Serial link options.\n");
	ql_dump_buffer(ql_dbg_init + ql_dbg_buffer, vha, 0x0109,
	    ha->fw_seriallink_options, sizeof(ha->fw_seriallink_options));

	ha->fw_options[1] &= ~FO1_SET_EMPHASIS_SWING;
	if (ha->fw_seriallink_options[3] & BIT_2) {
		ha->fw_options[1] |= FO1_SET_EMPHASIS_SWING;

		/*  1G settings */
		swing = ha->fw_seriallink_options[2] & (BIT_2 | BIT_1 | BIT_0);
		emphasis = (ha->fw_seriallink_options[2] &
		    (BIT_4 | BIT_3)) >> 3;
		tx_sens = ha->fw_seriallink_options[0] &
		    (BIT_3 | BIT_2 | BIT_1 | BIT_0);
		rx_sens = (ha->fw_seriallink_options[0] &
		    (BIT_7 | BIT_6 | BIT_5 | BIT_4)) >> 4;
		ha->fw_options[10] = (emphasis << 14) | (swing << 8);
		if (IS_QLA2300(ha) || IS_QLA2312(ha) || IS_QLA6312(ha)) {
			if (rx_sens == 0x0)
				rx_sens = 0x3;
			ha->fw_options[10] |= (tx_sens << 4) | rx_sens;
		} else if (IS_QLA2322(ha) || IS_QLA6322(ha))
			ha->fw_options[10] |= BIT_5 |
			    ((rx_sens & (BIT_1 | BIT_0)) << 2) |
			    (tx_sens & (BIT_1 | BIT_0));

		/*  2G settings */
		swing = (ha->fw_seriallink_options[2] &
		    (BIT_7 | BIT_6 | BIT_5)) >> 5;
		emphasis = ha->fw_seriallink_options[3] & (BIT_1 | BIT_0);
		tx_sens = ha->fw_seriallink_options[1] &
		    (BIT_3 | BIT_2 | BIT_1 | BIT_0);
		rx_sens = (ha->fw_seriallink_options[1] &
		    (BIT_7 | BIT_6 | BIT_5 | BIT_4)) >> 4;
		ha->fw_options[11] = (emphasis << 14) | (swing << 8);
		if (IS_QLA2300(ha) || IS_QLA2312(ha) || IS_QLA6312(ha)) {
			if (rx_sens == 0x0)
				rx_sens = 0x3;
			ha->fw_options[11] |= (tx_sens << 4) | rx_sens;
		} else if (IS_QLA2322(ha) || IS_QLA6322(ha))
			ha->fw_options[11] |= BIT_5 |
			    ((rx_sens & (BIT_1 | BIT_0)) << 2) |
			    (tx_sens & (BIT_1 | BIT_0));
	}

	/* FCP2 options. */
	/*  Return command IOCBs without waiting for an ABTS to complete. */
	ha->fw_options[3] |= BIT_13;

	/* LED scheme. */
	if (ha->flags.enable_led_scheme)
		ha->fw_options[2] |= BIT_12;

	/* Detect ISP6312. */
	if (IS_QLA6312(ha))
		ha->fw_options[2] |= BIT_13;

	/* Set Retry FLOGI in case of P2P connection */
	if (ha->operating_mode == P2P) {
		ha->fw_options[2] |= BIT_3;
		ql_dbg(ql_dbg_disc, vha, 0x2100,
		    "(%s): Setting FLOGI retry BIT in fw_options[2]: 0x%x\n",
			__func__, ha->fw_options[2]);
	}

	/* Update firmware options. */
	qla2x00_set_fw_options(vha, ha->fw_options);
}

void
qla24xx_update_fw_options(scsi_qla_host_t *vha)
{
	int rval;
	struct qla_hw_data *ha = vha->hw;

	if (IS_P3P_TYPE(ha))
		return;

	/*  Hold status IOCBs until ABTS response received. */
	if (ql2xfwholdabts)
		ha->fw_options[3] |= BIT_12;

	/* Set Retry FLOGI in case of P2P connection */
	if (ha->operating_mode == P2P) {
		ha->fw_options[2] |= BIT_3;
		ql_dbg(ql_dbg_disc, vha, 0x2101,
		    "(%s): Setting FLOGI retry BIT in fw_options[2]: 0x%x\n",
			__func__, ha->fw_options[2]);
	}

	/* Move PUREX, ABTS RX & RIDA to ATIOQ */
	if (ql2xmvasynctoatio && !ha->flags.edif_enabled &&
	    (IS_QLA83XX(ha) || IS_QLA27XX(ha) || IS_QLA28XX(ha))) {
		if (qla_tgt_mode_enabled(vha) ||
		    qla_dual_mode_enabled(vha))
			ha->fw_options[2] |= BIT_11;
		else
			ha->fw_options[2] &= ~BIT_11;
	}

	if (IS_QLA25XX(ha) || IS_QLA83XX(ha) || IS_QLA27XX(ha) ||
	    IS_QLA28XX(ha)) {
		/*
		 * Tell FW to track each exchange to prevent
		 * driver from using stale exchange.
		 */
		if (qla_tgt_mode_enabled(vha) ||
		    qla_dual_mode_enabled(vha))
			ha->fw_options[2] |= BIT_4;
		else
			ha->fw_options[2] &= ~(BIT_4);

		/* Reserve 1/2 of emergency exchanges for ELS.*/
		if (qla2xuseresexchforels)
			ha->fw_options[2] |= BIT_8;
		else
			ha->fw_options[2] &= ~BIT_8;

		/*
		 * N2N: set Secure=1 for PLOGI ACC and
		 * fw shal not send PRLI after PLOGI Acc
		 */
		if (ha->flags.edif_enabled &&
		    DBELL_ACTIVE(vha)) {
			ha->fw_options[3] |= BIT_15;
			ha->flags.n2n_fw_acc_sec = 1;
		} else {
			ha->fw_options[3] &= ~BIT_15;
			ha->flags.n2n_fw_acc_sec = 0;
		}
	}

	if (ql2xrdpenable || ha->flags.scm_supported_f ||
	    ha->flags.edif_enabled)
		ha->fw_options[1] |= ADD_FO1_ENABLE_PUREX_IOCB;

	/* Enable Async 8130/8131 events -- transceiver insertion/removal */
	if (IS_BPM_RANGE_CAPABLE(ha))
		ha->fw_options[3] |= BIT_10;

	ql_dbg(ql_dbg_init, vha, 0x00e8,
	    "%s, add FW options 1-3 = 0x%04x 0x%04x 0x%04x mode %x\n",
	    __func__, ha->fw_options[1], ha->fw_options[2],
	    ha->fw_options[3], vha->host->active_mode);

	if (ha->fw_options[1] || ha->fw_options[2] || ha->fw_options[3])
		qla2x00_set_fw_options(vha, ha->fw_options);

	/* Update Serial Link options. */
	if ((le16_to_cpu(ha->fw_seriallink_options24[0]) & BIT_0) == 0)
		return;

	rval = qla2x00_set_serdes_params(vha,
	    le16_to_cpu(ha->fw_seriallink_options24[1]),
	    le16_to_cpu(ha->fw_seriallink_options24[2]),
	    le16_to_cpu(ha->fw_seriallink_options24[3]));
	if (rval != QLA_SUCCESS) {
		ql_log(ql_log_warn, vha, 0x0104,
		    "Unable to update Serial Link options (%x).\n", rval);
	}
}

void
qla2x00_config_rings(struct scsi_qla_host *vha)
{
	struct qla_hw_data *ha = vha->hw;
	struct device_reg_2xxx __iomem *reg = &ha->iobase->isp;
	struct req_que *req = ha->req_q_map[0];
	struct rsp_que *rsp = ha->rsp_q_map[0];

	/* Setup ring parameters in initialization control block. */
	ha->init_cb->request_q_outpointer = cpu_to_le16(0);
	ha->init_cb->response_q_inpointer = cpu_to_le16(0);
	ha->init_cb->request_q_length = cpu_to_le16(req->length);
	ha->init_cb->response_q_length = cpu_to_le16(rsp->length);
	put_unaligned_le64(req->dma, &ha->init_cb->request_q_address);
	put_unaligned_le64(rsp->dma, &ha->init_cb->response_q_address);

	wrt_reg_word(ISP_REQ_Q_IN(ha, reg), 0);
	wrt_reg_word(ISP_REQ_Q_OUT(ha, reg), 0);
	wrt_reg_word(ISP_RSP_Q_IN(ha, reg), 0);
	wrt_reg_word(ISP_RSP_Q_OUT(ha, reg), 0);
	rd_reg_word(ISP_RSP_Q_OUT(ha, reg));		/* PCI Posting. */
}

void
qla24xx_config_rings(struct scsi_qla_host *vha)
{
	struct qla_hw_data *ha = vha->hw;
	device_reg_t *reg = ISP_QUE_REG(ha, 0);
	struct device_reg_2xxx __iomem *ioreg = &ha->iobase->isp;
	struct qla_msix_entry *msix;
	struct init_cb_24xx *icb;
	uint16_t rid = 0;
	struct req_que *req = ha->req_q_map[0];
	struct rsp_que *rsp = ha->rsp_q_map[0];

	/* Setup ring parameters in initialization control block. */
	icb = (struct init_cb_24xx *)ha->init_cb;
	icb->request_q_outpointer = cpu_to_le16(0);
	icb->response_q_inpointer = cpu_to_le16(0);
	icb->request_q_length = cpu_to_le16(req->length);
	icb->response_q_length = cpu_to_le16(rsp->length);
	put_unaligned_le64(req->dma, &icb->request_q_address);
	put_unaligned_le64(rsp->dma, &icb->response_q_address);

	/* Setup ATIO queue dma pointers for target mode */
	icb->atio_q_inpointer = cpu_to_le16(0);
	icb->atio_q_length = cpu_to_le16(ha->tgt.atio_q_length);
	put_unaligned_le64(ha->tgt.atio_dma, &icb->atio_q_address);

	if (IS_SHADOW_REG_CAPABLE(ha))
		icb->firmware_options_2 |= cpu_to_le32(BIT_30|BIT_29);

	if (ha->mqenable || IS_QLA83XX(ha) || IS_QLA27XX(ha) ||
	    IS_QLA28XX(ha)) {
		icb->qos = cpu_to_le16(QLA_DEFAULT_QUE_QOS);
		icb->rid = cpu_to_le16(rid);
		if (ha->flags.msix_enabled) {
			msix = &ha->msix_entries[1];
			ql_dbg(ql_dbg_init, vha, 0x0019,
			    "Registering vector 0x%x for base que.\n",
			    msix->entry);
			icb->msix = cpu_to_le16(msix->entry);
		}
		/* Use alternate PCI bus number */
		if (MSB(rid))
			icb->firmware_options_2 |= cpu_to_le32(BIT_19);
		/* Use alternate PCI devfn */
		if (LSB(rid))
			icb->firmware_options_2 |= cpu_to_le32(BIT_18);

		/* Use Disable MSIX Handshake mode for capable adapters */
		if ((ha->fw_attributes & BIT_6) && (IS_MSIX_NACK_CAPABLE(ha)) &&
		    (ha->flags.msix_enabled)) {
			icb->firmware_options_2 &= cpu_to_le32(~BIT_22);
			ha->flags.disable_msix_handshake = 1;
			ql_dbg(ql_dbg_init, vha, 0x00fe,
			    "MSIX Handshake Disable Mode turned on.\n");
		} else {
			icb->firmware_options_2 |= cpu_to_le32(BIT_22);
		}
		icb->firmware_options_2 |= cpu_to_le32(BIT_23);

		wrt_reg_dword(&reg->isp25mq.req_q_in, 0);
		wrt_reg_dword(&reg->isp25mq.req_q_out, 0);
		wrt_reg_dword(&reg->isp25mq.rsp_q_in, 0);
		wrt_reg_dword(&reg->isp25mq.rsp_q_out, 0);
	} else {
		wrt_reg_dword(&reg->isp24.req_q_in, 0);
		wrt_reg_dword(&reg->isp24.req_q_out, 0);
		wrt_reg_dword(&reg->isp24.rsp_q_in, 0);
		wrt_reg_dword(&reg->isp24.rsp_q_out, 0);
	}

	qlt_24xx_config_rings(vha);

	/* If the user has configured the speed, set it here */
	if (ha->set_data_rate) {
		ql_dbg(ql_dbg_init, vha, 0x00fd,
		    "Speed set by user : %s Gbps \n",
		    qla2x00_get_link_speed_str(ha, ha->set_data_rate));
		icb->firmware_options_3 = cpu_to_le32(ha->set_data_rate << 13);
	}

	/* PCI posting */
	rd_reg_word(&ioreg->hccr);
}

/**
 * qla2x00_init_rings() - Initializes firmware.
 * @vha: HA context
 *
 * Beginning of request ring has initialization control block already built
 * by nvram config routine.
 *
 * Returns 0 on success.
 */
int
qla2x00_init_rings(scsi_qla_host_t *vha)
{
	int	rval;
	unsigned long flags = 0;
	int cnt, que;
	struct qla_hw_data *ha = vha->hw;
	struct req_que *req;
	struct rsp_que *rsp;
	struct mid_init_cb_24xx *mid_init_cb =
	    (struct mid_init_cb_24xx *) ha->init_cb;

	spin_lock_irqsave(&ha->hardware_lock, flags);

	/* Clear outstanding commands array. */
	for (que = 0; que < ha->max_req_queues; que++) {
		req = ha->req_q_map[que];
		if (!req || !test_bit(que, ha->req_qid_map))
			continue;
		req->out_ptr = (uint16_t *)(req->ring + req->length);
		*req->out_ptr = 0;
		for (cnt = 1; cnt < req->num_outstanding_cmds; cnt++)
			req->outstanding_cmds[cnt] = NULL;

		req->current_outstanding_cmd = 1;

		/* Initialize firmware. */
		req->ring_ptr  = req->ring;
		req->ring_index    = 0;
		req->cnt      = req->length;
	}

	for (que = 0; que < ha->max_rsp_queues; que++) {
		rsp = ha->rsp_q_map[que];
		if (!rsp || !test_bit(que, ha->rsp_qid_map))
			continue;
		rsp->in_ptr = (uint16_t *)(rsp->ring + rsp->length);
		*rsp->in_ptr = 0;
		/* Initialize response queue entries */
		if (IS_QLAFX00(ha))
			qlafx00_init_response_q_entries(rsp);
		else
			qla2x00_init_response_q_entries(rsp);
	}

	ha->tgt.atio_ring_ptr = ha->tgt.atio_ring;
	ha->tgt.atio_ring_index = 0;
	/* Initialize ATIO queue entries */
	qlt_init_atio_q_entries(vha);

	ha->isp_ops->config_rings(vha);

	spin_unlock_irqrestore(&ha->hardware_lock, flags);

	if (IS_QLAFX00(ha)) {
		rval = qlafx00_init_firmware(vha, ha->init_cb_size);
		goto next_check;
	}

	/* Update any ISP specific firmware options before initialization. */
	ha->isp_ops->update_fw_options(vha);

	ql_dbg(ql_dbg_init, vha, 0x00d1,
	       "Issue init firmware FW opt 1-3= %08x %08x %08x.\n",
	       le32_to_cpu(mid_init_cb->init_cb.firmware_options_1),
	       le32_to_cpu(mid_init_cb->init_cb.firmware_options_2),
	       le32_to_cpu(mid_init_cb->init_cb.firmware_options_3));

	if (ha->flags.npiv_supported) {
		if (ha->operating_mode == LOOP && !IS_CNA_CAPABLE(ha))
			ha->max_npiv_vports = MIN_MULTI_ID_FABRIC - 1;
		mid_init_cb->count = cpu_to_le16(ha->max_npiv_vports);
	}

	if (IS_FWI2_CAPABLE(ha)) {
		mid_init_cb->options = cpu_to_le16(BIT_1);
		mid_init_cb->init_cb.execution_throttle =
		    cpu_to_le16(ha->cur_fw_xcb_count);
		ha->flags.dport_enabled =
			(le32_to_cpu(mid_init_cb->init_cb.firmware_options_1) &
			 BIT_7) != 0;
		ql_dbg(ql_dbg_init, vha, 0x0191, "DPORT Support: %s.\n",
		    (ha->flags.dport_enabled) ? "enabled" : "disabled");
		/* FA-WWPN Status */
		ha->flags.fawwpn_enabled =
			(le32_to_cpu(mid_init_cb->init_cb.firmware_options_1) &
			 BIT_6) != 0;
		ql_dbg(ql_dbg_init, vha, 0x00bc, "FA-WWPN Support: %s.\n",
		    (ha->flags.fawwpn_enabled) ? "enabled" : "disabled");
	}

	/* ELS pass through payload is limit by frame size. */
	if (ha->flags.edif_enabled)
		mid_init_cb->init_cb.frame_payload_size = cpu_to_le16(ELS_MAX_PAYLOAD);

	rval = qla2x00_init_firmware(vha, ha->init_cb_size);
next_check:
	if (rval) {
		ql_log(ql_log_fatal, vha, 0x00d2,
		    "Init Firmware **** FAILED ****.\n");
	} else {
		ql_dbg(ql_dbg_init, vha, 0x00d3,
		    "Init Firmware -- success.\n");
		QLA_FW_STARTED(ha);
		vha->u_ql2xexchoffld = vha->u_ql2xiniexchg = 0;
	}

	return (rval);
}

/**
 * qla2x00_fw_ready() - Waits for firmware ready.
 * @vha: HA context
 *
 * Returns 0 on success.
 */
static int
qla2x00_fw_ready(scsi_qla_host_t *vha)
{
	int		rval;
	unsigned long	wtime, mtime, cs84xx_time;
	uint16_t	min_wait;	/* Minimum wait time if loop is down */
	uint16_t	wait_time;	/* Wait time if loop is coming ready */
	uint16_t	state[6];
	struct qla_hw_data *ha = vha->hw;

	if (IS_QLAFX00(vha->hw))
		return qlafx00_fw_ready(vha);

	/* Time to wait for loop down */
	if (IS_P3P_TYPE(ha))
		min_wait = 30;
	else
		min_wait = 20;

	/*
	 * Firmware should take at most one RATOV to login, plus 5 seconds for
	 * our own processing.
	 */
	if ((wait_time = (ha->retry_count*ha->login_timeout) + 5) < min_wait) {
		wait_time = min_wait;
	}

	/* Min wait time if loop down */
	mtime = jiffies + (min_wait * HZ);

	/* wait time before firmware ready */
	wtime = jiffies + (wait_time * HZ);

	/* Wait for ISP to finish LIP */
	if (!vha->flags.init_done)
		ql_log(ql_log_info, vha, 0x801e,
		    "Waiting for LIP to complete.\n");

	do {
		memset(state, -1, sizeof(state));
		rval = qla2x00_get_firmware_state(vha, state);
		if (rval == QLA_SUCCESS) {
			if (state[0] < FSTATE_LOSS_OF_SYNC) {
				vha->device_flags &= ~DFLG_NO_CABLE;
			}
			if (IS_QLA84XX(ha) && state[0] != FSTATE_READY) {
				ql_dbg(ql_dbg_taskm, vha, 0x801f,
				    "fw_state=%x 84xx=%x.\n", state[0],
				    state[2]);
				if ((state[2] & FSTATE_LOGGED_IN) &&
				     (state[2] & FSTATE_WAITING_FOR_VERIFY)) {
					ql_dbg(ql_dbg_taskm, vha, 0x8028,
					    "Sending verify iocb.\n");

					cs84xx_time = jiffies;
					rval = qla84xx_init_chip(vha);
					if (rval != QLA_SUCCESS) {
						ql_log(ql_log_warn,
						    vha, 0x8007,
						    "Init chip failed.\n");
						break;
					}

					/* Add time taken to initialize. */
					cs84xx_time = jiffies - cs84xx_time;
					wtime += cs84xx_time;
					mtime += cs84xx_time;
					ql_dbg(ql_dbg_taskm, vha, 0x8008,
					    "Increasing wait time by %ld. "
					    "New time %ld.\n", cs84xx_time,
					    wtime);
				}
			} else if (state[0] == FSTATE_READY) {
				ql_dbg(ql_dbg_taskm, vha, 0x8037,
				    "F/W Ready - OK.\n");

				qla2x00_get_retry_cnt(vha, &ha->retry_count,
				    &ha->login_timeout, &ha->r_a_tov);

				rval = QLA_SUCCESS;
				break;
			}

			rval = QLA_FUNCTION_FAILED;

			if (atomic_read(&vha->loop_down_timer) &&
			    state[0] != FSTATE_READY) {
				/* Loop down. Timeout on min_wait for states
				 * other than Wait for Login.
				 */
				if (time_after_eq(jiffies, mtime)) {
					ql_log(ql_log_info, vha, 0x8038,
					    "Cable is unplugged...\n");

					vha->device_flags |= DFLG_NO_CABLE;
					break;
				}
			}
		} else {
			/* Mailbox cmd failed. Timeout on min_wait. */
			if (time_after_eq(jiffies, mtime) ||
				ha->flags.isp82xx_fw_hung)
				break;
		}

		if (time_after_eq(jiffies, wtime))
			break;

		/* Delay for a while */
		msleep(500);
	} while (1);

	ql_dbg(ql_dbg_taskm, vha, 0x803a,
	    "fw_state=%x (%x, %x, %x, %x %x) curr time=%lx.\n", state[0],
	    state[1], state[2], state[3], state[4], state[5], jiffies);

	if (rval && !(vha->device_flags & DFLG_NO_CABLE)) {
		ql_log(ql_log_warn, vha, 0x803b,
		    "Firmware ready **** FAILED ****.\n");
	}

	return (rval);
}

/*
*  qla2x00_configure_hba
*      Setup adapter context.
*
* Input:
*      ha = adapter state pointer.
*
* Returns:
*      0 = success
*
* Context:
*      Kernel context.
*/
static int
qla2x00_configure_hba(scsi_qla_host_t *vha)
{
	int       rval;
	uint16_t      loop_id;
	uint16_t      topo;
	uint16_t      sw_cap;
	uint8_t       al_pa;
	uint8_t       area;
	uint8_t       domain;
	char		connect_type[22];
	struct qla_hw_data *ha = vha->hw;
	scsi_qla_host_t *base_vha = pci_get_drvdata(ha->pdev);
	port_id_t id;
	unsigned long flags;

	/* Get host addresses. */
	rval = qla2x00_get_adapter_id(vha,
	    &loop_id, &al_pa, &area, &domain, &topo, &sw_cap);
	if (rval != QLA_SUCCESS) {
		if (LOOP_TRANSITION(vha) || atomic_read(&ha->loop_down_timer) ||
		    IS_CNA_CAPABLE(ha) ||
		    (rval == QLA_COMMAND_ERROR && loop_id == 0x7)) {
			ql_dbg(ql_dbg_disc, vha, 0x2008,
			    "Loop is in a transition state.\n");
		} else {
			ql_log(ql_log_warn, vha, 0x2009,
			    "Unable to get host loop ID.\n");
			if (IS_FWI2_CAPABLE(ha) && (vha == base_vha) &&
			    (rval == QLA_COMMAND_ERROR && loop_id == 0x1b)) {
				ql_log(ql_log_warn, vha, 0x1151,
				    "Doing link init.\n");
				if (qla24xx_link_initialize(vha) == QLA_SUCCESS)
					return rval;
			}
			set_bit(ISP_ABORT_NEEDED, &vha->dpc_flags);
		}
		return (rval);
	}

	if (topo == 4) {
		ql_log(ql_log_info, vha, 0x200a,
		    "Cannot get topology - retrying.\n");
		return (QLA_FUNCTION_FAILED);
	}

	vha->loop_id = loop_id;

	/* initialize */
	ha->min_external_loopid = SNS_FIRST_LOOP_ID;
	ha->operating_mode = LOOP;

	switch (topo) {
	case 0:
		ql_dbg(ql_dbg_disc, vha, 0x200b, "HBA in NL topology.\n");
		ha->switch_cap = 0;
		ha->current_topology = ISP_CFG_NL;
		strcpy(connect_type, "(Loop)");
		break;

	case 1:
		ql_dbg(ql_dbg_disc, vha, 0x200c, "HBA in FL topology.\n");
		ha->switch_cap = sw_cap;
		ha->current_topology = ISP_CFG_FL;
		strcpy(connect_type, "(FL_Port)");
		break;

	case 2:
		ql_dbg(ql_dbg_disc, vha, 0x200d, "HBA in N P2P topology.\n");
		ha->switch_cap = 0;
		ha->operating_mode = P2P;
		ha->current_topology = ISP_CFG_N;
		strcpy(connect_type, "(N_Port-to-N_Port)");
		break;

	case 3:
		ql_dbg(ql_dbg_disc, vha, 0x200e, "HBA in F P2P topology.\n");
		ha->switch_cap = sw_cap;
		ha->operating_mode = P2P;
		ha->current_topology = ISP_CFG_F;
		strcpy(connect_type, "(F_Port)");
		break;

	default:
		ql_dbg(ql_dbg_disc, vha, 0x200f,
		    "HBA in unknown topology %x, using NL.\n", topo);
		ha->switch_cap = 0;
		ha->current_topology = ISP_CFG_NL;
		strcpy(connect_type, "(Loop)");
		break;
	}

	/* Save Host port and loop ID. */
	/* byte order - Big Endian */
	id.b.domain = domain;
	id.b.area = area;
	id.b.al_pa = al_pa;
	id.b.rsvd_1 = 0;
	spin_lock_irqsave(&ha->hardware_lock, flags);
	if (vha->hw->flags.edif_enabled) {
		if (topo != 2)
			qlt_update_host_map(vha, id);
	} else if (!(topo == 2 && ha->flags.n2n_bigger))
		qlt_update_host_map(vha, id);
	spin_unlock_irqrestore(&ha->hardware_lock, flags);

	if (!vha->flags.init_done)
		ql_log(ql_log_info, vha, 0x2010,
		    "Topology - %s, Host Loop address 0x%x.\n",
		    connect_type, vha->loop_id);

	return(rval);
}

inline void
qla2x00_set_model_info(scsi_qla_host_t *vha, uint8_t *model, size_t len,
		       const char *def)
{
	char *st, *en;
	uint16_t index;
	uint64_t zero[2] = { 0 };
	struct qla_hw_data *ha = vha->hw;
	int use_tbl = !IS_QLA24XX_TYPE(ha) && !IS_QLA25XX(ha) &&
	    !IS_CNA_CAPABLE(ha) && !IS_QLA2031(ha);

	if (len > sizeof(zero))
		len = sizeof(zero);
	if (memcmp(model, &zero, len) != 0) {
		memcpy(ha->model_number, model, len);
		st = en = ha->model_number;
		en += len - 1;
		while (en > st) {
			if (*en != 0x20 && *en != 0x00)
				break;
			*en-- = '\0';
		}

		index = (ha->pdev->subsystem_device & 0xff);
		if (use_tbl &&
		    ha->pdev->subsystem_vendor == PCI_VENDOR_ID_QLOGIC &&
		    index < QLA_MODEL_NAMES)
			strlcpy(ha->model_desc,
			    qla2x00_model_name[index * 2 + 1],
			    sizeof(ha->model_desc));
	} else {
		index = (ha->pdev->subsystem_device & 0xff);
		if (use_tbl &&
		    ha->pdev->subsystem_vendor == PCI_VENDOR_ID_QLOGIC &&
		    index < QLA_MODEL_NAMES) {
			strlcpy(ha->model_number,
				qla2x00_model_name[index * 2],
				sizeof(ha->model_number));
			strlcpy(ha->model_desc,
			    qla2x00_model_name[index * 2 + 1],
			    sizeof(ha->model_desc));
		} else {
			strlcpy(ha->model_number, def,
				sizeof(ha->model_number));
		}
	}
	if (IS_FWI2_CAPABLE(ha))
		qla2xxx_get_vpd_field(vha, "\x82", ha->model_desc,
		    sizeof(ha->model_desc));
}

/* On sparc systems, obtain port and node WWN from firmware
 * properties.
 */
static void qla2xxx_nvram_wwn_from_ofw(scsi_qla_host_t *vha, nvram_t *nv)
{
#ifdef CONFIG_SPARC
	struct qla_hw_data *ha = vha->hw;
	struct pci_dev *pdev = ha->pdev;
	struct device_node *dp = pci_device_to_OF_node(pdev);
	const u8 *val;
	int len;

	val = of_get_property(dp, "port-wwn", &len);
	if (val && len >= WWN_SIZE)
		memcpy(nv->port_name, val, WWN_SIZE);

	val = of_get_property(dp, "node-wwn", &len);
	if (val && len >= WWN_SIZE)
		memcpy(nv->node_name, val, WWN_SIZE);
#endif
}

/*
* NVRAM configuration for ISP 2xxx
*
* Input:
*      ha                = adapter block pointer.
*
* Output:
*      initialization control block in response_ring
*      host adapters parameters in host adapter block
*
* Returns:
*      0 = success.
*/
int
qla2x00_nvram_config(scsi_qla_host_t *vha)
{
	int             rval;
	uint8_t         chksum = 0;
	uint16_t        cnt;
	uint8_t         *dptr1, *dptr2;
	struct qla_hw_data *ha = vha->hw;
	init_cb_t       *icb = ha->init_cb;
	nvram_t         *nv = ha->nvram;
	uint8_t         *ptr = ha->nvram;
	struct device_reg_2xxx __iomem *reg = &ha->iobase->isp;

	rval = QLA_SUCCESS;

	/* Determine NVRAM starting address. */
	ha->nvram_size = sizeof(*nv);
	ha->nvram_base = 0;
	if (!IS_QLA2100(ha) && !IS_QLA2200(ha) && !IS_QLA2300(ha))
		if ((rd_reg_word(&reg->ctrl_status) >> 14) == 1)
			ha->nvram_base = 0x80;

	/* Get NVRAM data and calculate checksum. */
	ha->isp_ops->read_nvram(vha, ptr, ha->nvram_base, ha->nvram_size);
	for (cnt = 0, chksum = 0; cnt < ha->nvram_size; cnt++)
		chksum += *ptr++;

	ql_dbg(ql_dbg_init + ql_dbg_buffer, vha, 0x010f,
	    "Contents of NVRAM.\n");
	ql_dump_buffer(ql_dbg_init + ql_dbg_buffer, vha, 0x0110,
	    nv, ha->nvram_size);

	/* Bad NVRAM data, set defaults parameters. */
	if (chksum || memcmp("ISP ", nv->id, sizeof(nv->id)) ||
	    nv->nvram_version < 1) {
		/* Reset NVRAM data. */
		ql_log(ql_log_warn, vha, 0x0064,
		    "Inconsistent NVRAM detected: checksum=%#x id=%.4s version=%#x.\n",
		    chksum, nv->id, nv->nvram_version);
		ql_log(ql_log_warn, vha, 0x0065,
		    "Falling back to "
		    "functioning (yet invalid -- WWPN) defaults.\n");

		/*
		 * Set default initialization control block.
		 */
		memset(nv, 0, ha->nvram_size);
		nv->parameter_block_version = ICB_VERSION;

		if (IS_QLA23XX(ha)) {
			nv->firmware_options[0] = BIT_2 | BIT_1;
			nv->firmware_options[1] = BIT_7 | BIT_5;
			nv->add_firmware_options[0] = BIT_5;
			nv->add_firmware_options[1] = BIT_5 | BIT_4;
			nv->frame_payload_size = cpu_to_le16(2048);
			nv->special_options[1] = BIT_7;
		} else if (IS_QLA2200(ha)) {
			nv->firmware_options[0] = BIT_2 | BIT_1;
			nv->firmware_options[1] = BIT_7 | BIT_5;
			nv->add_firmware_options[0] = BIT_5;
			nv->add_firmware_options[1] = BIT_5 | BIT_4;
			nv->frame_payload_size = cpu_to_le16(1024);
		} else if (IS_QLA2100(ha)) {
			nv->firmware_options[0] = BIT_3 | BIT_1;
			nv->firmware_options[1] = BIT_5;
			nv->frame_payload_size = cpu_to_le16(1024);
		}

		nv->max_iocb_allocation = cpu_to_le16(256);
		nv->execution_throttle = cpu_to_le16(16);
		nv->retry_count = 8;
		nv->retry_delay = 1;

		nv->port_name[0] = 33;
		nv->port_name[3] = 224;
		nv->port_name[4] = 139;

		qla2xxx_nvram_wwn_from_ofw(vha, nv);

		nv->login_timeout = 4;

		/*
		 * Set default host adapter parameters
		 */
		nv->host_p[1] = BIT_2;
		nv->reset_delay = 5;
		nv->port_down_retry_count = 8;
		nv->max_luns_per_target = cpu_to_le16(8);
		nv->link_down_timeout = 60;

		rval = 1;
	}

	/* Reset Initialization control block */
	memset(icb, 0, ha->init_cb_size);

	/*
	 * Setup driver NVRAM options.
	 */
	nv->firmware_options[0] |= (BIT_6 | BIT_1);
	nv->firmware_options[0] &= ~(BIT_5 | BIT_4);
	nv->firmware_options[1] |= (BIT_5 | BIT_0);
	nv->firmware_options[1] &= ~BIT_4;

	if (IS_QLA23XX(ha)) {
		nv->firmware_options[0] |= BIT_2;
		nv->firmware_options[0] &= ~BIT_3;
		nv->special_options[0] &= ~BIT_6;
		nv->add_firmware_options[1] |= BIT_5 | BIT_4;

		if (IS_QLA2300(ha)) {
			if (ha->fb_rev == FPM_2310) {
				strcpy(ha->model_number, "QLA2310");
			} else {
				strcpy(ha->model_number, "QLA2300");
			}
		} else {
			qla2x00_set_model_info(vha, nv->model_number,
			    sizeof(nv->model_number), "QLA23xx");
		}
	} else if (IS_QLA2200(ha)) {
		nv->firmware_options[0] |= BIT_2;
		/*
		 * 'Point-to-point preferred, else loop' is not a safe
		 * connection mode setting.
		 */
		if ((nv->add_firmware_options[0] & (BIT_6 | BIT_5 | BIT_4)) ==
		    (BIT_5 | BIT_4)) {
			/* Force 'loop preferred, else point-to-point'. */
			nv->add_firmware_options[0] &= ~(BIT_6 | BIT_5 | BIT_4);
			nv->add_firmware_options[0] |= BIT_5;
		}
		strcpy(ha->model_number, "QLA22xx");
	} else /*if (IS_QLA2100(ha))*/ {
		strcpy(ha->model_number, "QLA2100");
	}

	/*
	 * Copy over NVRAM RISC parameter block to initialization control block.
	 */
	dptr1 = (uint8_t *)icb;
	dptr2 = (uint8_t *)&nv->parameter_block_version;
	cnt = (uint8_t *)&icb->request_q_outpointer - (uint8_t *)&icb->version;
	while (cnt--)
		*dptr1++ = *dptr2++;

	/* Copy 2nd half. */
	dptr1 = (uint8_t *)icb->add_firmware_options;
	cnt = (uint8_t *)icb->reserved_3 - (uint8_t *)icb->add_firmware_options;
	while (cnt--)
		*dptr1++ = *dptr2++;
	ha->frame_payload_size = le16_to_cpu(icb->frame_payload_size);
	/* Use alternate WWN? */
	if (nv->host_p[1] & BIT_7) {
		memcpy(icb->node_name, nv->alternate_node_name, WWN_SIZE);
		memcpy(icb->port_name, nv->alternate_port_name, WWN_SIZE);
	}

	/* Prepare nodename */
	if ((icb->firmware_options[1] & BIT_6) == 0) {
		/*
		 * Firmware will apply the following mask if the nodename was
		 * not provided.
		 */
		memcpy(icb->node_name, icb->port_name, WWN_SIZE);
		icb->node_name[0] &= 0xF0;
	}

	/*
	 * Set host adapter parameters.
	 */

	/*
	 * BIT_7 in the host-parameters section allows for modification to
	 * internal driver logging.
	 */
	if (nv->host_p[0] & BIT_7)
		ql2xextended_error_logging = QL_DBG_DEFAULT1_MASK;
	ha->flags.disable_risc_code_load = ((nv->host_p[0] & BIT_4) ? 1 : 0);
	/* Always load RISC code on non ISP2[12]00 chips. */
	if (!IS_QLA2100(ha) && !IS_QLA2200(ha))
		ha->flags.disable_risc_code_load = 0;
	ha->flags.enable_lip_reset = ((nv->host_p[1] & BIT_1) ? 1 : 0);
	ha->flags.enable_lip_full_login = ((nv->host_p[1] & BIT_2) ? 1 : 0);
	ha->flags.enable_target_reset = ((nv->host_p[1] & BIT_3) ? 1 : 0);
	ha->flags.enable_led_scheme = (nv->special_options[1] & BIT_4) ? 1 : 0;
	ha->flags.disable_serdes = 0;

	ha->operating_mode =
	    (icb->add_firmware_options[0] & (BIT_6 | BIT_5 | BIT_4)) >> 4;

	memcpy(ha->fw_seriallink_options, nv->seriallink_options,
	    sizeof(ha->fw_seriallink_options));

	/* save HBA serial number */
	ha->serial0 = icb->port_name[5];
	ha->serial1 = icb->port_name[6];
	ha->serial2 = icb->port_name[7];
	memcpy(vha->node_name, icb->node_name, WWN_SIZE);
	memcpy(vha->port_name, icb->port_name, WWN_SIZE);

	icb->execution_throttle = cpu_to_le16(0xFFFF);

	ha->retry_count = nv->retry_count;

	/* Set minimum login_timeout to 4 seconds. */
	if (nv->login_timeout != ql2xlogintimeout)
		nv->login_timeout = ql2xlogintimeout;
	if (nv->login_timeout < 4)
		nv->login_timeout = 4;
	ha->login_timeout = nv->login_timeout;

	/* Set minimum RATOV to 100 tenths of a second. */
	ha->r_a_tov = 100;

	ha->loop_reset_delay = nv->reset_delay;

	/* Link Down Timeout = 0:
	 *
	 * 	When Port Down timer expires we will start returning
	 *	I/O's to OS with "DID_NO_CONNECT".
	 *
	 * Link Down Timeout != 0:
	 *
	 *	 The driver waits for the link to come up after link down
	 *	 before returning I/Os to OS with "DID_NO_CONNECT".
	 */
	if (nv->link_down_timeout == 0) {
		ha->loop_down_abort_time =
		    (LOOP_DOWN_TIME - LOOP_DOWN_TIMEOUT);
	} else {
		ha->link_down_timeout =	 nv->link_down_timeout;
		ha->loop_down_abort_time =
		    (LOOP_DOWN_TIME - ha->link_down_timeout);
	}

	/*
	 * Need enough time to try and get the port back.
	 */
	ha->port_down_retry_count = nv->port_down_retry_count;
	if (qlport_down_retry)
		ha->port_down_retry_count = qlport_down_retry;
	/* Set login_retry_count */
	ha->login_retry_count  = nv->retry_count;
	if (ha->port_down_retry_count == nv->port_down_retry_count &&
	    ha->port_down_retry_count > 3)
		ha->login_retry_count = ha->port_down_retry_count;
	else if (ha->port_down_retry_count > (int)ha->login_retry_count)
		ha->login_retry_count = ha->port_down_retry_count;
	if (ql2xloginretrycount)
		ha->login_retry_count = ql2xloginretrycount;

	icb->lun_enables = cpu_to_le16(0);
	icb->command_resource_count = 0;
	icb->immediate_notify_resource_count = 0;
	icb->timeout = cpu_to_le16(0);

	if (IS_QLA2100(ha) || IS_QLA2200(ha)) {
		/* Enable RIO */
		icb->firmware_options[0] &= ~BIT_3;
		icb->add_firmware_options[0] &=
		    ~(BIT_3 | BIT_2 | BIT_1 | BIT_0);
		icb->add_firmware_options[0] |= BIT_2;
		icb->response_accumulation_timer = 3;
		icb->interrupt_delay_timer = 5;

		vha->flags.process_response_queue = 1;
	} else {
		/* Enable ZIO. */
		if (!vha->flags.init_done) {
			ha->zio_mode = icb->add_firmware_options[0] &
			    (BIT_3 | BIT_2 | BIT_1 | BIT_0);
			ha->zio_timer = icb->interrupt_delay_timer ?
			    icb->interrupt_delay_timer : 2;
		}
		icb->add_firmware_options[0] &=
		    ~(BIT_3 | BIT_2 | BIT_1 | BIT_0);
		vha->flags.process_response_queue = 0;
		if (ha->zio_mode != QLA_ZIO_DISABLED) {
			ha->zio_mode = QLA_ZIO_MODE_6;

			ql_log(ql_log_info, vha, 0x0068,
			    "ZIO mode %d enabled; timer delay (%d us).\n",
			    ha->zio_mode, ha->zio_timer * 100);

			icb->add_firmware_options[0] |= (uint8_t)ha->zio_mode;
			icb->interrupt_delay_timer = (uint8_t)ha->zio_timer;
			vha->flags.process_response_queue = 1;
		}
	}

	if (rval) {
		ql_log(ql_log_warn, vha, 0x0069,
		    "NVRAM configuration failed.\n");
	}
	return (rval);
}

static void
qla2x00_rport_del(void *data)
{
	fc_port_t *fcport = data;
	struct fc_rport *rport;
	unsigned long flags;

	spin_lock_irqsave(fcport->vha->host->host_lock, flags);
	rport = fcport->drport ? fcport->drport : fcport->rport;
	fcport->drport = NULL;
	spin_unlock_irqrestore(fcport->vha->host->host_lock, flags);
	if (rport) {
		ql_dbg(ql_dbg_disc, fcport->vha, 0x210b,
		    "%s %8phN. rport %p roles %x\n",
		    __func__, fcport->port_name, rport,
		    rport->roles);

		fc_remote_port_delete(rport);
	}
}

void qla2x00_set_fcport_state(fc_port_t *fcport, int state)
{
	int old_state;

	old_state = atomic_read(&fcport->state);
	atomic_set(&fcport->state, state);

	/* Don't print state transitions during initial allocation of fcport */
	if (old_state && old_state != state) {
		ql_dbg(ql_dbg_disc, fcport->vha, 0x207d,
		       "FCPort %8phC state transitioned from %s to %s - portid=%02x%02x%02x.\n",
		       fcport->port_name, port_state_str[old_state],
		       port_state_str[state], fcport->d_id.b.domain,
		       fcport->d_id.b.area, fcport->d_id.b.al_pa);
	}
}

/**
 * qla2x00_alloc_fcport() - Allocate a generic fcport.
 * @vha: HA context
 * @flags: allocation flags
 *
 * Returns a pointer to the allocated fcport, or NULL, if none available.
 */
fc_port_t *
qla2x00_alloc_fcport(scsi_qla_host_t *vha, gfp_t flags)
{
	fc_port_t *fcport;

	fcport = kzalloc(sizeof(fc_port_t), flags);
	if (!fcport)
		return NULL;

	fcport->ct_desc.ct_sns = dma_alloc_coherent(&vha->hw->pdev->dev,
		sizeof(struct ct_sns_pkt), &fcport->ct_desc.ct_sns_dma,
		flags);
	if (!fcport->ct_desc.ct_sns) {
		ql_log(ql_log_warn, vha, 0xd049,
		    "Failed to allocate ct_sns request.\n");
		kfree(fcport);
		return NULL;
	}

	/* Setup fcport template structure. */
	fcport->vha = vha;
	fcport->port_type = FCT_UNKNOWN;
	fcport->loop_id = FC_NO_LOOP_ID;
	qla2x00_set_fcport_state(fcport, FCS_UNCONFIGURED);
	fcport->supported_classes = FC_COS_UNSPECIFIED;
	fcport->fp_speed = PORT_SPEED_UNKNOWN;

	fcport->disc_state = DSC_DELETED;
	fcport->fw_login_state = DSC_LS_PORT_UNAVAIL;
	fcport->deleted = QLA_SESS_DELETED;
	fcport->login_retry = vha->hw->login_retry_count;
	fcport->chip_reset = vha->hw->base_qpair->chip_reset;
	fcport->logout_on_delete = 1;
	fcport->tgt_link_down_time = QLA2XX_MAX_LINK_DOWN_TIME;
	fcport->tgt_short_link_down_cnt = 0;
	fcport->dev_loss_tmo = 0;

	if (!fcport->ct_desc.ct_sns) {
		ql_log(ql_log_warn, vha, 0xd049,
		    "Failed to allocate ct_sns request.\n");
		kfree(fcport);
		return NULL;
	}

	INIT_WORK(&fcport->del_work, qla24xx_delete_sess_fn);
	INIT_WORK(&fcport->free_work, qlt_free_session_done);
	INIT_WORK(&fcport->reg_work, qla_register_fcport_fn);
	INIT_LIST_HEAD(&fcport->gnl_entry);
	INIT_LIST_HEAD(&fcport->list);

	INIT_LIST_HEAD(&fcport->sess_cmd_list);
	spin_lock_init(&fcport->sess_cmd_lock);

	spin_lock_init(&fcport->edif.sa_list_lock);
	INIT_LIST_HEAD(&fcport->edif.tx_sa_list);
	INIT_LIST_HEAD(&fcport->edif.rx_sa_list);

	if (vha->e_dbell.db_flags == EDB_ACTIVE)
		fcport->edif.app_started = 1;

	spin_lock_init(&fcport->edif.indx_list_lock);
	INIT_LIST_HEAD(&fcport->edif.edif_indx_list);

	return fcport;
}

void
qla2x00_free_fcport(fc_port_t *fcport)
{
	if (fcport->ct_desc.ct_sns) {
		dma_free_coherent(&fcport->vha->hw->pdev->dev,
			sizeof(struct ct_sns_pkt), fcport->ct_desc.ct_sns,
			fcport->ct_desc.ct_sns_dma);

		fcport->ct_desc.ct_sns = NULL;
	}

	qla_edif_flush_sa_ctl_lists(fcport);
	list_del(&fcport->list);
	qla2x00_clear_loop_id(fcport);

	qla_edif_list_del(fcport);

	kfree(fcport);
}

static void qla_get_login_template(scsi_qla_host_t *vha)
{
	struct qla_hw_data *ha = vha->hw;
	int rval;
	u32 *bp, sz;
	__be32 *q;

	memset(ha->init_cb, 0, ha->init_cb_size);
	sz = min_t(int, sizeof(struct fc_els_flogi), ha->init_cb_size);
	rval = qla24xx_get_port_login_templ(vha, ha->init_cb_dma,
					    ha->init_cb, sz);
	if (rval != QLA_SUCCESS) {
		ql_dbg(ql_dbg_init, vha, 0x00d1,
		       "PLOGI ELS param read fail.\n");
		return;
	}
	q = (__be32 *)&ha->plogi_els_payld.fl_csp;

	bp = (uint32_t *)ha->init_cb;
	cpu_to_be32_array(q, bp, sz / 4);
	ha->flags.plogi_template_valid = 1;
}

/*
 * qla2x00_configure_loop
 *      Updates Fibre Channel Device Database with what is actually on loop.
 *
 * Input:
 *      ha                = adapter block pointer.
 *
 * Returns:
 *      0 = success.
 *      1 = error.
 *      2 = database was full and device was not configured.
 */
static int
qla2x00_configure_loop(scsi_qla_host_t *vha)
{
	int  rval;
	unsigned long flags, save_flags;
	struct qla_hw_data *ha = vha->hw;

	rval = QLA_SUCCESS;

	/* Get Initiator ID */
	if (test_bit(LOCAL_LOOP_UPDATE, &vha->dpc_flags)) {
		rval = qla2x00_configure_hba(vha);
		if (rval != QLA_SUCCESS) {
			ql_dbg(ql_dbg_disc, vha, 0x2013,
			    "Unable to configure HBA.\n");
			return (rval);
		}
	}

	save_flags = flags = vha->dpc_flags;
	ql_dbg(ql_dbg_disc, vha, 0x2014,
	    "Configure loop -- dpc flags = 0x%lx.\n", flags);

	/*
	 * If we have both an RSCN and PORT UPDATE pending then handle them
	 * both at the same time.
	 */
	clear_bit(LOCAL_LOOP_UPDATE, &vha->dpc_flags);
	clear_bit(RSCN_UPDATE, &vha->dpc_flags);

	qla2x00_get_data_rate(vha);
	qla_get_login_template(vha);

	/* Determine what we need to do */
	if ((ha->current_topology == ISP_CFG_FL ||
	    ha->current_topology == ISP_CFG_F) &&
	    (test_bit(LOCAL_LOOP_UPDATE, &flags))) {

		set_bit(RSCN_UPDATE, &flags);
		clear_bit(LOCAL_LOOP_UPDATE, &flags);

	} else if (ha->current_topology == ISP_CFG_NL ||
		   ha->current_topology == ISP_CFG_N) {
		clear_bit(RSCN_UPDATE, &flags);
		set_bit(LOCAL_LOOP_UPDATE, &flags);
	} else if (!vha->flags.online ||
	    (test_bit(ABORT_ISP_ACTIVE, &flags))) {
		set_bit(RSCN_UPDATE, &flags);
		set_bit(LOCAL_LOOP_UPDATE, &flags);
	}

	if (test_bit(LOCAL_LOOP_UPDATE, &flags)) {
		if (test_bit(LOOP_RESYNC_NEEDED, &vha->dpc_flags)) {
			ql_dbg(ql_dbg_disc, vha, 0x2015,
			    "Loop resync needed, failing.\n");
			rval = QLA_FUNCTION_FAILED;
		} else
			rval = qla2x00_configure_local_loop(vha);
	}

	if (rval == QLA_SUCCESS && test_bit(RSCN_UPDATE, &flags)) {
		if (LOOP_TRANSITION(vha)) {
			ql_dbg(ql_dbg_disc, vha, 0x2099,
			    "Needs RSCN update and loop transition.\n");
			rval = QLA_FUNCTION_FAILED;
		}
		else
			rval = qla2x00_configure_fabric(vha);
	}

	if (rval == QLA_SUCCESS) {
		if (atomic_read(&vha->loop_down_timer) ||
		    test_bit(LOOP_RESYNC_NEEDED, &vha->dpc_flags)) {
			rval = QLA_FUNCTION_FAILED;
		} else {
			atomic_set(&vha->loop_state, LOOP_READY);
			ql_dbg(ql_dbg_disc, vha, 0x2069,
			    "LOOP READY.\n");
			ha->flags.fw_init_done = 1;

			/*
			 * use link up to wake up app to get ready for
			 * authentication.
			 */
<<<<<<< HEAD
			if (ha->flags.edif_enabled &&
			    !(vha->e_dbell.db_flags & EDB_ACTIVE))
=======
			if (ha->flags.edif_enabled && DBELL_INACTIVE(vha))
>>>>>>> 92b4b594
				qla2x00_post_aen_work(vha, FCH_EVT_LINKUP,
						      ha->link_data_rate);

			/*
			 * Process any ATIO queue entries that came in
			 * while we weren't online.
			 */
			if (qla_tgt_mode_enabled(vha) ||
			    qla_dual_mode_enabled(vha)) {
				spin_lock_irqsave(&ha->tgt.atio_lock, flags);
				qlt_24xx_process_atio_queue(vha, 0);
				spin_unlock_irqrestore(&ha->tgt.atio_lock,
				    flags);
			}
		}
	}

	if (rval) {
		ql_dbg(ql_dbg_disc, vha, 0x206a,
		    "%s *** FAILED ***.\n", __func__);
	} else {
		ql_dbg(ql_dbg_disc, vha, 0x206b,
		    "%s: exiting normally. local port wwpn %8phN id %06x)\n",
		    __func__, vha->port_name, vha->d_id.b24);
	}

	/* Restore state if a resync event occurred during processing */
	if (test_bit(LOOP_RESYNC_NEEDED, &vha->dpc_flags)) {
		if (test_bit(LOCAL_LOOP_UPDATE, &save_flags))
			set_bit(LOCAL_LOOP_UPDATE, &vha->dpc_flags);
		if (test_bit(RSCN_UPDATE, &save_flags)) {
			set_bit(RSCN_UPDATE, &vha->dpc_flags);
		}
	}

	return (rval);
}

static int qla2x00_configure_n2n_loop(scsi_qla_host_t *vha)
{
	unsigned long flags;
	fc_port_t *fcport;

	ql_dbg(ql_dbg_disc, vha, 0x206a, "%s %d.\n", __func__, __LINE__);

	if (test_and_clear_bit(N2N_LOGIN_NEEDED, &vha->dpc_flags))
		set_bit(RELOGIN_NEEDED, &vha->dpc_flags);

	list_for_each_entry(fcport, &vha->vp_fcports, list) {
		if (fcport->n2n_flag) {
			qla24xx_fcport_handle_login(vha, fcport);
			return QLA_SUCCESS;
		}
	}

	spin_lock_irqsave(&vha->work_lock, flags);
	vha->scan.scan_retry++;
	spin_unlock_irqrestore(&vha->work_lock, flags);

	if (vha->scan.scan_retry < MAX_SCAN_RETRIES) {
		set_bit(LOCAL_LOOP_UPDATE, &vha->dpc_flags);
		set_bit(LOOP_RESYNC_NEEDED, &vha->dpc_flags);
	}
	return QLA_FUNCTION_FAILED;
}

/*
 * qla2x00_configure_local_loop
 *	Updates Fibre Channel Device Database with local loop devices.
 *
 * Input:
 *	ha = adapter block pointer.
 *
 * Returns:
 *	0 = success.
 */
static int
qla2x00_configure_local_loop(scsi_qla_host_t *vha)
{
	int		rval, rval2;
	int		found_devs;
	int		found;
	fc_port_t	*fcport, *new_fcport;
	uint16_t	index;
	uint16_t	entries;
	struct gid_list_info *gid;
	uint16_t	loop_id;
	uint8_t		domain, area, al_pa;
	struct qla_hw_data *ha = vha->hw;
	unsigned long flags;

	/* Inititae N2N login. */
	if (N2N_TOPO(ha))
		return qla2x00_configure_n2n_loop(vha);

	found_devs = 0;
	new_fcport = NULL;
	entries = MAX_FIBRE_DEVICES_LOOP;

	/* Get list of logged in devices. */
	memset(ha->gid_list, 0, qla2x00_gid_list_size(ha));
	rval = qla2x00_get_id_list(vha, ha->gid_list, ha->gid_list_dma,
	    &entries);
	if (rval != QLA_SUCCESS)
		goto err;

	ql_dbg(ql_dbg_disc, vha, 0x2011,
	    "Entries in ID list (%d).\n", entries);
	ql_dump_buffer(ql_dbg_disc + ql_dbg_buffer, vha, 0x2075,
	    ha->gid_list, entries * sizeof(*ha->gid_list));

	if (entries == 0) {
		spin_lock_irqsave(&vha->work_lock, flags);
		vha->scan.scan_retry++;
		spin_unlock_irqrestore(&vha->work_lock, flags);

		if (vha->scan.scan_retry < MAX_SCAN_RETRIES) {
			set_bit(LOCAL_LOOP_UPDATE, &vha->dpc_flags);
			set_bit(LOOP_RESYNC_NEEDED, &vha->dpc_flags);
		}
	} else {
		vha->scan.scan_retry = 0;
	}

	list_for_each_entry(fcport, &vha->vp_fcports, list) {
		fcport->scan_state = QLA_FCPORT_SCAN;
	}

	/* Allocate temporary fcport for any new fcports discovered. */
	new_fcport = qla2x00_alloc_fcport(vha, GFP_KERNEL);
	if (new_fcport == NULL) {
		ql_log(ql_log_warn, vha, 0x2012,
		    "Memory allocation failed for fcport.\n");
		rval = QLA_MEMORY_ALLOC_FAILED;
		goto err;
	}
	new_fcport->flags &= ~FCF_FABRIC_DEVICE;

	/* Add devices to port list. */
	gid = ha->gid_list;
	for (index = 0; index < entries; index++) {
		domain = gid->domain;
		area = gid->area;
		al_pa = gid->al_pa;
		if (IS_QLA2100(ha) || IS_QLA2200(ha))
			loop_id = gid->loop_id_2100;
		else
			loop_id = le16_to_cpu(gid->loop_id);
		gid = (void *)gid + ha->gid_list_info_size;

		/* Bypass reserved domain fields. */
		if ((domain & 0xf0) == 0xf0)
			continue;

		/* Bypass if not same domain and area of adapter. */
		if (area && domain && ((area != vha->d_id.b.area) ||
		    (domain != vha->d_id.b.domain)) &&
		    (ha->current_topology == ISP_CFG_NL))
			continue;


		/* Bypass invalid local loop ID. */
		if (loop_id > LAST_LOCAL_LOOP_ID)
			continue;

		memset(new_fcport->port_name, 0, WWN_SIZE);

		/* Fill in member data. */
		new_fcport->d_id.b.domain = domain;
		new_fcport->d_id.b.area = area;
		new_fcport->d_id.b.al_pa = al_pa;
		new_fcport->loop_id = loop_id;
		new_fcport->scan_state = QLA_FCPORT_FOUND;

		rval2 = qla2x00_get_port_database(vha, new_fcport, 0);
		if (rval2 != QLA_SUCCESS) {
			ql_dbg(ql_dbg_disc, vha, 0x2097,
			    "Failed to retrieve fcport information "
			    "-- get_port_database=%x, loop_id=0x%04x.\n",
			    rval2, new_fcport->loop_id);
			/* Skip retry if N2N */
			if (ha->current_topology != ISP_CFG_N) {
				ql_dbg(ql_dbg_disc, vha, 0x2105,
				    "Scheduling resync.\n");
				set_bit(LOOP_RESYNC_NEEDED, &vha->dpc_flags);
				continue;
			}
		}

		spin_lock_irqsave(&vha->hw->tgt.sess_lock, flags);
		/* Check for matching device in port list. */
		found = 0;
		fcport = NULL;
		list_for_each_entry(fcport, &vha->vp_fcports, list) {
			if (memcmp(new_fcport->port_name, fcport->port_name,
			    WWN_SIZE))
				continue;

			fcport->flags &= ~FCF_FABRIC_DEVICE;
			fcport->loop_id = new_fcport->loop_id;
			fcport->port_type = new_fcport->port_type;
			fcport->d_id.b24 = new_fcport->d_id.b24;
			memcpy(fcport->node_name, new_fcport->node_name,
			    WWN_SIZE);
			fcport->scan_state = QLA_FCPORT_FOUND;
			found++;
			break;
		}

		if (!found) {
			/* New device, add to fcports list. */
			list_add_tail(&new_fcport->list, &vha->vp_fcports);

			/* Allocate a new replacement fcport. */
			fcport = new_fcport;

			spin_unlock_irqrestore(&vha->hw->tgt.sess_lock, flags);

			new_fcport = qla2x00_alloc_fcport(vha, GFP_KERNEL);

			if (new_fcport == NULL) {
				ql_log(ql_log_warn, vha, 0xd031,
				    "Failed to allocate memory for fcport.\n");
				rval = QLA_MEMORY_ALLOC_FAILED;
				goto err;
			}
			spin_lock_irqsave(&vha->hw->tgt.sess_lock, flags);
			new_fcport->flags &= ~FCF_FABRIC_DEVICE;
		}

		spin_unlock_irqrestore(&vha->hw->tgt.sess_lock, flags);

		/* Base iIDMA settings on HBA port speed. */
		fcport->fp_speed = ha->link_data_rate;

		found_devs++;
	}

	list_for_each_entry(fcport, &vha->vp_fcports, list) {
		if (test_bit(LOOP_RESYNC_NEEDED, &vha->dpc_flags))
			break;

		if (fcport->scan_state == QLA_FCPORT_SCAN) {
			if ((qla_dual_mode_enabled(vha) ||
			    qla_ini_mode_enabled(vha)) &&
			    atomic_read(&fcport->state) == FCS_ONLINE) {
				qla2x00_mark_device_lost(vha, fcport,
					ql2xplogiabsentdevice);
				if (fcport->loop_id != FC_NO_LOOP_ID &&
				    (fcport->flags & FCF_FCP2_DEVICE) == 0 &&
				    fcport->port_type != FCT_INITIATOR &&
				    fcport->port_type != FCT_BROADCAST) {
					ql_dbg(ql_dbg_disc, vha, 0x20f0,
					    "%s %d %8phC post del sess\n",
					    __func__, __LINE__,
					    fcport->port_name);

					qlt_schedule_sess_for_deletion(fcport);
					continue;
				}
			}
		}

		if (fcport->scan_state == QLA_FCPORT_FOUND)
			qla24xx_fcport_handle_login(vha, fcport);
	}

	qla2x00_free_fcport(new_fcport);

	return rval;

err:
	ql_dbg(ql_dbg_disc, vha, 0x2098,
	       "Configure local loop error exit: rval=%x.\n", rval);
	return rval;
}

static void
qla2x00_iidma_fcport(scsi_qla_host_t *vha, fc_port_t *fcport)
{
	int rval;
	uint16_t mb[MAILBOX_REGISTER_COUNT];
	struct qla_hw_data *ha = vha->hw;

	if (!IS_IIDMA_CAPABLE(ha))
		return;

	if (atomic_read(&fcport->state) != FCS_ONLINE)
		return;

	if (fcport->fp_speed == PORT_SPEED_UNKNOWN ||
	    fcport->fp_speed > ha->link_data_rate ||
	    !ha->flags.gpsc_supported)
		return;

	rval = qla2x00_set_idma_speed(vha, fcport->loop_id, fcport->fp_speed,
	    mb);
	if (rval != QLA_SUCCESS) {
		ql_dbg(ql_dbg_disc, vha, 0x2004,
		    "Unable to adjust iIDMA %8phN -- %04x %x %04x %04x.\n",
		    fcport->port_name, rval, fcport->fp_speed, mb[0], mb[1]);
	} else {
		ql_dbg(ql_dbg_disc, vha, 0x2005,
		    "iIDMA adjusted to %s GB/s (%X) on %8phN.\n",
		    qla2x00_get_link_speed_str(ha, fcport->fp_speed),
		    fcport->fp_speed, fcport->port_name);
	}
}

void qla_do_iidma_work(struct scsi_qla_host *vha, fc_port_t *fcport)
{
	qla2x00_iidma_fcport(vha, fcport);
	qla24xx_update_fcport_fcp_prio(vha, fcport);
}

int qla_post_iidma_work(struct scsi_qla_host *vha, fc_port_t *fcport)
{
	struct qla_work_evt *e;

	e = qla2x00_alloc_work(vha, QLA_EVT_IIDMA);
	if (!e)
		return QLA_FUNCTION_FAILED;

	e->u.fcport.fcport = fcport;
	return qla2x00_post_work(vha, e);
}

/* qla2x00_reg_remote_port is reserved for Initiator Mode only.*/
static void
qla2x00_reg_remote_port(scsi_qla_host_t *vha, fc_port_t *fcport)
{
	struct fc_rport_identifiers rport_ids;
	struct fc_rport *rport;
	unsigned long flags;

	if (atomic_read(&fcport->state) == FCS_ONLINE)
		return;

	rport_ids.node_name = wwn_to_u64(fcport->node_name);
	rport_ids.port_name = wwn_to_u64(fcport->port_name);
	rport_ids.port_id = fcport->d_id.b.domain << 16 |
	    fcport->d_id.b.area << 8 | fcport->d_id.b.al_pa;
	rport_ids.roles = FC_RPORT_ROLE_UNKNOWN;
	fcport->rport = rport = fc_remote_port_add(vha->host, 0, &rport_ids);
	if (!rport) {
		ql_log(ql_log_warn, vha, 0x2006,
		    "Unable to allocate fc remote port.\n");
		return;
	}

	spin_lock_irqsave(fcport->vha->host->host_lock, flags);
	*((fc_port_t **)rport->dd_data) = fcport;
	spin_unlock_irqrestore(fcport->vha->host->host_lock, flags);
	fcport->dev_loss_tmo = rport->dev_loss_tmo;

	rport->supported_classes = fcport->supported_classes;

	rport_ids.roles = FC_PORT_ROLE_UNKNOWN;
	if (fcport->port_type == FCT_INITIATOR)
		rport_ids.roles |= FC_PORT_ROLE_FCP_INITIATOR;
	if (fcport->port_type == FCT_TARGET)
		rport_ids.roles |= FC_PORT_ROLE_FCP_TARGET;
	if (fcport->port_type & FCT_NVME_INITIATOR)
		rport_ids.roles |= FC_PORT_ROLE_NVME_INITIATOR;
	if (fcport->port_type & FCT_NVME_TARGET)
		rport_ids.roles |= FC_PORT_ROLE_NVME_TARGET;
	if (fcport->port_type & FCT_NVME_DISCOVERY)
		rport_ids.roles |= FC_PORT_ROLE_NVME_DISCOVERY;

	fc_remote_port_rolechg(rport, rport_ids.roles);

	ql_dbg(ql_dbg_disc, vha, 0x20ee,
	    "%s: %8phN. rport %ld:0:%d (%p) is %s mode\n",
	    __func__, fcport->port_name, vha->host_no,
	    rport->scsi_target_id, rport,
	    (fcport->port_type == FCT_TARGET) ? "tgt" :
	    ((fcport->port_type & FCT_NVME) ? "nvme" : "ini"));
}

/*
 * qla2x00_update_fcport
 *	Updates device on list.
 *
 * Input:
 *	ha = adapter block pointer.
 *	fcport = port structure pointer.
 *
 * Return:
 *	0  - Success
 *  BIT_0 - error
 *
 * Context:
 *	Kernel context.
 */
void
qla2x00_update_fcport(scsi_qla_host_t *vha, fc_port_t *fcport)
{
	if (IS_SW_RESV_ADDR(fcport->d_id))
		return;

	ql_dbg(ql_dbg_disc, vha, 0x20ef, "%s %8phC\n",
	    __func__, fcport->port_name);

	qla2x00_set_fcport_disc_state(fcport, DSC_UPD_FCPORT);
	fcport->login_retry = vha->hw->login_retry_count;
	fcport->flags &= ~(FCF_LOGIN_NEEDED | FCF_ASYNC_SENT);
	fcport->deleted = 0;
	if (vha->hw->current_topology == ISP_CFG_NL)
		fcport->logout_on_delete = 0;
	else
		fcport->logout_on_delete = 1;
	fcport->n2n_chip_reset = fcport->n2n_link_reset_cnt = 0;

	if (fcport->tgt_link_down_time < fcport->dev_loss_tmo) {
		fcport->tgt_short_link_down_cnt++;
		fcport->tgt_link_down_time = QLA2XX_MAX_LINK_DOWN_TIME;
	}

	switch (vha->hw->current_topology) {
	case ISP_CFG_N:
	case ISP_CFG_NL:
		fcport->keep_nport_handle = 1;
		break;
	default:
		break;
	}

	qla2x00_iidma_fcport(vha, fcport);

	qla2x00_dfs_create_rport(vha, fcport);

	if (NVME_TARGET(vha->hw, fcport)) {
		qla_nvme_register_remote(vha, fcport);
		qla2x00_set_fcport_disc_state(fcport, DSC_LOGIN_COMPLETE);
		qla2x00_set_fcport_state(fcport, FCS_ONLINE);
		return;
	}

	qla24xx_update_fcport_fcp_prio(vha, fcport);

	switch (vha->host->active_mode) {
	case MODE_INITIATOR:
		qla2x00_reg_remote_port(vha, fcport);
		break;
	case MODE_TARGET:
		if (!vha->vha_tgt.qla_tgt->tgt_stop &&
			!vha->vha_tgt.qla_tgt->tgt_stopped)
			qlt_fc_port_added(vha, fcport);
		break;
	case MODE_DUAL:
		qla2x00_reg_remote_port(vha, fcport);
		if (!vha->vha_tgt.qla_tgt->tgt_stop &&
			!vha->vha_tgt.qla_tgt->tgt_stopped)
			qlt_fc_port_added(vha, fcport);
		break;
	default:
		break;
	}

	qla2x00_set_fcport_state(fcport, FCS_ONLINE);

	if (IS_IIDMA_CAPABLE(vha->hw) && vha->hw->flags.gpsc_supported) {
		if (fcport->id_changed) {
			fcport->id_changed = 0;
			ql_dbg(ql_dbg_disc, vha, 0x20d7,
			    "%s %d %8phC post gfpnid fcp_cnt %d\n",
			    __func__, __LINE__, fcport->port_name,
			    vha->fcport_count);
			qla24xx_post_gfpnid_work(vha, fcport);
		} else {
			ql_dbg(ql_dbg_disc, vha, 0x20d7,
			    "%s %d %8phC post gpsc fcp_cnt %d\n",
			    __func__, __LINE__, fcport->port_name,
			    vha->fcport_count);
			qla24xx_post_gpsc_work(vha, fcport);
		}
	}

	qla2x00_set_fcport_disc_state(fcport, DSC_LOGIN_COMPLETE);
}

void qla_register_fcport_fn(struct work_struct *work)
{
	fc_port_t *fcport = container_of(work, struct fc_port, reg_work);
	u32 rscn_gen = fcport->rscn_gen;
	u16 data[2];

	if (IS_SW_RESV_ADDR(fcport->d_id))
		return;

	qla2x00_update_fcport(fcport->vha, fcport);

	ql_dbg(ql_dbg_disc, fcport->vha, 0x911e,
	       "%s rscn gen %d/%d next DS %d\n", __func__,
	       rscn_gen, fcport->rscn_gen, fcport->next_disc_state);

	if (rscn_gen != fcport->rscn_gen) {
		/* RSCN(s) came in while registration */
		switch (fcport->next_disc_state) {
		case DSC_DELETE_PEND:
			qlt_schedule_sess_for_deletion(fcport);
			break;
		case DSC_ADISC:
			data[0] = data[1] = 0;
			qla2x00_post_async_adisc_work(fcport->vha, fcport,
			    data);
			break;
		default:
			break;
		}
	}
}

/*
 * qla2x00_configure_fabric
 *      Setup SNS devices with loop ID's.
 *
 * Input:
 *      ha = adapter block pointer.
 *
 * Returns:
 *      0 = success.
 *      BIT_0 = error
 */
static int
qla2x00_configure_fabric(scsi_qla_host_t *vha)
{
	int	rval;
	fc_port_t	*fcport;
	uint16_t	mb[MAILBOX_REGISTER_COUNT];
	uint16_t	loop_id;
	LIST_HEAD(new_fcports);
	struct qla_hw_data *ha = vha->hw;
	int		discovery_gen;

	/* If FL port exists, then SNS is present */
	if (IS_FWI2_CAPABLE(ha))
		loop_id = NPH_F_PORT;
	else
		loop_id = SNS_FL_PORT;
	rval = qla2x00_get_port_name(vha, loop_id, vha->fabric_node_name, 1);
	if (rval != QLA_SUCCESS) {
		ql_dbg(ql_dbg_disc, vha, 0x20a0,
		    "MBX_GET_PORT_NAME failed, No FL Port.\n");

		vha->device_flags &= ~SWITCH_FOUND;
		return (QLA_SUCCESS);
	}
	vha->device_flags |= SWITCH_FOUND;

	rval = qla2x00_get_port_name(vha, loop_id, vha->fabric_port_name, 0);
	if (rval != QLA_SUCCESS)
		ql_dbg(ql_dbg_disc, vha, 0x20ff,
		    "Failed to get Fabric Port Name\n");

	if (qla_tgt_mode_enabled(vha) || qla_dual_mode_enabled(vha)) {
		rval = qla2x00_send_change_request(vha, 0x3, 0);
		if (rval != QLA_SUCCESS)
			ql_log(ql_log_warn, vha, 0x121,
			    "Failed to enable receiving of RSCN requests: 0x%x.\n",
			    rval);
	}

	do {
		qla2x00_mgmt_svr_login(vha);

		/* Ensure we are logged into the SNS. */
		loop_id = NPH_SNS_LID(ha);
		rval = ha->isp_ops->fabric_login(vha, loop_id, 0xff, 0xff,
		    0xfc, mb, BIT_1|BIT_0);
		if (rval != QLA_SUCCESS || mb[0] != MBS_COMMAND_COMPLETE) {
			ql_dbg(ql_dbg_disc, vha, 0x20a1,
			    "Failed SNS login: loop_id=%x mb[0]=%x mb[1]=%x mb[2]=%x mb[6]=%x mb[7]=%x (%x).\n",
			    loop_id, mb[0], mb[1], mb[2], mb[6], mb[7], rval);
			set_bit(LOOP_RESYNC_NEEDED, &vha->dpc_flags);
			return rval;
		}

		/* FDMI support. */
		if (ql2xfdmienable &&
		    test_and_clear_bit(REGISTER_FDMI_NEEDED, &vha->dpc_flags))
			qla2x00_fdmi_register(vha);

		if (test_and_clear_bit(REGISTER_FC4_NEEDED, &vha->dpc_flags)) {
			if (qla2x00_rft_id(vha)) {
				/* EMPTY */
				ql_dbg(ql_dbg_disc, vha, 0x20a2,
				    "Register FC-4 TYPE failed.\n");
				if (test_bit(LOOP_RESYNC_NEEDED,
				    &vha->dpc_flags))
					break;
			}
			if (qla2x00_rff_id(vha, FC4_TYPE_FCP_SCSI)) {
				/* EMPTY */
				ql_dbg(ql_dbg_disc, vha, 0x209a,
				    "Register FC-4 Features failed.\n");
				if (test_bit(LOOP_RESYNC_NEEDED,
				    &vha->dpc_flags))
					break;
			}
			if (vha->flags.nvme_enabled) {
				if (qla2x00_rff_id(vha, FC_TYPE_NVME)) {
					ql_dbg(ql_dbg_disc, vha, 0x2049,
					    "Register NVME FC Type Features failed.\n");
				}
			}
			if (qla2x00_rnn_id(vha)) {
				/* EMPTY */
				ql_dbg(ql_dbg_disc, vha, 0x2104,
				    "Register Node Name failed.\n");
				if (test_bit(LOOP_RESYNC_NEEDED,
				    &vha->dpc_flags))
					break;
			} else if (qla2x00_rsnn_nn(vha)) {
				/* EMPTY */
				ql_dbg(ql_dbg_disc, vha, 0x209b,
				    "Register Symbolic Node Name failed.\n");
				if (test_bit(LOOP_RESYNC_NEEDED, &vha->dpc_flags))
					break;
			}
		}


		/* Mark the time right before querying FW for connected ports.
		 * This process is long, asynchronous and by the time it's done,
		 * collected information might not be accurate anymore. E.g.
		 * disconnected port might have re-connected and a brand new
		 * session has been created. In this case session's generation
		 * will be newer than discovery_gen. */
		qlt_do_generation_tick(vha, &discovery_gen);

		if (USE_ASYNC_SCAN(ha)) {
			rval = qla24xx_async_gpnft(vha, FC4_TYPE_FCP_SCSI,
			    NULL);
			if (rval)
				set_bit(LOOP_RESYNC_NEEDED, &vha->dpc_flags);
		} else  {
			list_for_each_entry(fcport, &vha->vp_fcports, list)
				fcport->scan_state = QLA_FCPORT_SCAN;

			rval = qla2x00_find_all_fabric_devs(vha);
		}
		if (rval != QLA_SUCCESS)
			break;
	} while (0);

	if (!vha->nvme_local_port && vha->flags.nvme_enabled)
		qla_nvme_register_hba(vha);

	if (rval)
		ql_dbg(ql_dbg_disc, vha, 0x2068,
		    "Configure fabric error exit rval=%d.\n", rval);

	return (rval);
}

/*
 * qla2x00_find_all_fabric_devs
 *
 * Input:
 *	ha = adapter block pointer.
 *	dev = database device entry pointer.
 *
 * Returns:
 *	0 = success.
 *
 * Context:
 *	Kernel context.
 */
static int
qla2x00_find_all_fabric_devs(scsi_qla_host_t *vha)
{
	int		rval;
	uint16_t	loop_id;
	fc_port_t	*fcport, *new_fcport;
	int		found;

	sw_info_t	*swl;
	int		swl_idx;
	int		first_dev, last_dev;
	port_id_t	wrap = {}, nxt_d_id;
	struct qla_hw_data *ha = vha->hw;
	struct scsi_qla_host *base_vha = pci_get_drvdata(ha->pdev);
	unsigned long flags;

	rval = QLA_SUCCESS;

	/* Try GID_PT to get device list, else GAN. */
	if (!ha->swl)
		ha->swl = kcalloc(ha->max_fibre_devices, sizeof(sw_info_t),
		    GFP_KERNEL);
	swl = ha->swl;
	if (!swl) {
		/*EMPTY*/
		ql_dbg(ql_dbg_disc, vha, 0x209c,
		    "GID_PT allocations failed, fallback on GA_NXT.\n");
	} else {
		memset(swl, 0, ha->max_fibre_devices * sizeof(sw_info_t));
		if (qla2x00_gid_pt(vha, swl) != QLA_SUCCESS) {
			swl = NULL;
			if (test_bit(LOOP_RESYNC_NEEDED, &vha->dpc_flags))
				return rval;
		} else if (qla2x00_gpn_id(vha, swl) != QLA_SUCCESS) {
			swl = NULL;
			if (test_bit(LOOP_RESYNC_NEEDED, &vha->dpc_flags))
				return rval;
		} else if (qla2x00_gnn_id(vha, swl) != QLA_SUCCESS) {
			swl = NULL;
			if (test_bit(LOOP_RESYNC_NEEDED, &vha->dpc_flags))
				return rval;
		} else if (qla2x00_gfpn_id(vha, swl) != QLA_SUCCESS) {
			swl = NULL;
			if (test_bit(LOOP_RESYNC_NEEDED, &vha->dpc_flags))
				return rval;
		}

		/* If other queries succeeded probe for FC-4 type */
		if (swl) {
			qla2x00_gff_id(vha, swl);
			if (test_bit(LOOP_RESYNC_NEEDED, &vha->dpc_flags))
				return rval;
		}
	}
	swl_idx = 0;

	/* Allocate temporary fcport for any new fcports discovered. */
	new_fcport = qla2x00_alloc_fcport(vha, GFP_KERNEL);
	if (new_fcport == NULL) {
		ql_log(ql_log_warn, vha, 0x209d,
		    "Failed to allocate memory for fcport.\n");
		return (QLA_MEMORY_ALLOC_FAILED);
	}
	new_fcport->flags |= (FCF_FABRIC_DEVICE | FCF_LOGIN_NEEDED);
	/* Set start port ID scan at adapter ID. */
	first_dev = 1;
	last_dev = 0;

	/* Starting free loop ID. */
	loop_id = ha->min_external_loopid;
	for (; loop_id <= ha->max_loop_id; loop_id++) {
		if (qla2x00_is_reserved_id(vha, loop_id))
			continue;

		if (ha->current_topology == ISP_CFG_FL &&
		    (atomic_read(&vha->loop_down_timer) ||
		     LOOP_TRANSITION(vha))) {
			atomic_set(&vha->loop_down_timer, 0);
			set_bit(LOOP_RESYNC_NEEDED, &vha->dpc_flags);
			set_bit(LOCAL_LOOP_UPDATE, &vha->dpc_flags);
			break;
		}

		if (swl != NULL) {
			if (last_dev) {
				wrap.b24 = new_fcport->d_id.b24;
			} else {
				new_fcport->d_id.b24 = swl[swl_idx].d_id.b24;
				memcpy(new_fcport->node_name,
				    swl[swl_idx].node_name, WWN_SIZE);
				memcpy(new_fcport->port_name,
				    swl[swl_idx].port_name, WWN_SIZE);
				memcpy(new_fcport->fabric_port_name,
				    swl[swl_idx].fabric_port_name, WWN_SIZE);
				new_fcport->fp_speed = swl[swl_idx].fp_speed;
				new_fcport->fc4_type = swl[swl_idx].fc4_type;

				new_fcport->nvme_flag = 0;
				if (vha->flags.nvme_enabled &&
				    swl[swl_idx].fc4_type & FS_FC4TYPE_NVME) {
					ql_log(ql_log_info, vha, 0x2131,
					    "FOUND: NVME port %8phC as FC Type 28h\n",
					    new_fcport->port_name);
				}

				if (swl[swl_idx].d_id.b.rsvd_1 != 0) {
					last_dev = 1;
				}
				swl_idx++;
			}
		} else {
			/* Send GA_NXT to the switch */
			rval = qla2x00_ga_nxt(vha, new_fcport);
			if (rval != QLA_SUCCESS) {
				ql_log(ql_log_warn, vha, 0x209e,
				    "SNS scan failed -- assuming "
				    "zero-entry result.\n");
				rval = QLA_SUCCESS;
				break;
			}
		}

		/* If wrap on switch device list, exit. */
		if (first_dev) {
			wrap.b24 = new_fcport->d_id.b24;
			first_dev = 0;
		} else if (new_fcport->d_id.b24 == wrap.b24) {
			ql_dbg(ql_dbg_disc, vha, 0x209f,
			    "Device wrap (%02x%02x%02x).\n",
			    new_fcport->d_id.b.domain,
			    new_fcport->d_id.b.area,
			    new_fcport->d_id.b.al_pa);
			break;
		}

		/* Bypass if same physical adapter. */
		if (new_fcport->d_id.b24 == base_vha->d_id.b24)
			continue;

		/* Bypass virtual ports of the same host. */
		if (qla2x00_is_a_vp_did(vha, new_fcport->d_id.b24))
			continue;

		/* Bypass if same domain and area of adapter. */
		if (((new_fcport->d_id.b24 & 0xffff00) ==
		    (vha->d_id.b24 & 0xffff00)) && ha->current_topology ==
			ISP_CFG_FL)
			    continue;

		/* Bypass reserved domain fields. */
		if ((new_fcport->d_id.b.domain & 0xf0) == 0xf0)
			continue;

		/* Bypass ports whose FCP-4 type is not FCP_SCSI */
		if (ql2xgffidenable &&
		    (!(new_fcport->fc4_type & FS_FC4TYPE_FCP) &&
		    new_fcport->fc4_type != 0))
			continue;

		spin_lock_irqsave(&vha->hw->tgt.sess_lock, flags);

		/* Locate matching device in database. */
		found = 0;
		list_for_each_entry(fcport, &vha->vp_fcports, list) {
			if (memcmp(new_fcport->port_name, fcport->port_name,
			    WWN_SIZE))
				continue;

			fcport->scan_state = QLA_FCPORT_FOUND;

			found++;

			/* Update port state. */
			memcpy(fcport->fabric_port_name,
			    new_fcport->fabric_port_name, WWN_SIZE);
			fcport->fp_speed = new_fcport->fp_speed;

			/*
			 * If address the same and state FCS_ONLINE
			 * (or in target mode), nothing changed.
			 */
			if (fcport->d_id.b24 == new_fcport->d_id.b24 &&
			    (atomic_read(&fcport->state) == FCS_ONLINE ||
			     (vha->host->active_mode == MODE_TARGET))) {
				break;
			}

			if (fcport->login_retry == 0)
				fcport->login_retry =
					vha->hw->login_retry_count;
			/*
			 * If device was not a fabric device before.
			 */
			if ((fcport->flags & FCF_FABRIC_DEVICE) == 0) {
				fcport->d_id.b24 = new_fcport->d_id.b24;
				qla2x00_clear_loop_id(fcport);
				fcport->flags |= (FCF_FABRIC_DEVICE |
				    FCF_LOGIN_NEEDED);
				break;
			}

			/*
			 * Port ID changed or device was marked to be updated;
			 * Log it out if still logged in and mark it for
			 * relogin later.
			 */
			if (qla_tgt_mode_enabled(base_vha)) {
				ql_dbg(ql_dbg_tgt_mgt, vha, 0xf080,
					 "port changed FC ID, %8phC"
					 " old %x:%x:%x (loop_id 0x%04x)-> new %x:%x:%x\n",
					 fcport->port_name,
					 fcport->d_id.b.domain,
					 fcport->d_id.b.area,
					 fcport->d_id.b.al_pa,
					 fcport->loop_id,
					 new_fcport->d_id.b.domain,
					 new_fcport->d_id.b.area,
					 new_fcport->d_id.b.al_pa);
				fcport->d_id.b24 = new_fcport->d_id.b24;
				break;
			}

			fcport->d_id.b24 = new_fcport->d_id.b24;
			fcport->flags |= FCF_LOGIN_NEEDED;
			break;
		}

		if (found && NVME_TARGET(vha->hw, fcport)) {
			if (fcport->disc_state == DSC_DELETE_PEND) {
				qla2x00_set_fcport_disc_state(fcport, DSC_GNL);
				vha->fcport_count--;
				fcport->login_succ = 0;
			}
		}

		if (found) {
			spin_unlock_irqrestore(&vha->hw->tgt.sess_lock, flags);
			continue;
		}
		/* If device was not in our fcports list, then add it. */
		new_fcport->scan_state = QLA_FCPORT_FOUND;
		list_add_tail(&new_fcport->list, &vha->vp_fcports);

		spin_unlock_irqrestore(&vha->hw->tgt.sess_lock, flags);


		/* Allocate a new replacement fcport. */
		nxt_d_id.b24 = new_fcport->d_id.b24;
		new_fcport = qla2x00_alloc_fcport(vha, GFP_KERNEL);
		if (new_fcport == NULL) {
			ql_log(ql_log_warn, vha, 0xd032,
			    "Memory allocation failed for fcport.\n");
			return (QLA_MEMORY_ALLOC_FAILED);
		}
		new_fcport->flags |= (FCF_FABRIC_DEVICE | FCF_LOGIN_NEEDED);
		new_fcport->d_id.b24 = nxt_d_id.b24;
	}

	qla2x00_free_fcport(new_fcport);

	/*
	 * Logout all previous fabric dev marked lost, except FCP2 devices.
	 */
	list_for_each_entry(fcport, &vha->vp_fcports, list) {
		if (test_bit(LOOP_RESYNC_NEEDED, &vha->dpc_flags))
			break;

		if ((fcport->flags & FCF_FABRIC_DEVICE) == 0)
			continue;

		if (fcport->scan_state == QLA_FCPORT_SCAN) {
			if ((qla_dual_mode_enabled(vha) ||
			    qla_ini_mode_enabled(vha)) &&
			    atomic_read(&fcport->state) == FCS_ONLINE) {
				qla2x00_mark_device_lost(vha, fcport,
					ql2xplogiabsentdevice);
				if (fcport->loop_id != FC_NO_LOOP_ID &&
				    (fcport->flags & FCF_FCP2_DEVICE) == 0 &&
				    fcport->port_type != FCT_INITIATOR &&
				    fcport->port_type != FCT_BROADCAST) {
					ql_dbg(ql_dbg_disc, vha, 0x20f0,
					    "%s %d %8phC post del sess\n",
					    __func__, __LINE__,
					    fcport->port_name);
					qlt_schedule_sess_for_deletion(fcport);
					continue;
				}
			}
		}

		if (fcport->scan_state == QLA_FCPORT_FOUND &&
		    (fcport->flags & FCF_LOGIN_NEEDED) != 0)
			qla24xx_fcport_handle_login(vha, fcport);
	}
	return (rval);
}

/* FW does not set aside Loop id for MGMT Server/FFFFFAh */
int
qla2x00_reserve_mgmt_server_loop_id(scsi_qla_host_t *vha)
{
	int loop_id = FC_NO_LOOP_ID;
	int lid = NPH_MGMT_SERVER - vha->vp_idx;
	unsigned long flags;
	struct qla_hw_data *ha = vha->hw;

	if (vha->vp_idx == 0) {
		set_bit(NPH_MGMT_SERVER, ha->loop_id_map);
		return NPH_MGMT_SERVER;
	}

	/* pick id from high and work down to low */
	spin_lock_irqsave(&ha->vport_slock, flags);
	for (; lid > 0; lid--) {
		if (!test_bit(lid, vha->hw->loop_id_map)) {
			set_bit(lid, vha->hw->loop_id_map);
			loop_id = lid;
			break;
		}
	}
	spin_unlock_irqrestore(&ha->vport_slock, flags);

	return loop_id;
}

/*
 * qla2x00_fabric_login
 *	Issue fabric login command.
 *
 * Input:
 *	ha = adapter block pointer.
 *	device = pointer to FC device type structure.
 *
 * Returns:
 *      0 - Login successfully
 *      1 - Login failed
 *      2 - Initiator device
 *      3 - Fatal error
 */
int
qla2x00_fabric_login(scsi_qla_host_t *vha, fc_port_t *fcport,
    uint16_t *next_loopid)
{
	int	rval;
	int	retry;
	uint16_t tmp_loopid;
	uint16_t mb[MAILBOX_REGISTER_COUNT];
	struct qla_hw_data *ha = vha->hw;

	retry = 0;
	tmp_loopid = 0;

	for (;;) {
		ql_dbg(ql_dbg_disc, vha, 0x2000,
		    "Trying Fabric Login w/loop id 0x%04x for port "
		    "%02x%02x%02x.\n",
		    fcport->loop_id, fcport->d_id.b.domain,
		    fcport->d_id.b.area, fcport->d_id.b.al_pa);

		/* Login fcport on switch. */
		rval = ha->isp_ops->fabric_login(vha, fcport->loop_id,
		    fcport->d_id.b.domain, fcport->d_id.b.area,
		    fcport->d_id.b.al_pa, mb, BIT_0);
		if (rval != QLA_SUCCESS) {
			return rval;
		}
		if (mb[0] == MBS_PORT_ID_USED) {
			/*
			 * Device has another loop ID.  The firmware team
			 * recommends the driver perform an implicit login with
			 * the specified ID again. The ID we just used is save
			 * here so we return with an ID that can be tried by
			 * the next login.
			 */
			retry++;
			tmp_loopid = fcport->loop_id;
			fcport->loop_id = mb[1];

			ql_dbg(ql_dbg_disc, vha, 0x2001,
			    "Fabric Login: port in use - next loop "
			    "id=0x%04x, port id= %02x%02x%02x.\n",
			    fcport->loop_id, fcport->d_id.b.domain,
			    fcport->d_id.b.area, fcport->d_id.b.al_pa);

		} else if (mb[0] == MBS_COMMAND_COMPLETE) {
			/*
			 * Login succeeded.
			 */
			if (retry) {
				/* A retry occurred before. */
				*next_loopid = tmp_loopid;
			} else {
				/*
				 * No retry occurred before. Just increment the
				 * ID value for next login.
				 */
				*next_loopid = (fcport->loop_id + 1);
			}

			if (mb[1] & BIT_0) {
				fcport->port_type = FCT_INITIATOR;
			} else {
				fcport->port_type = FCT_TARGET;
				if (mb[1] & BIT_1) {
					fcport->flags |= FCF_FCP2_DEVICE;
				}
			}

			if (mb[10] & BIT_0)
				fcport->supported_classes |= FC_COS_CLASS2;
			if (mb[10] & BIT_1)
				fcport->supported_classes |= FC_COS_CLASS3;

			if (IS_FWI2_CAPABLE(ha)) {
				if (mb[10] & BIT_7)
					fcport->flags |=
					    FCF_CONF_COMP_SUPPORTED;
			}

			rval = QLA_SUCCESS;
			break;
		} else if (mb[0] == MBS_LOOP_ID_USED) {
			/*
			 * Loop ID already used, try next loop ID.
			 */
			fcport->loop_id++;
			rval = qla2x00_find_new_loop_id(vha, fcport);
			if (rval != QLA_SUCCESS) {
				/* Ran out of loop IDs to use */
				break;
			}
		} else if (mb[0] == MBS_COMMAND_ERROR) {
			/*
			 * Firmware possibly timed out during login. If NO
			 * retries are left to do then the device is declared
			 * dead.
			 */
			*next_loopid = fcport->loop_id;
			ha->isp_ops->fabric_logout(vha, fcport->loop_id,
			    fcport->d_id.b.domain, fcport->d_id.b.area,
			    fcport->d_id.b.al_pa);
			qla2x00_mark_device_lost(vha, fcport, 1);

			rval = 1;
			break;
		} else {
			/*
			 * unrecoverable / not handled error
			 */
			ql_dbg(ql_dbg_disc, vha, 0x2002,
			    "Failed=%x port_id=%02x%02x%02x loop_id=%x "
			    "jiffies=%lx.\n", mb[0], fcport->d_id.b.domain,
			    fcport->d_id.b.area, fcport->d_id.b.al_pa,
			    fcport->loop_id, jiffies);

			*next_loopid = fcport->loop_id;
			ha->isp_ops->fabric_logout(vha, fcport->loop_id,
			    fcport->d_id.b.domain, fcport->d_id.b.area,
			    fcport->d_id.b.al_pa);
			qla2x00_clear_loop_id(fcport);
			fcport->login_retry = 0;

			rval = 3;
			break;
		}
	}

	return (rval);
}

/*
 * qla2x00_local_device_login
 *	Issue local device login command.
 *
 * Input:
 *	ha = adapter block pointer.
 *	loop_id = loop id of device to login to.
 *
 * Returns (Where's the #define!!!!):
 *      0 - Login successfully
 *      1 - Login failed
 *      3 - Fatal error
 */
int
qla2x00_local_device_login(scsi_qla_host_t *vha, fc_port_t *fcport)
{
	int		rval;
	uint16_t	mb[MAILBOX_REGISTER_COUNT];

	memset(mb, 0, sizeof(mb));
	rval = qla2x00_login_local_device(vha, fcport, mb, BIT_0);
	if (rval == QLA_SUCCESS) {
		/* Interrogate mailbox registers for any errors */
		if (mb[0] == MBS_COMMAND_ERROR)
			rval = 1;
		else if (mb[0] == MBS_COMMAND_PARAMETER_ERROR)
			/* device not in PCB table */
			rval = 3;
	}

	return (rval);
}

/*
 *  qla2x00_loop_resync
 *      Resync with fibre channel devices.
 *
 * Input:
 *      ha = adapter block pointer.
 *
 * Returns:
 *      0 = success
 */
int
qla2x00_loop_resync(scsi_qla_host_t *vha)
{
	int rval = QLA_SUCCESS;
	uint32_t wait_time;

	clear_bit(ISP_ABORT_RETRY, &vha->dpc_flags);
	if (vha->flags.online) {
		if (!(rval = qla2x00_fw_ready(vha))) {
			/* Wait at most MAX_TARGET RSCNs for a stable link. */
			wait_time = 256;
			do {
				if (!IS_QLAFX00(vha->hw)) {
					/*
					 * Issue a marker after FW becomes
					 * ready.
					 */
					qla2x00_marker(vha, vha->hw->base_qpair,
					    0, 0, MK_SYNC_ALL);
					vha->marker_needed = 0;
				}

				/* Remap devices on Loop. */
				clear_bit(LOOP_RESYNC_NEEDED, &vha->dpc_flags);

				if (IS_QLAFX00(vha->hw))
					qlafx00_configure_devices(vha);
				else
					qla2x00_configure_loop(vha);

				wait_time--;
			} while (!atomic_read(&vha->loop_down_timer) &&
				!(test_bit(ISP_ABORT_NEEDED, &vha->dpc_flags))
				&& wait_time && (test_bit(LOOP_RESYNC_NEEDED,
				&vha->dpc_flags)));
		}
	}

	if (test_bit(ISP_ABORT_NEEDED, &vha->dpc_flags))
		return (QLA_FUNCTION_FAILED);

	if (rval)
		ql_dbg(ql_dbg_disc, vha, 0x206c,
		    "%s *** FAILED ***.\n", __func__);

	return (rval);
}

/*
* qla2x00_perform_loop_resync
* Description: This function will set the appropriate flags and call
*              qla2x00_loop_resync. If successful loop will be resynced
* Arguments : scsi_qla_host_t pointer
* returm    : Success or Failure
*/

int qla2x00_perform_loop_resync(scsi_qla_host_t *ha)
{
	int32_t rval = 0;

	if (!test_and_set_bit(LOOP_RESYNC_ACTIVE, &ha->dpc_flags)) {
		/*Configure the flags so that resync happens properly*/
		atomic_set(&ha->loop_down_timer, 0);
		if (!(ha->device_flags & DFLG_NO_CABLE)) {
			atomic_set(&ha->loop_state, LOOP_UP);
			set_bit(LOCAL_LOOP_UPDATE, &ha->dpc_flags);
			set_bit(REGISTER_FC4_NEEDED, &ha->dpc_flags);
			set_bit(LOOP_RESYNC_NEEDED, &ha->dpc_flags);

			rval = qla2x00_loop_resync(ha);
		} else
			atomic_set(&ha->loop_state, LOOP_DEAD);

		clear_bit(LOOP_RESYNC_ACTIVE, &ha->dpc_flags);
	}

	return rval;
}

void
qla2x00_update_fcports(scsi_qla_host_t *base_vha)
{
	fc_port_t *fcport;
	struct scsi_qla_host *vha, *tvp;
	struct qla_hw_data *ha = base_vha->hw;
	unsigned long flags;

	spin_lock_irqsave(&ha->vport_slock, flags);
	/* Go with deferred removal of rport references. */
	list_for_each_entry_safe(vha, tvp, &base_vha->hw->vp_list, list) {
		atomic_inc(&vha->vref_count);
		list_for_each_entry(fcport, &vha->vp_fcports, list) {
			if (fcport->drport &&
			    atomic_read(&fcport->state) != FCS_UNCONFIGURED) {
				spin_unlock_irqrestore(&ha->vport_slock, flags);
				qla2x00_rport_del(fcport);

				spin_lock_irqsave(&ha->vport_slock, flags);
			}
		}
		atomic_dec(&vha->vref_count);
		wake_up(&vha->vref_waitq);
	}
	spin_unlock_irqrestore(&ha->vport_slock, flags);
}

/* Assumes idc_lock always held on entry */
void
qla83xx_reset_ownership(scsi_qla_host_t *vha)
{
	struct qla_hw_data *ha = vha->hw;
	uint32_t drv_presence, drv_presence_mask;
	uint32_t dev_part_info1, dev_part_info2, class_type;
	uint32_t class_type_mask = 0x3;
	uint16_t fcoe_other_function = 0xffff, i;

	if (IS_QLA8044(ha)) {
		drv_presence = qla8044_rd_direct(vha,
		    QLA8044_CRB_DRV_ACTIVE_INDEX);
		dev_part_info1 = qla8044_rd_direct(vha,
		    QLA8044_CRB_DEV_PART_INFO_INDEX);
		dev_part_info2 = qla8044_rd_direct(vha,
		    QLA8044_CRB_DEV_PART_INFO2);
	} else {
		qla83xx_rd_reg(vha, QLA83XX_IDC_DRV_PRESENCE, &drv_presence);
		qla83xx_rd_reg(vha, QLA83XX_DEV_PARTINFO1, &dev_part_info1);
		qla83xx_rd_reg(vha, QLA83XX_DEV_PARTINFO2, &dev_part_info2);
	}
	for (i = 0; i < 8; i++) {
		class_type = ((dev_part_info1 >> (i * 4)) & class_type_mask);
		if ((class_type == QLA83XX_CLASS_TYPE_FCOE) &&
		    (i != ha->portnum)) {
			fcoe_other_function = i;
			break;
		}
	}
	if (fcoe_other_function == 0xffff) {
		for (i = 0; i < 8; i++) {
			class_type = ((dev_part_info2 >> (i * 4)) &
			    class_type_mask);
			if ((class_type == QLA83XX_CLASS_TYPE_FCOE) &&
			    ((i + 8) != ha->portnum)) {
				fcoe_other_function = i + 8;
				break;
			}
		}
	}
	/*
	 * Prepare drv-presence mask based on fcoe functions present.
	 * However consider only valid physical fcoe function numbers (0-15).
	 */
	drv_presence_mask = ~((1 << (ha->portnum)) |
			((fcoe_other_function == 0xffff) ?
			 0 : (1 << (fcoe_other_function))));

	/* We are the reset owner iff:
	 *    - No other protocol drivers present.
	 *    - This is the lowest among fcoe functions. */
	if (!(drv_presence & drv_presence_mask) &&
			(ha->portnum < fcoe_other_function)) {
		ql_dbg(ql_dbg_p3p, vha, 0xb07f,
		    "This host is Reset owner.\n");
		ha->flags.nic_core_reset_owner = 1;
	}
}

static int
__qla83xx_set_drv_ack(scsi_qla_host_t *vha)
{
	int rval = QLA_SUCCESS;
	struct qla_hw_data *ha = vha->hw;
	uint32_t drv_ack;

	rval = qla83xx_rd_reg(vha, QLA83XX_IDC_DRIVER_ACK, &drv_ack);
	if (rval == QLA_SUCCESS) {
		drv_ack |= (1 << ha->portnum);
		rval = qla83xx_wr_reg(vha, QLA83XX_IDC_DRIVER_ACK, drv_ack);
	}

	return rval;
}

static int
__qla83xx_clear_drv_ack(scsi_qla_host_t *vha)
{
	int rval = QLA_SUCCESS;
	struct qla_hw_data *ha = vha->hw;
	uint32_t drv_ack;

	rval = qla83xx_rd_reg(vha, QLA83XX_IDC_DRIVER_ACK, &drv_ack);
	if (rval == QLA_SUCCESS) {
		drv_ack &= ~(1 << ha->portnum);
		rval = qla83xx_wr_reg(vha, QLA83XX_IDC_DRIVER_ACK, drv_ack);
	}

	return rval;
}

static const char *
qla83xx_dev_state_to_string(uint32_t dev_state)
{
	switch (dev_state) {
	case QLA8XXX_DEV_COLD:
		return "COLD/RE-INIT";
	case QLA8XXX_DEV_INITIALIZING:
		return "INITIALIZING";
	case QLA8XXX_DEV_READY:
		return "READY";
	case QLA8XXX_DEV_NEED_RESET:
		return "NEED RESET";
	case QLA8XXX_DEV_NEED_QUIESCENT:
		return "NEED QUIESCENT";
	case QLA8XXX_DEV_FAILED:
		return "FAILED";
	case QLA8XXX_DEV_QUIESCENT:
		return "QUIESCENT";
	default:
		return "Unknown";
	}
}

/* Assumes idc-lock always held on entry */
void
qla83xx_idc_audit(scsi_qla_host_t *vha, int audit_type)
{
	struct qla_hw_data *ha = vha->hw;
	uint32_t idc_audit_reg = 0, duration_secs = 0;

	switch (audit_type) {
	case IDC_AUDIT_TIMESTAMP:
		ha->idc_audit_ts = (jiffies_to_msecs(jiffies) / 1000);
		idc_audit_reg = (ha->portnum) |
		    (IDC_AUDIT_TIMESTAMP << 7) | (ha->idc_audit_ts << 8);
		qla83xx_wr_reg(vha, QLA83XX_IDC_AUDIT, idc_audit_reg);
		break;

	case IDC_AUDIT_COMPLETION:
		duration_secs = ((jiffies_to_msecs(jiffies) -
		    jiffies_to_msecs(ha->idc_audit_ts)) / 1000);
		idc_audit_reg = (ha->portnum) |
		    (IDC_AUDIT_COMPLETION << 7) | (duration_secs << 8);
		qla83xx_wr_reg(vha, QLA83XX_IDC_AUDIT, idc_audit_reg);
		break;

	default:
		ql_log(ql_log_warn, vha, 0xb078,
		    "Invalid audit type specified.\n");
		break;
	}
}

/* Assumes idc_lock always held on entry */
static int
qla83xx_initiating_reset(scsi_qla_host_t *vha)
{
	struct qla_hw_data *ha = vha->hw;
	uint32_t  idc_control, dev_state;

	__qla83xx_get_idc_control(vha, &idc_control);
	if ((idc_control & QLA83XX_IDC_RESET_DISABLED)) {
		ql_log(ql_log_info, vha, 0xb080,
		    "NIC Core reset has been disabled. idc-control=0x%x\n",
		    idc_control);
		return QLA_FUNCTION_FAILED;
	}

	/* Set NEED-RESET iff in READY state and we are the reset-owner */
	qla83xx_rd_reg(vha, QLA83XX_IDC_DEV_STATE, &dev_state);
	if (ha->flags.nic_core_reset_owner && dev_state == QLA8XXX_DEV_READY) {
		qla83xx_wr_reg(vha, QLA83XX_IDC_DEV_STATE,
		    QLA8XXX_DEV_NEED_RESET);
		ql_log(ql_log_info, vha, 0xb056, "HW State: NEED RESET.\n");
		qla83xx_idc_audit(vha, IDC_AUDIT_TIMESTAMP);
	} else {
		const char *state = qla83xx_dev_state_to_string(dev_state);

		ql_log(ql_log_info, vha, 0xb057, "HW State: %s.\n", state);

		/* SV: XXX: Is timeout required here? */
		/* Wait for IDC state change READY -> NEED_RESET */
		while (dev_state == QLA8XXX_DEV_READY) {
			qla83xx_idc_unlock(vha, 0);
			msleep(200);
			qla83xx_idc_lock(vha, 0);
			qla83xx_rd_reg(vha, QLA83XX_IDC_DEV_STATE, &dev_state);
		}
	}

	/* Send IDC ack by writing to drv-ack register */
	__qla83xx_set_drv_ack(vha);

	return QLA_SUCCESS;
}

int
__qla83xx_set_idc_control(scsi_qla_host_t *vha, uint32_t idc_control)
{
	return qla83xx_wr_reg(vha, QLA83XX_IDC_CONTROL, idc_control);
}

int
__qla83xx_get_idc_control(scsi_qla_host_t *vha, uint32_t *idc_control)
{
	return qla83xx_rd_reg(vha, QLA83XX_IDC_CONTROL, idc_control);
}

static int
qla83xx_check_driver_presence(scsi_qla_host_t *vha)
{
	uint32_t drv_presence = 0;
	struct qla_hw_data *ha = vha->hw;

	qla83xx_rd_reg(vha, QLA83XX_IDC_DRV_PRESENCE, &drv_presence);
	if (drv_presence & (1 << ha->portnum))
		return QLA_SUCCESS;
	else
		return QLA_TEST_FAILED;
}

int
qla83xx_nic_core_reset(scsi_qla_host_t *vha)
{
	int rval = QLA_SUCCESS;
	struct qla_hw_data *ha = vha->hw;

	ql_dbg(ql_dbg_p3p, vha, 0xb058,
	    "Entered  %s().\n", __func__);

	if (vha->device_flags & DFLG_DEV_FAILED) {
		ql_log(ql_log_warn, vha, 0xb059,
		    "Device in unrecoverable FAILED state.\n");
		return QLA_FUNCTION_FAILED;
	}

	qla83xx_idc_lock(vha, 0);

	if (qla83xx_check_driver_presence(vha) != QLA_SUCCESS) {
		ql_log(ql_log_warn, vha, 0xb05a,
		    "Function=0x%x has been removed from IDC participation.\n",
		    ha->portnum);
		rval = QLA_FUNCTION_FAILED;
		goto exit;
	}

	qla83xx_reset_ownership(vha);

	rval = qla83xx_initiating_reset(vha);

	/*
	 * Perform reset if we are the reset-owner,
	 * else wait till IDC state changes to READY/FAILED.
	 */
	if (rval == QLA_SUCCESS) {
		rval = qla83xx_idc_state_handler(vha);

		if (rval == QLA_SUCCESS)
			ha->flags.nic_core_hung = 0;
		__qla83xx_clear_drv_ack(vha);
	}

exit:
	qla83xx_idc_unlock(vha, 0);

	ql_dbg(ql_dbg_p3p, vha, 0xb05b, "Exiting %s.\n", __func__);

	return rval;
}

int
qla2xxx_mctp_dump(scsi_qla_host_t *vha)
{
	struct qla_hw_data *ha = vha->hw;
	int rval = QLA_FUNCTION_FAILED;

	if (!IS_MCTP_CAPABLE(ha)) {
		/* This message can be removed from the final version */
		ql_log(ql_log_info, vha, 0x506d,
		    "This board is not MCTP capable\n");
		return rval;
	}

	if (!ha->mctp_dump) {
		ha->mctp_dump = dma_alloc_coherent(&ha->pdev->dev,
		    MCTP_DUMP_SIZE, &ha->mctp_dump_dma, GFP_KERNEL);

		if (!ha->mctp_dump) {
			ql_log(ql_log_warn, vha, 0x506e,
			    "Failed to allocate memory for mctp dump\n");
			return rval;
		}
	}

#define MCTP_DUMP_STR_ADDR	0x00000000
	rval = qla2x00_dump_mctp_data(vha, ha->mctp_dump_dma,
	    MCTP_DUMP_STR_ADDR, MCTP_DUMP_SIZE/4);
	if (rval != QLA_SUCCESS) {
		ql_log(ql_log_warn, vha, 0x506f,
		    "Failed to capture mctp dump\n");
	} else {
		ql_log(ql_log_info, vha, 0x5070,
		    "Mctp dump capture for host (%ld/%p).\n",
		    vha->host_no, ha->mctp_dump);
		ha->mctp_dumped = 1;
	}

	if (!ha->flags.nic_core_reset_hdlr_active && !ha->portnum) {
		ha->flags.nic_core_reset_hdlr_active = 1;
		rval = qla83xx_restart_nic_firmware(vha);
		if (rval)
			/* NIC Core reset failed. */
			ql_log(ql_log_warn, vha, 0x5071,
			    "Failed to restart nic firmware\n");
		else
			ql_dbg(ql_dbg_p3p, vha, 0xb084,
			    "Restarted NIC firmware successfully.\n");
		ha->flags.nic_core_reset_hdlr_active = 0;
	}

	return rval;

}

/*
* qla2x00_quiesce_io
* Description: This function will block the new I/Os
*              Its not aborting any I/Os as context
*              is not destroyed during quiescence
* Arguments: scsi_qla_host_t
* return   : void
*/
void
qla2x00_quiesce_io(scsi_qla_host_t *vha)
{
	struct qla_hw_data *ha = vha->hw;
	struct scsi_qla_host *vp, *tvp;
	unsigned long flags;

	ql_dbg(ql_dbg_dpc, vha, 0x401d,
	    "Quiescing I/O - ha=%p.\n", ha);

	atomic_set(&ha->loop_down_timer, LOOP_DOWN_TIME);
	if (atomic_read(&vha->loop_state) != LOOP_DOWN) {
		atomic_set(&vha->loop_state, LOOP_DOWN);
		qla2x00_mark_all_devices_lost(vha);

		spin_lock_irqsave(&ha->vport_slock, flags);
		list_for_each_entry_safe(vp, tvp, &ha->vp_list, list) {
			atomic_inc(&vp->vref_count);
			spin_unlock_irqrestore(&ha->vport_slock, flags);

			qla2x00_mark_all_devices_lost(vp);

			spin_lock_irqsave(&ha->vport_slock, flags);
			atomic_dec(&vp->vref_count);
		}
		spin_unlock_irqrestore(&ha->vport_slock, flags);
	} else {
		if (!atomic_read(&vha->loop_down_timer))
			atomic_set(&vha->loop_down_timer,
					LOOP_DOWN_TIME);
	}
	/* Wait for pending cmds to complete */
	WARN_ON_ONCE(qla2x00_eh_wait_for_pending_commands(vha, 0, 0, WAIT_HOST)
		     != QLA_SUCCESS);
}

void
qla2x00_abort_isp_cleanup(scsi_qla_host_t *vha)
{
	struct qla_hw_data *ha = vha->hw;
	struct scsi_qla_host *vp, *tvp;
	unsigned long flags;
	fc_port_t *fcport;
	u16 i;

	/* For ISP82XX, driver waits for completion of the commands.
	 * online flag should be set.
	 */
	if (!(IS_P3P_TYPE(ha)))
		vha->flags.online = 0;
	ha->flags.chip_reset_done = 0;
	clear_bit(ISP_ABORT_NEEDED, &vha->dpc_flags);
	vha->qla_stats.total_isp_aborts++;

	ql_log(ql_log_info, vha, 0x00af,
	    "Performing ISP error recovery - ha=%p.\n", ha);

	ha->flags.purge_mbox = 1;
	/* For ISP82XX, reset_chip is just disabling interrupts.
	 * Driver waits for the completion of the commands.
	 * the interrupts need to be enabled.
	 */
	if (!(IS_P3P_TYPE(ha)))
		ha->isp_ops->reset_chip(vha);

	ha->link_data_rate = PORT_SPEED_UNKNOWN;
	SAVE_TOPO(ha);
	ha->flags.rida_fmt2 = 0;
	ha->flags.n2n_ae = 0;
	ha->flags.lip_ae = 0;
	ha->current_topology = 0;
	QLA_FW_STOPPED(ha);
	ha->flags.fw_init_done = 0;
	ha->chip_reset++;
	ha->base_qpair->chip_reset = ha->chip_reset;
	ha->base_qpair->cmd_cnt = ha->base_qpair->cmd_completion_cnt = 0;
	ha->base_qpair->prev_completion_cnt = 0;
	for (i = 0; i < ha->max_qpairs; i++) {
		if (ha->queue_pair_map[i]) {
			ha->queue_pair_map[i]->chip_reset =
				ha->base_qpair->chip_reset;
			ha->queue_pair_map[i]->cmd_cnt =
			    ha->queue_pair_map[i]->cmd_completion_cnt = 0;
			ha->base_qpair->prev_completion_cnt = 0;
		}
	}

	/* purge MBox commands */
	if (atomic_read(&ha->num_pend_mbx_stage3)) {
		clear_bit(MBX_INTR_WAIT, &ha->mbx_cmd_flags);
		complete(&ha->mbx_intr_comp);
	}

	i = 0;
	while (atomic_read(&ha->num_pend_mbx_stage3) ||
	    atomic_read(&ha->num_pend_mbx_stage2) ||
	    atomic_read(&ha->num_pend_mbx_stage1)) {
		msleep(20);
		i++;
		if (i > 50)
			break;
	}
	ha->flags.purge_mbox = 0;

	atomic_set(&vha->loop_down_timer, LOOP_DOWN_TIME);
	if (atomic_read(&vha->loop_state) != LOOP_DOWN) {
		atomic_set(&vha->loop_state, LOOP_DOWN);
		qla2x00_mark_all_devices_lost(vha);

		spin_lock_irqsave(&ha->vport_slock, flags);
		list_for_each_entry_safe(vp, tvp, &ha->vp_list, list) {
			atomic_inc(&vp->vref_count);
			spin_unlock_irqrestore(&ha->vport_slock, flags);

			qla2x00_mark_all_devices_lost(vp);

			spin_lock_irqsave(&ha->vport_slock, flags);
			atomic_dec(&vp->vref_count);
		}
		spin_unlock_irqrestore(&ha->vport_slock, flags);
	} else {
		if (!atomic_read(&vha->loop_down_timer))
			atomic_set(&vha->loop_down_timer,
			    LOOP_DOWN_TIME);
	}

	/* Clear all async request states across all VPs. */
	list_for_each_entry(fcport, &vha->vp_fcports, list) {
		fcport->flags &= ~(FCF_LOGIN_NEEDED | FCF_ASYNC_SENT);
		fcport->scan_state = 0;
	}
	spin_lock_irqsave(&ha->vport_slock, flags);
	list_for_each_entry_safe(vp, tvp, &ha->vp_list, list) {
		atomic_inc(&vp->vref_count);
		spin_unlock_irqrestore(&ha->vport_slock, flags);

		list_for_each_entry(fcport, &vp->vp_fcports, list)
			fcport->flags &= ~(FCF_LOGIN_NEEDED | FCF_ASYNC_SENT);

		spin_lock_irqsave(&ha->vport_slock, flags);
		atomic_dec(&vp->vref_count);
	}
	spin_unlock_irqrestore(&ha->vport_slock, flags);

	/* Make sure for ISP 82XX IO DMA is complete */
	if (IS_P3P_TYPE(ha)) {
		qla82xx_chip_reset_cleanup(vha);
		ql_log(ql_log_info, vha, 0x00b4,
		       "Done chip reset cleanup.\n");

		/* Done waiting for pending commands. Reset online flag */
		vha->flags.online = 0;
	}

	/* Requeue all commands in outstanding command list. */
	qla2x00_abort_all_cmds(vha, DID_RESET << 16);
	/* memory barrier */
	wmb();
}

/*
*  qla2x00_abort_isp
*      Resets ISP and aborts all outstanding commands.
*
* Input:
*      ha           = adapter block pointer.
*
* Returns:
*      0 = success
*/
int
qla2x00_abort_isp(scsi_qla_host_t *vha)
{
	int rval;
	uint8_t        status = 0;
	struct qla_hw_data *ha = vha->hw;
	struct scsi_qla_host *vp, *tvp;
	struct req_que *req = ha->req_q_map[0];
	unsigned long flags;

	if (vha->flags.online) {
		qla2x00_abort_isp_cleanup(vha);

		if (vha->hw->flags.port_isolated)
			return status;

		if (qla2x00_isp_reg_stat(ha)) {
			ql_log(ql_log_info, vha, 0x803f,
			       "ISP Abort - ISP reg disconnect, exiting.\n");
			return status;
		}

		if (test_and_clear_bit(ISP_ABORT_TO_ROM, &vha->dpc_flags)) {
			ha->flags.chip_reset_done = 1;
			vha->flags.online = 1;
			status = 0;
			clear_bit(ISP_ABORT_RETRY, &vha->dpc_flags);
			return status;
		}

		if (IS_QLA8031(ha)) {
			ql_dbg(ql_dbg_p3p, vha, 0xb05c,
			    "Clearing fcoe driver presence.\n");
			if (qla83xx_clear_drv_presence(vha) != QLA_SUCCESS)
				ql_dbg(ql_dbg_p3p, vha, 0xb073,
				    "Error while clearing DRV-Presence.\n");
		}

		if (unlikely(pci_channel_offline(ha->pdev) &&
		    ha->flags.pci_channel_io_perm_failure)) {
			clear_bit(ISP_ABORT_RETRY, &vha->dpc_flags);
			status = 0;
			return status;
		}

		switch (vha->qlini_mode) {
		case QLA2XXX_INI_MODE_DISABLED:
			if (!qla_tgt_mode_enabled(vha))
				return 0;
			break;
		case QLA2XXX_INI_MODE_DUAL:
			if (!qla_dual_mode_enabled(vha) &&
			    !qla_ini_mode_enabled(vha))
				return 0;
			break;
		case QLA2XXX_INI_MODE_ENABLED:
		default:
			break;
		}

		ha->isp_ops->get_flash_version(vha, req->ring);

		if (qla2x00_isp_reg_stat(ha)) {
			ql_log(ql_log_info, vha, 0x803f,
			       "ISP Abort - ISP reg disconnect pre nvram config, exiting.\n");
			return status;
		}
		ha->isp_ops->nvram_config(vha);

		if (qla2x00_isp_reg_stat(ha)) {
			ql_log(ql_log_info, vha, 0x803f,
			       "ISP Abort - ISP reg disconnect post nvmram config, exiting.\n");
			return status;
		}
		if (!qla2x00_restart_isp(vha)) {
			clear_bit(RESET_MARKER_NEEDED, &vha->dpc_flags);

			if (!atomic_read(&vha->loop_down_timer)) {
				/*
				 * Issue marker command only when we are going
				 * to start the I/O .
				 */
				vha->marker_needed = 1;
			}

			vha->flags.online = 1;

			ha->isp_ops->enable_intrs(ha);

			ha->isp_abort_cnt = 0;
			clear_bit(ISP_ABORT_RETRY, &vha->dpc_flags);

			if (IS_QLA81XX(ha) || IS_QLA8031(ha))
				qla2x00_get_fw_version(vha);
			if (ha->fce) {
				ha->flags.fce_enabled = 1;
				memset(ha->fce, 0,
				    fce_calc_size(ha->fce_bufs));
				rval = qla2x00_enable_fce_trace(vha,
				    ha->fce_dma, ha->fce_bufs, ha->fce_mb,
				    &ha->fce_bufs);
				if (rval) {
					ql_log(ql_log_warn, vha, 0x8033,
					    "Unable to reinitialize FCE "
					    "(%d).\n", rval);
					ha->flags.fce_enabled = 0;
				}
			}

			if (ha->eft) {
				memset(ha->eft, 0, EFT_SIZE);
				rval = qla2x00_enable_eft_trace(vha,
				    ha->eft_dma, EFT_NUM_BUFFERS);
				if (rval) {
					ql_log(ql_log_warn, vha, 0x8034,
					    "Unable to reinitialize EFT "
					    "(%d).\n", rval);
				}
			}
		} else {	/* failed the ISP abort */
			vha->flags.online = 1;
			if (test_bit(ISP_ABORT_RETRY, &vha->dpc_flags)) {
				if (ha->isp_abort_cnt == 0) {
					ql_log(ql_log_fatal, vha, 0x8035,
					    "ISP error recover failed - "
					    "board disabled.\n");
					/*
					 * The next call disables the board
					 * completely.
					 */
					qla2x00_abort_isp_cleanup(vha);
					vha->flags.online = 0;
					clear_bit(ISP_ABORT_RETRY,
					    &vha->dpc_flags);
					status = 0;
				} else { /* schedule another ISP abort */
					ha->isp_abort_cnt--;
					ql_dbg(ql_dbg_taskm, vha, 0x8020,
					    "ISP abort - retry remaining %d.\n",
					    ha->isp_abort_cnt);
					status = 1;
				}
			} else {
				ha->isp_abort_cnt = MAX_RETRIES_OF_ISP_ABORT;
				ql_dbg(ql_dbg_taskm, vha, 0x8021,
				    "ISP error recovery - retrying (%d) "
				    "more times.\n", ha->isp_abort_cnt);
				set_bit(ISP_ABORT_RETRY, &vha->dpc_flags);
				status = 1;
			}
		}

	}

	if (vha->hw->flags.port_isolated) {
		qla2x00_abort_isp_cleanup(vha);
		return status;
	}

	if (!status) {
		ql_dbg(ql_dbg_taskm, vha, 0x8022, "%s succeeded.\n", __func__);
		qla2x00_configure_hba(vha);
		spin_lock_irqsave(&ha->vport_slock, flags);
		list_for_each_entry_safe(vp, tvp, &ha->vp_list, list) {
			if (vp->vp_idx) {
				atomic_inc(&vp->vref_count);
				spin_unlock_irqrestore(&ha->vport_slock, flags);

				qla2x00_vp_abort_isp(vp);

				spin_lock_irqsave(&ha->vport_slock, flags);
				atomic_dec(&vp->vref_count);
			}
		}
		spin_unlock_irqrestore(&ha->vport_slock, flags);

		if (IS_QLA8031(ha)) {
			ql_dbg(ql_dbg_p3p, vha, 0xb05d,
			    "Setting back fcoe driver presence.\n");
			if (qla83xx_set_drv_presence(vha) != QLA_SUCCESS)
				ql_dbg(ql_dbg_p3p, vha, 0xb074,
				    "Error while setting DRV-Presence.\n");
		}
	} else {
		ql_log(ql_log_warn, vha, 0x8023, "%s **** FAILED ****.\n",
		       __func__);
	}

	return(status);
}

/*
*  qla2x00_restart_isp
*      restarts the ISP after a reset
*
* Input:
*      ha = adapter block pointer.
*
* Returns:
*      0 = success
*/
static int
qla2x00_restart_isp(scsi_qla_host_t *vha)
{
	int status;
	struct qla_hw_data *ha = vha->hw;

	/* If firmware needs to be loaded */
	if (qla2x00_isp_firmware(vha)) {
		vha->flags.online = 0;
		status = ha->isp_ops->chip_diag(vha);
		if (status)
			return status;
		status = qla2x00_setup_chip(vha);
		if (status)
			return status;
	}

	status = qla2x00_init_rings(vha);
	if (status)
		return status;

	clear_bit(RESET_MARKER_NEEDED, &vha->dpc_flags);
	ha->flags.chip_reset_done = 1;

	/* Initialize the queues in use */
	qla25xx_init_queues(ha);

	status = qla2x00_fw_ready(vha);
	if (status) {
		/* if no cable then assume it's good */
		return vha->device_flags & DFLG_NO_CABLE ? 0 : status;
	}

	/* Issue a marker after FW becomes ready. */
	qla2x00_marker(vha, ha->base_qpair, 0, 0, MK_SYNC_ALL);
	set_bit(LOOP_RESYNC_NEEDED, &vha->dpc_flags);

	return 0;
}

static int
qla25xx_init_queues(struct qla_hw_data *ha)
{
	struct rsp_que *rsp = NULL;
	struct req_que *req = NULL;
	struct scsi_qla_host *base_vha = pci_get_drvdata(ha->pdev);
	int ret = -1;
	int i;

	for (i = 1; i < ha->max_rsp_queues; i++) {
		rsp = ha->rsp_q_map[i];
		if (rsp && test_bit(i, ha->rsp_qid_map)) {
			rsp->options &= ~BIT_0;
			ret = qla25xx_init_rsp_que(base_vha, rsp);
			if (ret != QLA_SUCCESS)
				ql_dbg(ql_dbg_init, base_vha, 0x00ff,
				    "%s Rsp que: %d init failed.\n",
				    __func__, rsp->id);
			else
				ql_dbg(ql_dbg_init, base_vha, 0x0100,
				    "%s Rsp que: %d inited.\n",
				    __func__, rsp->id);
		}
	}
	for (i = 1; i < ha->max_req_queues; i++) {
		req = ha->req_q_map[i];
		if (req && test_bit(i, ha->req_qid_map)) {
			/* Clear outstanding commands array. */
			req->options &= ~BIT_0;
			ret = qla25xx_init_req_que(base_vha, req);
			if (ret != QLA_SUCCESS)
				ql_dbg(ql_dbg_init, base_vha, 0x0101,
				    "%s Req que: %d init failed.\n",
				    __func__, req->id);
			else
				ql_dbg(ql_dbg_init, base_vha, 0x0102,
				    "%s Req que: %d inited.\n",
				    __func__, req->id);
		}
	}
	return ret;
}

/*
* qla2x00_reset_adapter
*      Reset adapter.
*
* Input:
*      ha = adapter block pointer.
*/
int
qla2x00_reset_adapter(scsi_qla_host_t *vha)
{
	unsigned long flags = 0;
	struct qla_hw_data *ha = vha->hw;
	struct device_reg_2xxx __iomem *reg = &ha->iobase->isp;

	vha->flags.online = 0;
	ha->isp_ops->disable_intrs(ha);

	spin_lock_irqsave(&ha->hardware_lock, flags);
	wrt_reg_word(&reg->hccr, HCCR_RESET_RISC);
	rd_reg_word(&reg->hccr);			/* PCI Posting. */
	wrt_reg_word(&reg->hccr, HCCR_RELEASE_RISC);
	rd_reg_word(&reg->hccr);			/* PCI Posting. */
	spin_unlock_irqrestore(&ha->hardware_lock, flags);

	return QLA_SUCCESS;
}

int
qla24xx_reset_adapter(scsi_qla_host_t *vha)
{
	unsigned long flags = 0;
	struct qla_hw_data *ha = vha->hw;
	struct device_reg_24xx __iomem *reg = &ha->iobase->isp24;

	if (IS_P3P_TYPE(ha))
		return QLA_SUCCESS;

	vha->flags.online = 0;
	ha->isp_ops->disable_intrs(ha);

	spin_lock_irqsave(&ha->hardware_lock, flags);
	wrt_reg_dword(&reg->hccr, HCCRX_SET_RISC_RESET);
	rd_reg_dword(&reg->hccr);
	wrt_reg_dword(&reg->hccr, HCCRX_REL_RISC_PAUSE);
	rd_reg_dword(&reg->hccr);
	spin_unlock_irqrestore(&ha->hardware_lock, flags);

	if (IS_NOPOLLING_TYPE(ha))
		ha->isp_ops->enable_intrs(ha);

	return QLA_SUCCESS;
}

/* On sparc systems, obtain port and node WWN from firmware
 * properties.
 */
static void qla24xx_nvram_wwn_from_ofw(scsi_qla_host_t *vha,
	struct nvram_24xx *nv)
{
#ifdef CONFIG_SPARC
	struct qla_hw_data *ha = vha->hw;
	struct pci_dev *pdev = ha->pdev;
	struct device_node *dp = pci_device_to_OF_node(pdev);
	const u8 *val;
	int len;

	val = of_get_property(dp, "port-wwn", &len);
	if (val && len >= WWN_SIZE)
		memcpy(nv->port_name, val, WWN_SIZE);

	val = of_get_property(dp, "node-wwn", &len);
	if (val && len >= WWN_SIZE)
		memcpy(nv->node_name, val, WWN_SIZE);
#endif
}

int
qla24xx_nvram_config(scsi_qla_host_t *vha)
{
	int   rval;
	struct init_cb_24xx *icb;
	struct nvram_24xx *nv;
	__le32 *dptr;
	uint8_t  *dptr1, *dptr2;
	uint32_t chksum;
	uint16_t cnt;
	struct qla_hw_data *ha = vha->hw;

	rval = QLA_SUCCESS;
	icb = (struct init_cb_24xx *)ha->init_cb;
	nv = ha->nvram;

	/* Determine NVRAM starting address. */
	if (ha->port_no == 0) {
		ha->nvram_base = FA_NVRAM_FUNC0_ADDR;
		ha->vpd_base = FA_NVRAM_VPD0_ADDR;
	} else {
		ha->nvram_base = FA_NVRAM_FUNC1_ADDR;
		ha->vpd_base = FA_NVRAM_VPD1_ADDR;
	}

	ha->nvram_size = sizeof(*nv);
	ha->vpd_size = FA_NVRAM_VPD_SIZE;

	/* Get VPD data into cache */
	ha->vpd = ha->nvram + VPD_OFFSET;
	ha->isp_ops->read_nvram(vha, ha->vpd,
	    ha->nvram_base - FA_NVRAM_FUNC0_ADDR, FA_NVRAM_VPD_SIZE * 4);

	/* Get NVRAM data into cache and calculate checksum. */
	dptr = (__force __le32 *)nv;
	ha->isp_ops->read_nvram(vha, dptr, ha->nvram_base, ha->nvram_size);
	for (cnt = 0, chksum = 0; cnt < ha->nvram_size >> 2; cnt++, dptr++)
		chksum += le32_to_cpu(*dptr);

	ql_dbg(ql_dbg_init + ql_dbg_buffer, vha, 0x006a,
	    "Contents of NVRAM\n");
	ql_dump_buffer(ql_dbg_init + ql_dbg_buffer, vha, 0x010d,
	    nv, ha->nvram_size);

	/* Bad NVRAM data, set defaults parameters. */
	if (chksum || memcmp("ISP ", nv->id, sizeof(nv->id)) ||
	    le16_to_cpu(nv->nvram_version) < ICB_VERSION) {
		/* Reset NVRAM data. */
		ql_log(ql_log_warn, vha, 0x006b,
		    "Inconsistent NVRAM checksum=%#x id=%.4s version=%#x.\n",
		    chksum, nv->id, nv->nvram_version);
		ql_dump_buffer(ql_dbg_init, vha, 0x006b, nv, sizeof(*nv));
		ql_log(ql_log_warn, vha, 0x006c,
		    "Falling back to functioning (yet invalid -- WWPN) "
		    "defaults.\n");

		/*
		 * Set default initialization control block.
		 */
		memset(nv, 0, ha->nvram_size);
		nv->nvram_version = cpu_to_le16(ICB_VERSION);
		nv->version = cpu_to_le16(ICB_VERSION);
		nv->frame_payload_size = cpu_to_le16(2048);
		nv->execution_throttle = cpu_to_le16(0xFFFF);
		nv->exchange_count = cpu_to_le16(0);
		nv->hard_address = cpu_to_le16(124);
		nv->port_name[0] = 0x21;
		nv->port_name[1] = 0x00 + ha->port_no + 1;
		nv->port_name[2] = 0x00;
		nv->port_name[3] = 0xe0;
		nv->port_name[4] = 0x8b;
		nv->port_name[5] = 0x1c;
		nv->port_name[6] = 0x55;
		nv->port_name[7] = 0x86;
		nv->node_name[0] = 0x20;
		nv->node_name[1] = 0x00;
		nv->node_name[2] = 0x00;
		nv->node_name[3] = 0xe0;
		nv->node_name[4] = 0x8b;
		nv->node_name[5] = 0x1c;
		nv->node_name[6] = 0x55;
		nv->node_name[7] = 0x86;
		qla24xx_nvram_wwn_from_ofw(vha, nv);
		nv->login_retry_count = cpu_to_le16(8);
		nv->interrupt_delay_timer = cpu_to_le16(0);
		nv->login_timeout = cpu_to_le16(0);
		nv->firmware_options_1 =
		    cpu_to_le32(BIT_14|BIT_13|BIT_2|BIT_1);
		nv->firmware_options_2 = cpu_to_le32(2 << 4);
		nv->firmware_options_2 |= cpu_to_le32(BIT_12);
		nv->firmware_options_3 = cpu_to_le32(2 << 13);
		nv->host_p = cpu_to_le32(BIT_11|BIT_10);
		nv->efi_parameters = cpu_to_le32(0);
		nv->reset_delay = 5;
		nv->max_luns_per_target = cpu_to_le16(128);
		nv->port_down_retry_count = cpu_to_le16(30);
		nv->link_down_timeout = cpu_to_le16(30);

		rval = 1;
	}

	if (qla_tgt_mode_enabled(vha)) {
		/* Don't enable full login after initial LIP */
		nv->firmware_options_1 &= cpu_to_le32(~BIT_13);
		/* Don't enable LIP full login for initiator */
		nv->host_p &= cpu_to_le32(~BIT_10);
	}

	qlt_24xx_config_nvram_stage1(vha, nv);

	/* Reset Initialization control block */
	memset(icb, 0, ha->init_cb_size);

	/* Copy 1st segment. */
	dptr1 = (uint8_t *)icb;
	dptr2 = (uint8_t *)&nv->version;
	cnt = (uint8_t *)&icb->response_q_inpointer - (uint8_t *)&icb->version;
	while (cnt--)
		*dptr1++ = *dptr2++;

	icb->login_retry_count = nv->login_retry_count;
	icb->link_down_on_nos = nv->link_down_on_nos;

	/* Copy 2nd segment. */
	dptr1 = (uint8_t *)&icb->interrupt_delay_timer;
	dptr2 = (uint8_t *)&nv->interrupt_delay_timer;
	cnt = (uint8_t *)&icb->reserved_3 -
	    (uint8_t *)&icb->interrupt_delay_timer;
	while (cnt--)
		*dptr1++ = *dptr2++;
	ha->frame_payload_size = le16_to_cpu(icb->frame_payload_size);
	/*
	 * Setup driver NVRAM options.
	 */
	qla2x00_set_model_info(vha, nv->model_name, sizeof(nv->model_name),
	    "QLA2462");

	qlt_24xx_config_nvram_stage2(vha, icb);

	if (nv->host_p & cpu_to_le32(BIT_15)) {
		/* Use alternate WWN? */
		memcpy(icb->node_name, nv->alternate_node_name, WWN_SIZE);
		memcpy(icb->port_name, nv->alternate_port_name, WWN_SIZE);
	}

	/* Prepare nodename */
	if ((icb->firmware_options_1 & cpu_to_le32(BIT_14)) == 0) {
		/*
		 * Firmware will apply the following mask if the nodename was
		 * not provided.
		 */
		memcpy(icb->node_name, icb->port_name, WWN_SIZE);
		icb->node_name[0] &= 0xF0;
	}

	/* Set host adapter parameters. */
	ha->flags.disable_risc_code_load = 0;
	ha->flags.enable_lip_reset = 0;
	ha->flags.enable_lip_full_login =
	    le32_to_cpu(nv->host_p) & BIT_10 ? 1 : 0;
	ha->flags.enable_target_reset =
	    le32_to_cpu(nv->host_p) & BIT_11 ? 1 : 0;
	ha->flags.enable_led_scheme = 0;
	ha->flags.disable_serdes = le32_to_cpu(nv->host_p) & BIT_5 ? 1 : 0;

	ha->operating_mode = (le32_to_cpu(icb->firmware_options_2) &
	    (BIT_6 | BIT_5 | BIT_4)) >> 4;

	memcpy(ha->fw_seriallink_options24, nv->seriallink_options,
	    sizeof(ha->fw_seriallink_options24));

	/* save HBA serial number */
	ha->serial0 = icb->port_name[5];
	ha->serial1 = icb->port_name[6];
	ha->serial2 = icb->port_name[7];
	memcpy(vha->node_name, icb->node_name, WWN_SIZE);
	memcpy(vha->port_name, icb->port_name, WWN_SIZE);

	icb->execution_throttle = cpu_to_le16(0xFFFF);

	ha->retry_count = le16_to_cpu(nv->login_retry_count);

	/* Set minimum login_timeout to 4 seconds. */
	if (le16_to_cpu(nv->login_timeout) < ql2xlogintimeout)
		nv->login_timeout = cpu_to_le16(ql2xlogintimeout);
	if (le16_to_cpu(nv->login_timeout) < 4)
		nv->login_timeout = cpu_to_le16(4);
	ha->login_timeout = le16_to_cpu(nv->login_timeout);

	/* Set minimum RATOV to 100 tenths of a second. */
	ha->r_a_tov = 100;

	ha->loop_reset_delay = nv->reset_delay;

	/* Link Down Timeout = 0:
	 *
	 * 	When Port Down timer expires we will start returning
	 *	I/O's to OS with "DID_NO_CONNECT".
	 *
	 * Link Down Timeout != 0:
	 *
	 *	 The driver waits for the link to come up after link down
	 *	 before returning I/Os to OS with "DID_NO_CONNECT".
	 */
	if (le16_to_cpu(nv->link_down_timeout) == 0) {
		ha->loop_down_abort_time =
		    (LOOP_DOWN_TIME - LOOP_DOWN_TIMEOUT);
	} else {
		ha->link_down_timeout =	le16_to_cpu(nv->link_down_timeout);
		ha->loop_down_abort_time =
		    (LOOP_DOWN_TIME - ha->link_down_timeout);
	}

	/* Need enough time to try and get the port back. */
	ha->port_down_retry_count = le16_to_cpu(nv->port_down_retry_count);
	if (qlport_down_retry)
		ha->port_down_retry_count = qlport_down_retry;

	/* Set login_retry_count */
	ha->login_retry_count  = le16_to_cpu(nv->login_retry_count);
	if (ha->port_down_retry_count ==
	    le16_to_cpu(nv->port_down_retry_count) &&
	    ha->port_down_retry_count > 3)
		ha->login_retry_count = ha->port_down_retry_count;
	else if (ha->port_down_retry_count > (int)ha->login_retry_count)
		ha->login_retry_count = ha->port_down_retry_count;
	if (ql2xloginretrycount)
		ha->login_retry_count = ql2xloginretrycount;

	/* N2N: driver will initiate Login instead of FW */
	icb->firmware_options_3 |= cpu_to_le32(BIT_8);

	/* Enable ZIO. */
	if (!vha->flags.init_done) {
		ha->zio_mode = le32_to_cpu(icb->firmware_options_2) &
		    (BIT_3 | BIT_2 | BIT_1 | BIT_0);
		ha->zio_timer = le16_to_cpu(icb->interrupt_delay_timer) ?
		    le16_to_cpu(icb->interrupt_delay_timer) : 2;
	}
	icb->firmware_options_2 &= cpu_to_le32(
	    ~(BIT_3 | BIT_2 | BIT_1 | BIT_0));
	if (ha->zio_mode != QLA_ZIO_DISABLED) {
		ha->zio_mode = QLA_ZIO_MODE_6;

		ql_log(ql_log_info, vha, 0x006f,
		    "ZIO mode %d enabled; timer delay (%d us).\n",
		    ha->zio_mode, ha->zio_timer * 100);

		icb->firmware_options_2 |= cpu_to_le32(
		    (uint32_t)ha->zio_mode);
		icb->interrupt_delay_timer = cpu_to_le16(ha->zio_timer);
	}

	if (rval) {
		ql_log(ql_log_warn, vha, 0x0070,
		    "NVRAM configuration failed.\n");
	}
	return (rval);
}

static void
qla27xx_print_image(struct scsi_qla_host *vha, char *name,
    struct qla27xx_image_status *image_status)
{
	ql_dbg(ql_dbg_init, vha, 0x018b,
	    "%s %s: mask=%#02x gen=%#04x ver=%u.%u map=%#01x sum=%#08x sig=%#08x\n",
	    name, "status",
	    image_status->image_status_mask,
	    le16_to_cpu(image_status->generation),
	    image_status->ver_major,
	    image_status->ver_minor,
	    image_status->bitmap,
	    le32_to_cpu(image_status->checksum),
	    le32_to_cpu(image_status->signature));
}

static bool
qla28xx_check_aux_image_status_signature(
    struct qla27xx_image_status *image_status)
{
	ulong signature = le32_to_cpu(image_status->signature);

	return signature != QLA28XX_AUX_IMG_STATUS_SIGN;
}

static bool
qla27xx_check_image_status_signature(struct qla27xx_image_status *image_status)
{
	ulong signature = le32_to_cpu(image_status->signature);

	return
	    signature != QLA27XX_IMG_STATUS_SIGN &&
	    signature != QLA28XX_IMG_STATUS_SIGN;
}

static ulong
qla27xx_image_status_checksum(struct qla27xx_image_status *image_status)
{
	__le32 *p = (__force __le32 *)image_status;
	uint n = sizeof(*image_status) / sizeof(*p);
	uint32_t sum = 0;

	for ( ; n--; p++)
		sum += le32_to_cpup(p);

	return sum;
}

static inline uint
qla28xx_component_bitmask(struct qla27xx_image_status *aux, uint bitmask)
{
	return aux->bitmap & bitmask ?
	    QLA27XX_SECONDARY_IMAGE : QLA27XX_PRIMARY_IMAGE;
}

static void
qla28xx_component_status(
    struct active_regions *active_regions, struct qla27xx_image_status *aux)
{
	active_regions->aux.board_config =
	    qla28xx_component_bitmask(aux, QLA28XX_AUX_IMG_BOARD_CONFIG);

	active_regions->aux.vpd_nvram =
	    qla28xx_component_bitmask(aux, QLA28XX_AUX_IMG_VPD_NVRAM);

	active_regions->aux.npiv_config_0_1 =
	    qla28xx_component_bitmask(aux, QLA28XX_AUX_IMG_NPIV_CONFIG_0_1);

	active_regions->aux.npiv_config_2_3 =
	    qla28xx_component_bitmask(aux, QLA28XX_AUX_IMG_NPIV_CONFIG_2_3);
}

static int
qla27xx_compare_image_generation(
    struct qla27xx_image_status *pri_image_status,
    struct qla27xx_image_status *sec_image_status)
{
	/* calculate generation delta as uint16 (this accounts for wrap) */
	int16_t delta =
	    le16_to_cpu(pri_image_status->generation) -
	    le16_to_cpu(sec_image_status->generation);

	ql_dbg(ql_dbg_init, NULL, 0x0180, "generation delta = %d\n", delta);

	return delta;
}

void
qla28xx_get_aux_images(
	struct scsi_qla_host *vha, struct active_regions *active_regions)
{
	struct qla_hw_data *ha = vha->hw;
	struct qla27xx_image_status pri_aux_image_status, sec_aux_image_status;
	bool valid_pri_image = false, valid_sec_image = false;
	bool active_pri_image = false, active_sec_image = false;

	if (!ha->flt_region_aux_img_status_pri) {
		ql_dbg(ql_dbg_init, vha, 0x018a, "Primary aux image not addressed\n");
		goto check_sec_image;
	}

	qla24xx_read_flash_data(vha, (uint32_t *)&pri_aux_image_status,
	    ha->flt_region_aux_img_status_pri,
	    sizeof(pri_aux_image_status) >> 2);
	qla27xx_print_image(vha, "Primary aux image", &pri_aux_image_status);

	if (qla28xx_check_aux_image_status_signature(&pri_aux_image_status)) {
		ql_dbg(ql_dbg_init, vha, 0x018b,
		    "Primary aux image signature (%#x) not valid\n",
		    le32_to_cpu(pri_aux_image_status.signature));
		goto check_sec_image;
	}

	if (qla27xx_image_status_checksum(&pri_aux_image_status)) {
		ql_dbg(ql_dbg_init, vha, 0x018c,
		    "Primary aux image checksum failed\n");
		goto check_sec_image;
	}

	valid_pri_image = true;

	if (pri_aux_image_status.image_status_mask & 1) {
		ql_dbg(ql_dbg_init, vha, 0x018d,
		    "Primary aux image is active\n");
		active_pri_image = true;
	}

check_sec_image:
	if (!ha->flt_region_aux_img_status_sec) {
		ql_dbg(ql_dbg_init, vha, 0x018a,
		    "Secondary aux image not addressed\n");
		goto check_valid_image;
	}

	qla24xx_read_flash_data(vha, (uint32_t *)&sec_aux_image_status,
	    ha->flt_region_aux_img_status_sec,
	    sizeof(sec_aux_image_status) >> 2);
	qla27xx_print_image(vha, "Secondary aux image", &sec_aux_image_status);

	if (qla28xx_check_aux_image_status_signature(&sec_aux_image_status)) {
		ql_dbg(ql_dbg_init, vha, 0x018b,
		    "Secondary aux image signature (%#x) not valid\n",
		    le32_to_cpu(sec_aux_image_status.signature));
		goto check_valid_image;
	}

	if (qla27xx_image_status_checksum(&sec_aux_image_status)) {
		ql_dbg(ql_dbg_init, vha, 0x018c,
		    "Secondary aux image checksum failed\n");
		goto check_valid_image;
	}

	valid_sec_image = true;

	if (sec_aux_image_status.image_status_mask & 1) {
		ql_dbg(ql_dbg_init, vha, 0x018d,
		    "Secondary aux image is active\n");
		active_sec_image = true;
	}

check_valid_image:
	if (valid_pri_image && active_pri_image &&
	    valid_sec_image && active_sec_image) {
		if (qla27xx_compare_image_generation(&pri_aux_image_status,
		    &sec_aux_image_status) >= 0) {
			qla28xx_component_status(active_regions,
			    &pri_aux_image_status);
		} else {
			qla28xx_component_status(active_regions,
			    &sec_aux_image_status);
		}
	} else if (valid_pri_image && active_pri_image) {
		qla28xx_component_status(active_regions, &pri_aux_image_status);
	} else if (valid_sec_image && active_sec_image) {
		qla28xx_component_status(active_regions, &sec_aux_image_status);
	}

	ql_dbg(ql_dbg_init, vha, 0x018f,
	    "aux images active: BCFG=%u VPD/NVR=%u NPIV0/1=%u NPIV2/3=%u\n",
	    active_regions->aux.board_config,
	    active_regions->aux.vpd_nvram,
	    active_regions->aux.npiv_config_0_1,
	    active_regions->aux.npiv_config_2_3);
}

void
qla27xx_get_active_image(struct scsi_qla_host *vha,
    struct active_regions *active_regions)
{
	struct qla_hw_data *ha = vha->hw;
	struct qla27xx_image_status pri_image_status, sec_image_status;
	bool valid_pri_image = false, valid_sec_image = false;
	bool active_pri_image = false, active_sec_image = false;

	if (!ha->flt_region_img_status_pri) {
		ql_dbg(ql_dbg_init, vha, 0x018a, "Primary image not addressed\n");
		goto check_sec_image;
	}

	if (qla24xx_read_flash_data(vha, (uint32_t *)&pri_image_status,
	    ha->flt_region_img_status_pri, sizeof(pri_image_status) >> 2) !=
	    QLA_SUCCESS) {
		WARN_ON_ONCE(true);
		goto check_sec_image;
	}
	qla27xx_print_image(vha, "Primary image", &pri_image_status);

	if (qla27xx_check_image_status_signature(&pri_image_status)) {
		ql_dbg(ql_dbg_init, vha, 0x018b,
		    "Primary image signature (%#x) not valid\n",
		    le32_to_cpu(pri_image_status.signature));
		goto check_sec_image;
	}

	if (qla27xx_image_status_checksum(&pri_image_status)) {
		ql_dbg(ql_dbg_init, vha, 0x018c,
		    "Primary image checksum failed\n");
		goto check_sec_image;
	}

	valid_pri_image = true;

	if (pri_image_status.image_status_mask & 1) {
		ql_dbg(ql_dbg_init, vha, 0x018d,
		    "Primary image is active\n");
		active_pri_image = true;
	}

check_sec_image:
	if (!ha->flt_region_img_status_sec) {
		ql_dbg(ql_dbg_init, vha, 0x018a, "Secondary image not addressed\n");
		goto check_valid_image;
	}

	qla24xx_read_flash_data(vha, (uint32_t *)(&sec_image_status),
	    ha->flt_region_img_status_sec, sizeof(sec_image_status) >> 2);
	qla27xx_print_image(vha, "Secondary image", &sec_image_status);

	if (qla27xx_check_image_status_signature(&sec_image_status)) {
		ql_dbg(ql_dbg_init, vha, 0x018b,
		    "Secondary image signature (%#x) not valid\n",
		    le32_to_cpu(sec_image_status.signature));
		goto check_valid_image;
	}

	if (qla27xx_image_status_checksum(&sec_image_status)) {
		ql_dbg(ql_dbg_init, vha, 0x018c,
		    "Secondary image checksum failed\n");
		goto check_valid_image;
	}

	valid_sec_image = true;

	if (sec_image_status.image_status_mask & 1) {
		ql_dbg(ql_dbg_init, vha, 0x018d,
		    "Secondary image is active\n");
		active_sec_image = true;
	}

check_valid_image:
	if (valid_pri_image && active_pri_image)
		active_regions->global = QLA27XX_PRIMARY_IMAGE;

	if (valid_sec_image && active_sec_image) {
		if (!active_regions->global ||
		    qla27xx_compare_image_generation(
			&pri_image_status, &sec_image_status) < 0) {
			active_regions->global = QLA27XX_SECONDARY_IMAGE;
		}
	}

	ql_dbg(ql_dbg_init, vha, 0x018f, "active image %s (%u)\n",
	    active_regions->global == QLA27XX_DEFAULT_IMAGE ?
		"default (boot/fw)" :
	    active_regions->global == QLA27XX_PRIMARY_IMAGE ?
		"primary" :
	    active_regions->global == QLA27XX_SECONDARY_IMAGE ?
		"secondary" : "invalid",
	    active_regions->global);
}

bool qla24xx_risc_firmware_invalid(uint32_t *dword)
{
	return
	    !(dword[4] | dword[5] | dword[6] | dword[7]) ||
	    !(~dword[4] | ~dword[5] | ~dword[6] | ~dword[7]);
}

static int
qla24xx_load_risc_flash(scsi_qla_host_t *vha, uint32_t *srisc_addr,
    uint32_t faddr)
{
	int rval;
	uint templates, segments, fragment;
	ulong i;
	uint j;
	ulong dlen;
	uint32_t *dcode;
	uint32_t risc_addr, risc_size, risc_attr = 0;
	struct qla_hw_data *ha = vha->hw;
	struct req_que *req = ha->req_q_map[0];
	struct fwdt *fwdt = ha->fwdt;

	ql_dbg(ql_dbg_init, vha, 0x008b,
	    "FW: Loading firmware from flash (%x).\n", faddr);

	dcode = (uint32_t *)req->ring;
	qla24xx_read_flash_data(vha, dcode, faddr, 8);
	if (qla24xx_risc_firmware_invalid(dcode)) {
		ql_log(ql_log_fatal, vha, 0x008c,
		    "Unable to verify the integrity of flash firmware "
		    "image.\n");
		ql_log(ql_log_fatal, vha, 0x008d,
		    "Firmware data: %08x %08x %08x %08x.\n",
		    dcode[0], dcode[1], dcode[2], dcode[3]);

		return QLA_FUNCTION_FAILED;
	}

	dcode = (uint32_t *)req->ring;
	*srisc_addr = 0;
	segments = FA_RISC_CODE_SEGMENTS;
	for (j = 0; j < segments; j++) {
		ql_dbg(ql_dbg_init, vha, 0x008d,
		    "-> Loading segment %u...\n", j);
		qla24xx_read_flash_data(vha, dcode, faddr, 10);
		risc_addr = be32_to_cpu((__force __be32)dcode[2]);
		risc_size = be32_to_cpu((__force __be32)dcode[3]);
		if (!*srisc_addr) {
			*srisc_addr = risc_addr;
			risc_attr = be32_to_cpu((__force __be32)dcode[9]);
		}

		dlen = ha->fw_transfer_size >> 2;
		for (fragment = 0; risc_size; fragment++) {
			if (dlen > risc_size)
				dlen = risc_size;

			ql_dbg(ql_dbg_init, vha, 0x008e,
			    "-> Loading fragment %u: %#x <- %#x (%#lx dwords)...\n",
			    fragment, risc_addr, faddr, dlen);
			qla24xx_read_flash_data(vha, dcode, faddr, dlen);
			for (i = 0; i < dlen; i++)
				dcode[i] = swab32(dcode[i]);

			rval = qla2x00_load_ram(vha, req->dma, risc_addr, dlen);
			if (rval) {
				ql_log(ql_log_fatal, vha, 0x008f,
				    "-> Failed load firmware fragment %u.\n",
				    fragment);
				return QLA_FUNCTION_FAILED;
			}

			faddr += dlen;
			risc_addr += dlen;
			risc_size -= dlen;
		}
	}

	if (!IS_QLA27XX(ha) && !IS_QLA28XX(ha))
		return QLA_SUCCESS;

	templates = (risc_attr & BIT_9) ? 2 : 1;
	ql_dbg(ql_dbg_init, vha, 0x0160, "-> templates = %u\n", templates);
	for (j = 0; j < templates; j++, fwdt++) {
		vfree(fwdt->template);
		fwdt->template = NULL;
		fwdt->length = 0;

		dcode = (uint32_t *)req->ring;
		qla24xx_read_flash_data(vha, dcode, faddr, 7);
		risc_size = be32_to_cpu((__force __be32)dcode[2]);
		ql_dbg(ql_dbg_init, vha, 0x0161,
		    "-> fwdt%u template array at %#x (%#x dwords)\n",
		    j, faddr, risc_size);
		if (!risc_size || !~risc_size) {
			ql_dbg(ql_dbg_init, vha, 0x0162,
			    "-> fwdt%u failed to read array\n", j);
			goto failed;
		}

		/* skip header and ignore checksum */
		faddr += 7;
		risc_size -= 8;

		ql_dbg(ql_dbg_init, vha, 0x0163,
		    "-> fwdt%u template allocate template %#x words...\n",
		    j, risc_size);
		fwdt->template = vmalloc(risc_size * sizeof(*dcode));
		if (!fwdt->template) {
			ql_log(ql_log_warn, vha, 0x0164,
			    "-> fwdt%u failed allocate template.\n", j);
			goto failed;
		}

		dcode = fwdt->template;
		qla24xx_read_flash_data(vha, dcode, faddr, risc_size);

		if (!qla27xx_fwdt_template_valid(dcode)) {
			ql_log(ql_log_warn, vha, 0x0165,
			    "-> fwdt%u failed template validate\n", j);
			goto failed;
		}

		dlen = qla27xx_fwdt_template_size(dcode);
		ql_dbg(ql_dbg_init, vha, 0x0166,
		    "-> fwdt%u template size %#lx bytes (%#lx words)\n",
		    j, dlen, dlen / sizeof(*dcode));
		if (dlen > risc_size * sizeof(*dcode)) {
			ql_log(ql_log_warn, vha, 0x0167,
			    "-> fwdt%u template exceeds array (%-lu bytes)\n",
			    j, dlen - risc_size * sizeof(*dcode));
			goto failed;
		}

		fwdt->length = dlen;
		ql_dbg(ql_dbg_init, vha, 0x0168,
		    "-> fwdt%u loaded template ok\n", j);

		faddr += risc_size + 1;
	}

	return QLA_SUCCESS;

failed:
	vfree(fwdt->template);
	fwdt->template = NULL;
	fwdt->length = 0;

	return QLA_SUCCESS;
}

#define QLA_FW_URL "http://ldriver.qlogic.com/firmware/"

int
qla2x00_load_risc(scsi_qla_host_t *vha, uint32_t *srisc_addr)
{
	int	rval;
	int	i, fragment;
	uint16_t *wcode;
	__be16	 *fwcode;
	uint32_t risc_addr, risc_size, fwclen, wlen, *seg;
	struct fw_blob *blob;
	struct qla_hw_data *ha = vha->hw;
	struct req_que *req = ha->req_q_map[0];

	/* Load firmware blob. */
	blob = qla2x00_request_firmware(vha);
	if (!blob) {
		ql_log(ql_log_info, vha, 0x0083,
		    "Firmware image unavailable.\n");
		ql_log(ql_log_info, vha, 0x0084,
		    "Firmware images can be retrieved from: "QLA_FW_URL ".\n");
		return QLA_FUNCTION_FAILED;
	}

	rval = QLA_SUCCESS;

	wcode = (uint16_t *)req->ring;
	*srisc_addr = 0;
	fwcode = (__force __be16 *)blob->fw->data;
	fwclen = 0;

	/* Validate firmware image by checking version. */
	if (blob->fw->size < 8 * sizeof(uint16_t)) {
		ql_log(ql_log_fatal, vha, 0x0085,
		    "Unable to verify integrity of firmware image (%zd).\n",
		    blob->fw->size);
		goto fail_fw_integrity;
	}
	for (i = 0; i < 4; i++)
		wcode[i] = be16_to_cpu(fwcode[i + 4]);
	if ((wcode[0] == 0xffff && wcode[1] == 0xffff && wcode[2] == 0xffff &&
	    wcode[3] == 0xffff) || (wcode[0] == 0 && wcode[1] == 0 &&
		wcode[2] == 0 && wcode[3] == 0)) {
		ql_log(ql_log_fatal, vha, 0x0086,
		    "Unable to verify integrity of firmware image.\n");
		ql_log(ql_log_fatal, vha, 0x0087,
		    "Firmware data: %04x %04x %04x %04x.\n",
		    wcode[0], wcode[1], wcode[2], wcode[3]);
		goto fail_fw_integrity;
	}

	seg = blob->segs;
	while (*seg && rval == QLA_SUCCESS) {
		risc_addr = *seg;
		*srisc_addr = *srisc_addr == 0 ? *seg : *srisc_addr;
		risc_size = be16_to_cpu(fwcode[3]);

		/* Validate firmware image size. */
		fwclen += risc_size * sizeof(uint16_t);
		if (blob->fw->size < fwclen) {
			ql_log(ql_log_fatal, vha, 0x0088,
			    "Unable to verify integrity of firmware image "
			    "(%zd).\n", blob->fw->size);
			goto fail_fw_integrity;
		}

		fragment = 0;
		while (risc_size > 0 && rval == QLA_SUCCESS) {
			wlen = (uint16_t)(ha->fw_transfer_size >> 1);
			if (wlen > risc_size)
				wlen = risc_size;
			ql_dbg(ql_dbg_init, vha, 0x0089,
			    "Loading risc segment@ risc addr %x number of "
			    "words 0x%x.\n", risc_addr, wlen);

			for (i = 0; i < wlen; i++)
				wcode[i] = swab16((__force u32)fwcode[i]);

			rval = qla2x00_load_ram(vha, req->dma, risc_addr,
			    wlen);
			if (rval) {
				ql_log(ql_log_fatal, vha, 0x008a,
				    "Failed to load segment %d of firmware.\n",
				    fragment);
				break;
			}

			fwcode += wlen;
			risc_addr += wlen;
			risc_size -= wlen;
			fragment++;
		}

		/* Next segment. */
		seg++;
	}
	return rval;

fail_fw_integrity:
	return QLA_FUNCTION_FAILED;
}

static int
qla24xx_load_risc_blob(scsi_qla_host_t *vha, uint32_t *srisc_addr)
{
	int	rval;
	uint templates, segments, fragment;
	uint32_t *dcode;
	ulong dlen;
	uint32_t risc_addr, risc_size, risc_attr = 0;
	ulong i;
	uint j;
	struct fw_blob *blob;
	__be32 *fwcode;
	struct qla_hw_data *ha = vha->hw;
	struct req_que *req = ha->req_q_map[0];
	struct fwdt *fwdt = ha->fwdt;

	ql_dbg(ql_dbg_init, vha, 0x0090,
	    "-> FW: Loading via request-firmware.\n");

	blob = qla2x00_request_firmware(vha);
	if (!blob) {
		ql_log(ql_log_warn, vha, 0x0092,
		    "-> Firmware file not found.\n");

		return QLA_FUNCTION_FAILED;
	}

	fwcode = (__force __be32 *)blob->fw->data;
	dcode = (__force uint32_t *)fwcode;
	if (qla24xx_risc_firmware_invalid(dcode)) {
		ql_log(ql_log_fatal, vha, 0x0093,
		    "Unable to verify integrity of firmware image (%zd).\n",
		    blob->fw->size);
		ql_log(ql_log_fatal, vha, 0x0095,
		    "Firmware data: %08x %08x %08x %08x.\n",
		    dcode[0], dcode[1], dcode[2], dcode[3]);
		return QLA_FUNCTION_FAILED;
	}

	dcode = (uint32_t *)req->ring;
	*srisc_addr = 0;
	segments = FA_RISC_CODE_SEGMENTS;
	for (j = 0; j < segments; j++) {
		ql_dbg(ql_dbg_init, vha, 0x0096,
		    "-> Loading segment %u...\n", j);
		risc_addr = be32_to_cpu(fwcode[2]);
		risc_size = be32_to_cpu(fwcode[3]);

		if (!*srisc_addr) {
			*srisc_addr = risc_addr;
			risc_attr = be32_to_cpu(fwcode[9]);
		}

		dlen = ha->fw_transfer_size >> 2;
		for (fragment = 0; risc_size; fragment++) {
			if (dlen > risc_size)
				dlen = risc_size;

			ql_dbg(ql_dbg_init, vha, 0x0097,
			    "-> Loading fragment %u: %#x <- %#x (%#lx words)...\n",
			    fragment, risc_addr,
			    (uint32_t)(fwcode - (typeof(fwcode))blob->fw->data),
			    dlen);

			for (i = 0; i < dlen; i++)
				dcode[i] = swab32((__force u32)fwcode[i]);

			rval = qla2x00_load_ram(vha, req->dma, risc_addr, dlen);
			if (rval) {
				ql_log(ql_log_fatal, vha, 0x0098,
				    "-> Failed load firmware fragment %u.\n",
				    fragment);
				return QLA_FUNCTION_FAILED;
			}

			fwcode += dlen;
			risc_addr += dlen;
			risc_size -= dlen;
		}
	}

	if (!IS_QLA27XX(ha) && !IS_QLA28XX(ha))
		return QLA_SUCCESS;

	templates = (risc_attr & BIT_9) ? 2 : 1;
	ql_dbg(ql_dbg_init, vha, 0x0170, "-> templates = %u\n", templates);
	for (j = 0; j < templates; j++, fwdt++) {
		vfree(fwdt->template);
		fwdt->template = NULL;
		fwdt->length = 0;

		risc_size = be32_to_cpu(fwcode[2]);
		ql_dbg(ql_dbg_init, vha, 0x0171,
		    "-> fwdt%u template array at %#x (%#x dwords)\n",
		    j, (uint32_t)((void *)fwcode - (void *)blob->fw->data),
		    risc_size);
		if (!risc_size || !~risc_size) {
			ql_dbg(ql_dbg_init, vha, 0x0172,
			    "-> fwdt%u failed to read array\n", j);
			goto failed;
		}

		/* skip header and ignore checksum */
		fwcode += 7;
		risc_size -= 8;

		ql_dbg(ql_dbg_init, vha, 0x0173,
		    "-> fwdt%u template allocate template %#x words...\n",
		    j, risc_size);
		fwdt->template = vmalloc(risc_size * sizeof(*dcode));
		if (!fwdt->template) {
			ql_log(ql_log_warn, vha, 0x0174,
			    "-> fwdt%u failed allocate template.\n", j);
			goto failed;
		}

		dcode = fwdt->template;
		for (i = 0; i < risc_size; i++)
			dcode[i] = (__force u32)fwcode[i];

		if (!qla27xx_fwdt_template_valid(dcode)) {
			ql_log(ql_log_warn, vha, 0x0175,
			    "-> fwdt%u failed template validate\n", j);
			goto failed;
		}

		dlen = qla27xx_fwdt_template_size(dcode);
		ql_dbg(ql_dbg_init, vha, 0x0176,
		    "-> fwdt%u template size %#lx bytes (%#lx words)\n",
		    j, dlen, dlen / sizeof(*dcode));
		if (dlen > risc_size * sizeof(*dcode)) {
			ql_log(ql_log_warn, vha, 0x0177,
			    "-> fwdt%u template exceeds array (%-lu bytes)\n",
			    j, dlen - risc_size * sizeof(*dcode));
			goto failed;
		}

		fwdt->length = dlen;
		ql_dbg(ql_dbg_init, vha, 0x0178,
		    "-> fwdt%u loaded template ok\n", j);

		fwcode += risc_size + 1;
	}

	return QLA_SUCCESS;

failed:
	vfree(fwdt->template);
	fwdt->template = NULL;
	fwdt->length = 0;

	return QLA_SUCCESS;
}

int
qla24xx_load_risc(scsi_qla_host_t *vha, uint32_t *srisc_addr)
{
	int rval;

	if (ql2xfwloadbin == 1)
		return qla81xx_load_risc(vha, srisc_addr);

	/*
	 * FW Load priority:
	 * 1) Firmware via request-firmware interface (.bin file).
	 * 2) Firmware residing in flash.
	 */
	rval = qla24xx_load_risc_blob(vha, srisc_addr);
	if (rval == QLA_SUCCESS)
		return rval;

	return qla24xx_load_risc_flash(vha, srisc_addr,
	    vha->hw->flt_region_fw);
}

int
qla81xx_load_risc(scsi_qla_host_t *vha, uint32_t *srisc_addr)
{
	int rval;
	struct qla_hw_data *ha = vha->hw;
	struct active_regions active_regions = { };

	if (ql2xfwloadbin == 2)
		goto try_blob_fw;

	/* FW Load priority:
	 * 1) Firmware residing in flash.
	 * 2) Firmware via request-firmware interface (.bin file).
	 * 3) Golden-Firmware residing in flash -- (limited operation).
	 */

	if (!IS_QLA27XX(ha) && !IS_QLA28XX(ha))
		goto try_primary_fw;

	qla27xx_get_active_image(vha, &active_regions);

	if (active_regions.global != QLA27XX_SECONDARY_IMAGE)
		goto try_primary_fw;

	ql_dbg(ql_dbg_init, vha, 0x008b,
	    "Loading secondary firmware image.\n");
	rval = qla24xx_load_risc_flash(vha, srisc_addr, ha->flt_region_fw_sec);
	if (!rval)
		return rval;

try_primary_fw:
	ql_dbg(ql_dbg_init, vha, 0x008b,
	    "Loading primary firmware image.\n");
	rval = qla24xx_load_risc_flash(vha, srisc_addr, ha->flt_region_fw);
	if (!rval)
		return rval;

try_blob_fw:
	rval = qla24xx_load_risc_blob(vha, srisc_addr);
	if (!rval || !ha->flt_region_gold_fw)
		return rval;

	ql_log(ql_log_info, vha, 0x0099,
	    "Attempting to fallback to golden firmware.\n");
	rval = qla24xx_load_risc_flash(vha, srisc_addr, ha->flt_region_gold_fw);
	if (rval)
		return rval;

	ql_log(ql_log_info, vha, 0x009a, "Need firmware flash update.\n");
	ha->flags.running_gold_fw = 1;
	return rval;
}

void
qla2x00_try_to_stop_firmware(scsi_qla_host_t *vha)
{
	int ret, retries;
	struct qla_hw_data *ha = vha->hw;

	if (ha->flags.pci_channel_io_perm_failure)
		return;
	if (!IS_FWI2_CAPABLE(ha))
		return;
	if (!ha->fw_major_version)
		return;
	if (!ha->flags.fw_started)
		return;

	ret = qla2x00_stop_firmware(vha);
	for (retries = 5; ret != QLA_SUCCESS && ret != QLA_FUNCTION_TIMEOUT &&
	    ret != QLA_INVALID_COMMAND && retries ; retries--) {
		ha->isp_ops->reset_chip(vha);
		if (ha->isp_ops->chip_diag(vha) != QLA_SUCCESS)
			continue;
		if (qla2x00_setup_chip(vha) != QLA_SUCCESS)
			continue;
		ql_log(ql_log_info, vha, 0x8015,
		    "Attempting retry of stop-firmware command.\n");
		ret = qla2x00_stop_firmware(vha);
	}

	QLA_FW_STOPPED(ha);
	ha->flags.fw_init_done = 0;
}

int
qla24xx_configure_vhba(scsi_qla_host_t *vha)
{
	int rval = QLA_SUCCESS;
	int rval2;
	uint16_t mb[MAILBOX_REGISTER_COUNT];
	struct qla_hw_data *ha = vha->hw;
	struct scsi_qla_host *base_vha = pci_get_drvdata(ha->pdev);

	if (!vha->vp_idx)
		return -EINVAL;

	rval = qla2x00_fw_ready(base_vha);

	if (rval == QLA_SUCCESS) {
		clear_bit(RESET_MARKER_NEEDED, &vha->dpc_flags);
		qla2x00_marker(vha, ha->base_qpair, 0, 0, MK_SYNC_ALL);
	}

	vha->flags.management_server_logged_in = 0;

	/* Login to SNS first */
	rval2 = ha->isp_ops->fabric_login(vha, NPH_SNS, 0xff, 0xff, 0xfc, mb,
	    BIT_1);
	if (rval2 != QLA_SUCCESS || mb[0] != MBS_COMMAND_COMPLETE) {
		if (rval2 == QLA_MEMORY_ALLOC_FAILED)
			ql_dbg(ql_dbg_init, vha, 0x0120,
			    "Failed SNS login: loop_id=%x, rval2=%d\n",
			    NPH_SNS, rval2);
		else
			ql_dbg(ql_dbg_init, vha, 0x0103,
			    "Failed SNS login: loop_id=%x mb[0]=%x mb[1]=%x "
			    "mb[2]=%x mb[6]=%x mb[7]=%x.\n",
			    NPH_SNS, mb[0], mb[1], mb[2], mb[6], mb[7]);
		return (QLA_FUNCTION_FAILED);
	}

	atomic_set(&vha->loop_down_timer, 0);
	atomic_set(&vha->loop_state, LOOP_UP);
	set_bit(LOOP_RESYNC_NEEDED, &vha->dpc_flags);
	set_bit(LOCAL_LOOP_UPDATE, &vha->dpc_flags);
	rval = qla2x00_loop_resync(base_vha);

	return rval;
}

/* 84XX Support **************************************************************/

static LIST_HEAD(qla_cs84xx_list);
static DEFINE_MUTEX(qla_cs84xx_mutex);

static struct qla_chip_state_84xx *
qla84xx_get_chip(struct scsi_qla_host *vha)
{
	struct qla_chip_state_84xx *cs84xx;
	struct qla_hw_data *ha = vha->hw;

	mutex_lock(&qla_cs84xx_mutex);

	/* Find any shared 84xx chip. */
	list_for_each_entry(cs84xx, &qla_cs84xx_list, list) {
		if (cs84xx->bus == ha->pdev->bus) {
			kref_get(&cs84xx->kref);
			goto done;
		}
	}

	cs84xx = kzalloc(sizeof(*cs84xx), GFP_KERNEL);
	if (!cs84xx)
		goto done;

	kref_init(&cs84xx->kref);
	spin_lock_init(&cs84xx->access_lock);
	mutex_init(&cs84xx->fw_update_mutex);
	cs84xx->bus = ha->pdev->bus;

	list_add_tail(&cs84xx->list, &qla_cs84xx_list);
done:
	mutex_unlock(&qla_cs84xx_mutex);
	return cs84xx;
}

static void
__qla84xx_chip_release(struct kref *kref)
{
	struct qla_chip_state_84xx *cs84xx =
	    container_of(kref, struct qla_chip_state_84xx, kref);

	mutex_lock(&qla_cs84xx_mutex);
	list_del(&cs84xx->list);
	mutex_unlock(&qla_cs84xx_mutex);
	kfree(cs84xx);
}

void
qla84xx_put_chip(struct scsi_qla_host *vha)
{
	struct qla_hw_data *ha = vha->hw;

	if (ha->cs84xx)
		kref_put(&ha->cs84xx->kref, __qla84xx_chip_release);
}

static int
qla84xx_init_chip(scsi_qla_host_t *vha)
{
	int rval;
	uint16_t status[2];
	struct qla_hw_data *ha = vha->hw;

	mutex_lock(&ha->cs84xx->fw_update_mutex);

	rval = qla84xx_verify_chip(vha, status);

	mutex_unlock(&ha->cs84xx->fw_update_mutex);

	return rval != QLA_SUCCESS || status[0] ? QLA_FUNCTION_FAILED :
	    QLA_SUCCESS;
}

/* 81XX Support **************************************************************/

int
qla81xx_nvram_config(scsi_qla_host_t *vha)
{
	int   rval;
	struct init_cb_81xx *icb;
	struct nvram_81xx *nv;
	__le32 *dptr;
	uint8_t  *dptr1, *dptr2;
	uint32_t chksum;
	uint16_t cnt;
	struct qla_hw_data *ha = vha->hw;
	uint32_t faddr;
	struct active_regions active_regions = { };

	rval = QLA_SUCCESS;
	icb = (struct init_cb_81xx *)ha->init_cb;
	nv = ha->nvram;

	/* Determine NVRAM starting address. */
	ha->nvram_size = sizeof(*nv);
	ha->vpd_size = FA_NVRAM_VPD_SIZE;
	if (IS_P3P_TYPE(ha) || IS_QLA8031(ha))
		ha->vpd_size = FA_VPD_SIZE_82XX;

	if (IS_QLA28XX(ha) || IS_QLA27XX(ha))
		qla28xx_get_aux_images(vha, &active_regions);

	/* Get VPD data into cache */
	ha->vpd = ha->nvram + VPD_OFFSET;

	faddr = ha->flt_region_vpd;
	if (IS_QLA28XX(ha)) {
		if (active_regions.aux.vpd_nvram == QLA27XX_SECONDARY_IMAGE)
			faddr = ha->flt_region_vpd_sec;
		ql_dbg(ql_dbg_init, vha, 0x0110,
		    "Loading %s nvram image.\n",
		    active_regions.aux.vpd_nvram == QLA27XX_PRIMARY_IMAGE ?
		    "primary" : "secondary");
	}
	ha->isp_ops->read_optrom(vha, ha->vpd, faddr << 2, ha->vpd_size);

	/* Get NVRAM data into cache and calculate checksum. */
	faddr = ha->flt_region_nvram;
	if (IS_QLA28XX(ha)) {
		if (active_regions.aux.vpd_nvram == QLA27XX_SECONDARY_IMAGE)
			faddr = ha->flt_region_nvram_sec;
	}
	ql_dbg(ql_dbg_init, vha, 0x0110,
	    "Loading %s nvram image.\n",
	    active_regions.aux.vpd_nvram == QLA27XX_PRIMARY_IMAGE ?
	    "primary" : "secondary");
	ha->isp_ops->read_optrom(vha, ha->nvram, faddr << 2, ha->nvram_size);

	dptr = (__force __le32 *)nv;
	for (cnt = 0, chksum = 0; cnt < ha->nvram_size >> 2; cnt++, dptr++)
		chksum += le32_to_cpu(*dptr);

	ql_dbg(ql_dbg_init + ql_dbg_buffer, vha, 0x0111,
	    "Contents of NVRAM:\n");
	ql_dump_buffer(ql_dbg_init + ql_dbg_buffer, vha, 0x0112,
	    nv, ha->nvram_size);

	/* Bad NVRAM data, set defaults parameters. */
	if (chksum || memcmp("ISP ", nv->id, sizeof(nv->id)) ||
	    le16_to_cpu(nv->nvram_version) < ICB_VERSION) {
		/* Reset NVRAM data. */
		ql_log(ql_log_info, vha, 0x0073,
		    "Inconsistent NVRAM checksum=%#x id=%.4s version=%#x.\n",
		    chksum, nv->id, le16_to_cpu(nv->nvram_version));
		ql_dump_buffer(ql_dbg_init, vha, 0x0073, nv, sizeof(*nv));
		ql_log(ql_log_info, vha, 0x0074,
		    "Falling back to functioning (yet invalid -- WWPN) "
		    "defaults.\n");

		/*
		 * Set default initialization control block.
		 */
		memset(nv, 0, ha->nvram_size);
		nv->nvram_version = cpu_to_le16(ICB_VERSION);
		nv->version = cpu_to_le16(ICB_VERSION);
		nv->frame_payload_size = cpu_to_le16(2048);
		nv->execution_throttle = cpu_to_le16(0xFFFF);
		nv->exchange_count = cpu_to_le16(0);
		nv->port_name[0] = 0x21;
		nv->port_name[1] = 0x00 + ha->port_no + 1;
		nv->port_name[2] = 0x00;
		nv->port_name[3] = 0xe0;
		nv->port_name[4] = 0x8b;
		nv->port_name[5] = 0x1c;
		nv->port_name[6] = 0x55;
		nv->port_name[7] = 0x86;
		nv->node_name[0] = 0x20;
		nv->node_name[1] = 0x00;
		nv->node_name[2] = 0x00;
		nv->node_name[3] = 0xe0;
		nv->node_name[4] = 0x8b;
		nv->node_name[5] = 0x1c;
		nv->node_name[6] = 0x55;
		nv->node_name[7] = 0x86;
		nv->login_retry_count = cpu_to_le16(8);
		nv->interrupt_delay_timer = cpu_to_le16(0);
		nv->login_timeout = cpu_to_le16(0);
		nv->firmware_options_1 =
		    cpu_to_le32(BIT_14|BIT_13|BIT_2|BIT_1);
		nv->firmware_options_2 = cpu_to_le32(2 << 4);
		nv->firmware_options_2 |= cpu_to_le32(BIT_12);
		nv->firmware_options_3 = cpu_to_le32(2 << 13);
		nv->host_p = cpu_to_le32(BIT_11|BIT_10);
		nv->efi_parameters = cpu_to_le32(0);
		nv->reset_delay = 5;
		nv->max_luns_per_target = cpu_to_le16(128);
		nv->port_down_retry_count = cpu_to_le16(30);
		nv->link_down_timeout = cpu_to_le16(180);
		nv->enode_mac[0] = 0x00;
		nv->enode_mac[1] = 0xC0;
		nv->enode_mac[2] = 0xDD;
		nv->enode_mac[3] = 0x04;
		nv->enode_mac[4] = 0x05;
		nv->enode_mac[5] = 0x06 + ha->port_no + 1;

		rval = 1;
	}

	if (IS_T10_PI_CAPABLE(ha))
		nv->frame_payload_size &= cpu_to_le16(~7);

	qlt_81xx_config_nvram_stage1(vha, nv);

	/* Reset Initialization control block */
	memset(icb, 0, ha->init_cb_size);

	/* Copy 1st segment. */
	dptr1 = (uint8_t *)icb;
	dptr2 = (uint8_t *)&nv->version;
	cnt = (uint8_t *)&icb->response_q_inpointer - (uint8_t *)&icb->version;
	while (cnt--)
		*dptr1++ = *dptr2++;

	icb->login_retry_count = nv->login_retry_count;

	/* Copy 2nd segment. */
	dptr1 = (uint8_t *)&icb->interrupt_delay_timer;
	dptr2 = (uint8_t *)&nv->interrupt_delay_timer;
	cnt = (uint8_t *)&icb->reserved_5 -
	    (uint8_t *)&icb->interrupt_delay_timer;
	while (cnt--)
		*dptr1++ = *dptr2++;

	memcpy(icb->enode_mac, nv->enode_mac, sizeof(icb->enode_mac));
	/* Some boards (with valid NVRAMs) still have NULL enode_mac!! */
	if (!memcmp(icb->enode_mac, "\0\0\0\0\0\0", sizeof(icb->enode_mac))) {
		icb->enode_mac[0] = 0x00;
		icb->enode_mac[1] = 0xC0;
		icb->enode_mac[2] = 0xDD;
		icb->enode_mac[3] = 0x04;
		icb->enode_mac[4] = 0x05;
		icb->enode_mac[5] = 0x06 + ha->port_no + 1;
	}

	/* Use extended-initialization control block. */
	memcpy(ha->ex_init_cb, &nv->ex_version, sizeof(*ha->ex_init_cb));
	ha->frame_payload_size = le16_to_cpu(icb->frame_payload_size);
	/*
	 * Setup driver NVRAM options.
	 */
	qla2x00_set_model_info(vha, nv->model_name, sizeof(nv->model_name),
	    "QLE8XXX");

	qlt_81xx_config_nvram_stage2(vha, icb);

	/* Use alternate WWN? */
	if (nv->host_p & cpu_to_le32(BIT_15)) {
		memcpy(icb->node_name, nv->alternate_node_name, WWN_SIZE);
		memcpy(icb->port_name, nv->alternate_port_name, WWN_SIZE);
	}

	/* Prepare nodename */
	if ((icb->firmware_options_1 & cpu_to_le32(BIT_14)) == 0) {
		/*
		 * Firmware will apply the following mask if the nodename was
		 * not provided.
		 */
		memcpy(icb->node_name, icb->port_name, WWN_SIZE);
		icb->node_name[0] &= 0xF0;
	}

	if (IS_QLA28XX(ha) || IS_QLA27XX(ha)) {
		if ((nv->enhanced_features & BIT_7) == 0)
			ha->flags.scm_supported_a = 1;
	}

	/* Set host adapter parameters. */
	ha->flags.disable_risc_code_load = 0;
	ha->flags.enable_lip_reset = 0;
	ha->flags.enable_lip_full_login =
	    le32_to_cpu(nv->host_p) & BIT_10 ? 1 : 0;
	ha->flags.enable_target_reset =
	    le32_to_cpu(nv->host_p) & BIT_11 ? 1 : 0;
	ha->flags.enable_led_scheme = 0;
	ha->flags.disable_serdes = le32_to_cpu(nv->host_p) & BIT_5 ? 1 : 0;

	ha->operating_mode = (le32_to_cpu(icb->firmware_options_2) &
	    (BIT_6 | BIT_5 | BIT_4)) >> 4;

	/* save HBA serial number */
	ha->serial0 = icb->port_name[5];
	ha->serial1 = icb->port_name[6];
	ha->serial2 = icb->port_name[7];
	memcpy(vha->node_name, icb->node_name, WWN_SIZE);
	memcpy(vha->port_name, icb->port_name, WWN_SIZE);

	icb->execution_throttle = cpu_to_le16(0xFFFF);

	ha->retry_count = le16_to_cpu(nv->login_retry_count);

	/* Set minimum login_timeout to 4 seconds. */
	if (le16_to_cpu(nv->login_timeout) < ql2xlogintimeout)
		nv->login_timeout = cpu_to_le16(ql2xlogintimeout);
	if (le16_to_cpu(nv->login_timeout) < 4)
		nv->login_timeout = cpu_to_le16(4);
	ha->login_timeout = le16_to_cpu(nv->login_timeout);

	/* Set minimum RATOV to 100 tenths of a second. */
	ha->r_a_tov = 100;

	ha->loop_reset_delay = nv->reset_delay;

	/* Link Down Timeout = 0:
	 *
	 *	When Port Down timer expires we will start returning
	 *	I/O's to OS with "DID_NO_CONNECT".
	 *
	 * Link Down Timeout != 0:
	 *
	 *	 The driver waits for the link to come up after link down
	 *	 before returning I/Os to OS with "DID_NO_CONNECT".
	 */
	if (le16_to_cpu(nv->link_down_timeout) == 0) {
		ha->loop_down_abort_time =
		    (LOOP_DOWN_TIME - LOOP_DOWN_TIMEOUT);
	} else {
		ha->link_down_timeout =	le16_to_cpu(nv->link_down_timeout);
		ha->loop_down_abort_time =
		    (LOOP_DOWN_TIME - ha->link_down_timeout);
	}

	/* Need enough time to try and get the port back. */
	ha->port_down_retry_count = le16_to_cpu(nv->port_down_retry_count);
	if (qlport_down_retry)
		ha->port_down_retry_count = qlport_down_retry;

	/* Set login_retry_count */
	ha->login_retry_count  = le16_to_cpu(nv->login_retry_count);
	if (ha->port_down_retry_count ==
	    le16_to_cpu(nv->port_down_retry_count) &&
	    ha->port_down_retry_count > 3)
		ha->login_retry_count = ha->port_down_retry_count;
	else if (ha->port_down_retry_count > (int)ha->login_retry_count)
		ha->login_retry_count = ha->port_down_retry_count;
	if (ql2xloginretrycount)
		ha->login_retry_count = ql2xloginretrycount;

	/* if not running MSI-X we need handshaking on interrupts */
	if (!vha->hw->flags.msix_enabled &&
	    (IS_QLA83XX(ha) || IS_QLA27XX(ha) || IS_QLA28XX(ha)))
		icb->firmware_options_2 |= cpu_to_le32(BIT_22);

	/* Enable ZIO. */
	if (!vha->flags.init_done) {
		ha->zio_mode = le32_to_cpu(icb->firmware_options_2) &
		    (BIT_3 | BIT_2 | BIT_1 | BIT_0);
		ha->zio_timer = le16_to_cpu(icb->interrupt_delay_timer) ?
		    le16_to_cpu(icb->interrupt_delay_timer) : 2;
	}
	icb->firmware_options_2 &= cpu_to_le32(
	    ~(BIT_3 | BIT_2 | BIT_1 | BIT_0));
	vha->flags.process_response_queue = 0;
	if (ha->zio_mode != QLA_ZIO_DISABLED) {
		ha->zio_mode = QLA_ZIO_MODE_6;

		ql_log(ql_log_info, vha, 0x0075,
		    "ZIO mode %d enabled; timer delay (%d us).\n",
		    ha->zio_mode,
		    ha->zio_timer * 100);

		icb->firmware_options_2 |= cpu_to_le32(
		    (uint32_t)ha->zio_mode);
		icb->interrupt_delay_timer = cpu_to_le16(ha->zio_timer);
		vha->flags.process_response_queue = 1;
	}

	 /* enable RIDA Format2 */
	icb->firmware_options_3 |= cpu_to_le32(BIT_0);

	/* N2N: driver will initiate Login instead of FW */
	icb->firmware_options_3 |= cpu_to_le32(BIT_8);

	/* Determine NVMe/FCP priority for target ports */
	ha->fc4_type_priority = qla2xxx_get_fc4_priority(vha);

	if (rval) {
		ql_log(ql_log_warn, vha, 0x0076,
		    "NVRAM configuration failed.\n");
	}
	return (rval);
}

int
qla82xx_restart_isp(scsi_qla_host_t *vha)
{
	int status, rval;
	struct qla_hw_data *ha = vha->hw;
	struct scsi_qla_host *vp, *tvp;
	unsigned long flags;

	status = qla2x00_init_rings(vha);
	if (!status) {
		clear_bit(RESET_MARKER_NEEDED, &vha->dpc_flags);
		ha->flags.chip_reset_done = 1;

		status = qla2x00_fw_ready(vha);
		if (!status) {
			/* Issue a marker after FW becomes ready. */
			qla2x00_marker(vha, ha->base_qpair, 0, 0, MK_SYNC_ALL);
			vha->flags.online = 1;
			set_bit(LOOP_RESYNC_NEEDED, &vha->dpc_flags);
		}

		/* if no cable then assume it's good */
		if ((vha->device_flags & DFLG_NO_CABLE))
			status = 0;
	}

	if (!status) {
		clear_bit(RESET_MARKER_NEEDED, &vha->dpc_flags);

		if (!atomic_read(&vha->loop_down_timer)) {
			/*
			 * Issue marker command only when we are going
			 * to start the I/O .
			 */
			vha->marker_needed = 1;
		}

		ha->isp_ops->enable_intrs(ha);

		ha->isp_abort_cnt = 0;
		clear_bit(ISP_ABORT_RETRY, &vha->dpc_flags);

		/* Update the firmware version */
		status = qla82xx_check_md_needed(vha);

		if (ha->fce) {
			ha->flags.fce_enabled = 1;
			memset(ha->fce, 0,
			    fce_calc_size(ha->fce_bufs));
			rval = qla2x00_enable_fce_trace(vha,
			    ha->fce_dma, ha->fce_bufs, ha->fce_mb,
			    &ha->fce_bufs);
			if (rval) {
				ql_log(ql_log_warn, vha, 0x8001,
				    "Unable to reinitialize FCE (%d).\n",
				    rval);
				ha->flags.fce_enabled = 0;
			}
		}

		if (ha->eft) {
			memset(ha->eft, 0, EFT_SIZE);
			rval = qla2x00_enable_eft_trace(vha,
			    ha->eft_dma, EFT_NUM_BUFFERS);
			if (rval) {
				ql_log(ql_log_warn, vha, 0x8010,
				    "Unable to reinitialize EFT (%d).\n",
				    rval);
			}
		}
	}

	if (!status) {
		ql_dbg(ql_dbg_taskm, vha, 0x8011,
		    "qla82xx_restart_isp succeeded.\n");

		spin_lock_irqsave(&ha->vport_slock, flags);
		list_for_each_entry_safe(vp, tvp, &ha->vp_list, list) {
			if (vp->vp_idx) {
				atomic_inc(&vp->vref_count);
				spin_unlock_irqrestore(&ha->vport_slock, flags);

				qla2x00_vp_abort_isp(vp);

				spin_lock_irqsave(&ha->vport_slock, flags);
				atomic_dec(&vp->vref_count);
			}
		}
		spin_unlock_irqrestore(&ha->vport_slock, flags);

	} else {
		ql_log(ql_log_warn, vha, 0x8016,
		    "qla82xx_restart_isp **** FAILED ****.\n");
	}

	return status;
}

/*
 * qla24xx_get_fcp_prio
 *	Gets the fcp cmd priority value for the logged in port.
 *	Looks for a match of the port descriptors within
 *	each of the fcp prio config entries. If a match is found,
 *	the tag (priority) value is returned.
 *
 * Input:
 *	vha = scsi host structure pointer.
 *	fcport = port structure pointer.
 *
 * Return:
 *	non-zero (if found)
 *	-1 (if not found)
 *
 * Context:
 * 	Kernel context
 */
static int
qla24xx_get_fcp_prio(scsi_qla_host_t *vha, fc_port_t *fcport)
{
	int i, entries;
	uint8_t pid_match, wwn_match;
	int priority;
	uint32_t pid1, pid2;
	uint64_t wwn1, wwn2;
	struct qla_fcp_prio_entry *pri_entry;
	struct qla_hw_data *ha = vha->hw;

	if (!ha->fcp_prio_cfg || !ha->flags.fcp_prio_enabled)
		return -1;

	priority = -1;
	entries = ha->fcp_prio_cfg->num_entries;
	pri_entry = &ha->fcp_prio_cfg->entry[0];

	for (i = 0; i < entries; i++) {
		pid_match = wwn_match = 0;

		if (!(pri_entry->flags & FCP_PRIO_ENTRY_VALID)) {
			pri_entry++;
			continue;
		}

		/* check source pid for a match */
		if (pri_entry->flags & FCP_PRIO_ENTRY_SPID_VALID) {
			pid1 = pri_entry->src_pid & INVALID_PORT_ID;
			pid2 = vha->d_id.b24 & INVALID_PORT_ID;
			if (pid1 == INVALID_PORT_ID)
				pid_match++;
			else if (pid1 == pid2)
				pid_match++;
		}

		/* check destination pid for a match */
		if (pri_entry->flags & FCP_PRIO_ENTRY_DPID_VALID) {
			pid1 = pri_entry->dst_pid & INVALID_PORT_ID;
			pid2 = fcport->d_id.b24 & INVALID_PORT_ID;
			if (pid1 == INVALID_PORT_ID)
				pid_match++;
			else if (pid1 == pid2)
				pid_match++;
		}

		/* check source WWN for a match */
		if (pri_entry->flags & FCP_PRIO_ENTRY_SWWN_VALID) {
			wwn1 = wwn_to_u64(vha->port_name);
			wwn2 = wwn_to_u64(pri_entry->src_wwpn);
			if (wwn2 == (uint64_t)-1)
				wwn_match++;
			else if (wwn1 == wwn2)
				wwn_match++;
		}

		/* check destination WWN for a match */
		if (pri_entry->flags & FCP_PRIO_ENTRY_DWWN_VALID) {
			wwn1 = wwn_to_u64(fcport->port_name);
			wwn2 = wwn_to_u64(pri_entry->dst_wwpn);
			if (wwn2 == (uint64_t)-1)
				wwn_match++;
			else if (wwn1 == wwn2)
				wwn_match++;
		}

		if (pid_match == 2 || wwn_match == 2) {
			/* Found a matching entry */
			if (pri_entry->flags & FCP_PRIO_ENTRY_TAG_VALID)
				priority = pri_entry->tag;
			break;
		}

		pri_entry++;
	}

	return priority;
}

/*
 * qla24xx_update_fcport_fcp_prio
 *	Activates fcp priority for the logged in fc port
 *
 * Input:
 *	vha = scsi host structure pointer.
 *	fcp = port structure pointer.
 *
 * Return:
 *	QLA_SUCCESS or QLA_FUNCTION_FAILED
 *
 * Context:
 *	Kernel context.
 */
int
qla24xx_update_fcport_fcp_prio(scsi_qla_host_t *vha, fc_port_t *fcport)
{
	int ret;
	int priority;
	uint16_t mb[5];

	if (fcport->port_type != FCT_TARGET ||
	    fcport->loop_id == FC_NO_LOOP_ID)
		return QLA_FUNCTION_FAILED;

	priority = qla24xx_get_fcp_prio(vha, fcport);
	if (priority < 0)
		return QLA_FUNCTION_FAILED;

	if (IS_P3P_TYPE(vha->hw)) {
		fcport->fcp_prio = priority & 0xf;
		return QLA_SUCCESS;
	}

	ret = qla24xx_set_fcp_prio(vha, fcport->loop_id, priority, mb);
	if (ret == QLA_SUCCESS) {
		if (fcport->fcp_prio != priority)
			ql_dbg(ql_dbg_user, vha, 0x709e,
			    "Updated FCP_CMND priority - value=%d loop_id=%d "
			    "port_id=%02x%02x%02x.\n", priority,
			    fcport->loop_id, fcport->d_id.b.domain,
			    fcport->d_id.b.area, fcport->d_id.b.al_pa);
		fcport->fcp_prio = priority & 0xf;
	} else
		ql_dbg(ql_dbg_user, vha, 0x704f,
		    "Unable to update FCP_CMND priority - ret=0x%x for "
		    "loop_id=%d port_id=%02x%02x%02x.\n", ret, fcport->loop_id,
		    fcport->d_id.b.domain, fcport->d_id.b.area,
		    fcport->d_id.b.al_pa);
	return  ret;
}

/*
 * qla24xx_update_all_fcp_prio
 *	Activates fcp priority for all the logged in ports
 *
 * Input:
 *	ha = adapter block pointer.
 *
 * Return:
 *	QLA_SUCCESS or QLA_FUNCTION_FAILED
 *
 * Context:
 *	Kernel context.
 */
int
qla24xx_update_all_fcp_prio(scsi_qla_host_t *vha)
{
	int ret;
	fc_port_t *fcport;

	ret = QLA_FUNCTION_FAILED;
	/* We need to set priority for all logged in ports */
	list_for_each_entry(fcport, &vha->vp_fcports, list)
		ret = qla24xx_update_fcport_fcp_prio(vha, fcport);

	return ret;
}

struct qla_qpair *qla2xxx_create_qpair(struct scsi_qla_host *vha, int qos,
	int vp_idx, bool startqp)
{
	int rsp_id = 0;
	int  req_id = 0;
	int i;
	struct qla_hw_data *ha = vha->hw;
	uint16_t qpair_id = 0;
	struct qla_qpair *qpair = NULL;
	struct qla_msix_entry *msix;

	if (!(ha->fw_attributes & BIT_6) || !ha->flags.msix_enabled) {
		ql_log(ql_log_warn, vha, 0x00181,
		    "FW/Driver is not multi-queue capable.\n");
		return NULL;
	}

	if (ql2xmqsupport || ql2xnvmeenable) {
		qpair = kzalloc(sizeof(struct qla_qpair), GFP_KERNEL);
		if (qpair == NULL) {
			ql_log(ql_log_warn, vha, 0x0182,
			    "Failed to allocate memory for queue pair.\n");
			return NULL;
		}

		qpair->hw = vha->hw;
		qpair->vha = vha;
		qpair->qp_lock_ptr = &qpair->qp_lock;
		spin_lock_init(&qpair->qp_lock);
		qpair->use_shadow_reg = IS_SHADOW_REG_CAPABLE(ha) ? 1 : 0;

		/* Assign available que pair id */
		mutex_lock(&ha->mq_lock);
		qpair_id = find_first_zero_bit(ha->qpair_qid_map, ha->max_qpairs);
		if (ha->num_qpairs >= ha->max_qpairs) {
			mutex_unlock(&ha->mq_lock);
			ql_log(ql_log_warn, vha, 0x0183,
			    "No resources to create additional q pair.\n");
			goto fail_qid_map;
		}
		ha->num_qpairs++;
		set_bit(qpair_id, ha->qpair_qid_map);
		ha->queue_pair_map[qpair_id] = qpair;
		qpair->id = qpair_id;
		qpair->vp_idx = vp_idx;
		qpair->fw_started = ha->flags.fw_started;
		INIT_LIST_HEAD(&qpair->hints_list);
		qpair->chip_reset = ha->base_qpair->chip_reset;
		qpair->enable_class_2 = ha->base_qpair->enable_class_2;
		qpair->enable_explicit_conf =
		    ha->base_qpair->enable_explicit_conf;

		for (i = 0; i < ha->msix_count; i++) {
			msix = &ha->msix_entries[i];
			if (msix->in_use)
				continue;
			qpair->msix = msix;
			ql_dbg(ql_dbg_multiq, vha, 0xc00f,
			    "Vector %x selected for qpair\n", msix->vector);
			break;
		}
		if (!qpair->msix) {
			ql_log(ql_log_warn, vha, 0x0184,
			    "Out of MSI-X vectors!.\n");
			goto fail_msix;
		}

		qpair->msix->in_use = 1;
		list_add_tail(&qpair->qp_list_elem, &vha->qp_list);
		qpair->pdev = ha->pdev;
		if (IS_QLA27XX(ha) || IS_QLA83XX(ha) || IS_QLA28XX(ha))
			qpair->reqq_start_iocbs = qla_83xx_start_iocbs;

		mutex_unlock(&ha->mq_lock);

		/* Create response queue first */
		rsp_id = qla25xx_create_rsp_que(ha, 0, 0, 0, qpair, startqp);
		if (!rsp_id) {
			ql_log(ql_log_warn, vha, 0x0185,
			    "Failed to create response queue.\n");
			goto fail_rsp;
		}

		qpair->rsp = ha->rsp_q_map[rsp_id];

		/* Create request queue */
		req_id = qla25xx_create_req_que(ha, 0, vp_idx, 0, rsp_id, qos,
		    startqp);
		if (!req_id) {
			ql_log(ql_log_warn, vha, 0x0186,
			    "Failed to create request queue.\n");
			goto fail_req;
		}

		qpair->req = ha->req_q_map[req_id];
		qpair->rsp->req = qpair->req;
		qpair->rsp->qpair = qpair;
		/* init qpair to this cpu. Will adjust at run time. */
		qla_cpu_update(qpair, smp_processor_id());

		if (IS_T10_PI_CAPABLE(ha) && ql2xenabledif) {
			if (ha->fw_attributes & BIT_4)
				qpair->difdix_supported = 1;
		}

		qpair->srb_mempool = mempool_create_slab_pool(SRB_MIN_REQ, srb_cachep);
		if (!qpair->srb_mempool) {
			ql_log(ql_log_warn, vha, 0xd036,
			    "Failed to create srb mempool for qpair %d\n",
			    qpair->id);
			goto fail_mempool;
		}

		/* Mark as online */
		qpair->online = 1;

		if (!vha->flags.qpairs_available)
			vha->flags.qpairs_available = 1;

		ql_dbg(ql_dbg_multiq, vha, 0xc00d,
		    "Request/Response queue pair created, id %d\n",
		    qpair->id);
		ql_dbg(ql_dbg_init, vha, 0x0187,
		    "Request/Response queue pair created, id %d\n",
		    qpair->id);
	}
	return qpair;

fail_mempool:
fail_req:
	qla25xx_delete_rsp_que(vha, qpair->rsp);
fail_rsp:
	mutex_lock(&ha->mq_lock);
	qpair->msix->in_use = 0;
	list_del(&qpair->qp_list_elem);
	if (list_empty(&vha->qp_list))
		vha->flags.qpairs_available = 0;
fail_msix:
	ha->queue_pair_map[qpair_id] = NULL;
	clear_bit(qpair_id, ha->qpair_qid_map);
	ha->num_qpairs--;
	mutex_unlock(&ha->mq_lock);
fail_qid_map:
	kfree(qpair);
	return NULL;
}

int qla2xxx_delete_qpair(struct scsi_qla_host *vha, struct qla_qpair *qpair)
{
	int ret = QLA_FUNCTION_FAILED;
	struct qla_hw_data *ha = qpair->hw;

	qpair->delete_in_progress = 1;

	ret = qla25xx_delete_req_que(vha, qpair->req);
	if (ret != QLA_SUCCESS)
		goto fail;

	ret = qla25xx_delete_rsp_que(vha, qpair->rsp);
	if (ret != QLA_SUCCESS)
		goto fail;

	mutex_lock(&ha->mq_lock);
	ha->queue_pair_map[qpair->id] = NULL;
	clear_bit(qpair->id, ha->qpair_qid_map);
	ha->num_qpairs--;
	list_del(&qpair->qp_list_elem);
	if (list_empty(&vha->qp_list)) {
		vha->flags.qpairs_available = 0;
		vha->flags.qpairs_req_created = 0;
		vha->flags.qpairs_rsp_created = 0;
	}
	mempool_destroy(qpair->srb_mempool);
	kfree(qpair);
	mutex_unlock(&ha->mq_lock);

	return QLA_SUCCESS;
fail:
	return ret;
}

uint64_t
qla2x00_count_set_bits(uint32_t num)
{
	/* Brian Kernighan's Algorithm */
	u64 count = 0;

	while (num) {
		num &= (num - 1);
		count++;
	}
	return count;
}

uint64_t
qla2x00_get_num_tgts(scsi_qla_host_t *vha)
{
	fc_port_t *f, *tf;
	u64 count = 0;

	f = NULL;
	tf = NULL;

	list_for_each_entry_safe(f, tf, &vha->vp_fcports, list) {
		if (f->port_type != FCT_TARGET)
			continue;
		count++;
	}
	return count;
}

int qla2xxx_reset_stats(struct Scsi_Host *host, u32 flags)
{
	scsi_qla_host_t *vha = shost_priv(host);
	fc_port_t *fcport = NULL;
	unsigned long int_flags;

	if (flags & QLA2XX_HW_ERROR)
		vha->hw_err_cnt = 0;
	if (flags & QLA2XX_SHT_LNK_DWN)
		vha->short_link_down_cnt = 0;
	if (flags & QLA2XX_INT_ERR)
		vha->interface_err_cnt = 0;
	if (flags & QLA2XX_CMD_TIMEOUT)
		vha->cmd_timeout_cnt = 0;
	if (flags & QLA2XX_RESET_CMD_ERR)
		vha->reset_cmd_err_cnt = 0;
	if (flags & QLA2XX_TGT_SHT_LNK_DOWN) {
		spin_lock_irqsave(&vha->hw->tgt.sess_lock, int_flags);
		list_for_each_entry(fcport, &vha->vp_fcports, list) {
			fcport->tgt_short_link_down_cnt = 0;
			fcport->tgt_link_down_time = QLA2XX_MAX_LINK_DOWN_TIME;
		}
		spin_unlock_irqrestore(&vha->hw->tgt.sess_lock, int_flags);
	}
	vha->link_down_time = QLA2XX_MAX_LINK_DOWN_TIME;
	return 0;
}

int qla2xxx_start_stats(struct Scsi_Host *host, u32 flags)
{
	return qla2xxx_reset_stats(host, flags);
}

int qla2xxx_stop_stats(struct Scsi_Host *host, u32 flags)
{
	return qla2xxx_reset_stats(host, flags);
}

int qla2xxx_get_ini_stats(struct Scsi_Host *host, u32 flags,
			  void *data, u64 size)
{
	scsi_qla_host_t *vha = shost_priv(host);
	struct ql_vnd_host_stats_resp *resp = (struct ql_vnd_host_stats_resp *)data;
	struct ql_vnd_stats *rsp_data = &resp->stats;
	u64 ini_entry_count = 0;
	u64 i = 0;
	u64 entry_count = 0;
	u64 num_tgt = 0;
	u32 tmp_stat_type = 0;
	fc_port_t *fcport = NULL;
	unsigned long int_flags;

	/* Copy stat type to work on it */
	tmp_stat_type = flags;

	if (tmp_stat_type & BIT_17) {
		num_tgt = qla2x00_get_num_tgts(vha);
		/* unset BIT_17 */
		tmp_stat_type &= ~(1 << 17);
	}
	ini_entry_count = qla2x00_count_set_bits(tmp_stat_type);

	entry_count = ini_entry_count + num_tgt;

	rsp_data->entry_count = entry_count;

	i = 0;
	if (flags & QLA2XX_HW_ERROR) {
		rsp_data->entry[i].stat_type = QLA2XX_HW_ERROR;
		rsp_data->entry[i].tgt_num = 0x0;
		rsp_data->entry[i].cnt = vha->hw_err_cnt;
		i++;
	}

	if (flags & QLA2XX_SHT_LNK_DWN) {
		rsp_data->entry[i].stat_type = QLA2XX_SHT_LNK_DWN;
		rsp_data->entry[i].tgt_num = 0x0;
		rsp_data->entry[i].cnt = vha->short_link_down_cnt;
		i++;
	}

	if (flags & QLA2XX_INT_ERR) {
		rsp_data->entry[i].stat_type = QLA2XX_INT_ERR;
		rsp_data->entry[i].tgt_num = 0x0;
		rsp_data->entry[i].cnt = vha->interface_err_cnt;
		i++;
	}

	if (flags & QLA2XX_CMD_TIMEOUT) {
		rsp_data->entry[i].stat_type = QLA2XX_CMD_TIMEOUT;
		rsp_data->entry[i].tgt_num = 0x0;
		rsp_data->entry[i].cnt = vha->cmd_timeout_cnt;
		i++;
	}

	if (flags & QLA2XX_RESET_CMD_ERR) {
		rsp_data->entry[i].stat_type = QLA2XX_RESET_CMD_ERR;
		rsp_data->entry[i].tgt_num = 0x0;
		rsp_data->entry[i].cnt = vha->reset_cmd_err_cnt;
		i++;
	}

	/* i will continue from previous loop, as target
	 * entries are after initiator
	 */
	if (flags & QLA2XX_TGT_SHT_LNK_DOWN) {
		spin_lock_irqsave(&vha->hw->tgt.sess_lock, int_flags);
		list_for_each_entry(fcport, &vha->vp_fcports, list) {
			if (fcport->port_type != FCT_TARGET)
				continue;
			if (!fcport->rport)
				continue;
			rsp_data->entry[i].stat_type = QLA2XX_TGT_SHT_LNK_DOWN;
			rsp_data->entry[i].tgt_num = fcport->rport->number;
			rsp_data->entry[i].cnt = fcport->tgt_short_link_down_cnt;
			i++;
		}
		spin_unlock_irqrestore(&vha->hw->tgt.sess_lock, int_flags);
	}
	resp->status = EXT_STATUS_OK;

	return 0;
}

int qla2xxx_get_tgt_stats(struct Scsi_Host *host, u32 flags,
			  struct fc_rport *rport, void *data, u64 size)
{
	struct ql_vnd_tgt_stats_resp *tgt_data = data;
	fc_port_t *fcport = *(fc_port_t **)rport->dd_data;

	tgt_data->status = 0;
	tgt_data->stats.entry_count = 1;
	tgt_data->stats.entry[0].stat_type = flags;
	tgt_data->stats.entry[0].tgt_num = rport->number;
	tgt_data->stats.entry[0].cnt = fcport->tgt_short_link_down_cnt;

	return 0;
}

int qla2xxx_disable_port(struct Scsi_Host *host)
{
	scsi_qla_host_t *vha = shost_priv(host);

	vha->hw->flags.port_isolated = 1;

	if (qla2x00_chip_is_down(vha))
		return 0;

	if (vha->flags.online) {
		qla2x00_abort_isp_cleanup(vha);
		qla2x00_wait_for_sess_deletion(vha);
	}

	return 0;
}

int qla2xxx_enable_port(struct Scsi_Host *host)
{
	scsi_qla_host_t *vha = shost_priv(host);

	vha->hw->flags.port_isolated = 0;
	/* Set the flag to 1, so that isp_abort can proceed */
	vha->flags.online = 1;
	set_bit(ISP_ABORT_NEEDED, &vha->dpc_flags);
	qla2xxx_wake_dpc(vha);

	return 0;
}<|MERGE_RESOLUTION|>--- conflicted
+++ resolved
@@ -1793,10 +1793,6 @@
 					fcport->d_id.b24, fcport->port_name);
 				return;
 			}
-<<<<<<< HEAD
-			fcport->scan_needed = 1;
-			fcport->rscn_gen++;
-=======
 
 			if (vha->hw->flags.edif_enabled && DBELL_ACTIVE(vha)) {
 				/*
@@ -1819,7 +1815,6 @@
 				fcport->scan_needed = 1;
 				fcport->rscn_gen++;
 			}
->>>>>>> 92b4b594
 		}
 		break;
 	case RSCN_AREA_ADDR:
@@ -5401,12 +5396,7 @@
 			 * use link up to wake up app to get ready for
 			 * authentication.
 			 */
-<<<<<<< HEAD
-			if (ha->flags.edif_enabled &&
-			    !(vha->e_dbell.db_flags & EDB_ACTIVE))
-=======
 			if (ha->flags.edif_enabled && DBELL_INACTIVE(vha))
->>>>>>> 92b4b594
 				qla2x00_post_aen_work(vha, FCH_EVT_LINKUP,
 						      ha->link_data_rate);
 
