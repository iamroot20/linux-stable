--- conflicted
+++ resolved
@@ -539,15 +539,8 @@
 	skb_pull(skb, sizeof(struct fcoe_hdr));
 	fr_len = skb->len - sizeof(struct fcoe_crc_eof);
 
-<<<<<<< HEAD
-	stats = per_cpu_ptr(lport->stats, get_cpu());
-	stats->RxFrames++;
-	stats->RxWords += fr_len / FCOE_WORD_TO_BYTE;
-	put_cpu();
-=======
 	this_cpu_inc(lport->stats->RxFrames);
 	this_cpu_add(lport->stats->RxWords, fr_len / FCOE_WORD_TO_BYTE);
->>>>>>> d60c95ef
 
 	fp = (struct fc_frame *)skb;
 	fc_frame_init(fp);
@@ -634,13 +627,7 @@
 	fr_crc = le32_to_cpu(fr_crc(fp));
 
 	if (unlikely(fr_crc != ~crc32(~0, skb->data, fr_len))) {
-<<<<<<< HEAD
-		stats = per_cpu_ptr(lport->stats, get_cpu());
-		crc_err = (stats->InvalidCRCCount++);
-		put_cpu();
-=======
 		crc_err = this_cpu_inc_return(lport->stats->InvalidCRCCount);
->>>>>>> d60c95ef
 		if (crc_err < 5)
 			printk(KERN_WARNING PFX "dropping frame with "
 			       "CRC error\n");
