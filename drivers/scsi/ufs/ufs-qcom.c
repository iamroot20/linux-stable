// SPDX-License-Identifier: GPL-2.0-only
/*
 * Copyright (c) 2013-2016, Linux Foundation. All rights reserved.
 */

#include <linux/acpi.h>
#include <linux/time.h>
#include <linux/of.h>
#include <linux/platform_device.h>
#include <linux/phy/phy.h>
#include <linux/gpio/consumer.h>
#include <linux/reset-controller.h>
#include <linux/devfreq.h>

#include "ufshcd.h"
#include "ufshcd-pltfrm.h"
#include "unipro.h"
#include "ufs-qcom.h"
#include "ufshci.h"
#include "ufs_quirks.h"
#define UFS_QCOM_DEFAULT_DBG_PRINT_EN	\
	(UFS_QCOM_DBG_PRINT_REGS_EN | UFS_QCOM_DBG_PRINT_TEST_BUS_EN)

enum {
	TSTBUS_UAWM,
	TSTBUS_UARM,
	TSTBUS_TXUC,
	TSTBUS_RXUC,
	TSTBUS_DFC,
	TSTBUS_TRLUT,
	TSTBUS_TMRLUT,
	TSTBUS_OCSC,
	TSTBUS_UTP_HCI,
	TSTBUS_COMBINED,
	TSTBUS_WRAPPER,
	TSTBUS_UNIPRO,
	TSTBUS_MAX,
};

static struct ufs_qcom_host *ufs_qcom_hosts[MAX_UFS_QCOM_HOSTS];

static void ufs_qcom_get_default_testbus_cfg(struct ufs_qcom_host *host);
static int ufs_qcom_set_dme_vs_core_clk_ctrl_clear_div(struct ufs_hba *hba,
						       u32 clk_cycles);

static struct ufs_qcom_host *rcdev_to_ufs_host(struct reset_controller_dev *rcd)
{
	return container_of(rcd, struct ufs_qcom_host, rcdev);
}

static void ufs_qcom_dump_regs_wrapper(struct ufs_hba *hba, int offset, int len,
				       const char *prefix, void *priv)
{
	ufshcd_dump_regs(hba, offset, len * 4, prefix);
}

static int ufs_qcom_get_connected_tx_lanes(struct ufs_hba *hba, u32 *tx_lanes)
{
	int err = 0;

	err = ufshcd_dme_get(hba,
			UIC_ARG_MIB(PA_CONNECTEDTXDATALANES), tx_lanes);
	if (err)
		dev_err(hba->dev, "%s: couldn't read PA_CONNECTEDTXDATALANES %d\n",
				__func__, err);

	return err;
}

static int ufs_qcom_host_clk_get(struct device *dev,
		const char *name, struct clk **clk_out, bool optional)
{
	struct clk *clk;
	int err = 0;

	clk = devm_clk_get(dev, name);
	if (!IS_ERR(clk)) {
		*clk_out = clk;
		return 0;
	}

	err = PTR_ERR(clk);

	if (optional && err == -ENOENT) {
		*clk_out = NULL;
		return 0;
	}

	if (err != -EPROBE_DEFER)
		dev_err(dev, "failed to get %s err %d\n", name, err);

	return err;
}

static int ufs_qcom_host_clk_enable(struct device *dev,
		const char *name, struct clk *clk)
{
	int err = 0;

	err = clk_prepare_enable(clk);
	if (err)
		dev_err(dev, "%s: %s enable failed %d\n", __func__, name, err);

	return err;
}

static void ufs_qcom_disable_lane_clks(struct ufs_qcom_host *host)
{
	if (!host->is_lane_clks_enabled)
		return;

	clk_disable_unprepare(host->tx_l1_sync_clk);
	clk_disable_unprepare(host->tx_l0_sync_clk);
	clk_disable_unprepare(host->rx_l1_sync_clk);
	clk_disable_unprepare(host->rx_l0_sync_clk);

	host->is_lane_clks_enabled = false;
}

static int ufs_qcom_enable_lane_clks(struct ufs_qcom_host *host)
{
	int err = 0;
	struct device *dev = host->hba->dev;

	if (host->is_lane_clks_enabled)
		return 0;

	err = ufs_qcom_host_clk_enable(dev, "rx_lane0_sync_clk",
		host->rx_l0_sync_clk);
	if (err)
		goto out;

	err = ufs_qcom_host_clk_enable(dev, "tx_lane0_sync_clk",
		host->tx_l0_sync_clk);
	if (err)
		goto disable_rx_l0;

	err = ufs_qcom_host_clk_enable(dev, "rx_lane1_sync_clk",
			host->rx_l1_sync_clk);
	if (err)
		goto disable_tx_l0;

	err = ufs_qcom_host_clk_enable(dev, "tx_lane1_sync_clk",
			host->tx_l1_sync_clk);
	if (err)
		goto disable_rx_l1;

	host->is_lane_clks_enabled = true;
	goto out;

disable_rx_l1:
	clk_disable_unprepare(host->rx_l1_sync_clk);
disable_tx_l0:
	clk_disable_unprepare(host->tx_l0_sync_clk);
disable_rx_l0:
	clk_disable_unprepare(host->rx_l0_sync_clk);
out:
	return err;
}

static int ufs_qcom_init_lane_clks(struct ufs_qcom_host *host)
{
	int err = 0;
	struct device *dev = host->hba->dev;

	if (has_acpi_companion(dev))
		return 0;

	err = ufs_qcom_host_clk_get(dev, "rx_lane0_sync_clk",
					&host->rx_l0_sync_clk, false);
	if (err)
		goto out;

	err = ufs_qcom_host_clk_get(dev, "tx_lane0_sync_clk",
					&host->tx_l0_sync_clk, false);
	if (err)
		goto out;

	/* In case of single lane per direction, don't read lane1 clocks */
	if (host->hba->lanes_per_direction > 1) {
		err = ufs_qcom_host_clk_get(dev, "rx_lane1_sync_clk",
			&host->rx_l1_sync_clk, false);
		if (err)
			goto out;

		err = ufs_qcom_host_clk_get(dev, "tx_lane1_sync_clk",
			&host->tx_l1_sync_clk, true);
	}
out:
	return err;
}

static int ufs_qcom_link_startup_post_change(struct ufs_hba *hba)
{
	u32 tx_lanes;

	return ufs_qcom_get_connected_tx_lanes(hba, &tx_lanes);
}

static int ufs_qcom_check_hibern8(struct ufs_hba *hba)
{
	int err;
	u32 tx_fsm_val = 0;
	unsigned long timeout = jiffies + msecs_to_jiffies(HBRN8_POLL_TOUT_MS);

	do {
		err = ufshcd_dme_get(hba,
				UIC_ARG_MIB_SEL(MPHY_TX_FSM_STATE,
					UIC_ARG_MPHY_TX_GEN_SEL_INDEX(0)),
				&tx_fsm_val);
		if (err || tx_fsm_val == TX_FSM_HIBERN8)
			break;

		/* sleep for max. 200us */
		usleep_range(100, 200);
	} while (time_before(jiffies, timeout));

	/*
	 * we might have scheduled out for long during polling so
	 * check the state again.
	 */
	if (time_after(jiffies, timeout))
		err = ufshcd_dme_get(hba,
				UIC_ARG_MIB_SEL(MPHY_TX_FSM_STATE,
					UIC_ARG_MPHY_TX_GEN_SEL_INDEX(0)),
				&tx_fsm_val);

	if (err) {
		dev_err(hba->dev, "%s: unable to get TX_FSM_STATE, err %d\n",
				__func__, err);
	} else if (tx_fsm_val != TX_FSM_HIBERN8) {
		err = tx_fsm_val;
		dev_err(hba->dev, "%s: invalid TX_FSM_STATE = %d\n",
				__func__, err);
	}

	return err;
}

static void ufs_qcom_select_unipro_mode(struct ufs_qcom_host *host)
{
	ufshcd_rmwl(host->hba, QUNIPRO_SEL,
		   ufs_qcom_cap_qunipro(host) ? QUNIPRO_SEL : 0,
		   REG_UFS_CFG1);
	/* make sure above configuration is applied before we return */
	mb();
}

/*
 * ufs_qcom_host_reset - reset host controller and PHY
 */
static int ufs_qcom_host_reset(struct ufs_hba *hba)
{
	int ret = 0;
	struct ufs_qcom_host *host = ufshcd_get_variant(hba);

	if (!host->core_reset) {
		dev_warn(hba->dev, "%s: reset control not set\n", __func__);
		goto out;
	}

	ret = reset_control_assert(host->core_reset);
	if (ret) {
		dev_err(hba->dev, "%s: core_reset assert failed, err = %d\n",
				 __func__, ret);
		goto out;
	}

	/*
	 * The hardware requirement for delay between assert/deassert
	 * is at least 3-4 sleep clock (32.7KHz) cycles, which comes to
	 * ~125us (4/32768). To be on the safe side add 200us delay.
	 */
	usleep_range(200, 210);

	ret = reset_control_deassert(host->core_reset);
	if (ret)
		dev_err(hba->dev, "%s: core_reset deassert failed, err = %d\n",
				 __func__, ret);

	usleep_range(1000, 1100);

out:
	return ret;
}

static int ufs_qcom_power_up_sequence(struct ufs_hba *hba)
{
	struct ufs_qcom_host *host = ufshcd_get_variant(hba);
	struct phy *phy = host->generic_phy;
	int ret = 0;
	bool is_rate_B = (UFS_QCOM_LIMIT_HS_RATE == PA_HS_MODE_B)
							? true : false;

	/* Reset UFS Host Controller and PHY */
	ret = ufs_qcom_host_reset(hba);
	if (ret)
		dev_warn(hba->dev, "%s: host reset returned %d\n",
				  __func__, ret);

	if (is_rate_B)
		phy_set_mode(phy, PHY_MODE_UFS_HS_B);

	/* phy initialization - calibrate the phy */
	ret = phy_init(phy);
	if (ret) {
		dev_err(hba->dev, "%s: phy init failed, ret = %d\n",
			__func__, ret);
		goto out;
	}

	/* power on phy - start serdes and phy's power and clocks */
	ret = phy_power_on(phy);
	if (ret) {
		dev_err(hba->dev, "%s: phy power on failed, ret = %d\n",
			__func__, ret);
		goto out_disable_phy;
	}

	ufs_qcom_select_unipro_mode(host);

	return 0;

out_disable_phy:
	phy_exit(phy);
out:
	return ret;
}

/*
 * The UTP controller has a number of internal clock gating cells (CGCs).
 * Internal hardware sub-modules within the UTP controller control the CGCs.
 * Hardware CGCs disable the clock to inactivate UTP sub-modules not involved
 * in a specific operation, UTP controller CGCs are by default disabled and
 * this function enables them (after every UFS link startup) to save some power
 * leakage.
 */
static void ufs_qcom_enable_hw_clk_gating(struct ufs_hba *hba)
{
	ufshcd_writel(hba,
		ufshcd_readl(hba, REG_UFS_CFG2) | REG_UFS_CFG2_CGC_EN_ALL,
		REG_UFS_CFG2);

	/* Ensure that HW clock gating is enabled before next operations */
	mb();
}

static int ufs_qcom_hce_enable_notify(struct ufs_hba *hba,
				      enum ufs_notify_change_status status)
{
	struct ufs_qcom_host *host = ufshcd_get_variant(hba);
	int err = 0;

	switch (status) {
	case PRE_CHANGE:
		ufs_qcom_power_up_sequence(hba);
		/*
		 * The PHY PLL output is the source of tx/rx lane symbol
		 * clocks, hence, enable the lane clocks only after PHY
		 * is initialized.
		 */
		err = ufs_qcom_enable_lane_clks(host);
		break;
	case POST_CHANGE:
		/* check if UFS PHY moved from DISABLED to HIBERN8 */
		err = ufs_qcom_check_hibern8(hba);
		ufs_qcom_enable_hw_clk_gating(hba);
		ufs_qcom_ice_enable(host);
		break;
	default:
		dev_err(hba->dev, "%s: invalid status %d\n", __func__, status);
		err = -EINVAL;
		break;
	}
	return err;
}

/*
 * Returns zero for success and non-zero in case of a failure
 */
static int ufs_qcom_cfg_timers(struct ufs_hba *hba, u32 gear,
			       u32 hs, u32 rate, bool update_link_startup_timer)
{
	int ret = 0;
	struct ufs_qcom_host *host = ufshcd_get_variant(hba);
	struct ufs_clk_info *clki;
	u32 core_clk_period_in_ns;
	u32 tx_clk_cycles_per_us = 0;
	unsigned long core_clk_rate = 0;
	u32 core_clk_cycles_per_us = 0;

	static u32 pwm_fr_table[][2] = {
		{UFS_PWM_G1, 0x1},
		{UFS_PWM_G2, 0x1},
		{UFS_PWM_G3, 0x1},
		{UFS_PWM_G4, 0x1},
	};

	static u32 hs_fr_table_rA[][2] = {
		{UFS_HS_G1, 0x1F},
		{UFS_HS_G2, 0x3e},
		{UFS_HS_G3, 0x7D},
	};

	static u32 hs_fr_table_rB[][2] = {
		{UFS_HS_G1, 0x24},
		{UFS_HS_G2, 0x49},
		{UFS_HS_G3, 0x92},
	};

	/*
	 * The Qunipro controller does not use following registers:
	 * SYS1CLK_1US_REG, TX_SYMBOL_CLK_1US_REG, CLK_NS_REG &
	 * UFS_REG_PA_LINK_STARTUP_TIMER
	 * But UTP controller uses SYS1CLK_1US_REG register for Interrupt
	 * Aggregation logic.
	*/
	if (ufs_qcom_cap_qunipro(host) && !ufshcd_is_intr_aggr_allowed(hba))
		goto out;

	if (gear == 0) {
		dev_err(hba->dev, "%s: invalid gear = %d\n", __func__, gear);
		goto out_error;
	}

	list_for_each_entry(clki, &hba->clk_list_head, list) {
		if (!strcmp(clki->name, "core_clk"))
			core_clk_rate = clk_get_rate(clki->clk);
	}

	/* If frequency is smaller than 1MHz, set to 1MHz */
	if (core_clk_rate < DEFAULT_CLK_RATE_HZ)
		core_clk_rate = DEFAULT_CLK_RATE_HZ;

	core_clk_cycles_per_us = core_clk_rate / USEC_PER_SEC;
	if (ufshcd_readl(hba, REG_UFS_SYS1CLK_1US) != core_clk_cycles_per_us) {
		ufshcd_writel(hba, core_clk_cycles_per_us, REG_UFS_SYS1CLK_1US);
		/*
		 * make sure above write gets applied before we return from
		 * this function.
		 */
		mb();
	}

	if (ufs_qcom_cap_qunipro(host))
		goto out;

	core_clk_period_in_ns = NSEC_PER_SEC / core_clk_rate;
	core_clk_period_in_ns <<= OFFSET_CLK_NS_REG;
	core_clk_period_in_ns &= MASK_CLK_NS_REG;

	switch (hs) {
	case FASTAUTO_MODE:
	case FAST_MODE:
		if (rate == PA_HS_MODE_A) {
			if (gear > ARRAY_SIZE(hs_fr_table_rA)) {
				dev_err(hba->dev,
					"%s: index %d exceeds table size %zu\n",
					__func__, gear,
					ARRAY_SIZE(hs_fr_table_rA));
				goto out_error;
			}
			tx_clk_cycles_per_us = hs_fr_table_rA[gear-1][1];
		} else if (rate == PA_HS_MODE_B) {
			if (gear > ARRAY_SIZE(hs_fr_table_rB)) {
				dev_err(hba->dev,
					"%s: index %d exceeds table size %zu\n",
					__func__, gear,
					ARRAY_SIZE(hs_fr_table_rB));
				goto out_error;
			}
			tx_clk_cycles_per_us = hs_fr_table_rB[gear-1][1];
		} else {
			dev_err(hba->dev, "%s: invalid rate = %d\n",
				__func__, rate);
			goto out_error;
		}
		break;
	case SLOWAUTO_MODE:
	case SLOW_MODE:
		if (gear > ARRAY_SIZE(pwm_fr_table)) {
			dev_err(hba->dev,
					"%s: index %d exceeds table size %zu\n",
					__func__, gear,
					ARRAY_SIZE(pwm_fr_table));
			goto out_error;
		}
		tx_clk_cycles_per_us = pwm_fr_table[gear-1][1];
		break;
	case UNCHANGED:
	default:
		dev_err(hba->dev, "%s: invalid mode = %d\n", __func__, hs);
		goto out_error;
	}

	if (ufshcd_readl(hba, REG_UFS_TX_SYMBOL_CLK_NS_US) !=
	    (core_clk_period_in_ns | tx_clk_cycles_per_us)) {
		/* this register 2 fields shall be written at once */
		ufshcd_writel(hba, core_clk_period_in_ns | tx_clk_cycles_per_us,
			      REG_UFS_TX_SYMBOL_CLK_NS_US);
		/*
		 * make sure above write gets applied before we return from
		 * this function.
		 */
		mb();
	}

	if (update_link_startup_timer) {
		ufshcd_writel(hba, ((core_clk_rate / MSEC_PER_SEC) * 100),
			      REG_UFS_PA_LINK_STARTUP_TIMER);
		/*
		 * make sure that this configuration is applied before
		 * we return
		 */
		mb();
	}
	goto out;

out_error:
	ret = -EINVAL;
out:
	return ret;
}

static int ufs_qcom_link_startup_notify(struct ufs_hba *hba,
					enum ufs_notify_change_status status)
{
	int err = 0;
	struct ufs_qcom_host *host = ufshcd_get_variant(hba);

	switch (status) {
	case PRE_CHANGE:
		if (ufs_qcom_cfg_timers(hba, UFS_PWM_G1, SLOWAUTO_MODE,
					0, true)) {
			dev_err(hba->dev, "%s: ufs_qcom_cfg_timers() failed\n",
				__func__);
			err = -EINVAL;
			goto out;
		}

		if (ufs_qcom_cap_qunipro(host))
			/*
			 * set unipro core clock cycles to 150 & clear clock
			 * divider
			 */
			err = ufs_qcom_set_dme_vs_core_clk_ctrl_clear_div(hba,
									  150);

		/*
		 * Some UFS devices (and may be host) have issues if LCC is
		 * enabled. So we are setting PA_Local_TX_LCC_Enable to 0
		 * before link startup which will make sure that both host
		 * and device TX LCC are disabled once link startup is
		 * completed.
		 */
		if (ufshcd_get_local_unipro_ver(hba) != UFS_UNIPRO_VER_1_41)
			err = ufshcd_disable_host_tx_lcc(hba);

		break;
	case POST_CHANGE:
		ufs_qcom_link_startup_post_change(hba);
		break;
	default:
		break;
	}

out:
	return err;
}

static int ufs_qcom_suspend(struct ufs_hba *hba, enum ufs_pm_op pm_op)
{
	struct ufs_qcom_host *host = ufshcd_get_variant(hba);
	struct phy *phy = host->generic_phy;

	if (ufs_qcom_is_link_off(hba)) {
		/*
		 * Disable the tx/rx lane symbol clocks before PHY is
		 * powered down as the PLL source should be disabled
		 * after downstream clocks are disabled.
		 */
		ufs_qcom_disable_lane_clks(host);
		phy_power_off(phy);

	} else if (!ufs_qcom_is_link_active(hba)) {
		ufs_qcom_disable_lane_clks(host);
	}

	return 0;
}

static int ufs_qcom_resume(struct ufs_hba *hba, enum ufs_pm_op pm_op)
{
	struct ufs_qcom_host *host = ufshcd_get_variant(hba);
	struct phy *phy = host->generic_phy;
	int err;

	if (ufs_qcom_is_link_off(hba)) {
		err = phy_power_on(phy);
		if (err) {
			dev_err(hba->dev, "%s: failed PHY power on: %d\n",
				__func__, err);
			return err;
		}

		err = ufs_qcom_enable_lane_clks(host);
		if (err)
			return err;

	} else if (!ufs_qcom_is_link_active(hba)) {
		err = ufs_qcom_enable_lane_clks(host);
		if (err)
			return err;
	}

	err = ufs_qcom_ice_resume(host);
	if (err)
		return err;

	hba->is_sys_suspended = false;
	return 0;
}

static void ufs_qcom_dev_ref_clk_ctrl(struct ufs_qcom_host *host, bool enable)
{
	if (host->dev_ref_clk_ctrl_mmio &&
	    (enable ^ host->is_dev_ref_clk_enabled)) {
		u32 temp = readl_relaxed(host->dev_ref_clk_ctrl_mmio);

		if (enable)
			temp |= host->dev_ref_clk_en_mask;
		else
			temp &= ~host->dev_ref_clk_en_mask;

		/*
		 * If we are here to disable this clock it might be immediately
		 * after entering into hibern8 in which case we need to make
		 * sure that device ref_clk is active for specific time after
		 * hibern8 enter.
		 */
		if (!enable) {
			unsigned long gating_wait;

			gating_wait = host->hba->dev_info.clk_gating_wait_us;
			if (!gating_wait) {
				udelay(1);
			} else {
				/*
				 * bRefClkGatingWaitTime defines the minimum
				 * time for which the reference clock is
				 * required by device during transition from
				 * HS-MODE to LS-MODE or HIBERN8 state. Give it
				 * more delay to be on the safe side.
				 */
				gating_wait += 10;
				usleep_range(gating_wait, gating_wait + 10);
			}
		}

		writel_relaxed(temp, host->dev_ref_clk_ctrl_mmio);

		/* ensure that ref_clk is enabled/disabled before we return */
		wmb();

		/*
		 * If we call hibern8 exit after this, we need to make sure that
		 * device ref_clk is stable for at least 1us before the hibern8
		 * exit command.
		 */
		if (enable)
			udelay(1);

		host->is_dev_ref_clk_enabled = enable;
	}
}

static int ufs_qcom_pwr_change_notify(struct ufs_hba *hba,
				enum ufs_notify_change_status status,
				struct ufs_pa_layer_attr *dev_max_params,
				struct ufs_pa_layer_attr *dev_req_params)
{
	struct ufs_qcom_host *host = ufshcd_get_variant(hba);
	struct ufs_dev_params ufs_qcom_cap;
	int ret = 0;

	if (!dev_req_params) {
		pr_err("%s: incoming dev_req_params is NULL\n", __func__);
		ret = -EINVAL;
		goto out;
	}

	switch (status) {
	case PRE_CHANGE:
		ufs_qcom_cap.tx_lanes = UFS_QCOM_LIMIT_NUM_LANES_TX;
		ufs_qcom_cap.rx_lanes = UFS_QCOM_LIMIT_NUM_LANES_RX;
		ufs_qcom_cap.hs_rx_gear = UFS_QCOM_LIMIT_HSGEAR_RX;
		ufs_qcom_cap.hs_tx_gear = UFS_QCOM_LIMIT_HSGEAR_TX;
		ufs_qcom_cap.pwm_rx_gear = UFS_QCOM_LIMIT_PWMGEAR_RX;
		ufs_qcom_cap.pwm_tx_gear = UFS_QCOM_LIMIT_PWMGEAR_TX;
		ufs_qcom_cap.rx_pwr_pwm = UFS_QCOM_LIMIT_RX_PWR_PWM;
		ufs_qcom_cap.tx_pwr_pwm = UFS_QCOM_LIMIT_TX_PWR_PWM;
		ufs_qcom_cap.rx_pwr_hs = UFS_QCOM_LIMIT_RX_PWR_HS;
		ufs_qcom_cap.tx_pwr_hs = UFS_QCOM_LIMIT_TX_PWR_HS;
		ufs_qcom_cap.hs_rate = UFS_QCOM_LIMIT_HS_RATE;
		ufs_qcom_cap.desired_working_mode =
					UFS_QCOM_LIMIT_DESIRED_MODE;

		if (host->hw_ver.major == 0x1) {
			/*
			 * HS-G3 operations may not reliably work on legacy QCOM
			 * UFS host controller hardware even though capability
			 * exchange during link startup phase may end up
			 * negotiating maximum supported gear as G3.
			 * Hence downgrade the maximum supported gear to HS-G2.
			 */
			if (ufs_qcom_cap.hs_tx_gear > UFS_HS_G2)
				ufs_qcom_cap.hs_tx_gear = UFS_HS_G2;
			if (ufs_qcom_cap.hs_rx_gear > UFS_HS_G2)
				ufs_qcom_cap.hs_rx_gear = UFS_HS_G2;
		}

		ret = ufshcd_get_pwr_dev_param(&ufs_qcom_cap,
					       dev_max_params,
					       dev_req_params);
		if (ret) {
			pr_err("%s: failed to determine capabilities\n",
					__func__);
			goto out;
		}

		/* enable the device ref clock before changing to HS mode */
		if (!ufshcd_is_hs_mode(&hba->pwr_info) &&
			ufshcd_is_hs_mode(dev_req_params))
			ufs_qcom_dev_ref_clk_ctrl(host, true);

		if (host->hw_ver.major >= 0x4) {
			if (dev_req_params->gear_tx == UFS_HS_G4) {
				/* INITIAL ADAPT */
				ufshcd_dme_set(hba,
					       UIC_ARG_MIB(PA_TXHSADAPTTYPE),
					       PA_INITIAL_ADAPT);
			} else {
				/* NO ADAPT */
				ufshcd_dme_set(hba,
					       UIC_ARG_MIB(PA_TXHSADAPTTYPE),
					       PA_NO_ADAPT);
			}
		}
		break;
	case POST_CHANGE:
		if (ufs_qcom_cfg_timers(hba, dev_req_params->gear_rx,
					dev_req_params->pwr_rx,
					dev_req_params->hs_rate, false)) {
			dev_err(hba->dev, "%s: ufs_qcom_cfg_timers() failed\n",
				__func__);
			/*
			 * we return error code at the end of the routine,
			 * but continue to configure UFS_PHY_TX_LANE_ENABLE
			 * and bus voting as usual
			 */
			ret = -EINVAL;
		}

		/* cache the power mode parameters to use internally */
		memcpy(&host->dev_req_params,
				dev_req_params, sizeof(*dev_req_params));

		/* disable the device ref clock if entered PWM mode */
		if (ufshcd_is_hs_mode(&hba->pwr_info) &&
			!ufshcd_is_hs_mode(dev_req_params))
			ufs_qcom_dev_ref_clk_ctrl(host, false);
		break;
	default:
		ret = -EINVAL;
		break;
	}
out:
	return ret;
}

static int ufs_qcom_quirk_host_pa_saveconfigtime(struct ufs_hba *hba)
{
	int err;
	u32 pa_vs_config_reg1;

	err = ufshcd_dme_get(hba, UIC_ARG_MIB(PA_VS_CONFIG_REG1),
			     &pa_vs_config_reg1);
	if (err)
		goto out;

	/* Allow extension of MSB bits of PA_SaveConfigTime attribute */
	err = ufshcd_dme_set(hba, UIC_ARG_MIB(PA_VS_CONFIG_REG1),
			    (pa_vs_config_reg1 | (1 << 12)));

out:
	return err;
}

static int ufs_qcom_apply_dev_quirks(struct ufs_hba *hba,
				     struct ufs_dev_desc *card)
{
	int err = 0;

	if (hba->dev_quirks & UFS_DEVICE_QUIRK_HOST_PA_SAVECONFIGTIME)
		err = ufs_qcom_quirk_host_pa_saveconfigtime(hba);

	if (hba->dev_info.wmanufacturerid == UFS_VENDOR_WDC)
		hba->dev_quirks |= UFS_DEVICE_QUIRK_HOST_PA_TACTIVATE;

	return err;
}

static u32 ufs_qcom_get_ufs_hci_version(struct ufs_hba *hba)
{
	struct ufs_qcom_host *host = ufshcd_get_variant(hba);

	if (host->hw_ver.major == 0x1)
		return UFSHCI_VERSION_11;
	else
		return UFSHCI_VERSION_20;
}

/**
 * ufs_qcom_advertise_quirks - advertise the known QCOM UFS controller quirks
 * @hba: host controller instance
 *
 * QCOM UFS host controller might have some non standard behaviours (quirks)
 * than what is specified by UFSHCI specification. Advertise all such
 * quirks to standard UFS host controller driver so standard takes them into
 * account.
 */
static void ufs_qcom_advertise_quirks(struct ufs_hba *hba)
{
	struct ufs_qcom_host *host = ufshcd_get_variant(hba);

	if (host->hw_ver.major == 0x01) {
		hba->quirks |= UFSHCD_QUIRK_DELAY_BEFORE_DME_CMDS
			    | UFSHCD_QUIRK_BROKEN_PA_RXHSUNTERMCAP
			    | UFSHCD_QUIRK_DME_PEER_ACCESS_AUTO_MODE;

		if (host->hw_ver.minor == 0x0001 && host->hw_ver.step == 0x0001)
			hba->quirks |= UFSHCD_QUIRK_BROKEN_INTR_AGGR;

		hba->quirks |= UFSHCD_QUIRK_BROKEN_LCC;
	}

	if (host->hw_ver.major == 0x2) {
		hba->quirks |= UFSHCD_QUIRK_BROKEN_UFS_HCI_VERSION;

		if (!ufs_qcom_cap_qunipro(host))
			/* Legacy UniPro mode still need following quirks */
			hba->quirks |= (UFSHCD_QUIRK_DELAY_BEFORE_DME_CMDS
				| UFSHCD_QUIRK_DME_PEER_ACCESS_AUTO_MODE
				| UFSHCD_QUIRK_BROKEN_PA_RXHSUNTERMCAP);
	}
}

static void ufs_qcom_set_caps(struct ufs_hba *hba)
{
	struct ufs_qcom_host *host = ufshcd_get_variant(hba);

	hba->caps |= UFSHCD_CAP_CLK_GATING | UFSHCD_CAP_HIBERN8_WITH_CLK_GATING;
	hba->caps |= UFSHCD_CAP_CLK_SCALING;
	hba->caps |= UFSHCD_CAP_AUTO_BKOPS_SUSPEND;
	hba->caps |= UFSHCD_CAP_WB_EN;
	hba->caps |= UFSHCD_CAP_CRYPTO;

	if (host->hw_ver.major >= 0x2) {
		host->caps = UFS_QCOM_CAP_QUNIPRO |
			     UFS_QCOM_CAP_RETAIN_SEC_CFG_AFTER_PWR_COLLAPSE;
	}
}

/**
 * ufs_qcom_setup_clocks - enables/disable clocks
 * @hba: host controller instance
 * @on: If true, enable clocks else disable them.
 * @status: PRE_CHANGE or POST_CHANGE notify
 *
 * Returns 0 on success, non-zero on failure.
 */
static int ufs_qcom_setup_clocks(struct ufs_hba *hba, bool on,
				 enum ufs_notify_change_status status)
{
	struct ufs_qcom_host *host = ufshcd_get_variant(hba);
	int err = 0;

	/*
	 * In case ufs_qcom_init() is not yet done, simply ignore.
	 * This ufs_qcom_setup_clocks() shall be called from
	 * ufs_qcom_init() after init is done.
	 */
	if (!host)
		return 0;

	switch (status) {
	case PRE_CHANGE:
		if (!on) {
			if (!ufs_qcom_is_link_active(hba)) {
				/* disable device ref_clk */
				ufs_qcom_dev_ref_clk_ctrl(host, false);
			}
		}
		break;
	case POST_CHANGE:
		if (on) {
			/* enable the device ref clock for HS mode*/
			if (ufshcd_is_hs_mode(&hba->pwr_info))
				ufs_qcom_dev_ref_clk_ctrl(host, true);
		}
		break;
	}

	return err;
}

static int
ufs_qcom_reset_assert(struct reset_controller_dev *rcdev, unsigned long id)
{
	struct ufs_qcom_host *host = rcdev_to_ufs_host(rcdev);

	/* Currently this code only knows about a single reset. */
	WARN_ON(id);
	ufs_qcom_assert_reset(host->hba);
	/* provide 1ms delay to let the reset pulse propagate. */
	usleep_range(1000, 1100);
	return 0;
}

static int
ufs_qcom_reset_deassert(struct reset_controller_dev *rcdev, unsigned long id)
{
	struct ufs_qcom_host *host = rcdev_to_ufs_host(rcdev);

	/* Currently this code only knows about a single reset. */
	WARN_ON(id);
	ufs_qcom_deassert_reset(host->hba);

	/*
	 * after reset deassertion, phy will need all ref clocks,
	 * voltage, current to settle down before starting serdes.
	 */
	usleep_range(1000, 1100);
	return 0;
}

static const struct reset_control_ops ufs_qcom_reset_ops = {
	.assert = ufs_qcom_reset_assert,
	.deassert = ufs_qcom_reset_deassert,
};

#define	ANDROID_BOOT_DEV_MAX	30
static char android_boot_dev[ANDROID_BOOT_DEV_MAX];

#ifndef MODULE
static int __init get_android_boot_dev(char *str)
{
	strlcpy(android_boot_dev, str, ANDROID_BOOT_DEV_MAX);
	return 1;
}
__setup("androidboot.bootdevice=", get_android_boot_dev);
#endif

/**
 * ufs_qcom_init - bind phy with controller
 * @hba: host controller instance
 *
 * Binds PHY with controller and powers up PHY enabling clocks
 * and regulators.
 *
 * Returns -EPROBE_DEFER if binding fails, returns negative error
 * on phy power up failure and returns zero on success.
 */
static int ufs_qcom_init(struct ufs_hba *hba)
{
	int err;
	struct device *dev = hba->dev;
	struct platform_device *pdev = to_platform_device(dev);
	struct ufs_qcom_host *host;
	struct resource *res;

	if (strlen(android_boot_dev) && strcmp(android_boot_dev, dev_name(dev)))
		return -ENODEV;

	host = devm_kzalloc(dev, sizeof(*host), GFP_KERNEL);
	if (!host) {
		err = -ENOMEM;
		dev_err(dev, "%s: no memory for qcom ufs host\n", __func__);
		goto out;
	}

	/* Make a two way bind between the qcom host and the hba */
	host->hba = hba;
	ufshcd_set_variant(hba, host);

	/* Setup the reset control of HCI */
	host->core_reset = devm_reset_control_get(hba->dev, "rst");
	if (IS_ERR(host->core_reset)) {
		err = PTR_ERR(host->core_reset);
		dev_warn(dev, "Failed to get reset control %d\n", err);
		host->core_reset = NULL;
		err = 0;
	}

	/* Fire up the reset controller. Failure here is non-fatal. */
	host->rcdev.of_node = dev->of_node;
	host->rcdev.ops = &ufs_qcom_reset_ops;
	host->rcdev.owner = dev->driver->owner;
	host->rcdev.nr_resets = 1;
	err = devm_reset_controller_register(dev, &host->rcdev);
	if (err) {
		dev_warn(dev, "Failed to register reset controller\n");
		err = 0;
	}

	/*
	 * voting/devoting device ref_clk source is time consuming hence
	 * skip devoting it during aggressive clock gating. This clock
	 * will still be gated off during runtime suspend.
	 */
	host->generic_phy = devm_phy_get(dev, "ufsphy");

	if (host->generic_phy == ERR_PTR(-EPROBE_DEFER)) {
		/*
		 * UFS driver might be probed before the phy driver does.
		 * In that case we would like to return EPROBE_DEFER code.
		 */
		err = -EPROBE_DEFER;
		dev_warn(dev, "%s: required phy device. hasn't probed yet. err = %d\n",
			__func__, err);
		goto out_variant_clear;
	} else if (IS_ERR(host->generic_phy)) {
		if (has_acpi_companion(dev)) {
			host->generic_phy = NULL;
		} else {
			err = PTR_ERR(host->generic_phy);
			dev_err(dev, "%s: PHY get failed %d\n", __func__, err);
			goto out_variant_clear;
		}
	}

	host->device_reset = devm_gpiod_get_optional(dev, "reset",
						     GPIOD_OUT_HIGH);
	if (IS_ERR(host->device_reset)) {
		err = PTR_ERR(host->device_reset);
		if (err != -EPROBE_DEFER)
			dev_err(dev, "failed to acquire reset gpio: %d\n", err);
		goto out_variant_clear;
	}

	ufs_qcom_get_controller_revision(hba, &host->hw_ver.major,
		&host->hw_ver.minor, &host->hw_ver.step);

	/*
	 * for newer controllers, device reference clock control bit has
	 * moved inside UFS controller register address space itself.
	 */
	if (host->hw_ver.major >= 0x02) {
		host->dev_ref_clk_ctrl_mmio = hba->mmio_base + REG_UFS_CFG1;
		host->dev_ref_clk_en_mask = BIT(26);
	} else {
		/* "dev_ref_clk_ctrl_mem" is optional resource */
		res = platform_get_resource_byname(pdev, IORESOURCE_MEM,
						   "dev_ref_clk_ctrl_mem");
		if (res) {
			host->dev_ref_clk_ctrl_mmio =
					devm_ioremap_resource(dev, res);
			if (IS_ERR(host->dev_ref_clk_ctrl_mmio)) {
				dev_warn(dev,
					"%s: could not map dev_ref_clk_ctrl_mmio, err %ld\n",
					__func__,
					PTR_ERR(host->dev_ref_clk_ctrl_mmio));
				host->dev_ref_clk_ctrl_mmio = NULL;
			}
			host->dev_ref_clk_en_mask = BIT(5);
		}
	}

	err = ufs_qcom_init_lane_clks(host);
	if (err)
		goto out_variant_clear;

	ufs_qcom_set_caps(hba);
	ufs_qcom_advertise_quirks(hba);

	err = ufs_qcom_ice_init(host);
	if (err)
		goto out_variant_clear;

	ufs_qcom_setup_clocks(hba, true, POST_CHANGE);

	if (hba->dev->id < MAX_UFS_QCOM_HOSTS)
		ufs_qcom_hosts[hba->dev->id] = host;

	host->dbg_print_en |= UFS_QCOM_DEFAULT_DBG_PRINT_EN;
	ufs_qcom_get_default_testbus_cfg(host);
	err = ufs_qcom_testbus_config(host);
	if (err) {
		dev_warn(dev, "%s: failed to configure the testbus %d\n",
				__func__, err);
		err = 0;
	}

	goto out;

out_variant_clear:
	ufshcd_set_variant(hba, NULL);
out:
	return err;
}

static void ufs_qcom_exit(struct ufs_hba *hba)
{
	struct ufs_qcom_host *host = ufshcd_get_variant(hba);

	ufs_qcom_disable_lane_clks(host);
	phy_power_off(host->generic_phy);
	phy_exit(host->generic_phy);
}

static int ufs_qcom_set_dme_vs_core_clk_ctrl_clear_div(struct ufs_hba *hba,
						       u32 clk_cycles)
{
	int err;
	u32 core_clk_ctrl_reg;

	if (clk_cycles > DME_VS_CORE_CLK_CTRL_MAX_CORE_CLK_1US_CYCLES_MASK)
		return -EINVAL;

	err = ufshcd_dme_get(hba,
			    UIC_ARG_MIB(DME_VS_CORE_CLK_CTRL),
			    &core_clk_ctrl_reg);
	if (err)
		goto out;

	core_clk_ctrl_reg &= ~DME_VS_CORE_CLK_CTRL_MAX_CORE_CLK_1US_CYCLES_MASK;
	core_clk_ctrl_reg |= clk_cycles;

	/* Clear CORE_CLK_DIV_EN */
	core_clk_ctrl_reg &= ~DME_VS_CORE_CLK_CTRL_CORE_CLK_DIV_EN_BIT;

	err = ufshcd_dme_set(hba,
			    UIC_ARG_MIB(DME_VS_CORE_CLK_CTRL),
			    core_clk_ctrl_reg);
out:
	return err;
}

static int ufs_qcom_clk_scale_up_pre_change(struct ufs_hba *hba)
{
	/* nothing to do as of now */
	return 0;
}

static int ufs_qcom_clk_scale_up_post_change(struct ufs_hba *hba)
{
	struct ufs_qcom_host *host = ufshcd_get_variant(hba);

	if (!ufs_qcom_cap_qunipro(host))
		return 0;

	/* set unipro core clock cycles to 150 and clear clock divider */
	return ufs_qcom_set_dme_vs_core_clk_ctrl_clear_div(hba, 150);
}

static int ufs_qcom_clk_scale_down_pre_change(struct ufs_hba *hba)
{
	struct ufs_qcom_host *host = ufshcd_get_variant(hba);
	int err;
	u32 core_clk_ctrl_reg;

	if (!ufs_qcom_cap_qunipro(host))
		return 0;

	err = ufshcd_dme_get(hba,
			    UIC_ARG_MIB(DME_VS_CORE_CLK_CTRL),
			    &core_clk_ctrl_reg);

	/* make sure CORE_CLK_DIV_EN is cleared */
	if (!err &&
	    (core_clk_ctrl_reg & DME_VS_CORE_CLK_CTRL_CORE_CLK_DIV_EN_BIT)) {
		core_clk_ctrl_reg &= ~DME_VS_CORE_CLK_CTRL_CORE_CLK_DIV_EN_BIT;
		err = ufshcd_dme_set(hba,
				    UIC_ARG_MIB(DME_VS_CORE_CLK_CTRL),
				    core_clk_ctrl_reg);
	}

	return err;
}

static int ufs_qcom_clk_scale_down_post_change(struct ufs_hba *hba)
{
	struct ufs_qcom_host *host = ufshcd_get_variant(hba);

	if (!ufs_qcom_cap_qunipro(host))
		return 0;

	/* set unipro core clock cycles to 75 and clear clock divider */
	return ufs_qcom_set_dme_vs_core_clk_ctrl_clear_div(hba, 75);
}

static int ufs_qcom_clk_scale_notify(struct ufs_hba *hba,
		bool scale_up, enum ufs_notify_change_status status)
{
	struct ufs_qcom_host *host = ufshcd_get_variant(hba);
	struct ufs_pa_layer_attr *dev_req_params = &host->dev_req_params;
	int err = 0;

	if (status == PRE_CHANGE) {
		if (scale_up)
			err = ufs_qcom_clk_scale_up_pre_change(hba);
		else
			err = ufs_qcom_clk_scale_down_pre_change(hba);
	} else {
		if (scale_up)
			err = ufs_qcom_clk_scale_up_post_change(hba);
		else
			err = ufs_qcom_clk_scale_down_post_change(hba);

		if (err || !dev_req_params)
			goto out;

		ufs_qcom_cfg_timers(hba,
				    dev_req_params->gear_rx,
				    dev_req_params->pwr_rx,
				    dev_req_params->hs_rate,
				    false);
	}

out:
	return err;
}

static void ufs_qcom_print_hw_debug_reg_all(struct ufs_hba *hba,
		void *priv, void (*print_fn)(struct ufs_hba *hba,
		int offset, int num_regs, const char *str, void *priv))
{
	u32 reg;
	struct ufs_qcom_host *host;

	if (unlikely(!hba)) {
		pr_err("%s: hba is NULL\n", __func__);
		return;
	}
	if (unlikely(!print_fn)) {
		dev_err(hba->dev, "%s: print_fn is NULL\n", __func__);
		return;
	}

	host = ufshcd_get_variant(hba);
	if (!(host->dbg_print_en & UFS_QCOM_DBG_PRINT_REGS_EN))
		return;

	reg = ufs_qcom_get_debug_reg_offset(host, UFS_UFS_DBG_RD_REG_OCSC);
	print_fn(hba, reg, 44, "UFS_UFS_DBG_RD_REG_OCSC ", priv);

	reg = ufshcd_readl(hba, REG_UFS_CFG1);
	reg |= UTP_DBG_RAMS_EN;
	ufshcd_writel(hba, reg, REG_UFS_CFG1);

	reg = ufs_qcom_get_debug_reg_offset(host, UFS_UFS_DBG_RD_EDTL_RAM);
	print_fn(hba, reg, 32, "UFS_UFS_DBG_RD_EDTL_RAM ", priv);

	reg = ufs_qcom_get_debug_reg_offset(host, UFS_UFS_DBG_RD_DESC_RAM);
	print_fn(hba, reg, 128, "UFS_UFS_DBG_RD_DESC_RAM ", priv);

	reg = ufs_qcom_get_debug_reg_offset(host, UFS_UFS_DBG_RD_PRDT_RAM);
	print_fn(hba, reg, 64, "UFS_UFS_DBG_RD_PRDT_RAM ", priv);

	/* clear bit 17 - UTP_DBG_RAMS_EN */
	ufshcd_rmwl(hba, UTP_DBG_RAMS_EN, 0, REG_UFS_CFG1);

	reg = ufs_qcom_get_debug_reg_offset(host, UFS_DBG_RD_REG_UAWM);
	print_fn(hba, reg, 4, "UFS_DBG_RD_REG_UAWM ", priv);

	reg = ufs_qcom_get_debug_reg_offset(host, UFS_DBG_RD_REG_UARM);
	print_fn(hba, reg, 4, "UFS_DBG_RD_REG_UARM ", priv);

	reg = ufs_qcom_get_debug_reg_offset(host, UFS_DBG_RD_REG_TXUC);
	print_fn(hba, reg, 48, "UFS_DBG_RD_REG_TXUC ", priv);

	reg = ufs_qcom_get_debug_reg_offset(host, UFS_DBG_RD_REG_RXUC);
	print_fn(hba, reg, 27, "UFS_DBG_RD_REG_RXUC ", priv);

	reg = ufs_qcom_get_debug_reg_offset(host, UFS_DBG_RD_REG_DFC);
	print_fn(hba, reg, 19, "UFS_DBG_RD_REG_DFC ", priv);

	reg = ufs_qcom_get_debug_reg_offset(host, UFS_DBG_RD_REG_TRLUT);
	print_fn(hba, reg, 34, "UFS_DBG_RD_REG_TRLUT ", priv);

	reg = ufs_qcom_get_debug_reg_offset(host, UFS_DBG_RD_REG_TMRLUT);
	print_fn(hba, reg, 9, "UFS_DBG_RD_REG_TMRLUT ", priv);
}

static void ufs_qcom_enable_test_bus(struct ufs_qcom_host *host)
{
	if (host->dbg_print_en & UFS_QCOM_DBG_PRINT_TEST_BUS_EN) {
		ufshcd_rmwl(host->hba, UFS_REG_TEST_BUS_EN,
				UFS_REG_TEST_BUS_EN, REG_UFS_CFG1);
		ufshcd_rmwl(host->hba, TEST_BUS_EN, TEST_BUS_EN, REG_UFS_CFG1);
	} else {
		ufshcd_rmwl(host->hba, UFS_REG_TEST_BUS_EN, 0, REG_UFS_CFG1);
		ufshcd_rmwl(host->hba, TEST_BUS_EN, 0, REG_UFS_CFG1);
	}
}

static void ufs_qcom_get_default_testbus_cfg(struct ufs_qcom_host *host)
{
	/* provide a legal default configuration */
	host->testbus.select_major = TSTBUS_UNIPRO;
	host->testbus.select_minor = 37;
}

static bool ufs_qcom_testbus_cfg_is_ok(struct ufs_qcom_host *host)
{
	if (host->testbus.select_major >= TSTBUS_MAX) {
		dev_err(host->hba->dev,
			"%s: UFS_CFG1[TEST_BUS_SEL} may not equal 0x%05X\n",
			__func__, host->testbus.select_major);
		return false;
	}

	return true;
}

int ufs_qcom_testbus_config(struct ufs_qcom_host *host)
{
	int reg;
	int offset;
	u32 mask = TEST_BUS_SUB_SEL_MASK;

	if (!host)
		return -EINVAL;

	if (!ufs_qcom_testbus_cfg_is_ok(host))
		return -EPERM;

	switch (host->testbus.select_major) {
	case TSTBUS_UAWM:
		reg = UFS_TEST_BUS_CTRL_0;
		offset = 24;
		break;
	case TSTBUS_UARM:
		reg = UFS_TEST_BUS_CTRL_0;
		offset = 16;
		break;
	case TSTBUS_TXUC:
		reg = UFS_TEST_BUS_CTRL_0;
		offset = 8;
		break;
	case TSTBUS_RXUC:
		reg = UFS_TEST_BUS_CTRL_0;
		offset = 0;
		break;
	case TSTBUS_DFC:
		reg = UFS_TEST_BUS_CTRL_1;
		offset = 24;
		break;
	case TSTBUS_TRLUT:
		reg = UFS_TEST_BUS_CTRL_1;
		offset = 16;
		break;
	case TSTBUS_TMRLUT:
		reg = UFS_TEST_BUS_CTRL_1;
		offset = 8;
		break;
	case TSTBUS_OCSC:
		reg = UFS_TEST_BUS_CTRL_1;
		offset = 0;
		break;
	case TSTBUS_WRAPPER:
		reg = UFS_TEST_BUS_CTRL_2;
		offset = 16;
		break;
	case TSTBUS_COMBINED:
		reg = UFS_TEST_BUS_CTRL_2;
		offset = 8;
		break;
	case TSTBUS_UTP_HCI:
		reg = UFS_TEST_BUS_CTRL_2;
		offset = 0;
		break;
	case TSTBUS_UNIPRO:
		reg = UFS_UNIPRO_CFG;
		offset = 20;
		mask = 0xFFF;
		break;
	/*
	 * No need for a default case, since
	 * ufs_qcom_testbus_cfg_is_ok() checks that the configuration
	 * is legal
	 */
	}
	mask <<= offset;
	ufshcd_rmwl(host->hba, TEST_BUS_SEL,
		    (u32)host->testbus.select_major << 19,
		    REG_UFS_CFG1);
	ufshcd_rmwl(host->hba, mask,
		    (u32)host->testbus.select_minor << offset,
		    reg);
	ufs_qcom_enable_test_bus(host);
	/*
	 * Make sure the test bus configuration is
	 * committed before returning.
	 */
	mb();

	return 0;
}

static void ufs_qcom_dump_dbg_regs(struct ufs_hba *hba)
{
	ufshcd_dump_regs(hba, REG_UFS_SYS1CLK_1US, 16 * 4,
			 "HCI Vendor Specific Registers ");

	ufs_qcom_print_hw_debug_reg_all(hba, NULL, ufs_qcom_dump_regs_wrapper);
<<<<<<< HEAD
	udelay(1000);
	ufs_qcom_testbus_read(hba);
	udelay(1000);
	ufs_qcom_print_unipro_testbus(hba);
	udelay(1000);
=======
>>>>>>> d1988041
}

/**
 * ufs_qcom_device_reset() - toggle the (optional) device reset line
 * @hba: per-adapter instance
 *
 * Toggles the (optional) reset line to reset the attached device.
 */
static void ufs_qcom_device_reset(struct ufs_hba *hba)
{
	struct ufs_qcom_host *host = ufshcd_get_variant(hba);

	/* reset gpio is optional */
	if (!host->device_reset)
		return;

	/*
	 * The UFS device shall detect reset pulses of 1us, sleep for 10us to
	 * be on the safe side.
	 */
	gpiod_set_value_cansleep(host->device_reset, 1);
	usleep_range(10, 15);

	gpiod_set_value_cansleep(host->device_reset, 0);
	usleep_range(10, 15);
}

#if IS_ENABLED(CONFIG_DEVFREQ_GOV_SIMPLE_ONDEMAND)
static void ufs_qcom_config_scaling_param(struct ufs_hba *hba,
					  struct devfreq_dev_profile *p,
					  void *data)
{
	static struct devfreq_simple_ondemand_data *d;

	if (!data)
		return;

	d = (struct devfreq_simple_ondemand_data *)data;
	p->polling_ms = 60;
	d->upthreshold = 70;
	d->downdifferential = 5;
}
#else
static void ufs_qcom_config_scaling_param(struct ufs_hba *hba,
					  struct devfreq_dev_profile *p,
					  void *data)
{
}
#endif

/*
 * struct ufs_hba_qcom_vops - UFS QCOM specific variant operations
 *
 * The variant operations configure the necessary controller and PHY
 * handshake during initialization.
 */
static const struct ufs_hba_variant_ops ufs_hba_qcom_vops = {
	.name                   = "qcom",
	.init                   = ufs_qcom_init,
	.exit                   = ufs_qcom_exit,
	.get_ufs_hci_version	= ufs_qcom_get_ufs_hci_version,
	.clk_scale_notify	= ufs_qcom_clk_scale_notify,
	.setup_clocks           = ufs_qcom_setup_clocks,
	.hce_enable_notify      = ufs_qcom_hce_enable_notify,
	.link_startup_notify    = ufs_qcom_link_startup_notify,
	.pwr_change_notify	= ufs_qcom_pwr_change_notify,
	.apply_dev_quirks	= ufs_qcom_apply_dev_quirks,
	.suspend		= ufs_qcom_suspend,
	.resume			= ufs_qcom_resume,
	.dbg_register_dump	= ufs_qcom_dump_dbg_regs,
	.device_reset		= ufs_qcom_device_reset,
	.config_scaling_param = ufs_qcom_config_scaling_param,
	.program_key		= ufs_qcom_ice_program_key,
};

/**
 * ufs_qcom_probe - probe routine of the driver
 * @pdev: pointer to Platform device handle
 *
 * Return zero for success and non-zero for failure
 */
static int ufs_qcom_probe(struct platform_device *pdev)
{
	int err;
	struct device *dev = &pdev->dev;

	/* Perform generic probe */
	err = ufshcd_pltfrm_init(pdev, &ufs_hba_qcom_vops);
	if (err)
		dev_err(dev, "ufshcd_pltfrm_init() failed %d\n", err);

	return err;
}

/**
 * ufs_qcom_remove - set driver_data of the device to NULL
 * @pdev: pointer to platform device handle
 *
 * Always returns 0
 */
static int ufs_qcom_remove(struct platform_device *pdev)
{
	struct ufs_hba *hba =  platform_get_drvdata(pdev);

	pm_runtime_get_sync(&(pdev)->dev);
	ufshcd_remove(hba);
	return 0;
}

static const struct of_device_id ufs_qcom_of_match[] = {
	{ .compatible = "qcom,ufshc"},
	{},
};
MODULE_DEVICE_TABLE(of, ufs_qcom_of_match);

#ifdef CONFIG_ACPI
static const struct acpi_device_id ufs_qcom_acpi_match[] = {
	{ "QCOM24A5" },
	{ },
};
MODULE_DEVICE_TABLE(acpi, ufs_qcom_acpi_match);
#endif

static const struct dev_pm_ops ufs_qcom_pm_ops = {
	.suspend	= ufshcd_pltfrm_suspend,
	.resume		= ufshcd_pltfrm_resume,
	.runtime_suspend = ufshcd_pltfrm_runtime_suspend,
	.runtime_resume  = ufshcd_pltfrm_runtime_resume,
	.runtime_idle    = ufshcd_pltfrm_runtime_idle,
};

static struct platform_driver ufs_qcom_pltform = {
	.probe	= ufs_qcom_probe,
	.remove	= ufs_qcom_remove,
	.shutdown = ufshcd_pltfrm_shutdown,
	.driver	= {
		.name	= "ufshcd-qcom",
		.pm	= &ufs_qcom_pm_ops,
		.of_match_table = of_match_ptr(ufs_qcom_of_match),
		.acpi_match_table = ACPI_PTR(ufs_qcom_acpi_match),
	},
};
module_platform_driver(ufs_qcom_pltform);

MODULE_LICENSE("GPL v2");<|MERGE_RESOLUTION|>--- conflicted
+++ resolved
@@ -796,8 +796,7 @@
 	return err;
 }
 
-static int ufs_qcom_apply_dev_quirks(struct ufs_hba *hba,
-				     struct ufs_dev_desc *card)
+static int ufs_qcom_apply_dev_quirks(struct ufs_hba *hba)
 {
 	int err = 0;
 
@@ -1414,14 +1413,6 @@
 			 "HCI Vendor Specific Registers ");
 
 	ufs_qcom_print_hw_debug_reg_all(hba, NULL, ufs_qcom_dump_regs_wrapper);
-<<<<<<< HEAD
-	udelay(1000);
-	ufs_qcom_testbus_read(hba);
-	udelay(1000);
-	ufs_qcom_print_unipro_testbus(hba);
-	udelay(1000);
-=======
->>>>>>> d1988041
 }
 
 /**
