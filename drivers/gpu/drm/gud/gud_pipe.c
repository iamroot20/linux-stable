--- conflicted
+++ resolved
@@ -155,11 +155,6 @@
 			  struct gud_set_buffer_req *req)
 {
 	u8 compression = gdrm->compression;
-<<<<<<< HEAD
-	struct iosys_map map[DRM_FORMAT_MAX_PLANES] = { };
-	struct iosys_map map_data[DRM_FORMAT_MAX_PLANES] = { };
-=======
->>>>>>> 5729a900
 	struct iosys_map dst;
 	void *vaddr, *buf;
 	size_t pitch, len;
