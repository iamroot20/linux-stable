// SPDX-License-Identifier:	GPL-2.0
/* Copyright 2019 Linaro, Ltd, Rob Herring <robh@kernel.org> */

#include <drm/panfrost_drm.h>

#include <linux/atomic.h>
#include <linux/bitfield.h>
#include <linux/delay.h>
#include <linux/dma-mapping.h>
#include <linux/interrupt.h>
#include <linux/io.h>
#include <linux/iopoll.h>
#include <linux/io-pgtable.h>
#include <linux/iommu.h>
#include <linux/platform_device.h>
#include <linux/pm_runtime.h>
#include <linux/shmem_fs.h>
#include <linux/sizes.h>

#include "panfrost_device.h"
#include "panfrost_mmu.h"
#include "panfrost_gem.h"
#include "panfrost_features.h"
#include "panfrost_regs.h"

#define mmu_write(dev, reg, data) writel(data, dev->iomem + reg)
#define mmu_read(dev, reg) readl(dev->iomem + reg)

static int wait_ready(struct panfrost_device *pfdev, u32 as_nr)
{
	int ret;
	u32 val;

	/* Wait for the MMU status to indicate there is no active command, in
	 * case one is pending. */
	ret = readl_relaxed_poll_timeout_atomic(pfdev->iomem + AS_STATUS(as_nr),
		val, !(val & AS_STATUS_AS_ACTIVE), 10, 100000);

	if (ret) {
		/* The GPU hung, let's trigger a reset */
		panfrost_device_schedule_reset(pfdev);
		dev_err(pfdev->dev, "AS_ACTIVE bit stuck\n");
	}

	return ret;
}

static int write_cmd(struct panfrost_device *pfdev, u32 as_nr, u32 cmd)
{
	int status;

	/* write AS_COMMAND when MMU is ready to accept another command */
	status = wait_ready(pfdev, as_nr);
	if (!status)
		mmu_write(pfdev, AS_COMMAND(as_nr), cmd);

	return status;
}

static void lock_region(struct panfrost_device *pfdev, u32 as_nr,
			u64 iova, u64 size)
{
	u8 region_width;
	u64 region = iova & PAGE_MASK;

	/* The size is encoded as ceil(log2) minus(1), which may be calculated
	 * with fls. The size must be clamped to hardware bounds.
	 */
	size = max_t(u64, size, AS_LOCK_REGION_MIN_SIZE);
	region_width = fls64(size - 1) - 1;
	region |= region_width;

	/* Lock the region that needs to be updated */
	mmu_write(pfdev, AS_LOCKADDR_LO(as_nr), region & 0xFFFFFFFFUL);
	mmu_write(pfdev, AS_LOCKADDR_HI(as_nr), (region >> 32) & 0xFFFFFFFFUL);
	write_cmd(pfdev, as_nr, AS_COMMAND_LOCK);
}


static int mmu_hw_do_operation_locked(struct panfrost_device *pfdev, int as_nr,
				      u64 iova, u64 size, u32 op)
{
	if (as_nr < 0)
		return 0;

	if (op != AS_COMMAND_UNLOCK)
		lock_region(pfdev, as_nr, iova, size);

	/* Run the MMU operation */
	write_cmd(pfdev, as_nr, op);

	/* Wait for the flush to complete */
	return wait_ready(pfdev, as_nr);
}

static int mmu_hw_do_operation(struct panfrost_device *pfdev,
			       struct panfrost_mmu *mmu,
			       u64 iova, u64 size, u32 op)
{
	int ret;

	spin_lock(&pfdev->as_lock);
	ret = mmu_hw_do_operation_locked(pfdev, mmu->as, iova, size, op);
	spin_unlock(&pfdev->as_lock);
	return ret;
}

static void panfrost_mmu_enable(struct panfrost_device *pfdev, struct panfrost_mmu *mmu)
{
	int as_nr = mmu->as;
	struct io_pgtable_cfg *cfg = &mmu->pgtbl_cfg;
	u64 transtab = cfg->arm_mali_lpae_cfg.transtab;
	u64 memattr = cfg->arm_mali_lpae_cfg.memattr;

	mmu_hw_do_operation_locked(pfdev, as_nr, 0, ~0ULL, AS_COMMAND_FLUSH_MEM);

	mmu_write(pfdev, AS_TRANSTAB_LO(as_nr), transtab & 0xffffffffUL);
	mmu_write(pfdev, AS_TRANSTAB_HI(as_nr), transtab >> 32);

	/* Need to revisit mem attrs.
	 * NC is the default, Mali driver is inner WT.
	 */
	mmu_write(pfdev, AS_MEMATTR_LO(as_nr), memattr & 0xffffffffUL);
	mmu_write(pfdev, AS_MEMATTR_HI(as_nr), memattr >> 32);

	write_cmd(pfdev, as_nr, AS_COMMAND_UPDATE);
}

static void panfrost_mmu_disable(struct panfrost_device *pfdev, u32 as_nr)
{
	mmu_hw_do_operation_locked(pfdev, as_nr, 0, ~0ULL, AS_COMMAND_FLUSH_MEM);

	mmu_write(pfdev, AS_TRANSTAB_LO(as_nr), 0);
	mmu_write(pfdev, AS_TRANSTAB_HI(as_nr), 0);

	mmu_write(pfdev, AS_MEMATTR_LO(as_nr), 0);
	mmu_write(pfdev, AS_MEMATTR_HI(as_nr), 0);

	write_cmd(pfdev, as_nr, AS_COMMAND_UPDATE);
}

u32 panfrost_mmu_as_get(struct panfrost_device *pfdev, struct panfrost_mmu *mmu)
{
	int as;

	spin_lock(&pfdev->as_lock);

	as = mmu->as;
	if (as >= 0) {
		int en = atomic_inc_return(&mmu->as_count);
		u32 mask = BIT(as) | BIT(16 + as);

		/*
		 * AS can be retained by active jobs or a perfcnt context,
		 * hence the '+ 1' here.
		 */
		WARN_ON(en >= (NUM_JOB_SLOTS + 1));

		list_move(&mmu->list, &pfdev->as_lru_list);

		if (pfdev->as_faulty_mask & mask) {
			/* Unhandled pagefault on this AS, the MMU was
			 * disabled. We need to re-enable the MMU after
			 * clearing+unmasking the AS interrupts.
			 */
			mmu_write(pfdev, MMU_INT_CLEAR, mask);
			mmu_write(pfdev, MMU_INT_MASK, ~pfdev->as_faulty_mask);
			pfdev->as_faulty_mask &= ~mask;
			panfrost_mmu_enable(pfdev, mmu);
		}

		goto out;
	}

	/* Check for a free AS */
	as = ffz(pfdev->as_alloc_mask);
	if (!(BIT(as) & pfdev->features.as_present)) {
		struct panfrost_mmu *lru_mmu;

		list_for_each_entry_reverse(lru_mmu, &pfdev->as_lru_list, list) {
			if (!atomic_read(&lru_mmu->as_count))
				break;
		}
		WARN_ON(&lru_mmu->list == &pfdev->as_lru_list);

		list_del_init(&lru_mmu->list);
		as = lru_mmu->as;

		WARN_ON(as < 0);
		lru_mmu->as = -1;
	}

	/* Assign the free or reclaimed AS to the FD */
	mmu->as = as;
	set_bit(as, &pfdev->as_alloc_mask);
	atomic_set(&mmu->as_count, 1);
	list_add(&mmu->list, &pfdev->as_lru_list);

	dev_dbg(pfdev->dev, "Assigned AS%d to mmu %p, alloc_mask=%lx", as, mmu, pfdev->as_alloc_mask);

	panfrost_mmu_enable(pfdev, mmu);

out:
	spin_unlock(&pfdev->as_lock);
	return as;
}

void panfrost_mmu_as_put(struct panfrost_device *pfdev, struct panfrost_mmu *mmu)
{
	atomic_dec(&mmu->as_count);
	WARN_ON(atomic_read(&mmu->as_count) < 0);
}

void panfrost_mmu_reset(struct panfrost_device *pfdev)
{
	struct panfrost_mmu *mmu, *mmu_tmp;

	spin_lock(&pfdev->as_lock);

	pfdev->as_alloc_mask = 0;
	pfdev->as_faulty_mask = 0;

	list_for_each_entry_safe(mmu, mmu_tmp, &pfdev->as_lru_list, list) {
		mmu->as = -1;
		atomic_set(&mmu->as_count, 0);
		list_del_init(&mmu->list);
	}

	spin_unlock(&pfdev->as_lock);

	mmu_write(pfdev, MMU_INT_CLEAR, ~0);
	mmu_write(pfdev, MMU_INT_MASK, ~0);
}

static size_t get_pgsize(u64 addr, size_t size)
{
	if (addr & (SZ_2M - 1) || size < SZ_2M)
		return SZ_4K;

	return SZ_2M;
}

static void panfrost_mmu_flush_range(struct panfrost_device *pfdev,
				     struct panfrost_mmu *mmu,
				     u64 iova, u64 size)
{
	if (mmu->as < 0)
		return;

	pm_runtime_get_noresume(pfdev->dev);

	/* Flush the PTs only if we're already awake */
	if (pm_runtime_active(pfdev->dev))
		mmu_hw_do_operation(pfdev, mmu, iova, size, AS_COMMAND_FLUSH_PT);

	pm_runtime_put_sync_autosuspend(pfdev->dev);
}

static int mmu_map_sg(struct panfrost_device *pfdev, struct panfrost_mmu *mmu,
		      u64 iova, int prot, struct sg_table *sgt)
{
	unsigned int count;
	struct scatterlist *sgl;
	struct io_pgtable_ops *ops = mmu->pgtbl_ops;
	u64 start_iova = iova;

	for_each_sgtable_dma_sg(sgt, sgl, count) {
		unsigned long paddr = sg_dma_address(sgl);
		size_t len = sg_dma_len(sgl);

		dev_dbg(pfdev->dev, "map: as=%d, iova=%llx, paddr=%lx, len=%zx", mmu->as, iova, paddr, len);

		while (len) {
			size_t pgsize = get_pgsize(iova | paddr, len);

			ops->map(ops, iova, paddr, pgsize, prot, GFP_KERNEL);
			iova += pgsize;
			paddr += pgsize;
			len -= pgsize;
		}
	}

	panfrost_mmu_flush_range(pfdev, mmu, start_iova, iova - start_iova);

	return 0;
}

int panfrost_mmu_map(struct panfrost_gem_mapping *mapping)
{
	struct panfrost_gem_object *bo = mapping->obj;
	struct drm_gem_object *obj = &bo->base.base;
	struct panfrost_device *pfdev = to_panfrost_device(obj->dev);
	struct sg_table *sgt;
	int prot = IOMMU_READ | IOMMU_WRITE;

	if (WARN_ON(mapping->active))
		return 0;

	if (bo->noexec)
		prot |= IOMMU_NOEXEC;

	sgt = drm_gem_shmem_get_pages_sgt(obj);
	if (WARN_ON(IS_ERR(sgt)))
		return PTR_ERR(sgt);

	mmu_map_sg(pfdev, mapping->mmu, mapping->mmnode.start << PAGE_SHIFT,
		   prot, sgt);
	mapping->active = true;

	return 0;
}

void panfrost_mmu_unmap(struct panfrost_gem_mapping *mapping)
{
	struct panfrost_gem_object *bo = mapping->obj;
	struct drm_gem_object *obj = &bo->base.base;
	struct panfrost_device *pfdev = to_panfrost_device(obj->dev);
	struct io_pgtable_ops *ops = mapping->mmu->pgtbl_ops;
	u64 iova = mapping->mmnode.start << PAGE_SHIFT;
	size_t len = mapping->mmnode.size << PAGE_SHIFT;
	size_t unmapped_len = 0;

	if (WARN_ON(!mapping->active))
		return;

	dev_dbg(pfdev->dev, "unmap: as=%d, iova=%llx, len=%zx",
		mapping->mmu->as, iova, len);

	while (unmapped_len < len) {
		size_t unmapped_page;
		size_t pgsize = get_pgsize(iova, len - unmapped_len);

		if (ops->iova_to_phys(ops, iova)) {
			unmapped_page = ops->unmap(ops, iova, pgsize, NULL);
			WARN_ON(unmapped_page != pgsize);
		}
		iova += pgsize;
		unmapped_len += pgsize;
	}

	panfrost_mmu_flush_range(pfdev, mapping->mmu,
				 mapping->mmnode.start << PAGE_SHIFT, len);
	mapping->active = false;
}

static void mmu_tlb_inv_context_s1(void *cookie)
{}

static void mmu_tlb_sync_context(void *cookie)
{
	//struct panfrost_mmu *mmu = cookie;
	// TODO: Wait 1000 GPU cycles for HW_ISSUE_6367/T60X
}

static void mmu_tlb_flush_walk(unsigned long iova, size_t size, size_t granule,
			       void *cookie)
{
	mmu_tlb_sync_context(cookie);
}

static const struct iommu_flush_ops mmu_tlb_ops = {
	.tlb_flush_all	= mmu_tlb_inv_context_s1,
	.tlb_flush_walk = mmu_tlb_flush_walk,
};

static struct panfrost_gem_mapping *
addr_to_mapping(struct panfrost_device *pfdev, int as, u64 addr)
{
	struct panfrost_gem_mapping *mapping = NULL;
	struct drm_mm_node *node;
	u64 offset = addr >> PAGE_SHIFT;
	struct panfrost_mmu *mmu;

	spin_lock(&pfdev->as_lock);
	list_for_each_entry(mmu, &pfdev->as_lru_list, list) {
		if (as == mmu->as)
			goto found_mmu;
	}
	goto out;

found_mmu:

	spin_lock(&mmu->mm_lock);

	drm_mm_for_each_node(node, &mmu->mm) {
		if (offset >= node->start &&
		    offset < (node->start + node->size)) {
			mapping = drm_mm_node_to_panfrost_mapping(node);

			kref_get(&mapping->refcount);
			break;
		}
	}

	spin_unlock(&mmu->mm_lock);
out:
	spin_unlock(&pfdev->as_lock);
	return mapping;
}

#define NUM_FAULT_PAGES (SZ_2M / PAGE_SIZE)

static int panfrost_mmu_map_fault_addr(struct panfrost_device *pfdev, int as,
				       u64 addr)
{
	int ret, i;
	struct panfrost_gem_mapping *bomapping;
	struct panfrost_gem_object *bo;
	struct address_space *mapping;
	pgoff_t page_offset;
	struct sg_table *sgt;
	struct page **pages;

	bomapping = addr_to_mapping(pfdev, as, addr);
	if (!bomapping)
		return -ENOENT;

	bo = bomapping->obj;
	if (!bo->is_heap) {
		dev_WARN(pfdev->dev, "matching BO is not heap type (GPU VA = %llx)",
			 bomapping->mmnode.start << PAGE_SHIFT);
		ret = -EINVAL;
		goto err_bo;
	}
	WARN_ON(bomapping->mmu->as != as);

	/* Assume 2MB alignment and size multiple */
	addr &= ~((u64)SZ_2M - 1);
	page_offset = addr >> PAGE_SHIFT;
	page_offset -= bomapping->mmnode.start;

	mutex_lock(&bo->base.pages_lock);

	if (!bo->base.pages) {
		bo->sgts = kvmalloc_array(bo->base.base.size / SZ_2M,
				     sizeof(struct sg_table), GFP_KERNEL | __GFP_ZERO);
		if (!bo->sgts) {
			mutex_unlock(&bo->base.pages_lock);
			ret = -ENOMEM;
			goto err_bo;
		}

		pages = kvmalloc_array(bo->base.base.size >> PAGE_SHIFT,
				       sizeof(struct page *), GFP_KERNEL | __GFP_ZERO);
		if (!pages) {
			kvfree(bo->sgts);
			bo->sgts = NULL;
			mutex_unlock(&bo->base.pages_lock);
			ret = -ENOMEM;
			goto err_bo;
		}
		bo->base.pages = pages;
		bo->base.pages_use_count = 1;
	} else {
		pages = bo->base.pages;
		if (pages[page_offset]) {
			/* Pages are already mapped, bail out. */
			mutex_unlock(&bo->base.pages_lock);
			goto out;
		}
	}

	mapping = bo->base.base.filp->f_mapping;
	mapping_set_unevictable(mapping);

	for (i = page_offset; i < page_offset + NUM_FAULT_PAGES; i++) {
		pages[i] = shmem_read_mapping_page(mapping, i);
		if (IS_ERR(pages[i])) {
			mutex_unlock(&bo->base.pages_lock);
			ret = PTR_ERR(pages[i]);
			goto err_pages;
		}
	}

	mutex_unlock(&bo->base.pages_lock);

	sgt = &bo->sgts[page_offset / (SZ_2M / PAGE_SIZE)];
	ret = sg_alloc_table_from_pages(sgt, pages + page_offset,
					NUM_FAULT_PAGES, 0, SZ_2M, GFP_KERNEL);
	if (ret)
		goto err_pages;

	ret = dma_map_sgtable(pfdev->dev, sgt, DMA_BIDIRECTIONAL, 0);
	if (ret)
		goto err_map;

	mmu_map_sg(pfdev, bomapping->mmu, addr,
		   IOMMU_WRITE | IOMMU_READ | IOMMU_NOEXEC, sgt);

	bomapping->active = true;

	dev_dbg(pfdev->dev, "mapped page fault @ AS%d %llx", as, addr);

out:
	panfrost_gem_mapping_put(bomapping);

	return 0;

err_map:
	sg_free_table(sgt);
err_pages:
	drm_gem_shmem_put_pages(&bo->base);
err_bo:
	drm_gem_object_put(&bo->base.base);
	return ret;
}

static void panfrost_mmu_release_ctx(struct kref *kref)
{
	struct panfrost_mmu *mmu = container_of(kref, struct panfrost_mmu,
						refcount);
	struct panfrost_device *pfdev = mmu->pfdev;

	spin_lock(&pfdev->as_lock);
	if (mmu->as >= 0) {
		pm_runtime_get_noresume(pfdev->dev);
		if (pm_runtime_active(pfdev->dev))
			panfrost_mmu_disable(pfdev, mmu->as);
		pm_runtime_put_autosuspend(pfdev->dev);

		clear_bit(mmu->as, &pfdev->as_alloc_mask);
		clear_bit(mmu->as, &pfdev->as_in_use_mask);
		list_del(&mmu->list);
	}
	spin_unlock(&pfdev->as_lock);

	free_io_pgtable_ops(mmu->pgtbl_ops);
	drm_mm_takedown(&mmu->mm);
	kfree(mmu);
}

void panfrost_mmu_ctx_put(struct panfrost_mmu *mmu)
{
	kref_put(&mmu->refcount, panfrost_mmu_release_ctx);
}

struct panfrost_mmu *panfrost_mmu_ctx_get(struct panfrost_mmu *mmu)
{
	kref_get(&mmu->refcount);

	return mmu;
}

#define PFN_4G		(SZ_4G >> PAGE_SHIFT)
#define PFN_4G_MASK	(PFN_4G - 1)
#define PFN_16M		(SZ_16M >> PAGE_SHIFT)

static void panfrost_drm_mm_color_adjust(const struct drm_mm_node *node,
					 unsigned long color,
					 u64 *start, u64 *end)
{
	/* Executable buffers can't start or end on a 4GB boundary */
	if (!(color & PANFROST_BO_NOEXEC)) {
		u64 next_seg;

		if ((*start & PFN_4G_MASK) == 0)
			(*start)++;

		if ((*end & PFN_4G_MASK) == 0)
			(*end)--;

		next_seg = ALIGN(*start, PFN_4G);
		if (next_seg - *start <= PFN_16M)
			*start = next_seg + 1;

		*end = min(*end, ALIGN(*start, PFN_4G) - 1);
	}
}

struct panfrost_mmu *panfrost_mmu_ctx_create(struct panfrost_device *pfdev)
{
	struct panfrost_mmu *mmu;

	mmu = kzalloc(sizeof(*mmu), GFP_KERNEL);
	if (!mmu)
		return ERR_PTR(-ENOMEM);

	mmu->pfdev = pfdev;
	spin_lock_init(&mmu->mm_lock);

	/* 4G enough for now. can be 48-bit */
	drm_mm_init(&mmu->mm, SZ_32M >> PAGE_SHIFT, (SZ_4G - SZ_32M) >> PAGE_SHIFT);
	mmu->mm.color_adjust = panfrost_drm_mm_color_adjust;

	INIT_LIST_HEAD(&mmu->list);
	mmu->as = -1;

	mmu->pgtbl_cfg = (struct io_pgtable_cfg) {
		.pgsize_bitmap	= SZ_4K | SZ_2M,
		.ias		= FIELD_GET(0xff, pfdev->features.mmu_features),
		.oas		= FIELD_GET(0xff00, pfdev->features.mmu_features),
		.coherent_walk	= pfdev->coherent,
		.tlb		= &mmu_tlb_ops,
		.iommu_dev	= pfdev->dev,
	};

	mmu->pgtbl_ops = alloc_io_pgtable_ops(ARM_MALI_LPAE, &mmu->pgtbl_cfg,
					      mmu);
	if (!mmu->pgtbl_ops) {
		kfree(mmu);
		return ERR_PTR(-EINVAL);
	}

	kref_init(&mmu->refcount);

	return mmu;
}

static const char *access_type_name(struct panfrost_device *pfdev,
		u32 fault_status)
{
	switch (fault_status & AS_FAULTSTATUS_ACCESS_TYPE_MASK) {
	case AS_FAULTSTATUS_ACCESS_TYPE_ATOMIC:
		if (panfrost_has_hw_feature(pfdev, HW_FEATURE_AARCH64_MMU))
			return "ATOMIC";
		else
			return "UNKNOWN";
	case AS_FAULTSTATUS_ACCESS_TYPE_READ:
		return "READ";
	case AS_FAULTSTATUS_ACCESS_TYPE_WRITE:
		return "WRITE";
	case AS_FAULTSTATUS_ACCESS_TYPE_EX:
		return "EXECUTE";
	default:
		WARN_ON(1);
		return NULL;
	}
}

static irqreturn_t panfrost_mmu_irq_handler(int irq, void *data)
{
	struct panfrost_device *pfdev = data;

	if (!mmu_read(pfdev, MMU_INT_STAT))
		return IRQ_NONE;

	mmu_write(pfdev, MMU_INT_MASK, 0);
	return IRQ_WAKE_THREAD;
}

static irqreturn_t panfrost_mmu_irq_handler_thread(int irq, void *data)
{
	struct panfrost_device *pfdev = data;
	u32 status = mmu_read(pfdev, MMU_INT_RAWSTAT);
	int ret;

	while (status) {
		u32 as = ffs(status | (status >> 16)) - 1;
		u32 mask = BIT(as) | BIT(as + 16);
		u64 addr;
		u32 fault_status;
		u32 exception_type;
		u32 access_type;
		u32 source_id;

		fault_status = mmu_read(pfdev, AS_FAULTSTATUS(as));
		addr = mmu_read(pfdev, AS_FAULTADDRESS_LO(as));
		addr |= (u64)mmu_read(pfdev, AS_FAULTADDRESS_HI(as)) << 32;

		/* decode the fault status */
		exception_type = fault_status & 0xFF;
		access_type = (fault_status >> 8) & 0x3;
		source_id = (fault_status >> 16);

		mmu_write(pfdev, MMU_INT_CLEAR, mask);

		/* Page fault only */
		ret = -1;
		if ((status & mask) == BIT(as) && (exception_type & 0xF8) == 0xC0)
			ret = panfrost_mmu_map_fault_addr(pfdev, as, addr);

		if (ret) {
			/* terminal fault, print info about the fault */
			dev_err(pfdev->dev,
				"Unhandled Page fault in AS%d at VA 0x%016llX\n"
				"Reason: %s\n"
				"raw fault status: 0x%X\n"
				"decoded fault status: %s\n"
				"exception type 0x%X: %s\n"
				"access type 0x%X: %s\n"
				"source id 0x%X\n",
				as, addr,
				"TODO",
				fault_status,
				(fault_status & (1 << 10) ? "DECODER FAULT" : "SLAVE FAULT"),
				exception_type, panfrost_exception_name(exception_type),
				access_type, access_type_name(pfdev, fault_status),
				source_id);

<<<<<<< HEAD
=======
			spin_lock(&pfdev->as_lock);
			/* Ignore MMU interrupts on this AS until it's been
			 * re-enabled.
			 */
			pfdev->as_faulty_mask |= mask;

			/* Disable the MMU to kill jobs on this AS. */
			panfrost_mmu_disable(pfdev, as);
			spin_unlock(&pfdev->as_lock);
		}

>>>>>>> 3b17187f
		status &= ~mask;

		/* If we received new MMU interrupts, process them before returning. */
		if (!status)
			status = mmu_read(pfdev, MMU_INT_RAWSTAT) & ~pfdev->as_faulty_mask;
	}

	spin_lock(&pfdev->as_lock);
	mmu_write(pfdev, MMU_INT_MASK, ~pfdev->as_faulty_mask);
	spin_unlock(&pfdev->as_lock);

	return IRQ_HANDLED;
};

int panfrost_mmu_init(struct panfrost_device *pfdev)
{
	int err, irq;

	irq = platform_get_irq_byname(to_platform_device(pfdev->dev), "mmu");
	if (irq <= 0)
		return -ENODEV;

	err = devm_request_threaded_irq(pfdev->dev, irq,
					panfrost_mmu_irq_handler,
					panfrost_mmu_irq_handler_thread,
					IRQF_SHARED, KBUILD_MODNAME "-mmu",
					pfdev);

	if (err) {
		dev_err(pfdev->dev, "failed to request mmu irq");
		return err;
	}

	return 0;
}

void panfrost_mmu_fini(struct panfrost_device *pfdev)
{
	mmu_write(pfdev, MMU_INT_MASK, 0);
}<|MERGE_RESOLUTION|>--- conflicted
+++ resolved
@@ -687,8 +687,6 @@
 				access_type, access_type_name(pfdev, fault_status),
 				source_id);
 
-<<<<<<< HEAD
-=======
 			spin_lock(&pfdev->as_lock);
 			/* Ignore MMU interrupts on this AS until it's been
 			 * re-enabled.
@@ -700,7 +698,6 @@
 			spin_unlock(&pfdev->as_lock);
 		}
 
->>>>>>> 3b17187f
 		status &= ~mask;
 
 		/* If we received new MMU interrupts, process them before returning. */
