/*
 * SPDX-License-Identifier: MIT
 *
 * Copyright © 2019 Intel Corporation
 */

#include <linux/debugobjects.h>

#include "gt/intel_context.h"
#include "gt/intel_engine_heartbeat.h"
#include "gt/intel_engine_pm.h"
#include "gt/intel_ring.h"

#include "i915_drv.h"
#include "i915_active.h"
#include "i915_globals.h"

/*
 * Active refs memory management
 *
 * To be more economical with memory, we reap all the i915_active trees as
 * they idle (when we know the active requests are inactive) and allocate the
 * nodes from a local slab cache to hopefully reduce the fragmentation.
 */
static struct i915_global_active {
	struct i915_global base;
	struct kmem_cache *slab_cache;
} global;

struct active_node {
	struct rb_node node;
	struct i915_active_fence base;
	struct i915_active *ref;
	u64 timeline;
};

#define fetch_node(x) rb_entry(READ_ONCE(x), typeof(struct active_node), node)

static inline struct active_node *
node_from_active(struct i915_active_fence *active)
{
	return container_of(active, struct active_node, base);
}

#define take_preallocated_barriers(x) llist_del_all(&(x)->preallocated_barriers)

static inline bool is_barrier(const struct i915_active_fence *active)
{
	return IS_ERR(rcu_access_pointer(active->fence));
}

static inline struct llist_node *barrier_to_ll(struct active_node *node)
{
	GEM_BUG_ON(!is_barrier(&node->base));
	return (struct llist_node *)&node->base.cb.node;
}

static inline struct intel_engine_cs *
__barrier_to_engine(struct active_node *node)
{
	return (struct intel_engine_cs *)READ_ONCE(node->base.cb.node.prev);
}

static inline struct intel_engine_cs *
barrier_to_engine(struct active_node *node)
{
	GEM_BUG_ON(!is_barrier(&node->base));
	return __barrier_to_engine(node);
}

static inline struct active_node *barrier_from_ll(struct llist_node *x)
{
	return container_of((struct list_head *)x,
			    struct active_node, base.cb.node);
}

#if IS_ENABLED(CONFIG_DRM_I915_DEBUG_GEM) && IS_ENABLED(CONFIG_DEBUG_OBJECTS)

static void *active_debug_hint(void *addr)
{
	struct i915_active *ref = addr;

	return (void *)ref->active ?: (void *)ref->retire ?: (void *)ref;
}

static const struct debug_obj_descr active_debug_desc = {
	.name = "i915_active",
	.debug_hint = active_debug_hint,
};

static void debug_active_init(struct i915_active *ref)
{
	debug_object_init(ref, &active_debug_desc);
}

static void debug_active_activate(struct i915_active *ref)
{
	lockdep_assert_held(&ref->tree_lock);
	if (!atomic_read(&ref->count)) /* before the first inc */
		debug_object_activate(ref, &active_debug_desc);
}

static void debug_active_deactivate(struct i915_active *ref)
{
	lockdep_assert_held(&ref->tree_lock);
	if (!atomic_read(&ref->count)) /* after the last dec */
		debug_object_deactivate(ref, &active_debug_desc);
}

static void debug_active_fini(struct i915_active *ref)
{
	debug_object_free(ref, &active_debug_desc);
}

static void debug_active_assert(struct i915_active *ref)
{
	debug_object_assert_init(ref, &active_debug_desc);
}

#else

static inline void debug_active_init(struct i915_active *ref) { }
static inline void debug_active_activate(struct i915_active *ref) { }
static inline void debug_active_deactivate(struct i915_active *ref) { }
static inline void debug_active_fini(struct i915_active *ref) { }
static inline void debug_active_assert(struct i915_active *ref) { }

#endif

static void
__active_retire(struct i915_active *ref, bool lock)
{
	struct rb_root root = RB_ROOT;
	struct active_node *it, *n;
	unsigned long flags;

	GEM_BUG_ON(i915_active_is_idle(ref));

	/* return the unused nodes to our slabcache -- flushing the allocator */
	if (!atomic_dec_and_lock_irqsave(&ref->count, &ref->tree_lock, flags))
		return;

	GEM_BUG_ON(rcu_access_pointer(ref->excl.fence));
	debug_active_deactivate(ref);

	/* Even if we have not used the cache, we may still have a barrier */
	if (!ref->cache)
		ref->cache = fetch_node(ref->tree.rb_node);

	/* Keep the MRU cached node for reuse */
	if (ref->cache) {
		/* Discard all other nodes in the tree */
		rb_erase(&ref->cache->node, &ref->tree);
		root = ref->tree;

<<<<<<< HEAD
	if (likely(lock))
		mutex_unlock(&ref->mutex);
	if (!retire)
		return;
=======
		/* Rebuild the tree with only the cached node */
		rb_link_node(&ref->cache->node, NULL, &ref->tree.rb_node);
		rb_insert_color(&ref->cache->node, &ref->tree);
		GEM_BUG_ON(ref->tree.rb_node != &ref->cache->node);
>>>>>>> d1988041

		/* Make the cached node available for reuse with any timeline */
		if (IS_ENABLED(CONFIG_64BIT))
			ref->cache->timeline = 0; /* needs cmpxchg(u64) */
	}

	spin_unlock_irqrestore(&ref->tree_lock, flags);

	/* After the final retire, the entire struct may be freed */
	if (ref->retire)
		ref->retire(ref);

	/* ... except if you wait on it, you must manage your own references! */
	wake_up_var(ref);

	/* Finally free the discarded timeline tree  */
	rbtree_postorder_for_each_entry_safe(it, n, &root, node) {
		GEM_BUG_ON(i915_active_fence_isset(&it->base));
		kmem_cache_free(global.slab_cache, it);
	}
}

static void
active_work(struct work_struct *wrk)
{
	struct i915_active *ref = container_of(wrk, typeof(*ref), work);

	GEM_BUG_ON(!atomic_read(&ref->count));
	if (atomic_add_unless(&ref->count, -1, 1))
		return;

	__active_retire(ref);
}

static void
active_retire(struct i915_active *ref, bool lock)
{
	GEM_BUG_ON(!atomic_read(&ref->count));
	if (atomic_add_unless(&ref->count, -1, 1))
		return;

<<<<<<< HEAD
	/* One active may be flushed from inside the acquire of another */
	if (likely(lock))
		mutex_lock_nested(&ref->mutex, SINGLE_DEPTH_NESTING);
	__active_retire(ref, lock);
=======
	if (ref->flags & I915_ACTIVE_RETIRE_SLEEPS) {
		queue_work(system_unbound_wq, &ref->work);
		return;
	}

	__active_retire(ref);
>>>>>>> d1988041
}

static inline struct dma_fence **
__active_fence_slot(struct i915_active_fence *active)
{
	return (struct dma_fence ** __force)&active->fence;
}

static inline bool
active_fence_cb(struct dma_fence *fence, struct dma_fence_cb *cb)
{
	struct i915_active_fence *active =
		container_of(cb, typeof(*active), cb);

	return cmpxchg(__active_fence_slot(active), fence, NULL) == fence;
}

static void
node_retire(struct dma_fence *fence, struct dma_fence_cb *cb)
{
<<<<<<< HEAD
	active_retire(node_from_active(base)->ref, true);
}

static void
node_retire_nolock(struct i915_active_request *base, struct i915_request *rq)
{
	active_retire(node_from_active(base)->ref, false);
=======
	if (active_fence_cb(fence, cb))
		active_retire(container_of(cb, struct active_node, base.cb)->ref);
>>>>>>> d1988041
}

static void
excl_retire(struct dma_fence *fence, struct dma_fence_cb *cb)
{
	if (active_fence_cb(fence, cb))
		active_retire(container_of(cb, struct i915_active, excl.cb));
}

static struct active_node *__active_lookup(struct i915_active *ref, u64 idx)
{
	struct active_node *it;

	GEM_BUG_ON(idx == 0); /* 0 is the unordered timeline, rsvd for cache */

	/*
	 * We track the most recently used timeline to skip a rbtree search
	 * for the common case, under typical loads we never need the rbtree
	 * at all. We can reuse the last slot if it is empty, that is
	 * after the previous activity has been retired, or if it matches the
	 * current timeline.
	 */
	it = READ_ONCE(ref->cache);
	if (it) {
		u64 cached = READ_ONCE(it->timeline);

		/* Once claimed, this slot will only belong to this idx */
		if (cached == idx)
			return it;

#ifdef CONFIG_64BIT /* for cmpxchg(u64) */
		/*
		 * An unclaimed cache [.timeline=0] can only be claimed once.
		 *
		 * If the value is already non-zero, some other thread has
		 * claimed the cache and we know that is does not match our
		 * idx. If, and only if, the timeline is currently zero is it
		 * worth competing to claim it atomically for ourselves (for
		 * only the winner of that race will cmpxchg return the old
		 * value of 0).
		 */
		if (!cached && !cmpxchg(&it->timeline, 0, idx))
			return it;
#endif
	}

	BUILD_BUG_ON(offsetof(typeof(*it), node));

	/* While active, the tree can only be built; not destroyed */
	GEM_BUG_ON(i915_active_is_idle(ref));

	it = fetch_node(ref->tree.rb_node);
	while (it) {
		if (it->timeline < idx) {
			it = fetch_node(it->node.rb_right);
		} else if (it->timeline > idx) {
			it = fetch_node(it->node.rb_left);
		} else {
			WRITE_ONCE(ref->cache, it);
			break;
		}
	}

	/* NB: If the tree rotated beneath us, we may miss our target. */
	return it;
}

static struct i915_active_fence *
active_instance(struct i915_active *ref, u64 idx)
{
	struct active_node *node, *prealloc;
	struct rb_node **p, *parent;

	node = __active_lookup(ref, idx);
	if (likely(node))
		return &node->base;

	/* Preallocate a replacement, just in case */
	prealloc = kmem_cache_alloc(global.slab_cache, GFP_KERNEL);
	if (!prealloc)
		return NULL;

	spin_lock_irq(&ref->tree_lock);
	GEM_BUG_ON(i915_active_is_idle(ref));

	parent = NULL;
	p = &ref->tree.rb_node;
	while (*p) {
		parent = *p;

		node = rb_entry(parent, struct active_node, node);
		if (node->timeline == idx) {
			kmem_cache_free(global.slab_cache, prealloc);
			goto out;
		}

		if (node->timeline < idx)
			p = &parent->rb_right;
		else
			p = &parent->rb_left;
	}

	node = prealloc;
	__i915_active_fence_init(&node->base, NULL, node_retire);
	node->ref = ref;
	node->timeline = idx;

	rb_link_node(&node->node, parent, p);
	rb_insert_color(&node->node, &ref->tree);

out:
	WRITE_ONCE(ref->cache, node);
	spin_unlock_irq(&ref->tree_lock);

	return &node->base;
}

void __i915_active_init(struct i915_active *ref,
			int (*active)(struct i915_active *ref),
			void (*retire)(struct i915_active *ref),
			struct lock_class_key *mkey,
			struct lock_class_key *wkey)
{
	unsigned long bits;

	debug_active_init(ref);

	ref->flags = 0;
	ref->active = active;
	ref->retire = ptr_unpack_bits(retire, &bits, 2);
	if (bits & I915_ACTIVE_MAY_SLEEP)
		ref->flags |= I915_ACTIVE_RETIRE_SLEEPS;

	spin_lock_init(&ref->tree_lock);
	ref->tree = RB_ROOT;
	ref->cache = NULL;

	init_llist_head(&ref->preallocated_barriers);
	atomic_set(&ref->count, 0);
	__mutex_init(&ref->mutex, "i915_active", mkey);
	__i915_active_fence_init(&ref->excl, NULL, excl_retire);
	INIT_WORK(&ref->work, active_work);
#if IS_ENABLED(CONFIG_LOCKDEP)
	lockdep_init_map(&ref->work.lockdep_map, "i915_active.work", wkey, 0);
#endif
}

static bool ____active_del_barrier(struct i915_active *ref,
				   struct active_node *node,
				   struct intel_engine_cs *engine)

{
	struct llist_node *head = NULL, *tail = NULL;
	struct llist_node *pos, *next;

	GEM_BUG_ON(node->timeline != engine->kernel_context->timeline->fence_context);

	/*
	 * Rebuild the llist excluding our node. We may perform this
	 * outside of the kernel_context timeline mutex and so someone
	 * else may be manipulating the engine->barrier_tasks, in
	 * which case either we or they will be upset :)
	 *
	 * A second __active_del_barrier() will report failure to claim
	 * the active_node and the caller will just shrug and know not to
	 * claim ownership of its node.
	 *
	 * A concurrent i915_request_add_active_barriers() will miss adding
	 * any of the tasks, but we will try again on the next -- and since
	 * we are actively using the barrier, we know that there will be
	 * at least another opportunity when we idle.
	 */
	llist_for_each_safe(pos, next, llist_del_all(&engine->barrier_tasks)) {
		if (node == barrier_from_ll(pos)) {
			node = NULL;
			continue;
		}

		pos->next = head;
		head = pos;
		if (!tail)
			tail = pos;
	}
	if (head)
		llist_add_batch(head, tail, &engine->barrier_tasks);

	return !node;
}

static bool
__active_del_barrier(struct i915_active *ref, struct active_node *node)
{
	return ____active_del_barrier(ref, node, barrier_to_engine(node));
}

static bool
replace_barrier(struct i915_active *ref, struct i915_active_fence *active)
{
	if (!is_barrier(active)) /* proto-node used by our idle barrier? */
		return false;

	/*
	 * This request is on the kernel_context timeline, and so
	 * we can use it to substitute for the pending idle-barrer
	 * request that we want to emit on the kernel_context.
	 */
	__active_del_barrier(ref, node_from_active(active));
	return true;
}

int i915_active_ref(struct i915_active *ref, u64 idx, struct dma_fence *fence)
{
	struct i915_active_fence *active;
	int err;

	/* Prevent reaping in case we malloc/wait while building the tree */
	err = i915_active_acquire(ref);
	if (err)
		return err;

	active = active_instance(ref, idx);
	if (!active) {
		err = -ENOMEM;
		goto out;
	}

	if (replace_barrier(ref, active)) {
		RCU_INIT_POINTER(active->fence, NULL);
		atomic_dec(&ref->count);
	}
	if (!__i915_active_fence_set(active, fence))
		__i915_active_acquire(ref);

out:
	i915_active_release(ref);
	return err;
}

static struct dma_fence *
__i915_active_set_fence(struct i915_active *ref,
			struct i915_active_fence *active,
			struct dma_fence *fence)
{
	struct dma_fence *prev;

	if (replace_barrier(ref, active)) {
		RCU_INIT_POINTER(active->fence, fence);
		return NULL;
	}

	rcu_read_lock();
	prev = __i915_active_fence_set(active, fence);
	if (prev)
		prev = dma_fence_get_rcu(prev);
	else
		__i915_active_acquire(ref);
	rcu_read_unlock();

	return prev;
}

static struct i915_active_fence *
__active_fence(struct i915_active *ref, u64 idx)
{
	struct active_node *it;

	it = __active_lookup(ref, idx);
	if (unlikely(!it)) { /* Contention with parallel tree builders! */
		spin_lock_irq(&ref->tree_lock);
		it = __active_lookup(ref, idx);
		spin_unlock_irq(&ref->tree_lock);
	}
	GEM_BUG_ON(!it); /* slot must be preallocated */

	return &it->base;
}

struct dma_fence *
__i915_active_ref(struct i915_active *ref, u64 idx, struct dma_fence *fence)
{
	/* Only valid while active, see i915_active_acquire_for_context() */
	return __i915_active_set_fence(ref, __active_fence(ref, idx), fence);
}

struct dma_fence *
i915_active_set_exclusive(struct i915_active *ref, struct dma_fence *f)
{
	/* We expect the caller to manage the exclusive timeline ordering */
	return __i915_active_set_fence(ref, &ref->excl, f);
}

bool i915_active_acquire_if_busy(struct i915_active *ref)
{
	debug_active_assert(ref);
	return atomic_add_unless(&ref->count, 1, 0);
}

static void __i915_active_activate(struct i915_active *ref)
{
	spin_lock_irq(&ref->tree_lock); /* __active_retire() */
	if (!atomic_fetch_inc(&ref->count))
		debug_active_activate(ref);
	spin_unlock_irq(&ref->tree_lock);
}

int i915_active_acquire(struct i915_active *ref)
{
	int err;

	if (i915_active_acquire_if_busy(ref))
		return 0;

	if (!ref->active) {
		__i915_active_activate(ref);
		return 0;
	}

	err = mutex_lock_interruptible(&ref->mutex);
	if (err)
		return err;

	if (likely(!i915_active_acquire_if_busy(ref))) {
		err = ref->active(ref);
		if (!err)
			__i915_active_activate(ref);
	}

	mutex_unlock(&ref->mutex);

	return err;
}

int i915_active_acquire_for_context(struct i915_active *ref, u64 idx)
{
	struct i915_active_fence *active;
	int err;

	err = i915_active_acquire(ref);
	if (err)
		return err;

	active = active_instance(ref, idx);
	if (!active) {
		i915_active_release(ref);
		return -ENOMEM;
	}

	return 0; /* return with active ref */
}

void i915_active_release(struct i915_active *ref)
{
	debug_active_assert(ref);
	active_retire(ref, true);
}

static void enable_signaling(struct i915_active_fence *active)
{
	struct dma_fence *fence;

	if (unlikely(is_barrier(active)))
		return;

	fence = i915_active_fence_get(active);
	if (!fence)
		return;

	dma_fence_enable_sw_signaling(fence);
	dma_fence_put(fence);
}

static int flush_barrier(struct active_node *it)
{
	struct intel_engine_cs *engine;

	if (likely(!is_barrier(&it->base)))
		return 0;

	engine = __barrier_to_engine(it);
	smp_rmb(); /* serialise with add_active_barriers */
	if (!is_barrier(&it->base))
		return 0;

	return intel_engine_flush_barriers(engine);
}

static int flush_lazy_signals(struct i915_active *ref)
{
	struct active_node *it, *n;
	int err = 0;

<<<<<<< HEAD
	active_retire(ref, true);
	__active_ungrab(ref);
=======
	enable_signaling(&ref->excl);
	rbtree_postorder_for_each_entry_safe(it, n, &ref->tree, node) {
		err = flush_barrier(it); /* unconnected idle barrier? */
		if (err)
			break;

		enable_signaling(&it->base);
	}

	return err;
>>>>>>> d1988041
}

int __i915_active_wait(struct i915_active *ref, int state)
{
	int err;

	might_sleep();

	if (!i915_active_acquire_if_busy(ref))
		return 0;

	/* Any fence added after the wait begins will not be auto-signaled */
	err = flush_lazy_signals(ref);
	i915_active_release(ref);
	if (err)
		return err;

	if (!i915_active_is_idle(ref) &&
	    ___wait_var_event(ref, i915_active_is_idle(ref),
			      state, 0, 0, schedule()))
		return -EINTR;

	flush_work(&ref->work);
	return 0;
}

static int __await_active(struct i915_active_fence *active,
			  int (*fn)(void *arg, struct dma_fence *fence),
			  void *arg)
{
	struct dma_fence *fence;

	if (is_barrier(active)) /* XXX flush the barrier? */
		return 0;

	fence = i915_active_fence_get(active);
	if (fence) {
		int err;

<<<<<<< HEAD
		err = i915_active_request_retire(&it->base, BKL(ref),
						 node_retire_nolock);
		if (err)
			break;
	}

	__active_retire(ref, true);
	if (err)
		return err;
=======
		err = fn(arg, fence);
		dma_fence_put(fence);
		if (err < 0)
			return err;
	}

	return 0;
}
>>>>>>> d1988041

struct wait_barrier {
	struct wait_queue_entry base;
	struct i915_active *ref;
};

static int
barrier_wake(wait_queue_entry_t *wq, unsigned int mode, int flags, void *key)
{
	struct wait_barrier *wb = container_of(wq, typeof(*wb), base);

	if (i915_active_is_idle(wb->ref)) {
		list_del(&wq->entry);
		i915_sw_fence_complete(wq->private);
		kfree(wq);
	}

	return 0;
}

static int __await_barrier(struct i915_active *ref, struct i915_sw_fence *fence)
{
	struct wait_barrier *wb;

	wb = kmalloc(sizeof(*wb), GFP_KERNEL);
	if (unlikely(!wb))
		return -ENOMEM;

	GEM_BUG_ON(i915_active_is_idle(ref));
	if (!i915_sw_fence_await(fence)) {
		kfree(wb);
		return -EINVAL;
	}

	wb->base.flags = 0;
	wb->base.func = barrier_wake;
	wb->base.private = fence;
	wb->ref = ref;

	add_wait_queue(__var_waitqueue(ref), &wb->base);
	return 0;
}

static int await_active(struct i915_active *ref,
			unsigned int flags,
			int (*fn)(void *arg, struct dma_fence *fence),
			void *arg, struct i915_sw_fence *barrier)
{
	int err = 0;

	if (!i915_active_acquire_if_busy(ref))
		return 0;

	if (flags & I915_ACTIVE_AWAIT_EXCL &&
	    rcu_access_pointer(ref->excl.fence)) {
		err = __await_active(&ref->excl, fn, arg);
		if (err)
			goto out;
	}

	if (flags & I915_ACTIVE_AWAIT_ACTIVE) {
		struct active_node *it, *n;

		rbtree_postorder_for_each_entry_safe(it, n, &ref->tree, node) {
			err = __await_active(&it->base, fn, arg);
			if (err)
				goto out;
		}
	}

	if (flags & I915_ACTIVE_AWAIT_BARRIER) {
		err = flush_lazy_signals(ref);
		if (err)
			goto out;

		err = __await_barrier(ref, barrier);
		if (err)
			goto out;
	}

out:
	i915_active_release(ref);
	return err;
}

static int rq_await_fence(void *arg, struct dma_fence *fence)
{
	return i915_request_await_dma_fence(arg, fence);
}

int i915_request_await_active(struct i915_request *rq,
			      struct i915_active *ref,
			      unsigned int flags)
{
	return await_active(ref, flags, rq_await_fence, rq, &rq->submit);
}

static int sw_await_fence(void *arg, struct dma_fence *fence)
{
	return i915_sw_fence_await_dma_fence(arg, fence, 0,
					     GFP_NOWAIT | __GFP_NOWARN);
}

int i915_sw_fence_await_active(struct i915_sw_fence *fence,
			       struct i915_active *ref,
			       unsigned int flags)
{
	return await_active(ref, flags, sw_await_fence, fence, fence);
}

void i915_active_fini(struct i915_active *ref)
{
	debug_active_fini(ref);
	GEM_BUG_ON(atomic_read(&ref->count));
	GEM_BUG_ON(work_pending(&ref->work));
	mutex_destroy(&ref->mutex);

	if (ref->cache)
		kmem_cache_free(global.slab_cache, ref->cache);
}

static inline bool is_idle_barrier(struct active_node *node, u64 idx)
{
	return node->timeline == idx && !i915_active_fence_isset(&node->base);
}

static struct active_node *reuse_idle_barrier(struct i915_active *ref, u64 idx)
{
	struct rb_node *prev, *p;

	if (RB_EMPTY_ROOT(&ref->tree))
		return NULL;

	GEM_BUG_ON(i915_active_is_idle(ref));

	/*
	 * Try to reuse any existing barrier nodes already allocated for this
	 * i915_active, due to overlapping active phases there is likely a
	 * node kept alive (as we reuse before parking). We prefer to reuse
	 * completely idle barriers (less hassle in manipulating the llists),
	 * but otherwise any will do.
	 */
	if (ref->cache && is_idle_barrier(ref->cache, idx)) {
		p = &ref->cache->node;
		goto match;
	}

	prev = NULL;
	p = ref->tree.rb_node;
	while (p) {
		struct active_node *node =
			rb_entry(p, struct active_node, node);

		if (is_idle_barrier(node, idx))
			goto match;

		prev = p;
		if (node->timeline < idx)
			p = READ_ONCE(p->rb_right);
		else
			p = READ_ONCE(p->rb_left);
	}

	/*
	 * No quick match, but we did find the leftmost rb_node for the
	 * kernel_context. Walk the rb_tree in-order to see if there were
	 * any idle-barriers on this timeline that we missed, or just use
	 * the first pending barrier.
	 */
	for (p = prev; p; p = rb_next(p)) {
		struct active_node *node =
			rb_entry(p, struct active_node, node);
		struct intel_engine_cs *engine;

		if (node->timeline > idx)
			break;

		if (node->timeline < idx)
			continue;

		if (is_idle_barrier(node, idx))
			goto match;

		/*
		 * The list of pending barriers is protected by the
		 * kernel_context timeline, which notably we do not hold
		 * here. i915_request_add_active_barriers() may consume
		 * the barrier before we claim it, so we have to check
		 * for success.
		 */
		engine = __barrier_to_engine(node);
		smp_rmb(); /* serialise with add_active_barriers */
		if (is_barrier(&node->base) &&
		    ____active_del_barrier(ref, node, engine))
			goto match;
	}

	return NULL;

match:
	spin_lock_irq(&ref->tree_lock);
	rb_erase(p, &ref->tree); /* Hide from waits and sibling allocations */
	if (p == &ref->cache->node)
		WRITE_ONCE(ref->cache, NULL);
	spin_unlock_irq(&ref->tree_lock);

	return rb_entry(p, struct active_node, node);
}

int i915_active_acquire_preallocate_barrier(struct i915_active *ref,
					    struct intel_engine_cs *engine)
{
	intel_engine_mask_t tmp, mask = engine->mask;
	struct llist_node *first = NULL, *last = NULL;
	struct intel_gt *gt = engine->gt;

	GEM_BUG_ON(i915_active_is_idle(ref));

	/* Wait until the previous preallocation is completed */
	while (!llist_empty(&ref->preallocated_barriers))
		cond_resched();

	/*
	 * Preallocate a node for each physical engine supporting the target
	 * engine (remember virtual engines have more than one sibling).
	 * We can then use the preallocated nodes in
	 * i915_active_acquire_barrier()
	 */
	GEM_BUG_ON(!mask);
	for_each_engine_masked(engine, gt, mask, tmp) {
		u64 idx = engine->kernel_context->timeline->fence_context;
		struct llist_node *prev = first;
		struct active_node *node;

		rcu_read_lock();
		node = reuse_idle_barrier(ref, idx);
		rcu_read_unlock();
		if (!node) {
			node = kmem_cache_alloc(global.slab_cache, GFP_KERNEL);
			if (!node)
				goto unwind;

			RCU_INIT_POINTER(node->base.fence, NULL);
			node->base.cb.func = node_retire;
			node->timeline = idx;
			node->ref = ref;
		}

		if (!i915_active_fence_isset(&node->base)) {
			/*
			 * Mark this as being *our* unconnected proto-node.
			 *
			 * Since this node is not in any list, and we have
			 * decoupled it from the rbtree, we can reuse the
			 * request to indicate this is an idle-barrier node
			 * and then we can use the rb_node and list pointers
			 * for our tracking of the pending barrier.
			 */
			RCU_INIT_POINTER(node->base.fence, ERR_PTR(-EAGAIN));
			node->base.cb.node.prev = (void *)engine;
			__i915_active_acquire(ref);
		}
		GEM_BUG_ON(rcu_access_pointer(node->base.fence) != ERR_PTR(-EAGAIN));

		GEM_BUG_ON(barrier_to_engine(node) != engine);
		first = barrier_to_ll(node);
		first->next = prev;
		if (!last)
			last = first;
		intel_engine_pm_get(engine);
	}

	GEM_BUG_ON(!llist_empty(&ref->preallocated_barriers));
	llist_add_batch(first, last, &ref->preallocated_barriers);

	return 0;

unwind:
	while (first) {
		struct active_node *node = barrier_from_ll(first);

		first = first->next;

		atomic_dec(&ref->count);
		intel_engine_pm_put(barrier_to_engine(node));

		kmem_cache_free(global.slab_cache, node);
	}
	return -ENOMEM;
}

void i915_active_acquire_barrier(struct i915_active *ref)
{
	struct llist_node *pos, *next;
	unsigned long flags;

	GEM_BUG_ON(i915_active_is_idle(ref));

	/*
	 * Transfer the list of preallocated barriers into the
	 * i915_active rbtree, but only as proto-nodes. They will be
	 * populated by i915_request_add_active_barriers() to point to the
	 * request that will eventually release them.
	 */
	llist_for_each_safe(pos, next, take_preallocated_barriers(ref)) {
		struct active_node *node = barrier_from_ll(pos);
		struct intel_engine_cs *engine = barrier_to_engine(node);
		struct rb_node **p, *parent;

		spin_lock_irqsave_nested(&ref->tree_lock, flags,
					 SINGLE_DEPTH_NESTING);
		parent = NULL;
		p = &ref->tree.rb_node;
		while (*p) {
			struct active_node *it;

			parent = *p;

			it = rb_entry(parent, struct active_node, node);
			if (it->timeline < node->timeline)
				p = &parent->rb_right;
			else
				p = &parent->rb_left;
		}
		rb_link_node(&node->node, parent, p);
		rb_insert_color(&node->node, &ref->tree);
		spin_unlock_irqrestore(&ref->tree_lock, flags);

		GEM_BUG_ON(!intel_engine_pm_is_awake(engine));
		llist_add(barrier_to_ll(node), &engine->barrier_tasks);
		intel_engine_pm_put_delay(engine, 1);
	}
}

static struct dma_fence **ll_to_fence_slot(struct llist_node *node)
{
	return __active_fence_slot(&barrier_from_ll(node)->base);
}

void i915_request_add_active_barriers(struct i915_request *rq)
{
	struct intel_engine_cs *engine = rq->engine;
	struct llist_node *node, *next;
	unsigned long flags;

	GEM_BUG_ON(!intel_context_is_barrier(rq->context));
	GEM_BUG_ON(intel_engine_is_virtual(engine));
	GEM_BUG_ON(i915_request_timeline(rq) != engine->kernel_context->timeline);

	node = llist_del_all(&engine->barrier_tasks);
	if (!node)
		return;
	/*
	 * Attach the list of proto-fences to the in-flight request such
	 * that the parent i915_active will be released when this request
	 * is retired.
	 */
	spin_lock_irqsave(&rq->lock, flags);
	llist_for_each_safe(node, next, node) {
		/* serialise with reuse_idle_barrier */
		smp_store_mb(*ll_to_fence_slot(node), &rq->fence);
		list_add_tail((struct list_head *)node, &rq->fence.cb_list);
	}
	spin_unlock_irqrestore(&rq->lock, flags);
}

/*
 * __i915_active_fence_set: Update the last active fence along its timeline
 * @active: the active tracker
 * @fence: the new fence (under construction)
 *
 * Records the new @fence as the last active fence along its timeline in
 * this active tracker, moving the tracking callbacks from the previous
 * fence onto this one. Returns the previous fence (if not already completed),
 * which the caller must ensure is executed before the new fence. To ensure
 * that the order of fences within the timeline of the i915_active_fence is
 * understood, it should be locked by the caller.
 */
struct dma_fence *
__i915_active_fence_set(struct i915_active_fence *active,
			struct dma_fence *fence)
{
	struct dma_fence *prev;
	unsigned long flags;

	if (fence == rcu_access_pointer(active->fence))
		return fence;

	GEM_BUG_ON(test_bit(DMA_FENCE_FLAG_SIGNALED_BIT, &fence->flags));

	/*
	 * Consider that we have two threads arriving (A and B), with
	 * C already resident as the active->fence.
	 *
	 * A does the xchg first, and so it sees C or NULL depending
	 * on the timing of the interrupt handler. If it is NULL, the
	 * previous fence must have been signaled and we know that
	 * we are first on the timeline. If it is still present,
	 * we acquire the lock on that fence and serialise with the interrupt
	 * handler, in the process removing it from any future interrupt
	 * callback. A will then wait on C before executing (if present).
	 *
	 * As B is second, it sees A as the previous fence and so waits for
	 * it to complete its transition and takes over the occupancy for
	 * itself -- remembering that it needs to wait on A before executing.
	 *
	 * Note the strong ordering of the timeline also provides consistent
	 * nesting rules for the fence->lock; the inner lock is always the
	 * older lock.
	 */
	spin_lock_irqsave(fence->lock, flags);
	prev = xchg(__active_fence_slot(active), fence);
	if (prev) {
		GEM_BUG_ON(prev == fence);
		spin_lock_nested(prev->lock, SINGLE_DEPTH_NESTING);
		__list_del_entry(&active->cb.node);
		spin_unlock(prev->lock); /* serialise with prev->cb_list */
	}
	list_add_tail(&active->cb.node, &fence->cb_list);
	spin_unlock_irqrestore(fence->lock, flags);

	return prev;
}

int i915_active_fence_set(struct i915_active_fence *active,
			  struct i915_request *rq)
{
	struct dma_fence *fence;
	int err = 0;

	/* Must maintain timeline ordering wrt previous active requests */
	rcu_read_lock();
	fence = __i915_active_fence_set(active, &rq->fence);
	if (fence) /* but the previous fence may not belong to that timeline! */
		fence = dma_fence_get_rcu(fence);
	rcu_read_unlock();
	if (fence) {
		err = i915_request_await_dma_fence(rq, fence);
		dma_fence_put(fence);
	}

	return err;
}

void i915_active_noop(struct dma_fence *fence, struct dma_fence_cb *cb)
{
	active_fence_cb(fence, cb);
}

struct auto_active {
	struct i915_active base;
	struct kref ref;
};

struct i915_active *i915_active_get(struct i915_active *ref)
{
	struct auto_active *aa = container_of(ref, typeof(*aa), base);

	kref_get(&aa->ref);
	return &aa->base;
}

static void auto_release(struct kref *ref)
{
	struct auto_active *aa = container_of(ref, typeof(*aa), ref);

	i915_active_fini(&aa->base);
	kfree(aa);
}

void i915_active_put(struct i915_active *ref)
{
	struct auto_active *aa = container_of(ref, typeof(*aa), base);

	kref_put(&aa->ref, auto_release);
}

static int auto_active(struct i915_active *ref)
{
	i915_active_get(ref);
	return 0;
}

static void auto_retire(struct i915_active *ref)
{
	i915_active_put(ref);
}

struct i915_active *i915_active_create(void)
{
	struct auto_active *aa;

	aa = kmalloc(sizeof(*aa), GFP_KERNEL);
	if (!aa)
		return NULL;

	kref_init(&aa->ref);
	i915_active_init(&aa->base, auto_active, auto_retire);

	return &aa->base;
}

#if IS_ENABLED(CONFIG_DRM_I915_SELFTEST)
#include "selftests/i915_active.c"
#endif

static void i915_global_active_shrink(void)
{
	kmem_cache_shrink(global.slab_cache);
}

static void i915_global_active_exit(void)
{
	kmem_cache_destroy(global.slab_cache);
}

static struct i915_global_active global = { {
	.shrink = i915_global_active_shrink,
	.exit = i915_global_active_exit,
} };

int __init i915_global_active_init(void)
{
	global.slab_cache = KMEM_CACHE(active_node, SLAB_HWCACHE_ALIGN);
	if (!global.slab_cache)
		return -ENOMEM;

	i915_global_register(&global.base);
	return 0;
}<|MERGE_RESOLUTION|>--- conflicted
+++ resolved
@@ -128,7 +128,7 @@
 #endif
 
 static void
-__active_retire(struct i915_active *ref, bool lock)
+__active_retire(struct i915_active *ref)
 {
 	struct rb_root root = RB_ROOT;
 	struct active_node *it, *n;
@@ -153,17 +153,10 @@
 		rb_erase(&ref->cache->node, &ref->tree);
 		root = ref->tree;
 
-<<<<<<< HEAD
-	if (likely(lock))
-		mutex_unlock(&ref->mutex);
-	if (!retire)
-		return;
-=======
 		/* Rebuild the tree with only the cached node */
 		rb_link_node(&ref->cache->node, NULL, &ref->tree.rb_node);
 		rb_insert_color(&ref->cache->node, &ref->tree);
 		GEM_BUG_ON(ref->tree.rb_node != &ref->cache->node);
->>>>>>> d1988041
 
 		/* Make the cached node available for reuse with any timeline */
 		if (IS_ENABLED(CONFIG_64BIT))
@@ -199,25 +192,18 @@
 }
 
 static void
-active_retire(struct i915_active *ref, bool lock)
+active_retire(struct i915_active *ref)
 {
 	GEM_BUG_ON(!atomic_read(&ref->count));
 	if (atomic_add_unless(&ref->count, -1, 1))
 		return;
 
-<<<<<<< HEAD
-	/* One active may be flushed from inside the acquire of another */
-	if (likely(lock))
-		mutex_lock_nested(&ref->mutex, SINGLE_DEPTH_NESTING);
-	__active_retire(ref, lock);
-=======
 	if (ref->flags & I915_ACTIVE_RETIRE_SLEEPS) {
 		queue_work(system_unbound_wq, &ref->work);
 		return;
 	}
 
 	__active_retire(ref);
->>>>>>> d1988041
 }
 
 static inline struct dma_fence **
@@ -238,18 +224,8 @@
 static void
 node_retire(struct dma_fence *fence, struct dma_fence_cb *cb)
 {
-<<<<<<< HEAD
-	active_retire(node_from_active(base)->ref, true);
-}
-
-static void
-node_retire_nolock(struct i915_active_request *base, struct i915_request *rq)
-{
-	active_retire(node_from_active(base)->ref, false);
-=======
 	if (active_fence_cb(fence, cb))
 		active_retire(container_of(cb, struct active_node, base.cb)->ref);
->>>>>>> d1988041
 }
 
 static void
@@ -603,7 +579,7 @@
 void i915_active_release(struct i915_active *ref)
 {
 	debug_active_assert(ref);
-	active_retire(ref, true);
+	active_retire(ref);
 }
 
 static void enable_signaling(struct i915_active_fence *active)
@@ -641,10 +617,6 @@
 	struct active_node *it, *n;
 	int err = 0;
 
-<<<<<<< HEAD
-	active_retire(ref, true);
-	__active_ungrab(ref);
-=======
 	enable_signaling(&ref->excl);
 	rbtree_postorder_for_each_entry_safe(it, n, &ref->tree, node) {
 		err = flush_barrier(it); /* unconnected idle barrier? */
@@ -655,7 +627,6 @@
 	}
 
 	return err;
->>>>>>> d1988041
 }
 
 int __i915_active_wait(struct i915_active *ref, int state)
@@ -695,17 +666,6 @@
 	if (fence) {
 		int err;
 
-<<<<<<< HEAD
-		err = i915_active_request_retire(&it->base, BKL(ref),
-						 node_retire_nolock);
-		if (err)
-			break;
-	}
-
-	__active_retire(ref, true);
-	if (err)
-		return err;
-=======
 		err = fn(arg, fence);
 		dma_fence_put(fence);
 		if (err < 0)
@@ -714,7 +674,6 @@
 
 	return 0;
 }
->>>>>>> d1988041
 
 struct wait_barrier {
 	struct wait_queue_entry base;
