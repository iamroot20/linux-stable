/* SPDX-License-Identifier: MIT */
/*
 * Copyright © 2019 Intel Corporation
 */

#ifndef __INTEL_BW_H__
#define __INTEL_BW_H__

#include <drm/drm_atomic.h>

#include "intel_display.h"
#include "intel_display_power.h"
#include "intel_global_state.h"

struct drm_i915_private;
struct intel_atomic_state;
struct intel_crtc_state;

struct intel_dbuf_bw {
	unsigned int max_bw[I915_MAX_DBUF_SLICES];
	u8 active_planes[I915_MAX_DBUF_SLICES];
};

struct intel_bw_state {
	struct intel_global_state base;
	struct intel_dbuf_bw dbuf_bw[I915_MAX_PIPES];

	/*
	 * Contains a bit mask, used to determine, whether correspondent
	 * pipe allows SAGV or not.
	 */
	u8 pipe_sagv_reject;

	/* bitmask of active pipes */
	u8 active_pipes;

	/*
	 * Current QGV points mask, which restricts
	 * some particular SAGV states, not to confuse
	 * with pipe_sagv_mask.
	 */
	u16 qgv_points_mask;

	int min_cdclk[I915_MAX_PIPES];
	unsigned int data_rate[I915_MAX_PIPES];
	u8 num_active_planes[I915_MAX_PIPES];
<<<<<<< HEAD

	int min_cdclk;
=======
>>>>>>> d60c95ef
};

#define to_intel_bw_state(x) container_of((x), struct intel_bw_state, base)

struct intel_bw_state *
intel_atomic_get_old_bw_state(struct intel_atomic_state *state);

struct intel_bw_state *
intel_atomic_get_new_bw_state(struct intel_atomic_state *state);

struct intel_bw_state *
intel_atomic_get_bw_state(struct intel_atomic_state *state);

void intel_bw_init_hw(struct drm_i915_private *dev_priv);
int intel_bw_init(struct drm_i915_private *dev_priv);
int intel_bw_atomic_check(struct intel_atomic_state *state);
void intel_bw_crtc_update(struct intel_bw_state *bw_state,
			  const struct intel_crtc_state *crtc_state);
int icl_pcode_restrict_qgv_points(struct drm_i915_private *dev_priv,
				  u32 points_mask);
int intel_bw_calc_min_cdclk(struct intel_atomic_state *state,
			    bool *need_cdclk_calc);
int intel_bw_min_cdclk(struct drm_i915_private *i915,
		       const struct intel_bw_state *bw_state);

#endif /* __INTEL_BW_H__ */<|MERGE_RESOLUTION|>--- conflicted
+++ resolved
@@ -44,11 +44,6 @@
 	int min_cdclk[I915_MAX_PIPES];
 	unsigned int data_rate[I915_MAX_PIPES];
 	u8 num_active_planes[I915_MAX_PIPES];
-<<<<<<< HEAD
-
-	int min_cdclk;
-=======
->>>>>>> d60c95ef
 };
 
 #define to_intel_bw_state(x) container_of((x), struct intel_bw_state, base)
