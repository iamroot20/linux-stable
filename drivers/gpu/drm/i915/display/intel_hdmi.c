--- conflicted
+++ resolved
@@ -1843,12 +1843,8 @@
 		return MODE_CLOCK_RANGE;
 
 	/* BXT/GLK DPLL can't generate 223-240 MHz */
-<<<<<<< HEAD
-	if (IS_GEN9_LP(dev_priv) && clock > 223333 && clock < 240000)
-=======
 	if ((IS_GEMINILAKE(dev_priv) || IS_BROXTON(dev_priv)) &&
 	    clock > 223333 && clock < 240000)
->>>>>>> 3b17187f
 		return MODE_CLOCK_RANGE;
 
 	/* CHV DPLL can't generate 216-240 MHz */
