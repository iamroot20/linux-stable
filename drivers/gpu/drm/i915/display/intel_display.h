/*
 * Copyright © 2006-2019 Intel Corporation
 *
 * Permission is hereby granted, free of charge, to any person obtaining a
 * copy of this software and associated documentation files (the "Software"),
 * to deal in the Software without restriction, including without limitation
 * the rights to use, copy, modify, merge, publish, distribute, sublicense,
 * and/or sell copies of the Software, and to permit persons to whom the
 * Software is furnished to do so, subject to the following conditions:
 *
 * The above copyright notice and this permission notice (including the next
 * paragraph) shall be included in all copies or substantial portions of the
 * Software.
 *
 * THE SOFTWARE IS PROVIDED "AS IS", WITHOUT WARRANTY OF ANY KIND, EXPRESS OR
 * IMPLIED, INCLUDING BUT NOT LIMITED TO THE WARRANTIES OF MERCHANTABILITY,
 * FITNESS FOR A PARTICULAR PURPOSE AND NONINFRINGEMENT.  IN NO EVENT SHALL
 * THE AUTHORS OR COPYRIGHT HOLDERS BE LIABLE FOR ANY CLAIM, DAMAGES OR OTHER
 * LIABILITY, WHETHER IN AN ACTION OF CONTRACT, TORT OR OTHERWISE, ARISING
 * FROM, OUT OF OR IN CONNECTION WITH THE SOFTWARE OR THE USE OR OTHER DEALINGS
 * IN THE SOFTWARE.
 *
 */

#ifndef _INTEL_DISPLAY_H_
#define _INTEL_DISPLAY_H_

#include <drm/drm_util.h>

#include "i915_reg_defs.h"

enum drm_scaling_filter;
struct dpll;
struct drm_connector;
struct drm_device;
struct drm_display_mode;
struct drm_encoder;
struct drm_file;
struct drm_format_info;
struct drm_framebuffer;
struct drm_i915_gem_object;
struct drm_i915_private;
struct drm_mode_fb_cmd2;
struct drm_modeset_acquire_ctx;
struct drm_plane;
struct drm_plane_state;
struct i915_address_space;
struct i915_gtt_view;
struct intel_atomic_state;
struct intel_crtc;
struct intel_crtc_state;
struct intel_digital_port;
struct intel_dp;
struct intel_encoder;
struct intel_initial_plane_config;
struct intel_load_detect_pipe;
struct intel_plane;
struct intel_plane_state;
struct intel_power_domain_mask;
struct intel_remapped_info;
struct intel_rotation_info;
struct pci_dev;

enum i915_gpio {
	GPIOA,
	GPIOB,
	GPIOC,
	GPIOD,
	GPIOE,
	GPIOF,
	GPIOG,
	GPIOH,
	__GPIOI_UNUSED,
	GPIOJ,
	GPIOK,
	GPIOL,
	GPIOM,
	GPION,
	GPIOO,
};

/*
 * Keep the pipe enum values fixed: the code assumes that PIPE_A=0, the
 * rest have consecutive values and match the enum values of transcoders
 * with a 1:1 transcoder -> pipe mapping.
 */
enum pipe {
	INVALID_PIPE = -1,

	PIPE_A = 0,
	PIPE_B,
	PIPE_C,
	PIPE_D,
	_PIPE_EDP,

	I915_MAX_PIPES = _PIPE_EDP
};

#define pipe_name(p) ((p) + 'A')

enum transcoder {
	INVALID_TRANSCODER = -1,
	/*
	 * The following transcoders have a 1:1 transcoder -> pipe mapping,
	 * keep their values fixed: the code assumes that TRANSCODER_A=0, the
	 * rest have consecutive values and match the enum values of the pipes
	 * they map to.
	 */
	TRANSCODER_A = PIPE_A,
	TRANSCODER_B = PIPE_B,
	TRANSCODER_C = PIPE_C,
	TRANSCODER_D = PIPE_D,

	/*
	 * The following transcoders can map to any pipe, their enum value
	 * doesn't need to stay fixed.
	 */
	TRANSCODER_EDP,
	TRANSCODER_DSI_0,
	TRANSCODER_DSI_1,
	TRANSCODER_DSI_A = TRANSCODER_DSI_0,	/* legacy DSI */
	TRANSCODER_DSI_C = TRANSCODER_DSI_1,	/* legacy DSI */

	I915_MAX_TRANSCODERS
};

static inline const char *transcoder_name(enum transcoder transcoder)
{
	switch (transcoder) {
	case TRANSCODER_A:
		return "A";
	case TRANSCODER_B:
		return "B";
	case TRANSCODER_C:
		return "C";
	case TRANSCODER_D:
		return "D";
	case TRANSCODER_EDP:
		return "EDP";
	case TRANSCODER_DSI_A:
		return "DSI A";
	case TRANSCODER_DSI_C:
		return "DSI C";
	default:
		return "<invalid>";
	}
}

static inline bool transcoder_is_dsi(enum transcoder transcoder)
{
	return transcoder == TRANSCODER_DSI_A || transcoder == TRANSCODER_DSI_C;
}

/*
 * Global legacy plane identifier. Valid only for primary/sprite
 * planes on pre-g4x, and only for primary planes on g4x-bdw.
 */
enum i9xx_plane_id {
	PLANE_A,
	PLANE_B,
	PLANE_C,
};

#define plane_name(p) ((p) + 'A')
#define sprite_name(p, s) ((p) * RUNTIME_INFO(dev_priv)->num_sprites[(p)] + (s) + 'A')

/*
 * Per-pipe plane identifier.
 * I915_MAX_PLANES in the enum below is the maximum (across all platforms)
 * number of planes per CRTC.  Not all platforms really have this many planes,
 * which means some arrays of size I915_MAX_PLANES may have unused entries
 * between the topmost sprite plane and the cursor plane.
 *
 * This is expected to be passed to various register macros
 * (eg. PLANE_CTL(), PS_PLANE_SEL(), etc.) so adjust with care.
 */
enum plane_id {
	PLANE_PRIMARY,
	PLANE_SPRITE0,
	PLANE_SPRITE1,
	PLANE_SPRITE2,
	PLANE_SPRITE3,
	PLANE_SPRITE4,
	PLANE_SPRITE5,
	PLANE_CURSOR,

	I915_MAX_PLANES,
};

#define for_each_plane_id_on_crtc(__crtc, __p) \
	for ((__p) = PLANE_PRIMARY; (__p) < I915_MAX_PLANES; (__p)++) \
		for_each_if((__crtc)->plane_ids_mask & BIT(__p))

#define for_each_dbuf_slice(__dev_priv, __slice) \
	for ((__slice) = DBUF_S1; (__slice) < I915_MAX_DBUF_SLICES; (__slice)++) \
		for_each_if(INTEL_INFO(__dev_priv)->display.dbuf.slice_mask & BIT(__slice))

#define for_each_dbuf_slice_in_mask(__dev_priv, __slice, __mask) \
	for_each_dbuf_slice((__dev_priv), (__slice)) \
		for_each_if((__mask) & BIT(__slice))

enum port {
	PORT_NONE = -1,

	PORT_A = 0,
	PORT_B,
	PORT_C,
	PORT_D,
	PORT_E,
	PORT_F,
	PORT_G,
	PORT_H,
	PORT_I,

	/* tgl+ */
	PORT_TC1 = PORT_D,
	PORT_TC2,
	PORT_TC3,
	PORT_TC4,
	PORT_TC5,
	PORT_TC6,

	/* XE_LPD repositions D/E offsets and bitfields */
	PORT_D_XELPD = PORT_TC5,
	PORT_E_XELPD,

	I915_MAX_PORTS
};

#define port_name(p) ((p) + 'A')

/*
 * Ports identifier referenced from other drivers.
 * Expected to remain stable over time
 */
static inline const char *port_identifier(enum port port)
{
	switch (port) {
	case PORT_A:
		return "Port A";
	case PORT_B:
		return "Port B";
	case PORT_C:
		return "Port C";
	case PORT_D:
		return "Port D";
	case PORT_E:
		return "Port E";
	case PORT_F:
		return "Port F";
	case PORT_G:
		return "Port G";
	case PORT_H:
		return "Port H";
	case PORT_I:
		return "Port I";
	default:
		return "<invalid>";
	}
}

enum tc_port {
	TC_PORT_NONE = -1,

	TC_PORT_1 = 0,
	TC_PORT_2,
	TC_PORT_3,
	TC_PORT_4,
	TC_PORT_5,
	TC_PORT_6,

	I915_MAX_TC_PORTS
};

enum tc_port_mode {
	TC_PORT_DISCONNECTED,
	TC_PORT_TBT_ALT,
	TC_PORT_DP_ALT,
	TC_PORT_LEGACY,
};

enum dpio_channel {
	DPIO_CH0,
	DPIO_CH1
};

enum dpio_phy {
	DPIO_PHY0,
	DPIO_PHY1,
	DPIO_PHY2,
};

enum aux_ch {
	AUX_CH_A,
	AUX_CH_B,
	AUX_CH_C,
	AUX_CH_D,
	AUX_CH_E, /* ICL+ */
	AUX_CH_F,
	AUX_CH_G,
	AUX_CH_H,
	AUX_CH_I,

	/* tgl+ */
	AUX_CH_USBC1 = AUX_CH_D,
	AUX_CH_USBC2,
	AUX_CH_USBC3,
	AUX_CH_USBC4,
	AUX_CH_USBC5,
	AUX_CH_USBC6,

	/* XE_LPD repositions D/E offsets and bitfields */
	AUX_CH_D_XELPD = AUX_CH_USBC5,
	AUX_CH_E_XELPD,
};

#define aux_ch_name(a) ((a) + 'A')

/* Used by dp and fdi links */
struct intel_link_m_n {
	u32 tu;
	u32 data_m;
	u32 data_n;
	u32 link_m;
	u32 link_n;
};

enum phy {
	PHY_NONE = -1,

	PHY_A = 0,
	PHY_B,
	PHY_C,
	PHY_D,
	PHY_E,
	PHY_F,
	PHY_G,
	PHY_H,
	PHY_I,

	I915_MAX_PHYS
};

#define phy_name(a) ((a) + 'A')

enum phy_fia {
	FIA1,
	FIA2,
	FIA3,
};

enum hpd_pin {
	HPD_NONE = 0,
	HPD_TV = HPD_NONE,     /* TV is known to be unreliable */
	HPD_CRT,
	HPD_SDVO_B,
	HPD_SDVO_C,
	HPD_PORT_A,
	HPD_PORT_B,
	HPD_PORT_C,
	HPD_PORT_D,
	HPD_PORT_E,
	HPD_PORT_TC1,
	HPD_PORT_TC2,
	HPD_PORT_TC3,
	HPD_PORT_TC4,
	HPD_PORT_TC5,
	HPD_PORT_TC6,

	HPD_NUM_PINS
};

#define for_each_hpd_pin(__pin) \
	for ((__pin) = (HPD_NONE + 1); (__pin) < HPD_NUM_PINS; (__pin)++)

#define for_each_pipe(__dev_priv, __p) \
	for ((__p) = 0; (__p) < I915_MAX_PIPES; (__p)++) \
		for_each_if(RUNTIME_INFO(__dev_priv)->pipe_mask & BIT(__p))

#define for_each_pipe_masked(__dev_priv, __p, __mask) \
	for_each_pipe(__dev_priv, __p) \
		for_each_if((__mask) & BIT(__p))

#define for_each_cpu_transcoder(__dev_priv, __t) \
	for ((__t) = 0; (__t) < I915_MAX_TRANSCODERS; (__t)++)	\
		for_each_if (RUNTIME_INFO(__dev_priv)->cpu_transcoder_mask & BIT(__t))

#define for_each_cpu_transcoder_masked(__dev_priv, __t, __mask) \
	for_each_cpu_transcoder(__dev_priv, __t) \
		for_each_if ((__mask) & BIT(__t))

#define for_each_sprite(__dev_priv, __p, __s)				\
	for ((__s) = 0;							\
	     (__s) < RUNTIME_INFO(__dev_priv)->num_sprites[(__p)];	\
	     (__s)++)

#define for_each_port(__port) \
	for ((__port) = PORT_A; (__port) < I915_MAX_PORTS; (__port)++)

#define for_each_port_masked(__port, __ports_mask)			\
	for_each_port(__port)						\
		for_each_if((__ports_mask) & BIT(__port))

#define for_each_phy_masked(__phy, __phys_mask) \
	for ((__phy) = PHY_A; (__phy) < I915_MAX_PHYS; (__phy)++)	\
		for_each_if((__phys_mask) & BIT(__phy))

#define for_each_crtc(dev, crtc) \
	list_for_each_entry(crtc, &(dev)->mode_config.crtc_list, head)

#define for_each_intel_plane(dev, intel_plane) \
	list_for_each_entry(intel_plane,			\
			    &(dev)->mode_config.plane_list,	\
			    base.head)

#define for_each_intel_plane_mask(dev, intel_plane, plane_mask)		\
	list_for_each_entry(intel_plane,				\
			    &(dev)->mode_config.plane_list,		\
			    base.head)					\
		for_each_if((plane_mask) &				\
			    drm_plane_mask(&intel_plane->base))

#define for_each_intel_plane_on_crtc(dev, intel_crtc, intel_plane)	\
	list_for_each_entry(intel_plane,				\
			    &(dev)->mode_config.plane_list,		\
			    base.head)					\
		for_each_if((intel_plane)->pipe == (intel_crtc)->pipe)

#define for_each_intel_crtc(dev, intel_crtc)				\
	list_for_each_entry(intel_crtc,					\
			    &(dev)->mode_config.crtc_list,		\
			    base.head)

#define for_each_intel_crtc_in_pipe_mask(dev, intel_crtc, pipe_mask)	\
	list_for_each_entry(intel_crtc,					\
			    &(dev)->mode_config.crtc_list,		\
			    base.head)					\
		for_each_if((pipe_mask) & BIT(intel_crtc->pipe))

#define for_each_intel_encoder(dev, intel_encoder)		\
	list_for_each_entry(intel_encoder,			\
			    &(dev)->mode_config.encoder_list,	\
			    base.head)

#define for_each_intel_encoder_mask(dev, intel_encoder, encoder_mask)	\
	list_for_each_entry(intel_encoder,				\
			    &(dev)->mode_config.encoder_list,		\
			    base.head)					\
		for_each_if((encoder_mask) &				\
			    drm_encoder_mask(&intel_encoder->base))

#define for_each_intel_encoder_mask_with_psr(dev, intel_encoder, encoder_mask) \
	list_for_each_entry((intel_encoder), &(dev)->mode_config.encoder_list, base.head) \
		for_each_if(((encoder_mask) & drm_encoder_mask(&(intel_encoder)->base)) && \
			    intel_encoder_can_psr(intel_encoder))

#define for_each_intel_dp(dev, intel_encoder)			\
	for_each_intel_encoder(dev, intel_encoder)		\
		for_each_if(intel_encoder_is_dp(intel_encoder))

#define for_each_intel_encoder_with_psr(dev, intel_encoder) \
	for_each_intel_encoder((dev), (intel_encoder)) \
		for_each_if(intel_encoder_can_psr(intel_encoder))

#define for_each_intel_connector_iter(intel_connector, iter) \
	while ((intel_connector = to_intel_connector(drm_connector_list_iter_next(iter))))

#define for_each_encoder_on_crtc(dev, __crtc, intel_encoder) \
	list_for_each_entry((intel_encoder), &(dev)->mode_config.encoder_list, base.head) \
		for_each_if((intel_encoder)->base.crtc == (__crtc))

#define for_each_connector_on_encoder(dev, __encoder, intel_connector) \
	list_for_each_entry((intel_connector), &(dev)->mode_config.connector_list, base.head) \
		for_each_if((intel_connector)->base.encoder == (__encoder))

#define for_each_old_intel_plane_in_state(__state, plane, old_plane_state, __i) \
	for ((__i) = 0; \
	     (__i) < (__state)->base.dev->mode_config.num_total_plane && \
		     ((plane) = to_intel_plane((__state)->base.planes[__i].ptr), \
		      (old_plane_state) = to_intel_plane_state((__state)->base.planes[__i].old_state), 1); \
	     (__i)++) \
		for_each_if(plane)

#define for_each_new_intel_plane_in_state(__state, plane, new_plane_state, __i) \
	for ((__i) = 0; \
	     (__i) < (__state)->base.dev->mode_config.num_total_plane && \
		     ((plane) = to_intel_plane((__state)->base.planes[__i].ptr), \
		      (new_plane_state) = to_intel_plane_state((__state)->base.planes[__i].new_state), 1); \
	     (__i)++) \
		for_each_if(plane)

#define for_each_new_intel_crtc_in_state(__state, crtc, new_crtc_state, __i) \
	for ((__i) = 0; \
	     (__i) < (__state)->base.dev->mode_config.num_crtc && \
		     ((crtc) = to_intel_crtc((__state)->base.crtcs[__i].ptr), \
		      (new_crtc_state) = to_intel_crtc_state((__state)->base.crtcs[__i].new_state), 1); \
	     (__i)++) \
		for_each_if(crtc)

#define for_each_oldnew_intel_plane_in_state(__state, plane, old_plane_state, new_plane_state, __i) \
	for ((__i) = 0; \
	     (__i) < (__state)->base.dev->mode_config.num_total_plane && \
		     ((plane) = to_intel_plane((__state)->base.planes[__i].ptr), \
		      (old_plane_state) = to_intel_plane_state((__state)->base.planes[__i].old_state), \
		      (new_plane_state) = to_intel_plane_state((__state)->base.planes[__i].new_state), 1); \
	     (__i)++) \
		for_each_if(plane)

#define for_each_oldnew_intel_crtc_in_state(__state, crtc, old_crtc_state, new_crtc_state, __i) \
	for ((__i) = 0; \
	     (__i) < (__state)->base.dev->mode_config.num_crtc && \
		     ((crtc) = to_intel_crtc((__state)->base.crtcs[__i].ptr), \
		      (old_crtc_state) = to_intel_crtc_state((__state)->base.crtcs[__i].old_state), \
		      (new_crtc_state) = to_intel_crtc_state((__state)->base.crtcs[__i].new_state), 1); \
	     (__i)++) \
		for_each_if(crtc)

#define for_each_oldnew_intel_crtc_in_state_reverse(__state, crtc, old_crtc_state, new_crtc_state, __i) \
	for ((__i) = (__state)->base.dev->mode_config.num_crtc - 1; \
	     (__i) >= 0  && \
	     ((crtc) = to_intel_crtc((__state)->base.crtcs[__i].ptr), \
	      (old_crtc_state) = to_intel_crtc_state((__state)->base.crtcs[__i].old_state), \
	      (new_crtc_state) = to_intel_crtc_state((__state)->base.crtcs[__i].new_state), 1); \
	     (__i)--) \
		for_each_if(crtc)

#define intel_atomic_crtc_state_for_each_plane_state( \
		  plane, plane_state, \
		  crtc_state) \
	for_each_intel_plane_mask(((crtc_state)->uapi.state->dev), (plane), \
				((crtc_state)->uapi.plane_mask)) \
		for_each_if ((plane_state = \
			      to_intel_plane_state(__drm_atomic_get_current_plane_state((crtc_state)->uapi.state, &plane->base))))

#define for_each_new_intel_connector_in_state(__state, connector, new_connector_state, __i) \
	for ((__i) = 0; \
	     (__i) < (__state)->base.num_connector; \
	     (__i)++) \
		for_each_if ((__state)->base.connectors[__i].ptr && \
			     ((connector) = to_intel_connector((__state)->base.connectors[__i].ptr), \
			     (new_connector_state) = to_intel_digital_connector_state((__state)->base.connectors[__i].new_state), 1))

int intel_atomic_add_affected_planes(struct intel_atomic_state *state,
				     struct intel_crtc *crtc);
u8 intel_calc_active_pipes(struct intel_atomic_state *state,
			   u8 active_pipes);
void intel_link_compute_m_n(u16 bpp, int nlanes,
			    int pixel_clock, int link_clock,
			    struct intel_link_m_n *m_n,
			    bool fec_enable);
u32 intel_plane_fb_max_stride(struct drm_i915_private *dev_priv,
			      u32 pixel_format, u64 modifier);
enum drm_mode_status
intel_mode_valid_max_plane_size(struct drm_i915_private *dev_priv,
				const struct drm_display_mode *mode,
				bool bigjoiner);
enum phy intel_port_to_phy(struct drm_i915_private *i915, enum port port);
bool is_trans_port_sync_mode(const struct intel_crtc_state *state);
bool intel_crtc_is_bigjoiner_slave(const struct intel_crtc_state *crtc_state);
bool intel_crtc_is_bigjoiner_master(const struct intel_crtc_state *crtc_state);
u8 intel_crtc_bigjoiner_slave_pipes(const struct intel_crtc_state *crtc_state);
struct intel_crtc *intel_master_crtc(const struct intel_crtc_state *crtc_state);
bool intel_crtc_get_pipe_config(struct intel_crtc_state *crtc_state);
bool intel_pipe_config_compare(const struct intel_crtc_state *current_config,
			       const struct intel_crtc_state *pipe_config,
			       bool fastset);
void intel_crtc_update_active_timings(const struct intel_crtc_state *crtc_state);

void intel_plane_destroy(struct drm_plane *plane);
void i9xx_set_pipeconf(const struct intel_crtc_state *crtc_state);
void ilk_set_pipeconf(const struct intel_crtc_state *crtc_state);
void intel_enable_transcoder(const struct intel_crtc_state *new_crtc_state);
void intel_disable_transcoder(const struct intel_crtc_state *old_crtc_state);
void i830_enable_pipe(struct drm_i915_private *dev_priv, enum pipe pipe);
void i830_disable_pipe(struct drm_i915_private *dev_priv, enum pipe pipe);
int vlv_get_hpll_vco(struct drm_i915_private *dev_priv);
int vlv_get_cck_clock(struct drm_i915_private *dev_priv,
		      const char *name, u32 reg, int ref_freq);
int vlv_get_cck_clock_hpll(struct drm_i915_private *dev_priv,
			   const char *name, u32 reg);
void intel_init_display_hooks(struct drm_i915_private *dev_priv);
unsigned int intel_fb_xy_to_linear(int x, int y,
				   const struct intel_plane_state *state,
				   int plane);
void intel_add_fb_offsets(int *x, int *y,
			  const struct intel_plane_state *state, int plane);
unsigned int intel_rotation_info_size(const struct intel_rotation_info *rot_info);
unsigned int intel_remapped_info_size(const struct intel_remapped_info *rem_info);
bool intel_has_pending_fb_unpin(struct drm_i915_private *dev_priv);
int intel_display_suspend(struct drm_device *dev);
void intel_encoder_destroy(struct drm_encoder *encoder);
struct drm_display_mode *
intel_encoder_current_mode(struct intel_encoder *encoder);
void intel_encoder_get_config(struct intel_encoder *encoder,
			      struct intel_crtc_state *crtc_state);
bool intel_phy_is_combo(struct drm_i915_private *dev_priv, enum phy phy);
bool intel_phy_is_tc(struct drm_i915_private *dev_priv, enum phy phy);
bool intel_phy_is_snps(struct drm_i915_private *dev_priv, enum phy phy);
enum tc_port intel_port_to_tc(struct drm_i915_private *dev_priv,
			      enum port port);
int intel_get_pipe_from_crtc_id_ioctl(struct drm_device *dev, void *data,
				      struct drm_file *file_priv);

int ilk_get_lanes_required(int target_clock, int link_bw, int bpp);
void vlv_wait_port_ready(struct drm_i915_private *dev_priv,
			 struct intel_digital_port *dig_port,
			 unsigned int expected_mask);
int intel_get_load_detect_pipe(struct drm_connector *connector,
			       struct intel_load_detect_pipe *old,
			       struct drm_modeset_acquire_ctx *ctx);
void intel_release_load_detect_pipe(struct drm_connector *connector,
				    struct intel_load_detect_pipe *old,
				    struct drm_modeset_acquire_ctx *ctx);
struct drm_framebuffer *
intel_framebuffer_create(struct drm_i915_gem_object *obj,
			 struct drm_mode_fb_cmd2 *mode_cmd);

bool intel_fuzzy_clock_check(int clock1, int clock2);

void intel_display_prepare_reset(struct drm_i915_private *dev_priv);
void intel_display_finish_reset(struct drm_i915_private *dev_priv);
void intel_zero_m_n(struct intel_link_m_n *m_n);
void intel_set_m_n(struct drm_i915_private *i915,
		   const struct intel_link_m_n *m_n,
		   i915_reg_t data_m_reg, i915_reg_t data_n_reg,
		   i915_reg_t link_m_reg, i915_reg_t link_n_reg);
void intel_get_m_n(struct drm_i915_private *i915,
		   struct intel_link_m_n *m_n,
		   i915_reg_t data_m_reg, i915_reg_t data_n_reg,
		   i915_reg_t link_m_reg, i915_reg_t link_n_reg);
bool intel_cpu_transcoder_has_m2_n2(struct drm_i915_private *dev_priv,
				    enum transcoder transcoder);
void intel_cpu_transcoder_set_m1_n1(struct intel_crtc *crtc,
				    enum transcoder cpu_transcoder,
				    const struct intel_link_m_n *m_n);
void intel_cpu_transcoder_set_m2_n2(struct intel_crtc *crtc,
				    enum transcoder cpu_transcoder,
				    const struct intel_link_m_n *m_n);
void intel_cpu_transcoder_get_m1_n1(struct intel_crtc *crtc,
				    enum transcoder cpu_transcoder,
				    struct intel_link_m_n *m_n);
void intel_cpu_transcoder_get_m2_n2(struct intel_crtc *crtc,
				    enum transcoder cpu_transcoder,
				    struct intel_link_m_n *m_n);
void i9xx_crtc_clock_get(struct intel_crtc *crtc,
			 struct intel_crtc_state *pipe_config);
int intel_dotclock_calculate(int link_freq, const struct intel_link_m_n *m_n);
int intel_crtc_dotclock(const struct intel_crtc_state *pipe_config);
enum intel_display_power_domain intel_port_to_power_domain(struct intel_digital_port *dig_port);
enum intel_display_power_domain
intel_aux_power_domain(struct intel_digital_port *dig_port);
void intel_crtc_arm_fifo_underrun(struct intel_crtc *crtc,
				  struct intel_crtc_state *crtc_state);
void ilk_pfit_disable(const struct intel_crtc_state *old_crtc_state);

int bdw_get_pipemisc_bpp(struct intel_crtc *crtc);
unsigned int intel_plane_fence_y_offset(const struct intel_plane_state *plane_state);

bool intel_plane_uses_fence(const struct intel_plane_state *plane_state);

struct intel_encoder *
intel_get_crtc_new_encoder(const struct intel_atomic_state *state,
			   const struct intel_crtc_state *crtc_state);
void intel_plane_disable_noatomic(struct intel_crtc *crtc,
				  struct intel_plane *plane);
<<<<<<< HEAD

unsigned int intel_surf_alignment(const struct drm_framebuffer *fb,
				  int color_plane);
unsigned int intel_tile_width_bytes(const struct drm_framebuffer *fb, int color_plane);
=======
void intel_set_plane_visible(struct intel_crtc_state *crtc_state,
			     struct intel_plane_state *plane_state,
			     bool visible);
void intel_plane_fixup_bitmasks(struct intel_crtc_state *crtc_state);
>>>>>>> d60c95ef

void intel_display_driver_register(struct drm_i915_private *i915);
void intel_display_driver_unregister(struct drm_i915_private *i915);

void intel_update_watermarks(struct drm_i915_private *i915);

/* modesetting */
bool intel_modeset_probe_defer(struct pci_dev *pdev);
void intel_modeset_init_hw(struct drm_i915_private *i915);
int intel_modeset_init_noirq(struct drm_i915_private *i915);
int intel_modeset_init_nogem(struct drm_i915_private *i915);
int intel_modeset_init(struct drm_i915_private *i915);
void intel_modeset_driver_remove(struct drm_i915_private *i915);
void intel_modeset_driver_remove_noirq(struct drm_i915_private *i915);
void intel_modeset_driver_remove_nogem(struct drm_i915_private *i915);
void intel_display_resume(struct drm_device *dev);
int intel_modeset_all_pipes(struct intel_atomic_state *state);
void intel_modeset_get_crtc_power_domains(struct intel_crtc_state *crtc_state,
					  struct intel_power_domain_mask *old_domains);
void intel_modeset_put_crtc_power_domains(struct intel_crtc *crtc,
					  struct intel_power_domain_mask *domains);

/* modesetting asserts */
void assert_transcoder(struct drm_i915_private *dev_priv,
		       enum transcoder cpu_transcoder, bool state);
#define assert_transcoder_enabled(d, t) assert_transcoder(d, t, true)
#define assert_transcoder_disabled(d, t) assert_transcoder(d, t, false)

/* Use I915_STATE_WARN(x) and I915_STATE_WARN_ON() (rather than WARN() and
 * WARN_ON()) for hw state sanity checks to check for unexpected conditions
 * which may not necessarily be a user visible problem.  This will either
 * WARN() or DRM_ERROR() depending on the verbose_checks moduleparam, to
 * enable distros and users to tailor their preferred amount of i915 abrt
 * spam.
 */
#define I915_STATE_WARN(condition, format...) ({			\
	int __ret_warn_on = !!(condition);				\
	if (unlikely(__ret_warn_on))					\
		if (!WARN(i915_modparams.verbose_state_checks, format))	\
			DRM_ERROR(format);				\
	unlikely(__ret_warn_on);					\
})

#define I915_STATE_WARN_ON(x)						\
	I915_STATE_WARN((x), "%s", "WARN_ON(" __stringify(x) ")")

bool intel_scanout_needs_vtd_wa(struct drm_i915_private *i915);

#endif<|MERGE_RESOLUTION|>--- conflicted
+++ resolved
@@ -663,17 +663,10 @@
 			   const struct intel_crtc_state *crtc_state);
 void intel_plane_disable_noatomic(struct intel_crtc *crtc,
 				  struct intel_plane *plane);
-<<<<<<< HEAD
-
-unsigned int intel_surf_alignment(const struct drm_framebuffer *fb,
-				  int color_plane);
-unsigned int intel_tile_width_bytes(const struct drm_framebuffer *fb, int color_plane);
-=======
 void intel_set_plane_visible(struct intel_crtc_state *crtc_state,
 			     struct intel_plane_state *plane_state,
 			     bool visible);
 void intel_plane_fixup_bitmasks(struct intel_crtc_state *crtc_state);
->>>>>>> d60c95ef
 
 void intel_display_driver_register(struct drm_i915_private *i915);
 void intel_display_driver_unregister(struct drm_i915_private *i915);
