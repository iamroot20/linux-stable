/*
 * SPDX-License-Identifier: MIT
 *
 * Copyright © 2019 Intel Corporation
 */

#ifndef _I915_ACTIVE_H_
#define _I915_ACTIVE_H_

#include <linux/lockdep.h>

#include "i915_active_types.h"
#include "i915_request.h"

struct i915_request;
struct intel_engine_cs;
struct intel_timeline;

/*
 * We treat requests as fences. This is not be to confused with our
 * "fence registers" but pipeline synchronisation objects ala GL_ARB_sync.
 * We use the fences to synchronize access from the CPU with activity on the
 * GPU, for example, we should not rewrite an object's PTE whilst the GPU
 * is reading them. We also track fences at a higher level to provide
 * implicit synchronisation around GEM objects, e.g. set-domain will wait
 * for outstanding GPU rendering before marking the object ready for CPU
 * access, or a pageflip will wait until the GPU is complete before showing
 * the frame on the scanout.
 *
 * In order to use a fence, the object must track the fence it needs to
 * serialise with. For example, GEM objects want to track both read and
 * write access so that we can perform concurrent read operations between
 * the CPU and GPU engines, as well as waiting for all rendering to
 * complete, or waiting for the last GPU user of a "fence register". The
 * object then embeds a #i915_active_fence to track the most recent (in
 * retirement order) request relevant for the desired mode of access.
 * The #i915_active_fence is updated with i915_active_fence_set() to
 * track the most recent fence request, typically this is done as part of
 * i915_vma_move_to_active().
 *
 * When the #i915_active_fence completes (is retired), it will
 * signal its completion to the owner through a callback as well as mark
 * itself as idle (i915_active_fence.request == NULL). The owner
 * can then perform any action, such as delayed freeing of an active
 * resource including itself.
 */

void i915_active_noop(struct dma_fence *fence, struct dma_fence_cb *cb);

/**
 * __i915_active_fence_init - prepares the activity tracker for use
 * @active - the active tracker
 * @fence - initial fence to track, can be NULL
 * @func - a callback when then the tracker is retired (becomes idle),
 *         can be NULL
 *
 * i915_active_fence_init() prepares the embedded @active struct for use as
 * an activity tracker, that is for tracking the last known active fence
 * associated with it. When the last fence becomes idle, when it is retired
 * after completion, the optional callback @func is invoked.
 */
static inline void
__i915_active_fence_init(struct i915_active_fence *active,
			 void *fence,
			 dma_fence_func_t fn)
{
	RCU_INIT_POINTER(active->fence, fence);
	active->cb.func = fn ?: i915_active_noop;
}

#define INIT_ACTIVE_FENCE(A) \
	__i915_active_fence_init((A), NULL, NULL)

struct dma_fence *
__i915_active_fence_set(struct i915_active_fence *active,
			struct dma_fence *fence);

/**
 * i915_active_fence_set - updates the tracker to watch the current fence
 * @active - the active tracker
 * @rq - the request to watch
 *
 * i915_active_fence_set() watches the given @rq for completion. While
 * that @rq is busy, the @active reports busy. When that @rq is signaled
 * (or else retired) the @active tracker is updated to report idle.
 */
int __must_check
i915_active_fence_set(struct i915_active_fence *active,
		      struct i915_request *rq);
/**
 * i915_active_fence_get - return a reference to the active fence
 * @active - the active tracker
 *
 * i915_active_fence_get() returns a reference to the active fence,
 * or NULL if the active tracker is idle. The reference is obtained under RCU,
 * so no locking is required by the caller.
 *
 * The reference should be freed with dma_fence_put().
 */
static inline struct dma_fence *
i915_active_fence_get(struct i915_active_fence *active)
{
	struct dma_fence *fence;

	rcu_read_lock();
	fence = dma_fence_get_rcu_safe(&active->fence);
	rcu_read_unlock();

	return fence;
}

/**
 * i915_active_fence_isset - report whether the active tracker is assigned
 * @active - the active tracker
 *
 * i915_active_fence_isset() returns true if the active tracker is currently
 * assigned to a fence. Due to the lazy retiring, that fence may be idle
 * and this may report stale information.
 */
static inline bool
i915_active_fence_isset(const struct i915_active_fence *active)
{
<<<<<<< HEAD
	return rcu_access_pointer(active->request);
}

/**
 * i915_active_request_retire - waits until the request is retired
 * @active - the active request on which to wait
 *
 * i915_active_request_retire() waits until the request is completed,
 * and then ensures that at least the retirement handler for this
 * @active tracker is called before returning. If the @active
 * tracker is idle, the function returns immediately.
 */
static inline int __must_check
i915_active_request_retire(struct i915_active_request *active,
			   struct mutex *mutex, i915_active_retire_fn retire)
{
	struct i915_request *request;
	long ret;

	request = i915_active_request_raw(active, mutex);
	if (!request)
		return 0;

	ret = i915_request_wait(request,
				I915_WAIT_INTERRUPTIBLE,
				MAX_SCHEDULE_TIMEOUT);
	if (ret < 0)
		return ret;

	list_del_init(&active->link);
	RCU_INIT_POINTER(active->request, NULL);

	retire(active, request);

	return 0;
=======
	return rcu_access_pointer(active->fence);
>>>>>>> d1988041
}

/*
 * GPU activity tracking
 *
 * Each set of commands submitted to the GPU compromises a single request that
 * signals a fence upon completion. struct i915_request combines the
 * command submission, scheduling and fence signaling roles. If we want to see
 * if a particular task is complete, we need to grab the fence (struct
 * i915_request) for that task and check or wait for it to be signaled. More
 * often though we want to track the status of a bunch of tasks, for example
 * to wait for the GPU to finish accessing some memory across a variety of
 * different command pipelines from different clients. We could choose to
 * track every single request associated with the task, but knowing that
 * each request belongs to an ordered timeline (later requests within a
 * timeline must wait for earlier requests), we need only track the
 * latest request in each timeline to determine the overall status of the
 * task.
 *
 * struct i915_active provides this tracking across timelines. It builds a
 * composite shared-fence, and is updated as new work is submitted to the task,
 * forming a snapshot of the current status. It should be embedded into the
 * different resources that need to track their associated GPU activity to
 * provide a callback when that GPU activity has ceased, or otherwise to
 * provide a serialisation point either for request submission or for CPU
 * synchronisation.
 */

void __i915_active_init(struct i915_active *ref,
			int (*active)(struct i915_active *ref),
			void (*retire)(struct i915_active *ref),
			struct lock_class_key *mkey,
			struct lock_class_key *wkey);

/* Specialise each class of i915_active to avoid impossible lockdep cycles. */
#define i915_active_init(ref, active, retire) do {		\
	static struct lock_class_key __mkey;				\
	static struct lock_class_key __wkey;				\
									\
	__i915_active_init(ref, active, retire, &__mkey, &__wkey);	\
} while (0)

struct dma_fence *
__i915_active_ref(struct i915_active *ref, u64 idx, struct dma_fence *fence);
int i915_active_ref(struct i915_active *ref, u64 idx, struct dma_fence *fence);

static inline int
i915_active_add_request(struct i915_active *ref, struct i915_request *rq)
{
	return i915_active_ref(ref,
			       i915_request_timeline(rq)->fence_context,
			       &rq->fence);
}

struct dma_fence *
i915_active_set_exclusive(struct i915_active *ref, struct dma_fence *f);

static inline bool i915_active_has_exclusive(struct i915_active *ref)
{
	return rcu_access_pointer(ref->excl.fence);
}

int __i915_active_wait(struct i915_active *ref, int state);
static inline int i915_active_wait(struct i915_active *ref)
{
	return __i915_active_wait(ref, TASK_INTERRUPTIBLE);
}

int i915_sw_fence_await_active(struct i915_sw_fence *fence,
			       struct i915_active *ref,
			       unsigned int flags);
int i915_request_await_active(struct i915_request *rq,
			      struct i915_active *ref,
			      unsigned int flags);
#define I915_ACTIVE_AWAIT_EXCL BIT(0)
#define I915_ACTIVE_AWAIT_ACTIVE BIT(1)
#define I915_ACTIVE_AWAIT_BARRIER BIT(2)

int i915_active_acquire(struct i915_active *ref);
int i915_active_acquire_for_context(struct i915_active *ref, u64 idx);
bool i915_active_acquire_if_busy(struct i915_active *ref);

void i915_active_release(struct i915_active *ref);

static inline void __i915_active_acquire(struct i915_active *ref)
{
	GEM_BUG_ON(!atomic_read(&ref->count));
	atomic_inc(&ref->count);
}

static inline bool
i915_active_is_idle(const struct i915_active *ref)
{
	return !atomic_read(&ref->count);
}

void i915_active_fini(struct i915_active *ref);

int i915_active_acquire_preallocate_barrier(struct i915_active *ref,
					    struct intel_engine_cs *engine);
void i915_active_acquire_barrier(struct i915_active *ref);
void i915_request_add_active_barriers(struct i915_request *rq);

void i915_active_print(struct i915_active *ref, struct drm_printer *m);
void i915_active_unlock_wait(struct i915_active *ref);

struct i915_active *i915_active_create(void);
struct i915_active *i915_active_get(struct i915_active *ref);
void i915_active_put(struct i915_active *ref);

static inline int __i915_request_await_exclusive(struct i915_request *rq,
						 struct i915_active *active)
{
	struct dma_fence *fence;
	int err = 0;

	fence = i915_active_fence_get(&active->excl);
	if (fence) {
		err = i915_request_await_dma_fence(rq, fence);
		dma_fence_put(fence);
	}

	return err;
}

#endif /* _I915_ACTIVE_H_ */<|MERGE_RESOLUTION|>--- conflicted
+++ resolved
@@ -120,45 +120,7 @@
 static inline bool
 i915_active_fence_isset(const struct i915_active_fence *active)
 {
-<<<<<<< HEAD
-	return rcu_access_pointer(active->request);
-}
-
-/**
- * i915_active_request_retire - waits until the request is retired
- * @active - the active request on which to wait
- *
- * i915_active_request_retire() waits until the request is completed,
- * and then ensures that at least the retirement handler for this
- * @active tracker is called before returning. If the @active
- * tracker is idle, the function returns immediately.
- */
-static inline int __must_check
-i915_active_request_retire(struct i915_active_request *active,
-			   struct mutex *mutex, i915_active_retire_fn retire)
-{
-	struct i915_request *request;
-	long ret;
-
-	request = i915_active_request_raw(active, mutex);
-	if (!request)
-		return 0;
-
-	ret = i915_request_wait(request,
-				I915_WAIT_INTERRUPTIBLE,
-				MAX_SCHEDULE_TIMEOUT);
-	if (ret < 0)
-		return ret;
-
-	list_del_init(&active->link);
-	RCU_INIT_POINTER(active->request, NULL);
-
-	retire(active, request);
-
-	return 0;
-=======
 	return rcu_access_pointer(active->fence);
->>>>>>> d1988041
 }
 
 /*
