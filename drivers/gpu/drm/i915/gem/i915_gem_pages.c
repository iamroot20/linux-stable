--- conflicted
+++ resolved
@@ -14,8 +14,6 @@
 #include "i915_scatterlist.h"
 #include "i915_gem_lmem.h"
 #include "i915_gem_mman.h"
-
-#include "gt/intel_gt.h"
 
 void __i915_gem_object_set_pages(struct drm_i915_gem_object *obj,
 				 struct sg_table *pages,
@@ -230,17 +228,7 @@
 	__i915_gem_object_reset_page_iter(obj);
 	obj->mm.page_sizes.phys = obj->mm.page_sizes.sg = 0;
 
-<<<<<<< HEAD
-	if (test_and_clear_bit(I915_BO_WAS_BOUND_BIT, &obj->flags)) {
-		struct drm_i915_private *i915 = to_i915(obj->base.dev);
-		intel_wakeref_t wakeref;
-
-		with_intel_runtime_pm_if_active(&i915->runtime_pm, wakeref)
-			intel_gt_invalidate_tlbs(&i915->gt);
-	}
-=======
 	flush_tlb_invalidate(obj);
->>>>>>> d60c95ef
 
 	return pages;
 }
