--- conflicted
+++ resolved
@@ -213,10 +213,6 @@
 	u32 mmu_debug;
 	u32 ident1;
 	u64 mask;
-<<<<<<< HEAD
-
-=======
->>>>>>> d60c95ef
 
 	v3d = devm_drm_dev_alloc(dev, &v3d_drm_driver, struct v3d_dev, drm);
 	if (IS_ERR(v3d))
