// SPDX-License-Identifier: GPL-2.0
/* Copyright (c) 2017-2019 The Linux Foundation. All rights reserved. */


#include "msm_gem.h"
#include "msm_mmu.h"
#include "msm_gpu_trace.h"
#include "a6xx_gpu.h"
#include "a6xx_gmu.xml.h"

#include <linux/bitfield.h>
#include <linux/devfreq.h>
#include <linux/nvmem-consumer.h>
#include <linux/soc/qcom/llcc-qcom.h>

#define GPU_PAS_ID 13

static inline bool _a6xx_check_idle(struct msm_gpu *gpu)
{
	struct adreno_gpu *adreno_gpu = to_adreno_gpu(gpu);
	struct a6xx_gpu *a6xx_gpu = to_a6xx_gpu(adreno_gpu);

	/* Check that the GMU is idle */
	if (!a6xx_gmu_isidle(&a6xx_gpu->gmu))
		return false;

	/* Check tha the CX master is idle */
	if (gpu_read(gpu, REG_A6XX_RBBM_STATUS) &
			~A6XX_RBBM_STATUS_CP_AHB_BUSY_CX_MASTER)
		return false;

	return !(gpu_read(gpu, REG_A6XX_RBBM_INT_0_STATUS) &
		A6XX_RBBM_INT_0_MASK_RBBM_HANG_DETECT);
}

static bool a6xx_idle(struct msm_gpu *gpu, struct msm_ringbuffer *ring)
{
	/* wait for CP to drain ringbuffer: */
	if (!adreno_idle(gpu, ring))
		return false;

	if (spin_until(_a6xx_check_idle(gpu))) {
		DRM_ERROR("%s: %ps: timeout waiting for GPU to idle: status %8.8X irq %8.8X rptr/wptr %d/%d\n",
			gpu->name, __builtin_return_address(0),
			gpu_read(gpu, REG_A6XX_RBBM_STATUS),
			gpu_read(gpu, REG_A6XX_RBBM_INT_0_STATUS),
			gpu_read(gpu, REG_A6XX_CP_RB_RPTR),
			gpu_read(gpu, REG_A6XX_CP_RB_WPTR));
		return false;
	}

	return true;
}

static void a6xx_flush(struct msm_gpu *gpu, struct msm_ringbuffer *ring)
{
	struct adreno_gpu *adreno_gpu = to_adreno_gpu(gpu);
	struct a6xx_gpu *a6xx_gpu = to_a6xx_gpu(adreno_gpu);
	uint32_t wptr;
	unsigned long flags;

	/* Expanded APRIV doesn't need to issue the WHERE_AM_I opcode */
	if (a6xx_gpu->has_whereami && !adreno_gpu->base.hw_apriv) {
		struct a6xx_gpu *a6xx_gpu = to_a6xx_gpu(adreno_gpu);

		OUT_PKT7(ring, CP_WHERE_AM_I, 2);
		OUT_RING(ring, lower_32_bits(shadowptr(a6xx_gpu, ring)));
		OUT_RING(ring, upper_32_bits(shadowptr(a6xx_gpu, ring)));
	}

	spin_lock_irqsave(&ring->preempt_lock, flags);

	/* Copy the shadow to the actual register */
	ring->cur = ring->next;

	/* Make sure to wrap wptr if we need to */
	wptr = get_wptr(ring);

	spin_unlock_irqrestore(&ring->preempt_lock, flags);

	/* Make sure everything is posted before making a decision */
	mb();

	gpu_write(gpu, REG_A6XX_CP_RB_WPTR, wptr);
}

static void get_stats_counter(struct msm_ringbuffer *ring, u32 counter,
		u64 iova)
{
	OUT_PKT7(ring, CP_REG_TO_MEM, 3);
	OUT_RING(ring, CP_REG_TO_MEM_0_REG(counter) |
		CP_REG_TO_MEM_0_CNT(2) |
		CP_REG_TO_MEM_0_64B);
	OUT_RING(ring, lower_32_bits(iova));
	OUT_RING(ring, upper_32_bits(iova));
}

static void a6xx_set_pagetable(struct a6xx_gpu *a6xx_gpu,
		struct msm_ringbuffer *ring, struct msm_file_private *ctx)
{
	phys_addr_t ttbr;
	u32 asid;
	u64 memptr = rbmemptr(ring, ttbr0);

	if (ctx == a6xx_gpu->cur_ctx)
		return;

	if (msm_iommu_pagetable_params(ctx->aspace->mmu, &ttbr, &asid))
		return;

	/* Execute the table update */
	OUT_PKT7(ring, CP_SMMU_TABLE_UPDATE, 4);
	OUT_RING(ring, CP_SMMU_TABLE_UPDATE_0_TTBR0_LO(lower_32_bits(ttbr)));

	OUT_RING(ring,
		CP_SMMU_TABLE_UPDATE_1_TTBR0_HI(upper_32_bits(ttbr)) |
		CP_SMMU_TABLE_UPDATE_1_ASID(asid));
	OUT_RING(ring, CP_SMMU_TABLE_UPDATE_2_CONTEXTIDR(0));
	OUT_RING(ring, CP_SMMU_TABLE_UPDATE_3_CONTEXTBANK(0));

	/*
	 * Write the new TTBR0 to the memstore. This is good for debugging.
	 */
	OUT_PKT7(ring, CP_MEM_WRITE, 4);
	OUT_RING(ring, CP_MEM_WRITE_0_ADDR_LO(lower_32_bits(memptr)));
	OUT_RING(ring, CP_MEM_WRITE_1_ADDR_HI(upper_32_bits(memptr)));
	OUT_RING(ring, lower_32_bits(ttbr));
	OUT_RING(ring, (asid << 16) | upper_32_bits(ttbr));

	/*
	 * And finally, trigger a uche flush to be sure there isn't anything
	 * lingering in that part of the GPU
	 */

	OUT_PKT7(ring, CP_EVENT_WRITE, 1);
	OUT_RING(ring, 0x31);

	a6xx_gpu->cur_ctx = ctx;
}

static void a6xx_submit(struct msm_gpu *gpu, struct msm_gem_submit *submit)
{
	unsigned int index = submit->seqno % MSM_GPU_SUBMIT_STATS_COUNT;
	struct msm_drm_private *priv = gpu->dev->dev_private;
	struct adreno_gpu *adreno_gpu = to_adreno_gpu(gpu);
	struct a6xx_gpu *a6xx_gpu = to_a6xx_gpu(adreno_gpu);
	struct msm_ringbuffer *ring = submit->ring;
	unsigned int i;

	a6xx_set_pagetable(a6xx_gpu, ring, submit->queue->ctx);

	get_stats_counter(ring, REG_A6XX_RBBM_PERFCTR_CP_0_LO,
		rbmemptr_stats(ring, index, cpcycles_start));

	/*
	 * For PM4 the GMU register offsets are calculated from the base of the
	 * GPU registers so we need to add 0x1a800 to the register value on A630
	 * to get the right value from PM4.
	 */
	get_stats_counter(ring, REG_A6XX_GMU_ALWAYS_ON_COUNTER_L + 0x1a800,
		rbmemptr_stats(ring, index, alwayson_start));

	/* Invalidate CCU depth and color */
	OUT_PKT7(ring, CP_EVENT_WRITE, 1);
	OUT_RING(ring, CP_EVENT_WRITE_0_EVENT(PC_CCU_INVALIDATE_DEPTH));

	OUT_PKT7(ring, CP_EVENT_WRITE, 1);
	OUT_RING(ring, CP_EVENT_WRITE_0_EVENT(PC_CCU_INVALIDATE_COLOR));

	/* Submit the commands */
	for (i = 0; i < submit->nr_cmds; i++) {
		switch (submit->cmd[i].type) {
		case MSM_SUBMIT_CMD_IB_TARGET_BUF:
			break;
		case MSM_SUBMIT_CMD_CTX_RESTORE_BUF:
			if (priv->lastctx == submit->queue->ctx)
				break;
			fallthrough;
		case MSM_SUBMIT_CMD_BUF:
			OUT_PKT7(ring, CP_INDIRECT_BUFFER_PFE, 3);
			OUT_RING(ring, lower_32_bits(submit->cmd[i].iova));
			OUT_RING(ring, upper_32_bits(submit->cmd[i].iova));
			OUT_RING(ring, submit->cmd[i].size);
			break;
		}
	}

	get_stats_counter(ring, REG_A6XX_RBBM_PERFCTR_CP_0_LO,
		rbmemptr_stats(ring, index, cpcycles_end));
	get_stats_counter(ring, REG_A6XX_GMU_ALWAYS_ON_COUNTER_L + 0x1a800,
		rbmemptr_stats(ring, index, alwayson_end));

	/* Write the fence to the scratch register */
	OUT_PKT4(ring, REG_A6XX_CP_SCRATCH_REG(2), 1);
	OUT_RING(ring, submit->seqno);

	/*
	 * Execute a CACHE_FLUSH_TS event. This will ensure that the
	 * timestamp is written to the memory and then triggers the interrupt
	 */
	OUT_PKT7(ring, CP_EVENT_WRITE, 4);
	OUT_RING(ring, CP_EVENT_WRITE_0_EVENT(CACHE_FLUSH_TS) |
		CP_EVENT_WRITE_0_IRQ);
	OUT_RING(ring, lower_32_bits(rbmemptr(ring, fence)));
	OUT_RING(ring, upper_32_bits(rbmemptr(ring, fence)));
	OUT_RING(ring, submit->seqno);

	trace_msm_gpu_submit_flush(submit,
		gmu_read64(&a6xx_gpu->gmu, REG_A6XX_GMU_ALWAYS_ON_COUNTER_L,
			REG_A6XX_GMU_ALWAYS_ON_COUNTER_H));

	a6xx_flush(gpu, ring);
}

const struct adreno_reglist a630_hwcg[] = {
	{REG_A6XX_RBBM_CLOCK_CNTL_SP0, 0x22222222},
	{REG_A6XX_RBBM_CLOCK_CNTL_SP1, 0x22222222},
	{REG_A6XX_RBBM_CLOCK_CNTL_SP2, 0x22222222},
	{REG_A6XX_RBBM_CLOCK_CNTL_SP3, 0x22222222},
	{REG_A6XX_RBBM_CLOCK_CNTL2_SP0, 0x02022220},
	{REG_A6XX_RBBM_CLOCK_CNTL2_SP1, 0x02022220},
	{REG_A6XX_RBBM_CLOCK_CNTL2_SP2, 0x02022220},
	{REG_A6XX_RBBM_CLOCK_CNTL2_SP3, 0x02022220},
	{REG_A6XX_RBBM_CLOCK_DELAY_SP0, 0x00000080},
	{REG_A6XX_RBBM_CLOCK_DELAY_SP1, 0x00000080},
	{REG_A6XX_RBBM_CLOCK_DELAY_SP2, 0x00000080},
	{REG_A6XX_RBBM_CLOCK_DELAY_SP3, 0x00000080},
	{REG_A6XX_RBBM_CLOCK_HYST_SP0, 0x0000f3cf},
	{REG_A6XX_RBBM_CLOCK_HYST_SP1, 0x0000f3cf},
	{REG_A6XX_RBBM_CLOCK_HYST_SP2, 0x0000f3cf},
	{REG_A6XX_RBBM_CLOCK_HYST_SP3, 0x0000f3cf},
	{REG_A6XX_RBBM_CLOCK_CNTL_TP0, 0x02222222},
	{REG_A6XX_RBBM_CLOCK_CNTL_TP1, 0x02222222},
	{REG_A6XX_RBBM_CLOCK_CNTL_TP2, 0x02222222},
	{REG_A6XX_RBBM_CLOCK_CNTL_TP3, 0x02222222},
	{REG_A6XX_RBBM_CLOCK_CNTL2_TP0, 0x22222222},
	{REG_A6XX_RBBM_CLOCK_CNTL2_TP1, 0x22222222},
	{REG_A6XX_RBBM_CLOCK_CNTL2_TP2, 0x22222222},
	{REG_A6XX_RBBM_CLOCK_CNTL2_TP3, 0x22222222},
	{REG_A6XX_RBBM_CLOCK_CNTL3_TP0, 0x22222222},
	{REG_A6XX_RBBM_CLOCK_CNTL3_TP1, 0x22222222},
	{REG_A6XX_RBBM_CLOCK_CNTL3_TP2, 0x22222222},
	{REG_A6XX_RBBM_CLOCK_CNTL3_TP3, 0x22222222},
	{REG_A6XX_RBBM_CLOCK_CNTL4_TP0, 0x00022222},
	{REG_A6XX_RBBM_CLOCK_CNTL4_TP1, 0x00022222},
	{REG_A6XX_RBBM_CLOCK_CNTL4_TP2, 0x00022222},
	{REG_A6XX_RBBM_CLOCK_CNTL4_TP3, 0x00022222},
	{REG_A6XX_RBBM_CLOCK_HYST_TP0, 0x77777777},
	{REG_A6XX_RBBM_CLOCK_HYST_TP1, 0x77777777},
	{REG_A6XX_RBBM_CLOCK_HYST_TP2, 0x77777777},
	{REG_A6XX_RBBM_CLOCK_HYST_TP3, 0x77777777},
	{REG_A6XX_RBBM_CLOCK_HYST2_TP0, 0x77777777},
	{REG_A6XX_RBBM_CLOCK_HYST2_TP1, 0x77777777},
	{REG_A6XX_RBBM_CLOCK_HYST2_TP2, 0x77777777},
	{REG_A6XX_RBBM_CLOCK_HYST2_TP3, 0x77777777},
	{REG_A6XX_RBBM_CLOCK_HYST3_TP0, 0x77777777},
	{REG_A6XX_RBBM_CLOCK_HYST3_TP1, 0x77777777},
	{REG_A6XX_RBBM_CLOCK_HYST3_TP2, 0x77777777},
	{REG_A6XX_RBBM_CLOCK_HYST3_TP3, 0x77777777},
	{REG_A6XX_RBBM_CLOCK_HYST4_TP0, 0x00077777},
	{REG_A6XX_RBBM_CLOCK_HYST4_TP1, 0x00077777},
	{REG_A6XX_RBBM_CLOCK_HYST4_TP2, 0x00077777},
	{REG_A6XX_RBBM_CLOCK_HYST4_TP3, 0x00077777},
	{REG_A6XX_RBBM_CLOCK_DELAY_TP0, 0x11111111},
	{REG_A6XX_RBBM_CLOCK_DELAY_TP1, 0x11111111},
	{REG_A6XX_RBBM_CLOCK_DELAY_TP2, 0x11111111},
	{REG_A6XX_RBBM_CLOCK_DELAY_TP3, 0x11111111},
	{REG_A6XX_RBBM_CLOCK_DELAY2_TP0, 0x11111111},
	{REG_A6XX_RBBM_CLOCK_DELAY2_TP1, 0x11111111},
	{REG_A6XX_RBBM_CLOCK_DELAY2_TP2, 0x11111111},
	{REG_A6XX_RBBM_CLOCK_DELAY2_TP3, 0x11111111},
	{REG_A6XX_RBBM_CLOCK_DELAY3_TP0, 0x11111111},
	{REG_A6XX_RBBM_CLOCK_DELAY3_TP1, 0x11111111},
	{REG_A6XX_RBBM_CLOCK_DELAY3_TP2, 0x11111111},
	{REG_A6XX_RBBM_CLOCK_DELAY3_TP3, 0x11111111},
	{REG_A6XX_RBBM_CLOCK_DELAY4_TP0, 0x00011111},
	{REG_A6XX_RBBM_CLOCK_DELAY4_TP1, 0x00011111},
	{REG_A6XX_RBBM_CLOCK_DELAY4_TP2, 0x00011111},
	{REG_A6XX_RBBM_CLOCK_DELAY4_TP3, 0x00011111},
	{REG_A6XX_RBBM_CLOCK_CNTL_UCHE, 0x22222222},
	{REG_A6XX_RBBM_CLOCK_CNTL2_UCHE, 0x22222222},
	{REG_A6XX_RBBM_CLOCK_CNTL3_UCHE, 0x22222222},
	{REG_A6XX_RBBM_CLOCK_CNTL4_UCHE, 0x00222222},
	{REG_A6XX_RBBM_CLOCK_HYST_UCHE, 0x00000004},
	{REG_A6XX_RBBM_CLOCK_DELAY_UCHE, 0x00000002},
	{REG_A6XX_RBBM_CLOCK_CNTL_RB0, 0x22222222},
	{REG_A6XX_RBBM_CLOCK_CNTL_RB1, 0x22222222},
	{REG_A6XX_RBBM_CLOCK_CNTL_RB2, 0x22222222},
	{REG_A6XX_RBBM_CLOCK_CNTL_RB3, 0x22222222},
	{REG_A6XX_RBBM_CLOCK_CNTL2_RB0, 0x00002222},
	{REG_A6XX_RBBM_CLOCK_CNTL2_RB1, 0x00002222},
	{REG_A6XX_RBBM_CLOCK_CNTL2_RB2, 0x00002222},
	{REG_A6XX_RBBM_CLOCK_CNTL2_RB3, 0x00002222},
	{REG_A6XX_RBBM_CLOCK_CNTL_CCU0, 0x00002220},
	{REG_A6XX_RBBM_CLOCK_CNTL_CCU1, 0x00002220},
	{REG_A6XX_RBBM_CLOCK_CNTL_CCU2, 0x00002220},
	{REG_A6XX_RBBM_CLOCK_CNTL_CCU3, 0x00002220},
	{REG_A6XX_RBBM_CLOCK_HYST_RB_CCU0, 0x00040f00},
	{REG_A6XX_RBBM_CLOCK_HYST_RB_CCU1, 0x00040f00},
	{REG_A6XX_RBBM_CLOCK_HYST_RB_CCU2, 0x00040f00},
	{REG_A6XX_RBBM_CLOCK_HYST_RB_CCU3, 0x00040f00},
	{REG_A6XX_RBBM_CLOCK_CNTL_RAC, 0x05022022},
	{REG_A6XX_RBBM_CLOCK_CNTL2_RAC, 0x00005555},
	{REG_A6XX_RBBM_CLOCK_DELAY_RAC, 0x00000011},
	{REG_A6XX_RBBM_CLOCK_HYST_RAC, 0x00445044},
	{REG_A6XX_RBBM_CLOCK_CNTL_TSE_RAS_RBBM, 0x04222222},
	{REG_A6XX_RBBM_CLOCK_MODE_GPC, 0x00222222},
	{REG_A6XX_RBBM_CLOCK_MODE_VFD, 0x00002222},
	{REG_A6XX_RBBM_CLOCK_HYST_TSE_RAS_RBBM, 0x00000000},
	{REG_A6XX_RBBM_CLOCK_HYST_GPC, 0x04104004},
	{REG_A6XX_RBBM_CLOCK_HYST_VFD, 0x00000000},
	{REG_A6XX_RBBM_CLOCK_DELAY_HLSQ, 0x00000000},
	{REG_A6XX_RBBM_CLOCK_DELAY_TSE_RAS_RBBM, 0x00004000},
	{REG_A6XX_RBBM_CLOCK_DELAY_GPC, 0x00000200},
	{REG_A6XX_RBBM_CLOCK_DELAY_VFD, 0x00002222},
	{REG_A6XX_RBBM_CLOCK_DELAY_HLSQ_2, 0x00000002},
	{REG_A6XX_RBBM_CLOCK_MODE_HLSQ, 0x00002222},
	{REG_A6XX_RBBM_CLOCK_CNTL_GMU_GX, 0x00000222},
	{REG_A6XX_RBBM_CLOCK_DELAY_GMU_GX, 0x00000111},
	{REG_A6XX_RBBM_CLOCK_HYST_GMU_GX, 0x00000555},
	{},
};

const struct adreno_reglist a640_hwcg[] = {
	{REG_A6XX_RBBM_CLOCK_CNTL_SP0, 0x02222222},
	{REG_A6XX_RBBM_CLOCK_CNTL2_SP0, 0x02222220},
	{REG_A6XX_RBBM_CLOCK_DELAY_SP0, 0x00000080},
	{REG_A6XX_RBBM_CLOCK_HYST_SP0, 0x0000F3CF},
	{REG_A6XX_RBBM_CLOCK_CNTL_TP0, 0x02222222},
	{REG_A6XX_RBBM_CLOCK_CNTL2_TP0, 0x22222222},
	{REG_A6XX_RBBM_CLOCK_CNTL3_TP0, 0x22222222},
	{REG_A6XX_RBBM_CLOCK_CNTL4_TP0, 0x00022222},
	{REG_A6XX_RBBM_CLOCK_DELAY_TP0, 0x11111111},
	{REG_A6XX_RBBM_CLOCK_DELAY2_TP0, 0x11111111},
	{REG_A6XX_RBBM_CLOCK_DELAY3_TP0, 0x11111111},
	{REG_A6XX_RBBM_CLOCK_DELAY4_TP0, 0x00011111},
	{REG_A6XX_RBBM_CLOCK_HYST_TP0, 0x77777777},
	{REG_A6XX_RBBM_CLOCK_HYST2_TP0, 0x77777777},
	{REG_A6XX_RBBM_CLOCK_HYST3_TP0, 0x77777777},
	{REG_A6XX_RBBM_CLOCK_HYST4_TP0, 0x00077777},
	{REG_A6XX_RBBM_CLOCK_CNTL_RB0, 0x22222222},
	{REG_A6XX_RBBM_CLOCK_CNTL2_RB0, 0x01002222},
	{REG_A6XX_RBBM_CLOCK_CNTL_CCU0, 0x00002220},
	{REG_A6XX_RBBM_CLOCK_HYST_RB_CCU0, 0x00040F00},
	{REG_A6XX_RBBM_CLOCK_CNTL_RAC, 0x05222022},
	{REG_A6XX_RBBM_CLOCK_CNTL2_RAC, 0x00005555},
	{REG_A6XX_RBBM_CLOCK_DELAY_RAC, 0x00000011},
	{REG_A6XX_RBBM_CLOCK_HYST_RAC, 0x00445044},
	{REG_A6XX_RBBM_CLOCK_CNTL_TSE_RAS_RBBM, 0x04222222},
	{REG_A6XX_RBBM_CLOCK_MODE_VFD, 0x00002222},
	{REG_A6XX_RBBM_CLOCK_MODE_GPC, 0x00222222},
	{REG_A6XX_RBBM_CLOCK_DELAY_HLSQ_2, 0x00000002},
	{REG_A6XX_RBBM_CLOCK_MODE_HLSQ, 0x00002222},
	{REG_A6XX_RBBM_CLOCK_DELAY_TSE_RAS_RBBM, 0x00004000},
	{REG_A6XX_RBBM_CLOCK_DELAY_VFD, 0x00002222},
	{REG_A6XX_RBBM_CLOCK_DELAY_GPC, 0x00000200},
	{REG_A6XX_RBBM_CLOCK_DELAY_HLSQ, 0x00000000},
	{REG_A6XX_RBBM_CLOCK_HYST_TSE_RAS_RBBM, 0x00000000},
	{REG_A6XX_RBBM_CLOCK_HYST_VFD, 0x00000000},
	{REG_A6XX_RBBM_CLOCK_HYST_GPC, 0x04104004},
	{REG_A6XX_RBBM_CLOCK_HYST_HLSQ, 0x00000000},
	{REG_A6XX_RBBM_CLOCK_CNTL_TEX_FCHE, 0x00000222},
	{REG_A6XX_RBBM_CLOCK_DELAY_TEX_FCHE, 0x00000111},
	{REG_A6XX_RBBM_CLOCK_HYST_TEX_FCHE, 0x00000000},
	{REG_A6XX_RBBM_CLOCK_CNTL_UCHE, 0x22222222},
	{REG_A6XX_RBBM_CLOCK_HYST_UCHE, 0x00000004},
	{REG_A6XX_RBBM_CLOCK_DELAY_UCHE, 0x00000002},
	{REG_A6XX_RBBM_ISDB_CNT, 0x00000182},
	{REG_A6XX_RBBM_RAC_THRESHOLD_CNT, 0x00000000},
	{REG_A6XX_RBBM_SP_HYST_CNT, 0x00000000},
	{REG_A6XX_RBBM_CLOCK_CNTL_GMU_GX, 0x00000222},
	{REG_A6XX_RBBM_CLOCK_DELAY_GMU_GX, 0x00000111},
	{REG_A6XX_RBBM_CLOCK_HYST_GMU_GX, 0x00000555},
	{},
};

const struct adreno_reglist a650_hwcg[] = {
	{REG_A6XX_RBBM_CLOCK_CNTL_SP0, 0x02222222},
	{REG_A6XX_RBBM_CLOCK_CNTL2_SP0, 0x02222220},
	{REG_A6XX_RBBM_CLOCK_DELAY_SP0, 0x00000080},
	{REG_A6XX_RBBM_CLOCK_HYST_SP0, 0x0000F3CF},
	{REG_A6XX_RBBM_CLOCK_CNTL_TP0, 0x02222222},
	{REG_A6XX_RBBM_CLOCK_CNTL2_TP0, 0x22222222},
	{REG_A6XX_RBBM_CLOCK_CNTL3_TP0, 0x22222222},
	{REG_A6XX_RBBM_CLOCK_CNTL4_TP0, 0x00022222},
	{REG_A6XX_RBBM_CLOCK_DELAY_TP0, 0x11111111},
	{REG_A6XX_RBBM_CLOCK_DELAY2_TP0, 0x11111111},
	{REG_A6XX_RBBM_CLOCK_DELAY3_TP0, 0x11111111},
	{REG_A6XX_RBBM_CLOCK_DELAY4_TP0, 0x00011111},
	{REG_A6XX_RBBM_CLOCK_HYST_TP0, 0x77777777},
	{REG_A6XX_RBBM_CLOCK_HYST2_TP0, 0x77777777},
	{REG_A6XX_RBBM_CLOCK_HYST3_TP0, 0x77777777},
	{REG_A6XX_RBBM_CLOCK_HYST4_TP0, 0x00077777},
	{REG_A6XX_RBBM_CLOCK_CNTL_RB0, 0x22222222},
	{REG_A6XX_RBBM_CLOCK_CNTL2_RB0, 0x01002222},
	{REG_A6XX_RBBM_CLOCK_CNTL_CCU0, 0x00002220},
	{REG_A6XX_RBBM_CLOCK_HYST_RB_CCU0, 0x00040F00},
	{REG_A6XX_RBBM_CLOCK_CNTL_RAC, 0x25222022},
	{REG_A6XX_RBBM_CLOCK_CNTL2_RAC, 0x00005555},
	{REG_A6XX_RBBM_CLOCK_DELAY_RAC, 0x00000011},
	{REG_A6XX_RBBM_CLOCK_HYST_RAC, 0x00445044},
	{REG_A6XX_RBBM_CLOCK_CNTL_TSE_RAS_RBBM, 0x04222222},
	{REG_A6XX_RBBM_CLOCK_MODE_VFD, 0x00002222},
	{REG_A6XX_RBBM_CLOCK_MODE_GPC, 0x00222222},
	{REG_A6XX_RBBM_CLOCK_DELAY_HLSQ_2, 0x00000002},
	{REG_A6XX_RBBM_CLOCK_MODE_HLSQ, 0x00002222},
	{REG_A6XX_RBBM_CLOCK_DELAY_TSE_RAS_RBBM, 0x00004000},
	{REG_A6XX_RBBM_CLOCK_DELAY_VFD, 0x00002222},
	{REG_A6XX_RBBM_CLOCK_DELAY_GPC, 0x00000200},
	{REG_A6XX_RBBM_CLOCK_DELAY_HLSQ, 0x00000000},
	{REG_A6XX_RBBM_CLOCK_HYST_TSE_RAS_RBBM, 0x00000000},
	{REG_A6XX_RBBM_CLOCK_HYST_VFD, 0x00000000},
	{REG_A6XX_RBBM_CLOCK_HYST_GPC, 0x04104004},
	{REG_A6XX_RBBM_CLOCK_HYST_HLSQ, 0x00000000},
	{REG_A6XX_RBBM_CLOCK_CNTL_TEX_FCHE, 0x00000222},
	{REG_A6XX_RBBM_CLOCK_DELAY_TEX_FCHE, 0x00000111},
	{REG_A6XX_RBBM_CLOCK_HYST_TEX_FCHE, 0x00000777},
	{REG_A6XX_RBBM_CLOCK_CNTL_UCHE, 0x22222222},
	{REG_A6XX_RBBM_CLOCK_HYST_UCHE, 0x00000004},
	{REG_A6XX_RBBM_CLOCK_DELAY_UCHE, 0x00000002},
	{REG_A6XX_RBBM_ISDB_CNT, 0x00000182},
	{REG_A6XX_RBBM_RAC_THRESHOLD_CNT, 0x00000000},
	{REG_A6XX_RBBM_SP_HYST_CNT, 0x00000000},
	{REG_A6XX_RBBM_CLOCK_CNTL_GMU_GX, 0x00000222},
	{REG_A6XX_RBBM_CLOCK_DELAY_GMU_GX, 0x00000111},
	{REG_A6XX_RBBM_CLOCK_HYST_GMU_GX, 0x00000555},
	{},
};

static void a6xx_set_hwcg(struct msm_gpu *gpu, bool state)
{
	struct adreno_gpu *adreno_gpu = to_adreno_gpu(gpu);
	struct a6xx_gpu *a6xx_gpu = to_a6xx_gpu(adreno_gpu);
	struct a6xx_gmu *gmu = &a6xx_gpu->gmu;
	const struct adreno_reglist *reg;
	unsigned int i;
	u32 val, clock_cntl_on;

	if (!adreno_gpu->info->hwcg)
		return;

	if (adreno_is_a630(adreno_gpu))
		clock_cntl_on = 0x8aa8aa02;
	else
		clock_cntl_on = 0x8aa8aa82;

	val = gpu_read(gpu, REG_A6XX_RBBM_CLOCK_CNTL);

	/* Don't re-program the registers if they are already correct */
	if ((!state && !val) || (state && (val == clock_cntl_on)))
		return;

	/* Disable SP clock before programming HWCG registers */
	gmu_rmw(gmu, REG_A6XX_GPU_GMU_GX_SPTPRAC_CLOCK_CONTROL, 1, 0);

	for (i = 0; (reg = &adreno_gpu->info->hwcg[i], reg->offset); i++)
		gpu_write(gpu, reg->offset, state ? reg->value : 0);

	/* Enable SP clock */
	gmu_rmw(gmu, REG_A6XX_GPU_GMU_GX_SPTPRAC_CLOCK_CONTROL, 0, 1);

	gpu_write(gpu, REG_A6XX_RBBM_CLOCK_CNTL, state ? clock_cntl_on : 0);
}

static void a6xx_set_ubwc_config(struct msm_gpu *gpu)
{
	struct adreno_gpu *adreno_gpu = to_adreno_gpu(gpu);
	u32 lower_bit = 2;
	u32 amsbc = 0;
	u32 rgb565_predicator = 0;
	u32 uavflagprd_inv = 0;

	/* a618 is using the hw default values */
	if (adreno_is_a618(adreno_gpu))
		return;

	if (adreno_is_a640(adreno_gpu))
		amsbc = 1;

	if (adreno_is_a650(adreno_gpu)) {
		/* TODO: get ddr type from bootloader and use 2 for LPDDR4 */
		lower_bit = 3;
		amsbc = 1;
		rgb565_predicator = 1;
		uavflagprd_inv = 2;
	}

	gpu_write(gpu, REG_A6XX_RB_NC_MODE_CNTL,
		rgb565_predicator << 11 | amsbc << 4 | lower_bit << 1);
	gpu_write(gpu, REG_A6XX_TPL1_NC_MODE_CNTL, lower_bit << 1);
	gpu_write(gpu, REG_A6XX_SP_NC_MODE_CNTL,
		uavflagprd_inv >> 4 | lower_bit << 1);
	gpu_write(gpu, REG_A6XX_UCHE_MODE_CNTL, lower_bit << 21);
}

static int a6xx_cp_init(struct msm_gpu *gpu)
{
	struct msm_ringbuffer *ring = gpu->rb[0];

	OUT_PKT7(ring, CP_ME_INIT, 8);

	OUT_RING(ring, 0x0000002f);

	/* Enable multiple hardware contexts */
	OUT_RING(ring, 0x00000003);

	/* Enable error detection */
	OUT_RING(ring, 0x20000000);

	/* Don't enable header dump */
	OUT_RING(ring, 0x00000000);
	OUT_RING(ring, 0x00000000);

	/* No workarounds enabled */
	OUT_RING(ring, 0x00000000);

	/* Pad rest of the cmds with 0's */
	OUT_RING(ring, 0x00000000);
	OUT_RING(ring, 0x00000000);

	a6xx_flush(gpu, ring);
	return a6xx_idle(gpu, ring) ? 0 : -EINVAL;
}

/*
 * Check that the microcode version is new enough to include several key
 * security fixes. Return true if the ucode is safe.
 */
static bool a6xx_ucode_check_version(struct a6xx_gpu *a6xx_gpu,
		struct drm_gem_object *obj)
{
	struct adreno_gpu *adreno_gpu = &a6xx_gpu->base;
	struct msm_gpu *gpu = &adreno_gpu->base;
	u32 *buf = msm_gem_get_vaddr(obj);
	bool ret = false;

	if (IS_ERR(buf))
		return false;

	/*
	 * Targets up to a640 (a618, a630 and a640) need to check for a
	 * microcode version that is patched to support the whereami opcode or
	 * one that is new enough to include it by default.
	 */
	if (adreno_is_a618(adreno_gpu) || adreno_is_a630(adreno_gpu) ||
		adreno_is_a640(adreno_gpu)) {
		/*
		 * If the lowest nibble is 0xa that is an indication that this
		 * microcode has been patched. The actual version is in dword
		 * [3] but we only care about the patchlevel which is the lowest
		 * nibble of dword [3]
		 *
		 * Otherwise check that the firmware is greater than or equal
		 * to 1.90 which was the first version that had this fix built
		 * in
		 */
		if ((((buf[0] & 0xf) == 0xa) && (buf[2] & 0xf) >= 1) ||
			(buf[0] & 0xfff) >= 0x190) {
			a6xx_gpu->has_whereami = true;
			ret = true;
			goto out;
		}

		DRM_DEV_ERROR(&gpu->pdev->dev,
			"a630 SQE ucode is too old. Have version %x need at least %x\n",
			buf[0] & 0xfff, 0x190);
	}  else {
		/*
		 * a650 tier targets don't need whereami but still need to be
		 * equal to or newer than 0.95 for other security fixes
		 */
		if (adreno_is_a650(adreno_gpu)) {
			if ((buf[0] & 0xfff) >= 0x095) {
				ret = true;
				goto out;
			}
<<<<<<< HEAD

			DRM_DEV_ERROR(&gpu->pdev->dev,
				"a650 SQE ucode is too old. Have version %x need at least %x\n",
				buf[0] & 0xfff, 0x095);
		}

=======

			DRM_DEV_ERROR(&gpu->pdev->dev,
				"a650 SQE ucode is too old. Have version %x need at least %x\n",
				buf[0] & 0xfff, 0x095);
		}

>>>>>>> 4bcf3b75
		/*
		 * When a660 is added those targets should return true here
		 * since those have all the critical security fixes built in
		 * from the start
		 */
	}
out:
	msm_gem_put_vaddr(obj);
	return ret;
}

static int a6xx_ucode_init(struct msm_gpu *gpu)
{
	struct adreno_gpu *adreno_gpu = to_adreno_gpu(gpu);
	struct a6xx_gpu *a6xx_gpu = to_a6xx_gpu(adreno_gpu);

	if (!a6xx_gpu->sqe_bo) {
		a6xx_gpu->sqe_bo = adreno_fw_create_bo(gpu,
			adreno_gpu->fw[ADRENO_FW_SQE], &a6xx_gpu->sqe_iova);

		if (IS_ERR(a6xx_gpu->sqe_bo)) {
			int ret = PTR_ERR(a6xx_gpu->sqe_bo);

			a6xx_gpu->sqe_bo = NULL;
			DRM_DEV_ERROR(&gpu->pdev->dev,
				"Could not allocate SQE ucode: %d\n", ret);

			return ret;
		}

		msm_gem_object_set_name(a6xx_gpu->sqe_bo, "sqefw");
		if (!a6xx_ucode_check_version(a6xx_gpu, a6xx_gpu->sqe_bo)) {
			msm_gem_unpin_iova(a6xx_gpu->sqe_bo, gpu->aspace);
			drm_gem_object_put(a6xx_gpu->sqe_bo);

			a6xx_gpu->sqe_bo = NULL;
			return -EPERM;
		}
	}

	gpu_write64(gpu, REG_A6XX_CP_SQE_INSTR_BASE_LO,
		REG_A6XX_CP_SQE_INSTR_BASE_HI, a6xx_gpu->sqe_iova);

	return 0;
}

static int a6xx_zap_shader_init(struct msm_gpu *gpu)
{
	static bool loaded;
	int ret;

	if (loaded)
		return 0;

	ret = adreno_zap_shader_load(gpu, GPU_PAS_ID);

	loaded = !ret;
	return ret;
}

#define A6XX_INT_MASK (A6XX_RBBM_INT_0_MASK_CP_AHB_ERROR | \
	  A6XX_RBBM_INT_0_MASK_RBBM_ATB_ASYNCFIFO_OVERFLOW | \
	  A6XX_RBBM_INT_0_MASK_CP_HW_ERROR | \
	  A6XX_RBBM_INT_0_MASK_CP_IB2 | \
	  A6XX_RBBM_INT_0_MASK_CP_IB1 | \
	  A6XX_RBBM_INT_0_MASK_CP_RB | \
	  A6XX_RBBM_INT_0_MASK_CP_CACHE_FLUSH_TS | \
	  A6XX_RBBM_INT_0_MASK_RBBM_ATB_BUS_OVERFLOW | \
	  A6XX_RBBM_INT_0_MASK_RBBM_HANG_DETECT | \
	  A6XX_RBBM_INT_0_MASK_UCHE_OOB_ACCESS | \
	  A6XX_RBBM_INT_0_MASK_UCHE_TRAP_INTR)

static int a6xx_hw_init(struct msm_gpu *gpu)
{
	struct adreno_gpu *adreno_gpu = to_adreno_gpu(gpu);
	struct a6xx_gpu *a6xx_gpu = to_a6xx_gpu(adreno_gpu);
	int ret;

	/* Make sure the GMU keeps the GPU on while we set it up */
	a6xx_gmu_set_oob(&a6xx_gpu->gmu, GMU_OOB_GPU_SET);

	gpu_write(gpu, REG_A6XX_RBBM_SECVID_TSB_CNTL, 0);

	/*
	 * Disable the trusted memory range - we don't actually supported secure
	 * memory rendering at this point in time and we don't want to block off
	 * part of the virtual memory space.
	 */
	gpu_write64(gpu, REG_A6XX_RBBM_SECVID_TSB_TRUSTED_BASE_LO,
		REG_A6XX_RBBM_SECVID_TSB_TRUSTED_BASE_HI, 0x00000000);
	gpu_write(gpu, REG_A6XX_RBBM_SECVID_TSB_TRUSTED_SIZE, 0x00000000);

	/* Turn on 64 bit addressing for all blocks */
	gpu_write(gpu, REG_A6XX_CP_ADDR_MODE_CNTL, 0x1);
	gpu_write(gpu, REG_A6XX_VSC_ADDR_MODE_CNTL, 0x1);
	gpu_write(gpu, REG_A6XX_GRAS_ADDR_MODE_CNTL, 0x1);
	gpu_write(gpu, REG_A6XX_RB_ADDR_MODE_CNTL, 0x1);
	gpu_write(gpu, REG_A6XX_PC_ADDR_MODE_CNTL, 0x1);
	gpu_write(gpu, REG_A6XX_HLSQ_ADDR_MODE_CNTL, 0x1);
	gpu_write(gpu, REG_A6XX_VFD_ADDR_MODE_CNTL, 0x1);
	gpu_write(gpu, REG_A6XX_VPC_ADDR_MODE_CNTL, 0x1);
	gpu_write(gpu, REG_A6XX_UCHE_ADDR_MODE_CNTL, 0x1);
	gpu_write(gpu, REG_A6XX_SP_ADDR_MODE_CNTL, 0x1);
	gpu_write(gpu, REG_A6XX_TPL1_ADDR_MODE_CNTL, 0x1);
	gpu_write(gpu, REG_A6XX_RBBM_SECVID_TSB_ADDR_MODE_CNTL, 0x1);

	/* enable hardware clockgating */
	a6xx_set_hwcg(gpu, true);

	/* VBIF/GBIF start*/
	if (adreno_is_a640(adreno_gpu) || adreno_is_a650(adreno_gpu)) {
		gpu_write(gpu, REG_A6XX_GBIF_QSB_SIDE0, 0x00071620);
		gpu_write(gpu, REG_A6XX_GBIF_QSB_SIDE1, 0x00071620);
		gpu_write(gpu, REG_A6XX_GBIF_QSB_SIDE2, 0x00071620);
		gpu_write(gpu, REG_A6XX_GBIF_QSB_SIDE3, 0x00071620);
		gpu_write(gpu, REG_A6XX_GBIF_QSB_SIDE3, 0x00071620);
		gpu_write(gpu, REG_A6XX_RBBM_GBIF_CLIENT_QOS_CNTL, 0x3);
	} else {
		gpu_write(gpu, REG_A6XX_RBBM_VBIF_CLIENT_QOS_CNTL, 0x3);
	}

	if (adreno_is_a630(adreno_gpu))
		gpu_write(gpu, REG_A6XX_VBIF_GATE_OFF_WRREQ_EN, 0x00000009);

	/* Make all blocks contribute to the GPU BUSY perf counter */
	gpu_write(gpu, REG_A6XX_RBBM_PERFCTR_GPU_BUSY_MASKED, 0xffffffff);

	/* Disable L2 bypass in the UCHE */
	gpu_write(gpu, REG_A6XX_UCHE_WRITE_RANGE_MAX_LO, 0xffffffc0);
	gpu_write(gpu, REG_A6XX_UCHE_WRITE_RANGE_MAX_HI, 0x0001ffff);
	gpu_write(gpu, REG_A6XX_UCHE_TRAP_BASE_LO, 0xfffff000);
	gpu_write(gpu, REG_A6XX_UCHE_TRAP_BASE_HI, 0x0001ffff);
	gpu_write(gpu, REG_A6XX_UCHE_WRITE_THRU_BASE_LO, 0xfffff000);
	gpu_write(gpu, REG_A6XX_UCHE_WRITE_THRU_BASE_HI, 0x0001ffff);

	if (!adreno_is_a650(adreno_gpu)) {
		/* Set the GMEM VA range [0x100000:0x100000 + gpu->gmem - 1] */
		gpu_write64(gpu, REG_A6XX_UCHE_GMEM_RANGE_MIN_LO,
			REG_A6XX_UCHE_GMEM_RANGE_MIN_HI, 0x00100000);

		gpu_write64(gpu, REG_A6XX_UCHE_GMEM_RANGE_MAX_LO,
			REG_A6XX_UCHE_GMEM_RANGE_MAX_HI,
			0x00100000 + adreno_gpu->gmem - 1);
	}

	gpu_write(gpu, REG_A6XX_UCHE_FILTER_CNTL, 0x804);
	gpu_write(gpu, REG_A6XX_UCHE_CACHE_WAYS, 0x4);

	if (adreno_is_a640(adreno_gpu) || adreno_is_a650(adreno_gpu))
		gpu_write(gpu, REG_A6XX_CP_ROQ_THRESHOLDS_2, 0x02000140);
	else
		gpu_write(gpu, REG_A6XX_CP_ROQ_THRESHOLDS_2, 0x010000c0);
	gpu_write(gpu, REG_A6XX_CP_ROQ_THRESHOLDS_1, 0x8040362c);

	/* Setting the mem pool size */
	gpu_write(gpu, REG_A6XX_CP_MEM_POOL_SIZE, 128);

	/* Setting the primFifo thresholds default values */
	if (adreno_is_a650(adreno_gpu))
		gpu_write(gpu, REG_A6XX_PC_DBG_ECO_CNTL, 0x00300000);
	else if (adreno_is_a640(adreno_gpu))
		gpu_write(gpu, REG_A6XX_PC_DBG_ECO_CNTL, 0x00200000);
	else
		gpu_write(gpu, REG_A6XX_PC_DBG_ECO_CNTL, (0x300 << 11));

	/* Set the AHB default slave response to "ERROR" */
	gpu_write(gpu, REG_A6XX_CP_AHB_CNTL, 0x1);

	/* Turn on performance counters */
	gpu_write(gpu, REG_A6XX_RBBM_PERFCTR_CNTL, 0x1);

	/* Select CP0 to always count cycles */
	gpu_write(gpu, REG_A6XX_CP_PERFCTR_CP_SEL_0, PERF_CP_ALWAYS_COUNT);

	a6xx_set_ubwc_config(gpu);

	/* Enable fault detection */
	gpu_write(gpu, REG_A6XX_RBBM_INTERFACE_HANG_INT_CNTL,
		(1 << 30) | 0x1fffff);

	gpu_write(gpu, REG_A6XX_UCHE_CLIENT_PF, 1);

	/* Set weights for bicubic filtering */
	if (adreno_is_a650(adreno_gpu)) {
		gpu_write(gpu, REG_A6XX_TPL1_BICUBIC_WEIGHTS_TABLE_0, 0);
		gpu_write(gpu, REG_A6XX_TPL1_BICUBIC_WEIGHTS_TABLE_1,
			0x3fe05ff4);
		gpu_write(gpu, REG_A6XX_TPL1_BICUBIC_WEIGHTS_TABLE_2,
			0x3fa0ebee);
		gpu_write(gpu, REG_A6XX_TPL1_BICUBIC_WEIGHTS_TABLE_3,
			0x3f5193ed);
		gpu_write(gpu, REG_A6XX_TPL1_BICUBIC_WEIGHTS_TABLE_4,
			0x3f0243f0);
	}

	/* Protect registers from the CP */
	gpu_write(gpu, REG_A6XX_CP_PROTECT_CNTL, 0x00000003);

	gpu_write(gpu, REG_A6XX_CP_PROTECT(0),
		A6XX_PROTECT_RDONLY(0x600, 0x51));
	gpu_write(gpu, REG_A6XX_CP_PROTECT(1), A6XX_PROTECT_RW(0xae50, 0x2));
	gpu_write(gpu, REG_A6XX_CP_PROTECT(2), A6XX_PROTECT_RW(0x9624, 0x13));
	gpu_write(gpu, REG_A6XX_CP_PROTECT(3), A6XX_PROTECT_RW(0x8630, 0x8));
	gpu_write(gpu, REG_A6XX_CP_PROTECT(4), A6XX_PROTECT_RW(0x9e70, 0x1));
	gpu_write(gpu, REG_A6XX_CP_PROTECT(5), A6XX_PROTECT_RW(0x9e78, 0x187));
	gpu_write(gpu, REG_A6XX_CP_PROTECT(6), A6XX_PROTECT_RW(0xf000, 0x810));
	gpu_write(gpu, REG_A6XX_CP_PROTECT(7),
		A6XX_PROTECT_RDONLY(0xfc00, 0x3));
	gpu_write(gpu, REG_A6XX_CP_PROTECT(8), A6XX_PROTECT_RW(0x50e, 0x0));
	gpu_write(gpu, REG_A6XX_CP_PROTECT(9), A6XX_PROTECT_RDONLY(0x50f, 0x0));
	gpu_write(gpu, REG_A6XX_CP_PROTECT(10), A6XX_PROTECT_RW(0x510, 0x0));
	gpu_write(gpu, REG_A6XX_CP_PROTECT(11),
		A6XX_PROTECT_RDONLY(0x0, 0x4f9));
	gpu_write(gpu, REG_A6XX_CP_PROTECT(12),
		A6XX_PROTECT_RDONLY(0x501, 0xa));
	gpu_write(gpu, REG_A6XX_CP_PROTECT(13),
		A6XX_PROTECT_RDONLY(0x511, 0x44));
	gpu_write(gpu, REG_A6XX_CP_PROTECT(14), A6XX_PROTECT_RW(0xe00, 0xe));
	gpu_write(gpu, REG_A6XX_CP_PROTECT(15), A6XX_PROTECT_RW(0x8e00, 0x0));
	gpu_write(gpu, REG_A6XX_CP_PROTECT(16), A6XX_PROTECT_RW(0x8e50, 0xf));
	gpu_write(gpu, REG_A6XX_CP_PROTECT(17), A6XX_PROTECT_RW(0xbe02, 0x0));
	gpu_write(gpu, REG_A6XX_CP_PROTECT(18),
		A6XX_PROTECT_RW(0xbe20, 0x11f3));
	gpu_write(gpu, REG_A6XX_CP_PROTECT(19), A6XX_PROTECT_RW(0x800, 0x82));
	gpu_write(gpu, REG_A6XX_CP_PROTECT(20), A6XX_PROTECT_RW(0x8a0, 0x8));
	gpu_write(gpu, REG_A6XX_CP_PROTECT(21), A6XX_PROTECT_RW(0x8ab, 0x19));
	gpu_write(gpu, REG_A6XX_CP_PROTECT(22), A6XX_PROTECT_RW(0x900, 0x4d));
	gpu_write(gpu, REG_A6XX_CP_PROTECT(23), A6XX_PROTECT_RW(0x98d, 0x76));
	gpu_write(gpu, REG_A6XX_CP_PROTECT(24),
			A6XX_PROTECT_RDONLY(0x980, 0x4));
	gpu_write(gpu, REG_A6XX_CP_PROTECT(25), A6XX_PROTECT_RW(0xa630, 0x0));

	/* Enable expanded apriv for targets that support it */
	if (gpu->hw_apriv) {
		gpu_write(gpu, REG_A6XX_CP_APRIV_CNTL,
			(1 << 6) | (1 << 5) | (1 << 3) | (1 << 2) | (1 << 1));
	}

	/* Enable interrupts */
	gpu_write(gpu, REG_A6XX_RBBM_INT_0_MASK, A6XX_INT_MASK);

	ret = adreno_hw_init(gpu);
	if (ret)
		goto out;

	ret = a6xx_ucode_init(gpu);
	if (ret)
		goto out;

	/* Set the ringbuffer address */
	gpu_write64(gpu, REG_A6XX_CP_RB_BASE, REG_A6XX_CP_RB_BASE_HI,
		gpu->rb[0]->iova);

	/* Targets that support extended APRIV can use the RPTR shadow from
	 * hardware but all the other ones need to disable the feature. Targets
	 * that support the WHERE_AM_I opcode can use that instead
	 */
	if (adreno_gpu->base.hw_apriv)
		gpu_write(gpu, REG_A6XX_CP_RB_CNTL, MSM_GPU_RB_CNTL_DEFAULT);
	else
		gpu_write(gpu, REG_A6XX_CP_RB_CNTL,
			MSM_GPU_RB_CNTL_DEFAULT | AXXX_CP_RB_CNTL_NO_UPDATE);

	/*
	 * Expanded APRIV and targets that support WHERE_AM_I both need a
	 * privileged buffer to store the RPTR shadow
	 */

	if (adreno_gpu->base.hw_apriv || a6xx_gpu->has_whereami) {
		if (!a6xx_gpu->shadow_bo) {
			a6xx_gpu->shadow = msm_gem_kernel_new_locked(gpu->dev,
				sizeof(u32) * gpu->nr_rings,
				MSM_BO_UNCACHED | MSM_BO_MAP_PRIV,
				gpu->aspace, &a6xx_gpu->shadow_bo,
				&a6xx_gpu->shadow_iova);

			if (IS_ERR(a6xx_gpu->shadow))
				return PTR_ERR(a6xx_gpu->shadow);
		}

		gpu_write64(gpu, REG_A6XX_CP_RB_RPTR_ADDR_LO,
			REG_A6XX_CP_RB_RPTR_ADDR_HI,
			shadowptr(a6xx_gpu, gpu->rb[0]));
	}

	/* Always come up on rb 0 */
	a6xx_gpu->cur_ring = gpu->rb[0];

	a6xx_gpu->cur_ctx = NULL;

	/* Enable the SQE_to start the CP engine */
	gpu_write(gpu, REG_A6XX_CP_SQE_CNTL, 1);

	ret = a6xx_cp_init(gpu);
	if (ret)
		goto out;

	/*
	 * Try to load a zap shader into the secure world. If successful
	 * we can use the CP to switch out of secure mode. If not then we
	 * have no resource but to try to switch ourselves out manually. If we
	 * guessed wrong then access to the RBBM_SECVID_TRUST_CNTL register will
	 * be blocked and a permissions violation will soon follow.
	 */
	ret = a6xx_zap_shader_init(gpu);
	if (!ret) {
		OUT_PKT7(gpu->rb[0], CP_SET_SECURE_MODE, 1);
		OUT_RING(gpu->rb[0], 0x00000000);

		a6xx_flush(gpu, gpu->rb[0]);
		if (!a6xx_idle(gpu, gpu->rb[0]))
			return -EINVAL;
	} else if (ret == -ENODEV) {
		/*
		 * This device does not use zap shader (but print a warning
		 * just in case someone got their dt wrong.. hopefully they
		 * have a debug UART to realize the error of their ways...
		 * if you mess this up you are about to crash horribly)
		 */
		dev_warn_once(gpu->dev->dev,
			"Zap shader not enabled - using SECVID_TRUST_CNTL instead\n");
		gpu_write(gpu, REG_A6XX_RBBM_SECVID_TRUST_CNTL, 0x0);
		ret = 0;
	} else {
		return ret;
	}

out:
	/*
	 * Tell the GMU that we are done touching the GPU and it can start power
	 * management
	 */
	a6xx_gmu_clear_oob(&a6xx_gpu->gmu, GMU_OOB_GPU_SET);

	if (a6xx_gpu->gmu.legacy) {
		/* Take the GMU out of its special boot mode */
		a6xx_gmu_clear_oob(&a6xx_gpu->gmu, GMU_OOB_BOOT_SLUMBER);
	}

	return ret;
}

static void a6xx_dump(struct msm_gpu *gpu)
{
	DRM_DEV_INFO(&gpu->pdev->dev, "status:   %08x\n",
			gpu_read(gpu, REG_A6XX_RBBM_STATUS));
	adreno_dump(gpu);
}

#define VBIF_RESET_ACK_TIMEOUT	100
#define VBIF_RESET_ACK_MASK	0x00f0

static void a6xx_recover(struct msm_gpu *gpu)
{
	struct adreno_gpu *adreno_gpu = to_adreno_gpu(gpu);
	struct a6xx_gpu *a6xx_gpu = to_a6xx_gpu(adreno_gpu);
	int i;

	adreno_dump_info(gpu);

	for (i = 0; i < 8; i++)
		DRM_DEV_INFO(&gpu->pdev->dev, "CP_SCRATCH_REG%d: %u\n", i,
			gpu_read(gpu, REG_A6XX_CP_SCRATCH_REG(i)));

	if (hang_debug)
		a6xx_dump(gpu);

	/*
	 * Turn off keep alive that might have been enabled by the hang
	 * interrupt
	 */
	gmu_write(&a6xx_gpu->gmu, REG_A6XX_GMU_GMU_PWR_COL_KEEPALIVE, 0);

	gpu->funcs->pm_suspend(gpu);
	gpu->funcs->pm_resume(gpu);

	msm_gpu_hw_init(gpu);
}

static int a6xx_fault_handler(void *arg, unsigned long iova, int flags)
{
	struct msm_gpu *gpu = arg;

	pr_warn_ratelimited("*** gpu fault: iova=%08lx, flags=%d (%u,%u,%u,%u)\n",
			iova, flags,
			gpu_read(gpu, REG_A6XX_CP_SCRATCH_REG(4)),
			gpu_read(gpu, REG_A6XX_CP_SCRATCH_REG(5)),
			gpu_read(gpu, REG_A6XX_CP_SCRATCH_REG(6)),
			gpu_read(gpu, REG_A6XX_CP_SCRATCH_REG(7)));

	return -EFAULT;
}

static void a6xx_cp_hw_err_irq(struct msm_gpu *gpu)
{
	u32 status = gpu_read(gpu, REG_A6XX_CP_INTERRUPT_STATUS);

	if (status & A6XX_CP_INT_CP_OPCODE_ERROR) {
		u32 val;

		gpu_write(gpu, REG_A6XX_CP_SQE_STAT_ADDR, 1);
		val = gpu_read(gpu, REG_A6XX_CP_SQE_STAT_DATA);
		dev_err_ratelimited(&gpu->pdev->dev,
			"CP | opcode error | possible opcode=0x%8.8X\n",
			val);
	}

	if (status & A6XX_CP_INT_CP_UCODE_ERROR)
		dev_err_ratelimited(&gpu->pdev->dev,
			"CP ucode error interrupt\n");

	if (status & A6XX_CP_INT_CP_HW_FAULT_ERROR)
		dev_err_ratelimited(&gpu->pdev->dev, "CP | HW fault | status=0x%8.8X\n",
			gpu_read(gpu, REG_A6XX_CP_HW_FAULT));

	if (status & A6XX_CP_INT_CP_REGISTER_PROTECTION_ERROR) {
		u32 val = gpu_read(gpu, REG_A6XX_CP_PROTECT_STATUS);

		dev_err_ratelimited(&gpu->pdev->dev,
			"CP | protected mode error | %s | addr=0x%8.8X | status=0x%8.8X\n",
			val & (1 << 20) ? "READ" : "WRITE",
			(val & 0x3ffff), val);
	}

	if (status & A6XX_CP_INT_CP_AHB_ERROR)
		dev_err_ratelimited(&gpu->pdev->dev, "CP AHB error interrupt\n");

	if (status & A6XX_CP_INT_CP_VSD_PARITY_ERROR)
		dev_err_ratelimited(&gpu->pdev->dev, "CP VSD decoder parity error\n");

	if (status & A6XX_CP_INT_CP_ILLEGAL_INSTR_ERROR)
		dev_err_ratelimited(&gpu->pdev->dev, "CP illegal instruction error\n");

}

static void a6xx_fault_detect_irq(struct msm_gpu *gpu)
{
	struct adreno_gpu *adreno_gpu = to_adreno_gpu(gpu);
	struct a6xx_gpu *a6xx_gpu = to_a6xx_gpu(adreno_gpu);
	struct msm_ringbuffer *ring = gpu->funcs->active_ring(gpu);

	/*
	 * Force the GPU to stay on until after we finish
	 * collecting information
	 */
	gmu_write(&a6xx_gpu->gmu, REG_A6XX_GMU_GMU_PWR_COL_KEEPALIVE, 1);

	DRM_DEV_ERROR(&gpu->pdev->dev,
		"gpu fault ring %d fence %x status %8.8X rb %4.4x/%4.4x ib1 %16.16llX/%4.4x ib2 %16.16llX/%4.4x\n",
		ring ? ring->id : -1, ring ? ring->seqno : 0,
		gpu_read(gpu, REG_A6XX_RBBM_STATUS),
		gpu_read(gpu, REG_A6XX_CP_RB_RPTR),
		gpu_read(gpu, REG_A6XX_CP_RB_WPTR),
		gpu_read64(gpu, REG_A6XX_CP_IB1_BASE, REG_A6XX_CP_IB1_BASE_HI),
		gpu_read(gpu, REG_A6XX_CP_IB1_REM_SIZE),
		gpu_read64(gpu, REG_A6XX_CP_IB2_BASE, REG_A6XX_CP_IB2_BASE_HI),
		gpu_read(gpu, REG_A6XX_CP_IB2_REM_SIZE));

	/* Turn off the hangcheck timer to keep it from bothering us */
	del_timer(&gpu->hangcheck_timer);

	kthread_queue_work(gpu->worker, &gpu->recover_work);
}

static irqreturn_t a6xx_irq(struct msm_gpu *gpu)
{
	u32 status = gpu_read(gpu, REG_A6XX_RBBM_INT_0_STATUS);

	gpu_write(gpu, REG_A6XX_RBBM_INT_CLEAR_CMD, status);

	if (status & A6XX_RBBM_INT_0_MASK_RBBM_HANG_DETECT)
		a6xx_fault_detect_irq(gpu);

	if (status & A6XX_RBBM_INT_0_MASK_CP_AHB_ERROR)
		dev_err_ratelimited(&gpu->pdev->dev, "CP | AHB bus error\n");

	if (status & A6XX_RBBM_INT_0_MASK_CP_HW_ERROR)
		a6xx_cp_hw_err_irq(gpu);

	if (status & A6XX_RBBM_INT_0_MASK_RBBM_ATB_ASYNCFIFO_OVERFLOW)
		dev_err_ratelimited(&gpu->pdev->dev, "RBBM | ATB ASYNC overflow\n");

	if (status & A6XX_RBBM_INT_0_MASK_RBBM_ATB_BUS_OVERFLOW)
		dev_err_ratelimited(&gpu->pdev->dev, "RBBM | ATB bus overflow\n");

	if (status & A6XX_RBBM_INT_0_MASK_UCHE_OOB_ACCESS)
		dev_err_ratelimited(&gpu->pdev->dev, "UCHE | Out of bounds access\n");

	if (status & A6XX_RBBM_INT_0_MASK_CP_CACHE_FLUSH_TS)
		msm_gpu_retire(gpu);

	return IRQ_HANDLED;
}

static void a6xx_llc_rmw(struct a6xx_gpu *a6xx_gpu, u32 reg, u32 mask, u32 or)
{
	return msm_rmw(a6xx_gpu->llc_mmio + (reg << 2), mask, or);
}

static void a6xx_llc_write(struct a6xx_gpu *a6xx_gpu, u32 reg, u32 value)
{
	return msm_writel(value, a6xx_gpu->llc_mmio + (reg << 2));
}

static void a6xx_llc_deactivate(struct a6xx_gpu *a6xx_gpu)
{
	llcc_slice_deactivate(a6xx_gpu->llc_slice);
	llcc_slice_deactivate(a6xx_gpu->htw_llc_slice);
}

static void a6xx_llc_activate(struct a6xx_gpu *a6xx_gpu)
{
	struct adreno_gpu *adreno_gpu = &a6xx_gpu->base;
	struct msm_gpu *gpu = &adreno_gpu->base;
	u32 cntl1_regval = 0;

	if (IS_ERR(a6xx_gpu->llc_mmio))
		return;

	if (!llcc_slice_activate(a6xx_gpu->llc_slice)) {
		u32 gpu_scid = llcc_get_slice_id(a6xx_gpu->llc_slice);

		gpu_scid &= 0x1f;
		cntl1_regval = (gpu_scid << 0) | (gpu_scid << 5) | (gpu_scid << 10) |
			       (gpu_scid << 15) | (gpu_scid << 20);
	}

	/*
	 * For targets with a MMU500, activate the slice but don't program the
	 * register.  The XBL will take care of that.
	 */
	if (!llcc_slice_activate(a6xx_gpu->htw_llc_slice)) {
		if (!a6xx_gpu->have_mmu500) {
			u32 gpuhtw_scid = llcc_get_slice_id(a6xx_gpu->htw_llc_slice);

			gpuhtw_scid &= 0x1f;
			cntl1_regval |= FIELD_PREP(GENMASK(29, 25), gpuhtw_scid);
		}
	}

	if (cntl1_regval) {
		/*
		 * Program the slice IDs for the various GPU blocks and GPU MMU
		 * pagetables
		 */
		if (a6xx_gpu->have_mmu500)
			gpu_rmw(gpu, REG_A6XX_GBIF_SCACHE_CNTL1, GENMASK(24, 0),
				cntl1_regval);
		else {
			a6xx_llc_write(a6xx_gpu,
				REG_A6XX_CX_MISC_SYSTEM_CACHE_CNTL_1, cntl1_regval);

			/*
			 * Program cacheability overrides to not allocate cache
			 * lines on a write miss
			 */
			a6xx_llc_rmw(a6xx_gpu,
				REG_A6XX_CX_MISC_SYSTEM_CACHE_CNTL_0, 0xF, 0x03);
		}
	}
}

static void a6xx_llc_slices_destroy(struct a6xx_gpu *a6xx_gpu)
{
	llcc_slice_putd(a6xx_gpu->llc_slice);
	llcc_slice_putd(a6xx_gpu->htw_llc_slice);
}

static void a6xx_llc_slices_init(struct platform_device *pdev,
		struct a6xx_gpu *a6xx_gpu)
{
	struct device_node *phandle;

	a6xx_gpu->llc_mmio = msm_ioremap(pdev, "cx_mem", "gpu_cx");
	if (IS_ERR(a6xx_gpu->llc_mmio))
		return;

	/*
	 * There is a different programming path for targets with an mmu500
	 * attached, so detect if that is the case
	 */
	phandle = of_parse_phandle(pdev->dev.of_node, "iommus", 0);
	a6xx_gpu->have_mmu500 = (phandle &&
		of_device_is_compatible(phandle, "arm,mmu-500"));
	of_node_put(phandle);

	a6xx_gpu->llc_slice = llcc_slice_getd(LLCC_GPU);
	a6xx_gpu->htw_llc_slice = llcc_slice_getd(LLCC_GPUHTW);

	if (IS_ERR_OR_NULL(a6xx_gpu->llc_slice) && IS_ERR_OR_NULL(a6xx_gpu->htw_llc_slice))
		a6xx_gpu->llc_mmio = ERR_PTR(-EINVAL);
}

static int a6xx_pm_resume(struct msm_gpu *gpu)
{
	struct adreno_gpu *adreno_gpu = to_adreno_gpu(gpu);
	struct a6xx_gpu *a6xx_gpu = to_a6xx_gpu(adreno_gpu);
	int ret;

	gpu->needs_hw_init = true;

	trace_msm_gpu_resume(0);

	ret = a6xx_gmu_resume(a6xx_gpu);
	if (ret)
		return ret;

	msm_gpu_resume_devfreq(gpu);

	a6xx_llc_activate(a6xx_gpu);

	return 0;
}

static int a6xx_pm_suspend(struct msm_gpu *gpu)
{
	struct adreno_gpu *adreno_gpu = to_adreno_gpu(gpu);
	struct a6xx_gpu *a6xx_gpu = to_a6xx_gpu(adreno_gpu);
	int i, ret;

	trace_msm_gpu_suspend(0);

	a6xx_llc_deactivate(a6xx_gpu);

	devfreq_suspend_device(gpu->devfreq.devfreq);

	ret = a6xx_gmu_stop(a6xx_gpu);
	if (ret)
		return ret;

	if (adreno_gpu->base.hw_apriv || a6xx_gpu->has_whereami)
		for (i = 0; i < gpu->nr_rings; i++)
			a6xx_gpu->shadow[i] = 0;

	return 0;
}

static int a6xx_get_timestamp(struct msm_gpu *gpu, uint64_t *value)
{
	struct adreno_gpu *adreno_gpu = to_adreno_gpu(gpu);
	struct a6xx_gpu *a6xx_gpu = to_a6xx_gpu(adreno_gpu);
	static DEFINE_MUTEX(perfcounter_oob);

	mutex_lock(&perfcounter_oob);

	/* Force the GPU power on so we can read this register */
	a6xx_gmu_set_oob(&a6xx_gpu->gmu, GMU_OOB_PERFCOUNTER_SET);

	*value = gpu_read64(gpu, REG_A6XX_CP_ALWAYS_ON_COUNTER_LO,
		REG_A6XX_CP_ALWAYS_ON_COUNTER_HI);

	a6xx_gmu_clear_oob(&a6xx_gpu->gmu, GMU_OOB_PERFCOUNTER_SET);
	mutex_unlock(&perfcounter_oob);
	return 0;
}

static struct msm_ringbuffer *a6xx_active_ring(struct msm_gpu *gpu)
{
	struct adreno_gpu *adreno_gpu = to_adreno_gpu(gpu);
	struct a6xx_gpu *a6xx_gpu = to_a6xx_gpu(adreno_gpu);

	return a6xx_gpu->cur_ring;
}

static void a6xx_destroy(struct msm_gpu *gpu)
{
	struct adreno_gpu *adreno_gpu = to_adreno_gpu(gpu);
	struct a6xx_gpu *a6xx_gpu = to_a6xx_gpu(adreno_gpu);

	if (a6xx_gpu->sqe_bo) {
		msm_gem_unpin_iova(a6xx_gpu->sqe_bo, gpu->aspace);
		drm_gem_object_put(a6xx_gpu->sqe_bo);
	}

	if (a6xx_gpu->shadow_bo) {
		msm_gem_unpin_iova(a6xx_gpu->shadow_bo, gpu->aspace);
		drm_gem_object_put(a6xx_gpu->shadow_bo);
	}

	a6xx_llc_slices_destroy(a6xx_gpu);

	a6xx_gmu_remove(a6xx_gpu);

	adreno_gpu_cleanup(adreno_gpu);

	if (a6xx_gpu->opp_table)
		dev_pm_opp_put_supported_hw(a6xx_gpu->opp_table);

	kfree(a6xx_gpu);
}

static unsigned long a6xx_gpu_busy(struct msm_gpu *gpu)
{
	struct adreno_gpu *adreno_gpu = to_adreno_gpu(gpu);
	struct a6xx_gpu *a6xx_gpu = to_a6xx_gpu(adreno_gpu);
	u64 busy_cycles, busy_time;


	/* Only read the gpu busy if the hardware is already active */
	if (pm_runtime_get_if_in_use(a6xx_gpu->gmu.dev) == 0)
		return 0;

	busy_cycles = gmu_read64(&a6xx_gpu->gmu,
			REG_A6XX_GMU_CX_GMU_POWER_COUNTER_XOCLK_0_L,
			REG_A6XX_GMU_CX_GMU_POWER_COUNTER_XOCLK_0_H);

	busy_time = (busy_cycles - gpu->devfreq.busy_cycles) * 10;
	do_div(busy_time, 192);

	gpu->devfreq.busy_cycles = busy_cycles;

	pm_runtime_put(a6xx_gpu->gmu.dev);

	if (WARN_ON(busy_time > ~0LU))
		return ~0LU;

	return (unsigned long)busy_time;
}

static struct msm_gem_address_space *
a6xx_create_address_space(struct msm_gpu *gpu, struct platform_device *pdev)
{
	struct adreno_gpu *adreno_gpu = to_adreno_gpu(gpu);
	struct a6xx_gpu *a6xx_gpu = to_a6xx_gpu(adreno_gpu);
	struct iommu_domain *iommu;
	struct msm_mmu *mmu;
	struct msm_gem_address_space *aspace;
	u64 start, size;

	iommu = iommu_domain_alloc(&platform_bus_type);
	if (!iommu)
		return NULL;

	/*
	 * This allows GPU to set the bus attributes required to use system
	 * cache on behalf of the iommu page table walker.
	 */
	if (!IS_ERR_OR_NULL(a6xx_gpu->htw_llc_slice))
		adreno_set_llc_attributes(iommu);

	mmu = msm_iommu_new(&pdev->dev, iommu);
	if (IS_ERR(mmu)) {
		iommu_domain_free(iommu);
		return ERR_CAST(mmu);
	}

	/*
	 * Use the aperture start or SZ_16M, whichever is greater. This will
	 * ensure that we align with the allocated pagetable range while still
	 * allowing room in the lower 32 bits for GMEM and whatnot
	 */
	start = max_t(u64, SZ_16M, iommu->geometry.aperture_start);
	size = iommu->geometry.aperture_end - start + 1;

	aspace = msm_gem_address_space_create(mmu, "gpu",
		start & GENMASK_ULL(48, 0), size);

	if (IS_ERR(aspace) && !IS_ERR(mmu))
		mmu->funcs->destroy(mmu);

	return aspace;
}

static struct msm_gem_address_space *
a6xx_create_private_address_space(struct msm_gpu *gpu)
{
	struct msm_mmu *mmu;

	mmu = msm_iommu_pagetable_create(gpu->aspace->mmu);

	if (IS_ERR(mmu))
		return ERR_CAST(mmu);

	return msm_gem_address_space_create(mmu,
		"gpu", 0x100000000ULL, 0x1ffffffffULL);
}

static uint32_t a6xx_get_rptr(struct msm_gpu *gpu, struct msm_ringbuffer *ring)
{
	struct adreno_gpu *adreno_gpu = to_adreno_gpu(gpu);
	struct a6xx_gpu *a6xx_gpu = to_a6xx_gpu(adreno_gpu);

	if (adreno_gpu->base.hw_apriv || a6xx_gpu->has_whereami)
		return a6xx_gpu->shadow[ring->id];

	return ring->memptrs->rptr = gpu_read(gpu, REG_A6XX_CP_RB_RPTR);
}

static u32 a618_get_speed_bin(u32 fuse)
{
	if (fuse == 0)
		return 0;
	else if (fuse == 169)
		return 1;
	else if (fuse == 174)
		return 2;

	return UINT_MAX;
}

static u32 fuse_to_supp_hw(struct device *dev, u32 revn, u32 fuse)
{
	u32 val = UINT_MAX;

	if (revn == 618)
		val = a618_get_speed_bin(fuse);

	if (val == UINT_MAX) {
		DRM_DEV_ERROR(dev,
			"missing support for speed-bin: %u. Some OPPs may not be supported by hardware",
			fuse);
		return UINT_MAX;
	}

	return (1 << val);
}

static int a6xx_set_supported_hw(struct device *dev, struct a6xx_gpu *a6xx_gpu,
		u32 revn)
{
	struct opp_table *opp_table;
	u32 supp_hw = UINT_MAX;
	u16 speedbin;
	int ret;

	ret = nvmem_cell_read_u16(dev, "speed_bin", &speedbin);
	/*
	 * -ENOENT means that the platform doesn't support speedbin which is
	 * fine
	 */
	if (ret == -ENOENT) {
		return 0;
	} else if (ret) {
		DRM_DEV_ERROR(dev,
			      "failed to read speed-bin (%d). Some OPPs may not be supported by hardware",
			      ret);
		goto done;
	}
	speedbin = le16_to_cpu(speedbin);

	supp_hw = fuse_to_supp_hw(dev, revn, speedbin);

done:
	opp_table = dev_pm_opp_set_supported_hw(dev, &supp_hw, 1);
	if (IS_ERR(opp_table))
		return PTR_ERR(opp_table);

	a6xx_gpu->opp_table = opp_table;
	return 0;
}

static const struct adreno_gpu_funcs funcs = {
	.base = {
		.get_param = adreno_get_param,
		.hw_init = a6xx_hw_init,
		.pm_suspend = a6xx_pm_suspend,
		.pm_resume = a6xx_pm_resume,
		.recover = a6xx_recover,
		.submit = a6xx_submit,
		.active_ring = a6xx_active_ring,
		.irq = a6xx_irq,
		.destroy = a6xx_destroy,
#if defined(CONFIG_DRM_MSM_GPU_STATE)
		.show = a6xx_show,
#endif
		.gpu_busy = a6xx_gpu_busy,
		.gpu_get_freq = a6xx_gmu_get_freq,
		.gpu_set_freq = a6xx_gmu_set_freq,
#if defined(CONFIG_DRM_MSM_GPU_STATE)
		.gpu_state_get = a6xx_gpu_state_get,
		.gpu_state_put = a6xx_gpu_state_put,
#endif
		.create_address_space = a6xx_create_address_space,
		.create_private_address_space = a6xx_create_private_address_space,
		.get_rptr = a6xx_get_rptr,
	},
	.get_timestamp = a6xx_get_timestamp,
};

struct msm_gpu *a6xx_gpu_init(struct drm_device *dev)
{
	struct msm_drm_private *priv = dev->dev_private;
	struct platform_device *pdev = priv->gpu_pdev;
	struct adreno_platform_config *config = pdev->dev.platform_data;
	const struct adreno_info *info;
	struct device_node *node;
	struct a6xx_gpu *a6xx_gpu;
	struct adreno_gpu *adreno_gpu;
	struct msm_gpu *gpu;
	int ret;

	a6xx_gpu = kzalloc(sizeof(*a6xx_gpu), GFP_KERNEL);
	if (!a6xx_gpu)
		return ERR_PTR(-ENOMEM);

	adreno_gpu = &a6xx_gpu->base;
	gpu = &adreno_gpu->base;

	adreno_gpu->registers = NULL;

	/*
	 * We need to know the platform type before calling into adreno_gpu_init
	 * so that the hw_apriv flag can be correctly set. Snoop into the info
	 * and grab the revision number
	 */
	info = adreno_info(config->rev);

	if (info && info->revn == 650)
		adreno_gpu->base.hw_apriv = true;

	a6xx_llc_slices_init(pdev, a6xx_gpu);

	ret = a6xx_set_supported_hw(&pdev->dev, a6xx_gpu, info->revn);
	if (ret) {
		a6xx_destroy(&(a6xx_gpu->base.base));
		return ERR_PTR(ret);
	}

	ret = adreno_gpu_init(dev, pdev, adreno_gpu, &funcs, 1);
	if (ret) {
		a6xx_destroy(&(a6xx_gpu->base.base));
		return ERR_PTR(ret);
	}

	/* Check if there is a GMU phandle and set it up */
	node = of_parse_phandle(pdev->dev.of_node, "qcom,gmu", 0);

	/* FIXME: How do we gracefully handle this? */
	BUG_ON(!node);

	ret = a6xx_gmu_init(a6xx_gpu, node);
	if (ret) {
		a6xx_destroy(&(a6xx_gpu->base.base));
		return ERR_PTR(ret);
	}

	if (gpu->aspace)
		msm_mmu_set_fault_handler(gpu->aspace->mmu, gpu,
				a6xx_fault_handler);

	return gpu;
}<|MERGE_RESOLUTION|>--- conflicted
+++ resolved
@@ -574,21 +574,12 @@
 				ret = true;
 				goto out;
 			}
-<<<<<<< HEAD
 
 			DRM_DEV_ERROR(&gpu->pdev->dev,
 				"a650 SQE ucode is too old. Have version %x need at least %x\n",
 				buf[0] & 0xfff, 0x095);
 		}
 
-=======
-
-			DRM_DEV_ERROR(&gpu->pdev->dev,
-				"a650 SQE ucode is too old. Have version %x need at least %x\n",
-				buf[0] & 0xfff, 0x095);
-		}
-
->>>>>>> 4bcf3b75
 		/*
 		 * When a660 is added those targets should return true here
 		 * since those have all the critical security fixes built in
