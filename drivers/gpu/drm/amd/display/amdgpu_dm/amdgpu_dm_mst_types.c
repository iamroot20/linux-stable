--- conflicted
+++ resolved
@@ -387,17 +387,6 @@
 	drm_connector_put(connector);
 }
 
-<<<<<<< HEAD
-static void dm_dp_mst_hotplug(struct drm_dp_mst_topology_mgr *mgr)
-{
-	struct amdgpu_dm_connector *master = container_of(mgr, struct amdgpu_dm_connector, mst_mgr);
-	struct drm_device *dev = master->base.dev;
-
-	drm_kms_helper_hotplug_event(dev);
-}
-
-=======
->>>>>>> f7688b48
 static void dm_dp_mst_register_connector(struct drm_connector *connector)
 {
 	struct drm_device *dev = connector->dev;
