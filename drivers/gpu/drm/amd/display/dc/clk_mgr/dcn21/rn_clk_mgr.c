--- conflicted
+++ resolved
@@ -738,39 +738,24 @@
 			.wm_inst = WM_B,
 			.wm_type = WM_TYPE_PSTATE_CHG,
 			.pstate_latency_us = 11.72,
-<<<<<<< HEAD
-			.sr_exit_time_us = 11.12,
-			.sr_enter_plus_exit_time_us = 12.48,
-=======
 			.sr_exit_time_us = 13.18,
 			.sr_enter_plus_exit_time_us = 14.30,
->>>>>>> e0733463
 			.valid = true,
 		},
 		{
 			.wm_inst = WM_C,
 			.wm_type = WM_TYPE_PSTATE_CHG,
 			.pstate_latency_us = 11.72,
-<<<<<<< HEAD
-			.sr_exit_time_us = 11.12,
-			.sr_enter_plus_exit_time_us = 12.48,
-=======
 			.sr_exit_time_us = 13.18,
 			.sr_enter_plus_exit_time_us = 14.30,
->>>>>>> e0733463
 			.valid = true,
 		},
 		{
 			.wm_inst = WM_D,
 			.wm_type = WM_TYPE_PSTATE_CHG,
 			.pstate_latency_us = 11.72,
-<<<<<<< HEAD
-			.sr_exit_time_us = 11.12,
-			.sr_enter_plus_exit_time_us = 12.48,
-=======
 			.sr_exit_time_us = 13.18,
 			.sr_enter_plus_exit_time_us = 14.30,
->>>>>>> e0733463
 			.valid = true,
 		},
 	}
