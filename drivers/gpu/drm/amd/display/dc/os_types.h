/*
 * Copyright 2012-16 Advanced Micro Devices, Inc.
 * Copyright 2019 Raptor Engineering, LLC
 *
 * Permission is hereby granted, free of charge, to any person obtaining a
 * copy of this software and associated documentation files (the "Software"),
 * to deal in the Software without restriction, including without limitation
 * the rights to use, copy, modify, merge, publish, distribute, sublicense,
 * and/or sell copies of the Software, and to permit persons to whom the
 * Software is furnished to do so, subject to the following conditions:
 *
 * The above copyright notice and this permission notice shall be included in
 * all copies or substantial portions of the Software.
 *
 * THE SOFTWARE IS PROVIDED "AS IS", WITHOUT WARRANTY OF ANY KIND, EXPRESS OR
 * IMPLIED, INCLUDING BUT NOT LIMITED TO THE WARRANTIES OF MERCHANTABILITY,
 * FITNESS FOR A PARTICULAR PURPOSE AND NONINFRINGEMENT.  IN NO EVENT SHALL
 * THE COPYRIGHT HOLDER(S) OR AUTHOR(S) BE LIABLE FOR ANY CLAIM, DAMAGES OR
 * OTHER LIABILITY, WHETHER IN AN ACTION OF CONTRACT, TORT OR OTHERWISE,
 * ARISING FROM, OUT OF OR IN CONNECTION WITH THE SOFTWARE OR THE USE OR
 * OTHER DEALINGS IN THE SOFTWARE.
 *
 * Authors: AMD
 *
 */

#ifndef _OS_TYPES_H_
#define _OS_TYPES_H_

#include <linux/kgdb.h>
#include <linux/kref.h>
#include <linux/types.h>
#include <linux/slab.h>

#include <asm/byteorder.h>

#include <drm/drm_print.h>

#include "cgs_common.h"

#if defined(__BIG_ENDIAN) && !defined(BIGENDIAN_CPU)
#define BIGENDIAN_CPU
#elif defined(__LITTLE_ENDIAN) && !defined(LITTLEENDIAN_CPU)
#define LITTLEENDIAN_CPU
#endif

#undef FRAME_SIZE

#define dm_output_to_console(fmt, ...) DRM_DEBUG_KMS(fmt, ##__VA_ARGS__)

#define dm_error(fmt, ...) DRM_ERROR(fmt, ##__VA_ARGS__)

#if defined(CONFIG_DRM_AMD_DC_DCN)
<<<<<<< HEAD
#if defined(CONFIG_X86)
#include <asm/fpu/api.h>
#define DC_FP_START() kernel_fpu_begin()
#define DC_FP_END() kernel_fpu_end()
#elif defined(CONFIG_PPC64)
#include <asm/switch_to.h>
#include <asm/cputable.h>
#define DC_FP_START() { \
	if (cpu_has_feature(CPU_FTR_VSX_COMP)) { \
		preempt_disable(); \
		enable_kernel_vsx(); \
	} else if (cpu_has_feature(CPU_FTR_ALTIVEC_COMP)) { \
		preempt_disable(); \
		enable_kernel_altivec(); \
	} else if (!cpu_has_feature(CPU_FTR_FPU_UNAVAILABLE)) { \
		preempt_disable(); \
		enable_kernel_fp(); \
	} \
}
#define DC_FP_END() { \
	if (cpu_has_feature(CPU_FTR_VSX_COMP)) { \
		disable_kernel_vsx(); \
		preempt_enable(); \
	} else if (cpu_has_feature(CPU_FTR_ALTIVEC_COMP)) { \
		disable_kernel_altivec(); \
		preempt_enable(); \
	} else if (!cpu_has_feature(CPU_FTR_FPU_UNAVAILABLE)) { \
		disable_kernel_fp(); \
		preempt_enable(); \
	} \
}
#endif
=======
#include "amdgpu_dm/dc_fpu.h"
#define DC_FP_START() dc_fpu_begin(__func__, __LINE__)
#define DC_FP_END() dc_fpu_end(__func__, __LINE__)
>>>>>>> 3b17187f
#endif

/*
 *
 * general debug capabilities
 *
 */
#ifdef CONFIG_DEBUG_KERNEL_DC
#define dc_breakpoint()		kgdb_breakpoint()
#else
#define dc_breakpoint()		do {} while (0)
#endif

#define ASSERT_CRITICAL(expr) do {		\
		if (WARN_ON(!(expr)))		\
			dc_breakpoint();	\
	} while (0)

#define ASSERT(expr) do {			\
		if (WARN_ON_ONCE(!(expr)))	\
			dc_breakpoint();	\
	} while (0)

#define BREAK_TO_DEBUGGER() \
	do { \
		DRM_DEBUG_DRIVER("%s():%d\n", __func__, __LINE__); \
		dc_breakpoint(); \
	} while (0)

#define DC_ERR(...)  do { \
	dm_error(__VA_ARGS__); \
	BREAK_TO_DEBUGGER(); \
} while (0)

#endif /* _OS_TYPES_H_ */<|MERGE_RESOLUTION|>--- conflicted
+++ resolved
@@ -51,44 +51,9 @@
 #define dm_error(fmt, ...) DRM_ERROR(fmt, ##__VA_ARGS__)
 
 #if defined(CONFIG_DRM_AMD_DC_DCN)
-<<<<<<< HEAD
-#if defined(CONFIG_X86)
-#include <asm/fpu/api.h>
-#define DC_FP_START() kernel_fpu_begin()
-#define DC_FP_END() kernel_fpu_end()
-#elif defined(CONFIG_PPC64)
-#include <asm/switch_to.h>
-#include <asm/cputable.h>
-#define DC_FP_START() { \
-	if (cpu_has_feature(CPU_FTR_VSX_COMP)) { \
-		preempt_disable(); \
-		enable_kernel_vsx(); \
-	} else if (cpu_has_feature(CPU_FTR_ALTIVEC_COMP)) { \
-		preempt_disable(); \
-		enable_kernel_altivec(); \
-	} else if (!cpu_has_feature(CPU_FTR_FPU_UNAVAILABLE)) { \
-		preempt_disable(); \
-		enable_kernel_fp(); \
-	} \
-}
-#define DC_FP_END() { \
-	if (cpu_has_feature(CPU_FTR_VSX_COMP)) { \
-		disable_kernel_vsx(); \
-		preempt_enable(); \
-	} else if (cpu_has_feature(CPU_FTR_ALTIVEC_COMP)) { \
-		disable_kernel_altivec(); \
-		preempt_enable(); \
-	} else if (!cpu_has_feature(CPU_FTR_FPU_UNAVAILABLE)) { \
-		disable_kernel_fp(); \
-		preempt_enable(); \
-	} \
-}
-#endif
-=======
 #include "amdgpu_dm/dc_fpu.h"
 #define DC_FP_START() dc_fpu_begin(__func__, __LINE__)
 #define DC_FP_END() dc_fpu_end(__func__, __LINE__)
->>>>>>> 3b17187f
 #endif
 
 /*
