/*
 * Copyright 2018 Advanced Micro Devices, Inc.
 *
 * Permission is hereby granted, free of charge, to any person obtaining a
 * copy of this software and associated documentation files (the "Software"),
 * to deal in the Software without restriction, including without limitation
 * the rights to use, copy, modify, merge, publish, distribute, sublicense,
 * and/or sell copies of the Software, and to permit persons to whom the
 * Software is furnished to do so, subject to the following conditions:
 *
 * The above copyright notice and this permission notice shall be included in
 * all copies or substantial portions of the Software.
 *
 * THE SOFTWARE IS PROVIDED "AS IS", WITHOUT WARRANTY OF ANY KIND, EXPRESS OR
 * IMPLIED, INCLUDING BUT NOT LIMITED TO THE WARRANTIES OF MERCHANTABILITY,
 * FITNESS FOR A PARTICULAR PURPOSE AND NONINFRINGEMENT.  IN NO EVENT SHALL
 * THE COPYRIGHT HOLDER(S) OR AUTHOR(S) BE LIABLE FOR ANY CLAIM, DAMAGES OR
 * OTHER LIABILITY, WHETHER IN AN ACTION OF CONTRACT, TORT OR OTHERWISE,
 * ARISING FROM, OUT OF OR IN CONNECTION WITH THE SOFTWARE OR THE USE OR
 * OTHER DEALINGS IN THE SOFTWARE.
 *
 */

#ifndef _DISCOVERY_H_
#define _DISCOVERY_H_

#define PSP_HEADER_SIZE                 256
#define BINARY_SIGNATURE                0x28211407
#define DISCOVERY_TABLE_SIGNATURE       0x53445049
#define GC_TABLE_ID                     0x4347
#define HARVEST_TABLE_SIGNATURE         0x56524148
#define VCN_INFO_TABLE_ID               0x004E4356
#define MALL_INFO_TABLE_ID              0x4D414C4C

typedef enum
{
	IP_DISCOVERY = 0,
	GC,
	HARVEST_INFO,
	VCN_INFO,
	MALL_INFO,
	RESERVED_1,
	TOTAL_TABLES = 6
} table;

#pragma pack(1)

typedef struct table_info
{
	uint16_t offset;   /* Byte offset */
	uint16_t checksum; /* Byte sum of the table */
	uint16_t size;     /* Table size */
	uint16_t padding;
} table_info;

typedef struct binary_header
{
	/* psp structure should go at the top of this structure */
	uint32_t binary_signature; /* 0x7, 0x14, 0x21, 0x28 */
	uint16_t version_major;
	uint16_t version_minor;
	uint16_t binary_checksum;  /* Byte sum of the binary after this field */
	uint16_t binary_size;      /* Binary Size*/
	table_info table_list[TOTAL_TABLES];
} binary_header;

typedef struct die_info
{
	uint16_t die_id;
	uint16_t die_offset; /* Points to the corresponding die_header structure */
} die_info;


typedef struct ip_discovery_header
{
	uint32_t signature;    /* Table Signature */
	uint16_t version;      /* Table Version */
	uint16_t size;         /* Table Size */
	uint32_t id;           /* Table ID */
	uint16_t num_dies;     /* Number of Dies */
	die_info die_info[16]; /* list die information for up to 16 dies */
	uint16_t padding[1];   /* padding */
} ip_discovery_header;

typedef struct ip
{
	uint16_t hw_id;           /* Hardware ID */
	uint8_t number_instance;  /* instance of the IP */
	uint8_t num_base_address; /* Number of Base Addresses */
	uint8_t major;            /* HCID Major */
	uint8_t minor;            /* HCID Minor */
	uint8_t revision;         /* HCID Revision */
#if defined(__BIG_ENDIAN)
	uint8_t reserved : 4;     /* Placeholder field */
	uint8_t harvest : 4;      /* Harvest */
#else
	uint8_t harvest : 4;      /* Harvest */
	uint8_t reserved : 4;     /* Placeholder field */
#endif
	uint32_t base_address[]; /* variable number of Addresses */
} ip;

typedef struct ip_v3
{
	uint16_t hw_id;                         /* Hardware ID */
	uint8_t instance_number;                /* Instance number for the IP */
	uint8_t num_base_address;               /* Number of base addresses*/
	uint8_t major;                          /* Hardware ID.major version */
	uint8_t minor;                          /* Hardware ID.minor version */
	uint8_t revision;                       /* Hardware ID.revision version */
#if defined(__BIG_ENDIAN)
	uint8_t variant : 4;                    /* HW variant */
	uint8_t sub_revision : 4;               /* HCID Sub-Revision */
#else
	uint8_t sub_revision : 4;               /* HCID Sub-Revision */
	uint8_t variant : 4;                    /* HW variant */
#endif
	uint32_t base_address[1];               /* Base Address list. Corresponds to the num_base_address field*/
} ip_v3;

typedef struct die_header
{
	uint16_t die_id;
	uint16_t num_ips;
} die_header;

typedef struct ip_structure
{
	ip_discovery_header* header;
	struct die
	{
		die_header *die_header;
		union
		{
			ip *ip_list;
			ip_v3 *ip_v3_list;
		};                                  /* IP list. Variable size*/
	} die;
} ip_structure;

struct gpu_info_header {
	uint32_t table_id;      /* table ID */
	uint16_t version_major; /* table version */
	uint16_t version_minor; /* table version */
	uint32_t size;          /* size of the entire header+data in bytes */
};

struct gc_info_v1_0 {
	struct gpu_info_header header;

	uint32_t gc_num_se;
	uint32_t gc_num_wgp0_per_sa;
	uint32_t gc_num_wgp1_per_sa;
	uint32_t gc_num_rb_per_se;
	uint32_t gc_num_gl2c;
	uint32_t gc_num_gprs;
	uint32_t gc_num_max_gs_thds;
	uint32_t gc_gs_table_depth;
	uint32_t gc_gsprim_buff_depth;
	uint32_t gc_parameter_cache_depth;
	uint32_t gc_double_offchip_lds_buffer;
	uint32_t gc_wave_size;
	uint32_t gc_max_waves_per_simd;
	uint32_t gc_max_scratch_slots_per_cu;
	uint32_t gc_lds_size;
	uint32_t gc_num_sc_per_se;
	uint32_t gc_num_sa_per_se;
	uint32_t gc_num_packer_per_sc;
	uint32_t gc_num_gl2a;
};

struct gc_info_v1_1 {
	struct gpu_info_header header;

	uint32_t gc_num_se;
	uint32_t gc_num_wgp0_per_sa;
	uint32_t gc_num_wgp1_per_sa;
	uint32_t gc_num_rb_per_se;
	uint32_t gc_num_gl2c;
	uint32_t gc_num_gprs;
	uint32_t gc_num_max_gs_thds;
	uint32_t gc_gs_table_depth;
	uint32_t gc_gsprim_buff_depth;
	uint32_t gc_parameter_cache_depth;
	uint32_t gc_double_offchip_lds_buffer;
	uint32_t gc_wave_size;
	uint32_t gc_max_waves_per_simd;
	uint32_t gc_max_scratch_slots_per_cu;
	uint32_t gc_lds_size;
	uint32_t gc_num_sc_per_se;
	uint32_t gc_num_sa_per_se;
	uint32_t gc_num_packer_per_sc;
	uint32_t gc_num_gl2a;
	uint32_t gc_num_tcp_per_sa;
	uint32_t gc_num_sdp_interface;
	uint32_t gc_num_tcps;
};

<<<<<<< HEAD
=======
struct gc_info_v1_2 {
	struct gpu_info_header header;
	uint32_t gc_num_se;
	uint32_t gc_num_wgp0_per_sa;
	uint32_t gc_num_wgp1_per_sa;
	uint32_t gc_num_rb_per_se;
	uint32_t gc_num_gl2c;
	uint32_t gc_num_gprs;
	uint32_t gc_num_max_gs_thds;
	uint32_t gc_gs_table_depth;
	uint32_t gc_gsprim_buff_depth;
	uint32_t gc_parameter_cache_depth;
	uint32_t gc_double_offchip_lds_buffer;
	uint32_t gc_wave_size;
	uint32_t gc_max_waves_per_simd;
	uint32_t gc_max_scratch_slots_per_cu;
	uint32_t gc_lds_size;
	uint32_t gc_num_sc_per_se;
	uint32_t gc_num_sa_per_se;
	uint32_t gc_num_packer_per_sc;
	uint32_t gc_num_gl2a;
	uint32_t gc_num_tcp_per_sa;
	uint32_t gc_num_sdp_interface;
	uint32_t gc_num_tcps;
	uint32_t gc_num_tcp_per_wpg;
	uint32_t gc_tcp_l1_size;
	uint32_t gc_num_sqc_per_wgp;
	uint32_t gc_l1_instruction_cache_size_per_sqc;
	uint32_t gc_l1_data_cache_size_per_sqc;
	uint32_t gc_gl1c_per_sa;
	uint32_t gc_gl1c_size_per_instance;
	uint32_t gc_gl2c_per_gpu;
};

>>>>>>> d60c95ef
struct gc_info_v2_0 {
	struct gpu_info_header header;

	uint32_t gc_num_se;
	uint32_t gc_num_cu_per_sh;
	uint32_t gc_num_sh_per_se;
	uint32_t gc_num_rb_per_se;
	uint32_t gc_num_tccs;
	uint32_t gc_num_gprs;
	uint32_t gc_num_max_gs_thds;
	uint32_t gc_gs_table_depth;
	uint32_t gc_gsprim_buff_depth;
	uint32_t gc_parameter_cache_depth;
	uint32_t gc_double_offchip_lds_buffer;
	uint32_t gc_wave_size;
	uint32_t gc_max_waves_per_simd;
	uint32_t gc_max_scratch_slots_per_cu;
	uint32_t gc_lds_size;
	uint32_t gc_num_sc_per_se;
	uint32_t gc_num_packer_per_sc;
};

typedef struct harvest_info_header {
	uint32_t signature; /* Table Signature */
	uint32_t version;   /* Table Version */
} harvest_info_header;

typedef struct harvest_info {
	uint16_t hw_id;          /* Hardware ID */
	uint8_t number_instance; /* Instance of the IP */
	uint8_t reserved;        /* Reserved for alignment */
} harvest_info;

typedef struct harvest_table {
	harvest_info_header header;
	harvest_info list[32];
} harvest_table;

struct mall_info_header {
	uint32_t table_id; /* table ID */
	uint16_t version_major; /* table version */
	uint16_t version_minor; /* table version */
	uint32_t size_bytes; /* size of the entire header+data in bytes */
};

struct mall_info_v1_0 {
	struct mall_info_header header;
	uint32_t mall_size_per_m;
	uint32_t m_s_present;
	uint32_t m_half_use;
	uint32_t m_mall_config;
	uint32_t reserved[5];
};

#define VCN_INFO_TABLE_MAX_NUM_INSTANCES 4

struct vcn_info_header {
    uint32_t table_id; /* table ID */
    uint16_t version_major; /* table version */
    uint16_t version_minor; /* table version */
    uint32_t size_bytes; /* size of the entire header+data in bytes */
};

struct vcn_instance_info_v1_0
{
	uint32_t instance_num; /* VCN IP instance number. 0 - VCN0; 1 - VCN1 etc*/
	union _fuse_data {
		struct {
			uint32_t av1_disabled : 1;
			uint32_t vp9_disabled : 1;
			uint32_t hevc_disabled : 1;
			uint32_t h264_disabled : 1;
			uint32_t reserved : 28;
		} bits;
		uint32_t all_bits;
	} fuse_data;
	uint32_t reserved[2];
};

struct vcn_info_v1_0 {
	struct vcn_info_header header;
	uint32_t num_of_instances; /* number of entries used in instance_info below*/
	struct vcn_instance_info_v1_0 instance_info[VCN_INFO_TABLE_MAX_NUM_INSTANCES];
	uint32_t reserved[4];
};

#pragma pack()

#endif<|MERGE_RESOLUTION|>--- conflicted
+++ resolved
@@ -196,8 +196,6 @@
 	uint32_t gc_num_tcps;
 };
 
-<<<<<<< HEAD
-=======
 struct gc_info_v1_2 {
 	struct gpu_info_header header;
 	uint32_t gc_num_se;
@@ -232,7 +230,6 @@
 	uint32_t gc_gl2c_per_gpu;
 };
 
->>>>>>> d60c95ef
 struct gc_info_v2_0 {
 	struct gpu_info_header header;
 
