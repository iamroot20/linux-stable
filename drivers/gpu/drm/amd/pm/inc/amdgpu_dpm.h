--- conflicted
+++ resolved
@@ -288,8 +288,6 @@
 	POWER_STATE_OFF,
 };
 
-<<<<<<< HEAD
-=======
 /* Used to mask smu debug modes */
 #define SMU_DEBUG_HALT_ON_ERROR		0x1
 
@@ -314,7 +312,6 @@
 	uint16_t fclk_average_tau;
 };
 
->>>>>>> d60c95ef
 struct amdgpu_pm {
 	struct mutex		mutex;
 	u32                     current_sclk;
@@ -351,12 +348,6 @@
 	struct i2c_adapter     *ras_eeprom_i2c_bus;
 	struct i2c_adapter     *fru_eeprom_i2c_bus;
 	struct list_head	pm_attr_list;
-<<<<<<< HEAD
-
-	atomic_t		pwr_state[AMD_IP_BLOCK_TYPE_NUM];
-};
-=======
->>>>>>> d60c95ef
 
 	atomic_t		pwr_state[AMD_IP_BLOCK_TYPE_NUM];
 
