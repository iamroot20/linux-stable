--- conflicted
+++ resolved
@@ -38,10 +38,7 @@
 #include <drm/drm_probe_helper.h>
 #include <linux/mmu_notifier.h>
 #include <linux/suspend.h>
-<<<<<<< HEAD
-=======
 #include <linux/cc_platform.h>
->>>>>>> 92b4b594
 #include <linux/fb.h>
 
 #include "amdgpu.h"
@@ -2005,8 +2002,6 @@
 	bool supports_atomic = false;
 	bool is_fw_fb;
 	resource_size_t base, size;
-<<<<<<< HEAD
-=======
 
 	/* skip devices which are owned by radeon */
 	for (i = 0; i < ARRAY_SIZE(amdgpu_unsupported_pciidlist); i++) {
@@ -2018,7 +2013,6 @@
 		DRM_INFO("Unsupported asic.  Remove me when IP discovery init is in place.\n");
 		return -ENODEV;
 	}
->>>>>>> 92b4b594
 
 	if (amdgpu_virtual_display ||
 	    amdgpu_device_asic_has_dc_support(flags & AMD_ASIC_MASK))
