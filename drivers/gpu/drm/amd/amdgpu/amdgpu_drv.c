--- conflicted
+++ resolved
@@ -36,13 +36,9 @@
 #include <drm/drm_probe_helper.h>
 #include <linux/mmu_notifier.h>
 #include <linux/suspend.h>
-<<<<<<< HEAD
-#include <linux/fb.h>
-=======
 #include <linux/cc_platform.h>
 #include <linux/fb.h>
 #include <linux/dynamic_debug.h>
->>>>>>> d60c95ef
 
 #include "amdgpu.h"
 #include "amdgpu_irq.h"
@@ -2021,26 +2017,6 @@
 
 static const struct drm_driver amdgpu_kms_driver;
 
-<<<<<<< HEAD
-static bool amdgpu_is_fw_framebuffer(resource_size_t base,
-				     resource_size_t size)
-{
-	bool found = false;
-#if IS_REACHABLE(CONFIG_FB)
-	struct apertures_struct *a;
-
-	a = alloc_apertures(1);
-	if (!a)
-		return false;
-
-	a->ranges[0].base = base;
-	a->ranges[0].size = size;
-
-	found = is_firmware_framebuffer(a);
-	kfree(a);
-#endif
-	return found;
-=======
 static void amdgpu_get_secondary_funcs(struct amdgpu_device *adev)
 {
 	struct pci_dev *p = NULL;
@@ -2061,7 +2037,6 @@
 			pci_dev_put(p);
 		}
 	}
->>>>>>> d60c95ef
 }
 
 static int amdgpu_pci_probe(struct pci_dev *pdev,
@@ -2072,17 +2047,6 @@
 	unsigned long flags = ent->driver_data;
 	int ret, retry = 0, i;
 	bool supports_atomic = false;
-	bool is_fw_fb;
-	resource_size_t base, size;
-
-	if (amdgpu_aspm == -1 && !pcie_aspm_enabled(pdev))
-		amdgpu_aspm = 0;
-
-	/* skip devices which are owned by radeon */
-	for (i = 0; i < ARRAY_SIZE(amdgpu_unsupported_pciidlist); i++) {
-		if (amdgpu_unsupported_pciidlist[i] == pdev->device)
-			return -ENODEV;
-	}
 
 	/* skip devices which are owned by radeon */
 	for (i = 0; i < ARRAY_SIZE(amdgpu_unsupported_pciidlist); i++) {
@@ -2158,13 +2122,6 @@
 	}
 #endif
 
-<<<<<<< HEAD
-	base = pci_resource_start(pdev, 0);
-	size = pci_resource_len(pdev, 0);
-	is_fw_fb = amdgpu_is_fw_framebuffer(base, size);
-
-=======
->>>>>>> d60c95ef
 	adev = devm_drm_dev_alloc(&pdev->dev, &amdgpu_kms_driver, typeof(*adev), ddev);
 	if (IS_ERR(adev))
 		return PTR_ERR(adev);
@@ -2172,7 +2129,6 @@
 	adev->dev  = &pdev->dev;
 	adev->pdev = pdev;
 	ddev = adev_to_drm(adev);
-	adev->is_fw_fb = is_fw_fb;
 
 	if (!supports_atomic)
 		ddev->driver_features &= ~DRIVER_ATOMIC;
