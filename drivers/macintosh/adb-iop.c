--- conflicted
+++ resolved
@@ -250,11 +250,7 @@
 {
 	struct adb_iopmsg *amsg = (struct adb_iopmsg *)msg->message;
 
-<<<<<<< HEAD
-	autopoll_devs = (amsg->data[1] << 8) | amsg->data[0];
-=======
 	autopoll_devs = get_unaligned_be16(amsg->data);
->>>>>>> e0733463
 	if (autopoll_devs & (1 << autopoll_addr))
 		return;
 	autopoll_addr = autopoll_devs ? (ffs(autopoll_devs) - 1) : 0;
