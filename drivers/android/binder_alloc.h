--- conflicted
+++ resolved
@@ -100,11 +100,7 @@
 struct binder_alloc {
 	struct mutex mutex;
 	unsigned long vma_addr;
-<<<<<<< HEAD
-	struct mm_struct *vma_vm_mm;
-=======
 	struct mm_struct *mm;
->>>>>>> d60c95ef
 	void __user *buffer;
 	struct list_head buffers;
 	struct rb_root free_buffers;
