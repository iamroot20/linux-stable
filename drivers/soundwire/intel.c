--- conflicted
+++ resolved
@@ -490,16 +490,6 @@
 		ret = intel_clear_bit(shim, SDW_SHIM_LCTL, link_control, cpa_mask);
 		if (ret < 0) {
 			dev_err(sdw->cdns.dev, "%s: could not power down link\n", __func__);
-<<<<<<< HEAD
-
-			/*
-			 * we leave the sdw->cdns.link_up flag as false since we've disabled
-			 * the link at this point and cannot handle interrupts any longer.
-			 */
-		}
-	}
-=======
->>>>>>> 3b17187f
 
 			/*
 			 * we leave the sdw->cdns.link_up flag as false since we've disabled
