// SPDX-License-Identifier: GPL-2.0
/*
 * Copyright (c) 2011-2012, The Linux Foundation. All rights reserved.
 *
 * Description: CoreSight Program Flow Trace driver
 */

#include <linux/kernel.h>
#include <linux/moduleparam.h>
#include <linux/init.h>
#include <linux/types.h>
#include <linux/device.h>
#include <linux/io.h>
#include <linux/err.h>
#include <linux/fs.h>
#include <linux/slab.h>
#include <linux/delay.h>
#include <linux/smp.h>
#include <linux/sysfs.h>
#include <linux/stat.h>
#include <linux/pm_runtime.h>
#include <linux/cpu.h>
#include <linux/of.h>
#include <linux/coresight.h>
#include <linux/coresight-pmu.h>
#include <linux/amba/bus.h>
#include <linux/seq_file.h>
#include <linux/uaccess.h>
#include <linux/clk.h>
#include <linux/perf_event.h>
#include <asm/sections.h>

#include "coresight-etm.h"
#include "coresight-etm-perf.h"

/*
 * Not really modular but using module_param is the easiest way to
 * remain consistent with existing use cases for now.
 */
static int boot_enable;
module_param_named(boot_enable, boot_enable, int, S_IRUGO);

static struct etm_drvdata *etmdrvdata[NR_CPUS];

static enum cpuhp_state hp_online;

/*
 * Memory mapped writes to clear os lock are not supported on some processors
 * and OS lock must be unlocked before any memory mapped access on such
 * processors, otherwise memory mapped reads/writes will be invalid.
 */
static void etm_os_unlock(struct etm_drvdata *drvdata)
{
	/* Writing any value to ETMOSLAR unlocks the trace registers */
	etm_writel(drvdata, 0x0, ETMOSLAR);
	drvdata->os_unlock = true;
	isb();
}

static void etm_set_pwrdwn(struct etm_drvdata *drvdata)
{
	u32 etmcr;

	/* Ensure pending cp14 accesses complete before setting pwrdwn */
	mb();
	isb();
	etmcr = etm_readl(drvdata, ETMCR);
	etmcr |= ETMCR_PWD_DWN;
	etm_writel(drvdata, etmcr, ETMCR);
}

static void etm_clr_pwrdwn(struct etm_drvdata *drvdata)
{
	u32 etmcr;

	etmcr = etm_readl(drvdata, ETMCR);
	etmcr &= ~ETMCR_PWD_DWN;
	etm_writel(drvdata, etmcr, ETMCR);
	/* Ensure pwrup completes before subsequent cp14 accesses */
	mb();
	isb();
}

static void etm_set_pwrup(struct etm_drvdata *drvdata)
{
	u32 etmpdcr;

	etmpdcr = readl_relaxed(drvdata->base + ETMPDCR);
	etmpdcr |= ETMPDCR_PWD_UP;
	writel_relaxed(etmpdcr, drvdata->base + ETMPDCR);
	/* Ensure pwrup completes before subsequent cp14 accesses */
	mb();
	isb();
}

static void etm_clr_pwrup(struct etm_drvdata *drvdata)
{
	u32 etmpdcr;

	/* Ensure pending cp14 accesses complete before clearing pwrup */
	mb();
	isb();
	etmpdcr = readl_relaxed(drvdata->base + ETMPDCR);
	etmpdcr &= ~ETMPDCR_PWD_UP;
	writel_relaxed(etmpdcr, drvdata->base + ETMPDCR);
}

/**
 * coresight_timeout_etm - loop until a bit has changed to a specific state.
 * @drvdata: etm's private data structure.
 * @offset: address of a register, starting from @addr.
 * @position: the position of the bit of interest.
 * @value: the value the bit should have.
 *
 * Basically the same as @coresight_timeout except for the register access
 * method where we have to account for CP14 configurations.

 * Return: 0 as soon as the bit has taken the desired state or -EAGAIN if
 * TIMEOUT_US has elapsed, which ever happens first.
 */

static int coresight_timeout_etm(struct etm_drvdata *drvdata, u32 offset,
				  int position, int value)
{
	int i;
	u32 val;

	for (i = TIMEOUT_US; i > 0; i--) {
		val = etm_readl(drvdata, offset);
		/* Waiting on the bit to go from 0 to 1 */
		if (value) {
			if (val & BIT(position))
				return 0;
		/* Waiting on the bit to go from 1 to 0 */
		} else {
			if (!(val & BIT(position)))
				return 0;
		}

		/*
		 * Delay is arbitrary - the specification doesn't say how long
		 * we are expected to wait.  Extra check required to make sure
		 * we don't wait needlessly on the last iteration.
		 */
		if (i - 1)
			udelay(1);
	}

	return -EAGAIN;
}


static void etm_set_prog(struct etm_drvdata *drvdata)
{
	u32 etmcr;

	etmcr = etm_readl(drvdata, ETMCR);
	etmcr |= ETMCR_ETM_PRG;
	etm_writel(drvdata, etmcr, ETMCR);
	/*
	 * Recommended by spec for cp14 accesses to ensure etmcr write is
	 * complete before polling etmsr
	 */
	isb();
	if (coresight_timeout_etm(drvdata, ETMSR, ETMSR_PROG_BIT, 1)) {
		dev_err(&drvdata->csdev->dev,
			"%s: timeout observed when probing at offset %#x\n",
			__func__, ETMSR);
	}
}

static void etm_clr_prog(struct etm_drvdata *drvdata)
{
	u32 etmcr;

	etmcr = etm_readl(drvdata, ETMCR);
	etmcr &= ~ETMCR_ETM_PRG;
	etm_writel(drvdata, etmcr, ETMCR);
	/*
	 * Recommended by spec for cp14 accesses to ensure etmcr write is
	 * complete before polling etmsr
	 */
	isb();
	if (coresight_timeout_etm(drvdata, ETMSR, ETMSR_PROG_BIT, 0)) {
		dev_err(&drvdata->csdev->dev,
			"%s: timeout observed when probing at offset %#x\n",
			__func__, ETMSR);
	}
}

void etm_set_default(struct etm_config *config)
{
	int i;

	if (WARN_ON_ONCE(!config))
		return;

	/*
	 * Taken verbatim from the TRM:
	 *
	 * To trace all memory:
	 *  set bit [24] in register 0x009, the ETMTECR1, to 1
	 *  set all other bits in register 0x009, the ETMTECR1, to 0
	 *  set all bits in register 0x007, the ETMTECR2, to 0
	 *  set register 0x008, the ETMTEEVR, to 0x6F (TRUE).
	 */
	config->enable_ctrl1 = BIT(24);
	config->enable_ctrl2 = 0x0;
	config->enable_event = ETM_HARD_WIRE_RES_A;

	config->trigger_event = ETM_DEFAULT_EVENT_VAL;
	config->enable_event = ETM_HARD_WIRE_RES_A;

	config->seq_12_event = ETM_DEFAULT_EVENT_VAL;
	config->seq_21_event = ETM_DEFAULT_EVENT_VAL;
	config->seq_23_event = ETM_DEFAULT_EVENT_VAL;
	config->seq_31_event = ETM_DEFAULT_EVENT_VAL;
	config->seq_32_event = ETM_DEFAULT_EVENT_VAL;
	config->seq_13_event = ETM_DEFAULT_EVENT_VAL;
	config->timestamp_event = ETM_DEFAULT_EVENT_VAL;

	for (i = 0; i < ETM_MAX_CNTR; i++) {
		config->cntr_rld_val[i] = 0x0;
		config->cntr_event[i] = ETM_DEFAULT_EVENT_VAL;
		config->cntr_rld_event[i] = ETM_DEFAULT_EVENT_VAL;
		config->cntr_val[i] = 0x0;
	}

	config->seq_curr_state = 0x0;
	config->ctxid_idx = 0x0;
	for (i = 0; i < ETM_MAX_CTXID_CMP; i++)
		config->ctxid_pid[i] = 0x0;

	config->ctxid_mask = 0x0;
	/* Setting default to 1024 as per TRM recommendation */
	config->sync_freq = 0x400;
}

void etm_config_trace_mode(struct etm_config *config)
{
	u32 flags, mode;

	mode = config->mode;

	mode &= (ETM_MODE_EXCL_KERN | ETM_MODE_EXCL_USER);

	/* excluding kernel AND user space doesn't make sense */
	if (mode == (ETM_MODE_EXCL_KERN | ETM_MODE_EXCL_USER))
		return;

	/* nothing to do if neither flags are set */
	if (!(mode & ETM_MODE_EXCL_KERN) && !(mode & ETM_MODE_EXCL_USER))
		return;

	flags = (1 << 0 |	/* instruction execute */
		 3 << 3 |	/* ARM instruction */
		 0 << 5 |	/* No data value comparison */
		 0 << 7 |	/* No exact mach */
		 0 << 8);	/* Ignore context ID */

	/* No need to worry about single address comparators. */
	config->enable_ctrl2 = 0x0;

	/* Bit 0 is address range comparator 1 */
	config->enable_ctrl1 = ETMTECR1_ADDR_COMP_1;

	/*
	 * On ETMv3.5:
	 * ETMACTRn[13,11] == Non-secure state comparison control
	 * ETMACTRn[12,10] == Secure state comparison control
	 *
	 * b00 == Match in all modes in this state
	 * b01 == Do not match in any more in this state
	 * b10 == Match in all modes excepts user mode in this state
	 * b11 == Match only in user mode in this state
	 */

	/* Tracing in secure mode is not supported at this time */
	flags |= (0 << 12 | 1 << 10);

	if (mode & ETM_MODE_EXCL_USER) {
		/* exclude user, match all modes except user mode */
		flags |= (1 << 13 | 0 << 11);
	} else {
		/* exclude kernel, match only in user mode */
		flags |= (1 << 13 | 1 << 11);
	}

	/*
	 * The ETMEEVR register is already set to "hard wire A".  As such
	 * all there is to do is setup an address comparator that spans
	 * the entire address range and configure the state and mode bits.
	 */
	config->addr_val[0] = (u32) 0x0;
	config->addr_val[1] = (u32) ~0x0;
	config->addr_acctype[0] = flags;
	config->addr_acctype[1] = flags;
	config->addr_type[0] = ETM_ADDR_TYPE_RANGE;
	config->addr_type[1] = ETM_ADDR_TYPE_RANGE;
}

#define ETM3X_SUPPORTED_OPTIONS (ETMCR_CYC_ACC | \
				 ETMCR_TIMESTAMP_EN | \
				 ETMCR_RETURN_STACK)

static int etm_parse_event_config(struct etm_drvdata *drvdata,
				  struct perf_event *event)
{
	struct etm_config *config = &drvdata->config;
	struct perf_event_attr *attr = &event->attr;

	if (!attr)
		return -EINVAL;

	/* Clear configuration from previous run */
	memset(config, 0, sizeof(struct etm_config));

	if (attr->exclude_kernel)
		config->mode = ETM_MODE_EXCL_KERN;

	if (attr->exclude_user)
		config->mode = ETM_MODE_EXCL_USER;

	/* Always start from the default config */
	etm_set_default(config);

	/*
	 * By default the tracers are configured to trace the whole address
	 * range.  Narrow the field only if requested by user space.
	 */
	if (config->mode)
		etm_config_trace_mode(config);

	/*
	 * At this time only cycle accurate, return stack  and timestamp
	 * options are available.
	 */
	if (attr->config & ~ETM3X_SUPPORTED_OPTIONS)
		return -EINVAL;

	config->ctrl = attr->config;

	/*
	 * Possible to have cores with PTM (supports ret stack) and ETM
	 * (never has ret stack) on the same SoC. So if we have a request
	 * for return stack that can't be honoured on this core then
	 * clear the bit - trace will still continue normally
	 */
	if ((config->ctrl & ETMCR_RETURN_STACK) &&
	    !(drvdata->etmccer & ETMCCER_RETSTACK))
		config->ctrl &= ~ETMCR_RETURN_STACK;

	return 0;
}

static int etm_enable_hw(struct etm_drvdata *drvdata)
{
	int i, rc;
	u32 etmcr;
	struct etm_config *config = &drvdata->config;
	struct coresight_device *csdev = drvdata->csdev;

	CS_UNLOCK(drvdata->base);

	rc = coresight_claim_device_unlocked(csdev);
	if (rc)
		goto done;

	/* Turn engine on */
	etm_clr_pwrdwn(drvdata);
	/* Apply power to trace registers */
	etm_set_pwrup(drvdata);
	/* Make sure all registers are accessible */
	etm_os_unlock(drvdata);

	etm_set_prog(drvdata);

	etmcr = etm_readl(drvdata, ETMCR);
	/* Clear setting from a previous run if need be */
	etmcr &= ~ETM3X_SUPPORTED_OPTIONS;
	etmcr |= drvdata->port_size;
	etmcr |= ETMCR_ETM_EN;
	etm_writel(drvdata, config->ctrl | etmcr, ETMCR);
	etm_writel(drvdata, config->trigger_event, ETMTRIGGER);
	etm_writel(drvdata, config->startstop_ctrl, ETMTSSCR);
	etm_writel(drvdata, config->enable_event, ETMTEEVR);
	etm_writel(drvdata, config->enable_ctrl1, ETMTECR1);
	etm_writel(drvdata, config->fifofull_level, ETMFFLR);
	for (i = 0; i < drvdata->nr_addr_cmp; i++) {
		etm_writel(drvdata, config->addr_val[i], ETMACVRn(i));
		etm_writel(drvdata, config->addr_acctype[i], ETMACTRn(i));
	}
	for (i = 0; i < drvdata->nr_cntr; i++) {
		etm_writel(drvdata, config->cntr_rld_val[i], ETMCNTRLDVRn(i));
		etm_writel(drvdata, config->cntr_event[i], ETMCNTENRn(i));
		etm_writel(drvdata, config->cntr_rld_event[i],
			   ETMCNTRLDEVRn(i));
		etm_writel(drvdata, config->cntr_val[i], ETMCNTVRn(i));
	}
	etm_writel(drvdata, config->seq_12_event, ETMSQ12EVR);
	etm_writel(drvdata, config->seq_21_event, ETMSQ21EVR);
	etm_writel(drvdata, config->seq_23_event, ETMSQ23EVR);
	etm_writel(drvdata, config->seq_31_event, ETMSQ31EVR);
	etm_writel(drvdata, config->seq_32_event, ETMSQ32EVR);
	etm_writel(drvdata, config->seq_13_event, ETMSQ13EVR);
	etm_writel(drvdata, config->seq_curr_state, ETMSQR);
	for (i = 0; i < drvdata->nr_ext_out; i++)
		etm_writel(drvdata, ETM_DEFAULT_EVENT_VAL, ETMEXTOUTEVRn(i));
	for (i = 0; i < drvdata->nr_ctxid_cmp; i++)
		etm_writel(drvdata, config->ctxid_pid[i], ETMCIDCVRn(i));
	etm_writel(drvdata, config->ctxid_mask, ETMCIDCMR);
	etm_writel(drvdata, config->sync_freq, ETMSYNCFR);
	/* No external input selected */
	etm_writel(drvdata, 0x0, ETMEXTINSELR);
	etm_writel(drvdata, config->timestamp_event, ETMTSEVR);
	/* No auxiliary control selected */
	etm_writel(drvdata, 0x0, ETMAUXCR);
	etm_writel(drvdata, drvdata->traceid, ETMTRACEIDR);
	/* No VMID comparator value selected */
	etm_writel(drvdata, 0x0, ETMVMIDCVR);

	etm_clr_prog(drvdata);

done:
	CS_LOCK(drvdata->base);

	dev_dbg(&drvdata->csdev->dev, "cpu: %d enable smp call done: %d\n",
		drvdata->cpu, rc);
	return rc;
}

struct etm_enable_arg {
	struct etm_drvdata *drvdata;
	int rc;
};

static void etm_enable_hw_smp_call(void *info)
{
	struct etm_enable_arg *arg = info;

	if (WARN_ON(!arg))
		return;
	arg->rc = etm_enable_hw(arg->drvdata);
}

static int etm_cpu_id(struct coresight_device *csdev)
{
	struct etm_drvdata *drvdata = dev_get_drvdata(csdev->dev.parent);

	return drvdata->cpu;
}

int etm_get_trace_id(struct etm_drvdata *drvdata)
{
	unsigned long flags;
	int trace_id = -1;
	struct device *etm_dev;

	if (!drvdata)
		goto out;

	etm_dev = drvdata->csdev->dev.parent;
	if (!local_read(&drvdata->mode))
		return drvdata->traceid;

	pm_runtime_get_sync(etm_dev);

	spin_lock_irqsave(&drvdata->spinlock, flags);

	CS_UNLOCK(drvdata->base);
	trace_id = (etm_readl(drvdata, ETMTRACEIDR) & ETM_TRACEID_MASK);
	CS_LOCK(drvdata->base);

	spin_unlock_irqrestore(&drvdata->spinlock, flags);
	pm_runtime_put(etm_dev);

out:
	return trace_id;

}

static int etm_trace_id(struct coresight_device *csdev)
{
	struct etm_drvdata *drvdata = dev_get_drvdata(csdev->dev.parent);

	return etm_get_trace_id(drvdata);
}

static int etm_enable_perf(struct coresight_device *csdev,
			   struct perf_event *event)
{
	struct etm_drvdata *drvdata = dev_get_drvdata(csdev->dev.parent);

	if (WARN_ON_ONCE(drvdata->cpu != smp_processor_id()))
		return -EINVAL;

	/* Configure the tracer based on the session's specifics */
	etm_parse_event_config(drvdata, event);
	/* And enable it */
	return etm_enable_hw(drvdata);
}

static int etm_enable_sysfs(struct coresight_device *csdev)
{
	struct etm_drvdata *drvdata = dev_get_drvdata(csdev->dev.parent);
	struct etm_enable_arg arg = { };
	int ret;

	spin_lock(&drvdata->spinlock);

	/*
	 * Configure the ETM only if the CPU is online.  If it isn't online
	 * hw configuration will take place on the local CPU during bring up.
	 */
	if (cpu_online(drvdata->cpu)) {
		arg.drvdata = drvdata;
		ret = smp_call_function_single(drvdata->cpu,
					       etm_enable_hw_smp_call, &arg, 1);
		if (!ret)
			ret = arg.rc;
		if (!ret)
			drvdata->sticky_enable = true;
	} else {
		ret = -ENODEV;
	}

	spin_unlock(&drvdata->spinlock);

	if (!ret)
		dev_dbg(&csdev->dev, "ETM tracing enabled\n");
	return ret;
}

static int etm_enable(struct coresight_device *csdev,
		      struct perf_event *event, u32 mode)
{
	int ret;
	u32 val;
	struct etm_drvdata *drvdata = dev_get_drvdata(csdev->dev.parent);

	val = local_cmpxchg(&drvdata->mode, CS_MODE_DISABLED, mode);

	/* Someone is already using the tracer */
	if (val)
		return -EBUSY;

	switch (mode) {
	case CS_MODE_SYSFS:
		ret = etm_enable_sysfs(csdev);
		break;
	case CS_MODE_PERF:
		ret = etm_enable_perf(csdev, event);
		break;
	default:
		ret = -EINVAL;
	}

	/* The tracer didn't start */
	if (ret)
		local_set(&drvdata->mode, CS_MODE_DISABLED);

	return ret;
}

static void etm_disable_hw(void *info)
{
	int i;
	struct etm_drvdata *drvdata = info;
	struct etm_config *config = &drvdata->config;
	struct coresight_device *csdev = drvdata->csdev;

	CS_UNLOCK(drvdata->base);
	etm_set_prog(drvdata);

	/* Read back sequencer and counters for post trace analysis */
	config->seq_curr_state = (etm_readl(drvdata, ETMSQR) & ETM_SQR_MASK);

	for (i = 0; i < drvdata->nr_cntr; i++)
		config->cntr_val[i] = etm_readl(drvdata, ETMCNTVRn(i));

	etm_set_pwrdwn(drvdata);
	coresight_disclaim_device_unlocked(csdev);

	CS_LOCK(drvdata->base);

	dev_dbg(&drvdata->csdev->dev,
		"cpu: %d disable smp call done\n", drvdata->cpu);
}

static void etm_disable_perf(struct coresight_device *csdev)
{
	struct etm_drvdata *drvdata = dev_get_drvdata(csdev->dev.parent);

	if (WARN_ON_ONCE(drvdata->cpu != smp_processor_id()))
		return;

	CS_UNLOCK(drvdata->base);

	/* Setting the prog bit disables tracing immediately */
	etm_set_prog(drvdata);

	/*
	 * There is no way to know when the tracer will be used again so
	 * power down the tracer.
	 */
	etm_set_pwrdwn(drvdata);
	coresight_disclaim_device_unlocked(csdev);

	CS_LOCK(drvdata->base);
}

static void etm_disable_sysfs(struct coresight_device *csdev)
{
	struct etm_drvdata *drvdata = dev_get_drvdata(csdev->dev.parent);

	/*
	 * Taking hotplug lock here protects from clocks getting disabled
	 * with tracing being left on (crash scenario) if user disable occurs
	 * after cpu online mask indicates the cpu is offline but before the
	 * DYING hotplug callback is serviced by the ETM driver.
	 */
	cpus_read_lock();
	spin_lock(&drvdata->spinlock);

	/*
	 * Executing etm_disable_hw on the cpu whose ETM is being disabled
	 * ensures that register writes occur when cpu is powered.
	 */
	smp_call_function_single(drvdata->cpu, etm_disable_hw, drvdata, 1);

	spin_unlock(&drvdata->spinlock);
	cpus_read_unlock();

	dev_dbg(&csdev->dev, "ETM tracing disabled\n");
}

static void etm_disable(struct coresight_device *csdev,
			struct perf_event *event)
{
	u32 mode;
	struct etm_drvdata *drvdata = dev_get_drvdata(csdev->dev.parent);

	/*
	 * For as long as the tracer isn't disabled another entity can't
	 * change its status.  As such we can read the status here without
	 * fearing it will change under us.
	 */
	mode = local_read(&drvdata->mode);

	switch (mode) {
	case CS_MODE_DISABLED:
		break;
	case CS_MODE_SYSFS:
		etm_disable_sysfs(csdev);
		break;
	case CS_MODE_PERF:
		etm_disable_perf(csdev);
		break;
	default:
		WARN_ON_ONCE(mode);
		return;
	}

	if (mode)
		local_set(&drvdata->mode, CS_MODE_DISABLED);
}

static const struct coresight_ops_source etm_source_ops = {
	.cpu_id		= etm_cpu_id,
	.trace_id	= etm_trace_id,
	.enable		= etm_enable,
	.disable	= etm_disable,
};

static const struct coresight_ops etm_cs_ops = {
	.source_ops	= &etm_source_ops,
};

static int etm_online_cpu(unsigned int cpu)
{
	if (!etmdrvdata[cpu])
		return 0;

	if (etmdrvdata[cpu]->boot_enable && !etmdrvdata[cpu]->sticky_enable)
		coresight_enable(etmdrvdata[cpu]->csdev);
	return 0;
}

static int etm_starting_cpu(unsigned int cpu)
{
	if (!etmdrvdata[cpu])
		return 0;

	spin_lock(&etmdrvdata[cpu]->spinlock);
	if (!etmdrvdata[cpu]->os_unlock) {
		etm_os_unlock(etmdrvdata[cpu]);
		etmdrvdata[cpu]->os_unlock = true;
	}

	if (local_read(&etmdrvdata[cpu]->mode))
		etm_enable_hw(etmdrvdata[cpu]);
	spin_unlock(&etmdrvdata[cpu]->spinlock);
	return 0;
}

static int etm_dying_cpu(unsigned int cpu)
{
	if (!etmdrvdata[cpu])
		return 0;

	spin_lock(&etmdrvdata[cpu]->spinlock);
	if (local_read(&etmdrvdata[cpu]->mode))
		etm_disable_hw(etmdrvdata[cpu]);
	spin_unlock(&etmdrvdata[cpu]->spinlock);
	return 0;
}

static bool etm_arch_supported(u8 arch)
{
	switch (arch) {
	case ETM_ARCH_V3_3:
		break;
	case ETM_ARCH_V3_5:
		break;
	case PFT_ARCH_V1_0:
		break;
	case PFT_ARCH_V1_1:
		break;
	default:
		return false;
	}
	return true;
}

static void etm_init_arch_data(void *info)
{
	u32 etmidr;
	u32 etmccr;
	struct etm_drvdata *drvdata = info;

	/* Make sure all registers are accessible */
	etm_os_unlock(drvdata);

	CS_UNLOCK(drvdata->base);

	/* First dummy read */
	(void)etm_readl(drvdata, ETMPDSR);
	/* Provide power to ETM: ETMPDCR[3] == 1 */
	etm_set_pwrup(drvdata);
	/*
	 * Clear power down bit since when this bit is set writes to
	 * certain registers might be ignored.
	 */
	etm_clr_pwrdwn(drvdata);
	/*
	 * Set prog bit. It will be set from reset but this is included to
	 * ensure it is set
	 */
	etm_set_prog(drvdata);

	/* Find all capabilities */
	etmidr = etm_readl(drvdata, ETMIDR);
	drvdata->arch = BMVAL(etmidr, 4, 11);
	drvdata->port_size = etm_readl(drvdata, ETMCR) & PORT_SIZE_MASK;

	drvdata->etmccer = etm_readl(drvdata, ETMCCER);
	etmccr = etm_readl(drvdata, ETMCCR);
	drvdata->etmccr = etmccr;
	drvdata->nr_addr_cmp = BMVAL(etmccr, 0, 3) * 2;
	drvdata->nr_cntr = BMVAL(etmccr, 13, 15);
	drvdata->nr_ext_inp = BMVAL(etmccr, 17, 19);
	drvdata->nr_ext_out = BMVAL(etmccr, 20, 22);
	drvdata->nr_ctxid_cmp = BMVAL(etmccr, 24, 25);

	etm_set_pwrdwn(drvdata);
	etm_clr_pwrup(drvdata);
	CS_LOCK(drvdata->base);
}

static void etm_init_trace_id(struct etm_drvdata *drvdata)
{
	drvdata->traceid = coresight_get_trace_id(drvdata->cpu);
}

static int __init etm_hp_setup(void)
{
	int ret;

	ret = cpuhp_setup_state_nocalls_cpuslocked(CPUHP_AP_ARM_CORESIGHT_STARTING,
						   "arm/coresight:starting",
						   etm_starting_cpu, etm_dying_cpu);

	if (ret)
		return ret;

	ret = cpuhp_setup_state_nocalls_cpuslocked(CPUHP_AP_ONLINE_DYN,
						   "arm/coresight:online",
						   etm_online_cpu, NULL);

	/* HP dyn state ID returned in ret on success */
	if (ret > 0) {
		hp_online = ret;
		return 0;
	}

	/* failed dyn state - remove others */
	cpuhp_remove_state_nocalls(CPUHP_AP_ARM_CORESIGHT_STARTING);

	return ret;
}

static void etm_hp_clear(void)
{
	cpuhp_remove_state_nocalls(CPUHP_AP_ARM_CORESIGHT_STARTING);
	if (hp_online) {
		cpuhp_remove_state_nocalls(hp_online);
		hp_online = 0;
	}
}

static int etm_probe(struct amba_device *adev, const struct amba_id *id)
{
	int ret;
	void __iomem *base;
	struct device *dev = &adev->dev;
	struct coresight_platform_data *pdata = NULL;
	struct etm_drvdata *drvdata;
	struct resource *res = &adev->res;
	struct coresight_desc desc = { 0 };

	drvdata = devm_kzalloc(dev, sizeof(*drvdata), GFP_KERNEL);
	if (!drvdata)
		return -ENOMEM;

	drvdata->use_cp14 = fwnode_property_read_bool(dev->fwnode, "arm,cp14");
	dev_set_drvdata(dev, drvdata);

	/* Validity for the resource is already checked by the AMBA core */
	base = devm_ioremap_resource(dev, res);
	if (IS_ERR(base))
		return PTR_ERR(base);

	drvdata->base = base;
	desc.access = CSDEV_ACCESS_IOMEM(base);

	spin_lock_init(&drvdata->spinlock);

	drvdata->atclk = devm_clk_get(&adev->dev, "atclk"); /* optional */
	if (!IS_ERR(drvdata->atclk)) {
		ret = clk_prepare_enable(drvdata->atclk);
		if (ret)
			return ret;
	}

	drvdata->cpu = coresight_get_cpu(dev);
	if (drvdata->cpu < 0)
		return drvdata->cpu;

	desc.name  = devm_kasprintf(dev, GFP_KERNEL, "etm%d", drvdata->cpu);
	if (!desc.name)
		return -ENOMEM;

	if (smp_call_function_single(drvdata->cpu,
				     etm_init_arch_data,  drvdata, 1))
		dev_err(dev, "ETM arch init failed\n");

	if (etm_arch_supported(drvdata->arch) == false)
		return -EINVAL;

	etm_init_trace_id(drvdata);
	etm_set_default(&drvdata->config);

	pdata = coresight_get_platform_data(dev);
	if (IS_ERR(pdata))
		return PTR_ERR(pdata);

	adev->dev.platform_data = pdata;

	desc.type = CORESIGHT_DEV_TYPE_SOURCE;
	desc.subtype.source_subtype = CORESIGHT_DEV_SUBTYPE_SOURCE_PROC;
	desc.ops = &etm_cs_ops;
	desc.pdata = pdata;
	desc.dev = dev;
	desc.groups = coresight_etm_groups;
	drvdata->csdev = coresight_register(&desc);
	if (IS_ERR(drvdata->csdev))
		return PTR_ERR(drvdata->csdev);

	ret = etm_perf_symlink(drvdata->csdev, true);
	if (ret) {
		coresight_unregister(drvdata->csdev);
		return ret;
	}

	etmdrvdata[drvdata->cpu] = drvdata;

	pm_runtime_put(&adev->dev);
	dev_info(&drvdata->csdev->dev,
		 "%s initialized\n", (char *)coresight_get_uci_data(id));
	if (boot_enable) {
		coresight_enable(drvdata->csdev);
		drvdata->boot_enable = true;
	}

	return 0;
}

static void clear_etmdrvdata(void *info)
{
	int cpu = *(int *)info;

	etmdrvdata[cpu] = NULL;
}

<<<<<<< HEAD
static int etm_remove(struct amba_device *adev)
=======
static void etm_remove(struct amba_device *adev)
>>>>>>> 3b17187f
{
	struct etm_drvdata *drvdata = dev_get_drvdata(&adev->dev);

	etm_perf_symlink(drvdata->csdev, false);

	/*
	 * Taking hotplug lock here to avoid racing between etm_remove and
	 * CPU hotplug call backs.
	 */
	cpus_read_lock();
	/*
	 * The readers for etmdrvdata[] are CPU hotplug call backs
	 * and PM notification call backs. Change etmdrvdata[i] on
	 * CPU i ensures these call backs has consistent view
	 * inside one call back function.
	 */
	if (smp_call_function_single(drvdata->cpu, clear_etmdrvdata, &drvdata->cpu, 1))
		etmdrvdata[drvdata->cpu] = NULL;

	cpus_read_unlock();

	coresight_unregister(drvdata->csdev);
}

#ifdef CONFIG_PM
static int etm_runtime_suspend(struct device *dev)
{
	struct etm_drvdata *drvdata = dev_get_drvdata(dev);

	if (drvdata && !IS_ERR(drvdata->atclk))
		clk_disable_unprepare(drvdata->atclk);

	return 0;
}

static int etm_runtime_resume(struct device *dev)
{
	struct etm_drvdata *drvdata = dev_get_drvdata(dev);

	if (drvdata && !IS_ERR(drvdata->atclk))
		clk_prepare_enable(drvdata->atclk);

	return 0;
}
#endif

static const struct dev_pm_ops etm_dev_pm_ops = {
	SET_RUNTIME_PM_OPS(etm_runtime_suspend, etm_runtime_resume, NULL)
};

static const struct amba_id etm_ids[] = {
	/* ETM 3.3 */
	CS_AMBA_ID_DATA(0x000bb921, "ETM 3.3"),
	/* ETM 3.5 - Cortex-A5 */
	CS_AMBA_ID_DATA(0x000bb955, "ETM 3.5"),
	/* ETM 3.5 */
	CS_AMBA_ID_DATA(0x000bb956, "ETM 3.5"),
	/* PTM 1.0 */
	CS_AMBA_ID_DATA(0x000bb950, "PTM 1.0"),
	/* PTM 1.1 */
	CS_AMBA_ID_DATA(0x000bb95f, "PTM 1.1"),
	/* PTM 1.1 Qualcomm */
	CS_AMBA_ID_DATA(0x000b006f, "PTM 1.1"),
	{ 0, 0},
};

MODULE_DEVICE_TABLE(amba, etm_ids);

static struct amba_driver etm_driver = {
	.drv = {
		.name	= "coresight-etm3x",
		.owner	= THIS_MODULE,
		.pm	= &etm_dev_pm_ops,
		.suppress_bind_attrs = true,
	},
	.probe		= etm_probe,
	.remove         = etm_remove,
	.id_table	= etm_ids,
};

static int __init etm_init(void)
{
	int ret;

	ret = etm_hp_setup();

	/* etm_hp_setup() does its own cleanup - exit on error */
	if (ret)
		return ret;

	ret = amba_driver_register(&etm_driver);
	if (ret) {
		pr_err("Error registering etm3x driver\n");
		etm_hp_clear();
	}

	return ret;
}

static void __exit etm_exit(void)
{
	amba_driver_unregister(&etm_driver);
	etm_hp_clear();
}

module_init(etm_init);
module_exit(etm_exit);

MODULE_AUTHOR("Pratik Patel <pratikp@codeaurora.org>");
MODULE_AUTHOR("Mathieu Poirier <mathieu.poirier@linaro.org>");
MODULE_DESCRIPTION("Arm CoreSight Program Flow Trace driver");
MODULE_LICENSE("GPL v2");<|MERGE_RESOLUTION|>--- conflicted
+++ resolved
@@ -912,11 +912,7 @@
 	etmdrvdata[cpu] = NULL;
 }
 
-<<<<<<< HEAD
-static int etm_remove(struct amba_device *adev)
-=======
 static void etm_remove(struct amba_device *adev)
->>>>>>> 3b17187f
 {
 	struct etm_drvdata *drvdata = dev_get_drvdata(&adev->dev);
 
