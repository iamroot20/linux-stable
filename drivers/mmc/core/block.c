--- conflicted
+++ resolved
@@ -2512,12 +2512,8 @@
 		goto err_put_disk;
 	return md;
 
-<<<<<<< HEAD
- err_cleanup_queue:
-=======
  err_put_disk:
 	put_disk(md->disk);
->>>>>>> e6f4ff3f
 	blk_mq_free_tag_set(&md->queue.tag_set);
  err_kfree:
 	kfree(md);
