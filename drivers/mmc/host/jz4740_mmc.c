// SPDX-License-Identifier: GPL-2.0-or-later
/*
 *  Copyright (C) 2009-2010, Lars-Peter Clausen <lars@metafoo.de>
 *  Copyright (C) 2013, Imagination Technologies
 *
 *  JZ4740 SD/MMC controller driver
 */

#include <linux/bitops.h>
#include <linux/clk.h>
#include <linux/delay.h>
#include <linux/dmaengine.h>
#include <linux/dma-mapping.h>
#include <linux/err.h>
#include <linux/interrupt.h>
#include <linux/io.h>
#include <linux/irq.h>
#include <linux/mmc/host.h>
#include <linux/mmc/slot-gpio.h>
#include <linux/module.h>
#include <linux/of_device.h>
#include <linux/pinctrl/consumer.h>
#include <linux/platform_device.h>
#include <linux/scatterlist.h>

#include <asm/cacheflush.h>

#define JZ_REG_MMC_STRPCL	0x00
#define JZ_REG_MMC_STATUS	0x04
#define JZ_REG_MMC_CLKRT	0x08
#define JZ_REG_MMC_CMDAT	0x0C
#define JZ_REG_MMC_RESTO	0x10
#define JZ_REG_MMC_RDTO		0x14
#define JZ_REG_MMC_BLKLEN	0x18
#define JZ_REG_MMC_NOB		0x1C
#define JZ_REG_MMC_SNOB		0x20
#define JZ_REG_MMC_IMASK	0x24
#define JZ_REG_MMC_IREG		0x28
#define JZ_REG_MMC_CMD		0x2C
#define JZ_REG_MMC_ARG		0x30
#define JZ_REG_MMC_RESP_FIFO	0x34
#define JZ_REG_MMC_RXFIFO	0x38
#define JZ_REG_MMC_TXFIFO	0x3C
#define JZ_REG_MMC_DMAC		0x44

#define JZ_MMC_STRPCL_EXIT_MULTIPLE BIT(7)
#define JZ_MMC_STRPCL_EXIT_TRANSFER BIT(6)
#define JZ_MMC_STRPCL_START_READWAIT BIT(5)
#define JZ_MMC_STRPCL_STOP_READWAIT BIT(4)
#define JZ_MMC_STRPCL_RESET BIT(3)
#define JZ_MMC_STRPCL_START_OP BIT(2)
#define JZ_MMC_STRPCL_CLOCK_CONTROL (BIT(1) | BIT(0))
#define JZ_MMC_STRPCL_CLOCK_STOP BIT(0)
#define JZ_MMC_STRPCL_CLOCK_START BIT(1)


#define JZ_MMC_STATUS_IS_RESETTING BIT(15)
#define JZ_MMC_STATUS_SDIO_INT_ACTIVE BIT(14)
#define JZ_MMC_STATUS_PRG_DONE BIT(13)
#define JZ_MMC_STATUS_DATA_TRAN_DONE BIT(12)
#define JZ_MMC_STATUS_END_CMD_RES BIT(11)
#define JZ_MMC_STATUS_DATA_FIFO_AFULL BIT(10)
#define JZ_MMC_STATUS_IS_READWAIT BIT(9)
#define JZ_MMC_STATUS_CLK_EN BIT(8)
#define JZ_MMC_STATUS_DATA_FIFO_FULL BIT(7)
#define JZ_MMC_STATUS_DATA_FIFO_EMPTY BIT(6)
#define JZ_MMC_STATUS_CRC_RES_ERR BIT(5)
#define JZ_MMC_STATUS_CRC_READ_ERROR BIT(4)
#define JZ_MMC_STATUS_TIMEOUT_WRITE BIT(3)
#define JZ_MMC_STATUS_CRC_WRITE_ERROR BIT(2)
#define JZ_MMC_STATUS_TIMEOUT_RES BIT(1)
#define JZ_MMC_STATUS_TIMEOUT_READ BIT(0)

#define JZ_MMC_STATUS_READ_ERROR_MASK (BIT(4) | BIT(0))
#define JZ_MMC_STATUS_WRITE_ERROR_MASK (BIT(3) | BIT(2))


#define JZ_MMC_CMDAT_IO_ABORT BIT(11)
#define JZ_MMC_CMDAT_BUS_WIDTH_4BIT BIT(10)
#define JZ_MMC_CMDAT_DMA_EN BIT(8)
#define JZ_MMC_CMDAT_INIT BIT(7)
#define JZ_MMC_CMDAT_BUSY BIT(6)
#define JZ_MMC_CMDAT_STREAM BIT(5)
#define JZ_MMC_CMDAT_WRITE BIT(4)
#define JZ_MMC_CMDAT_DATA_EN BIT(3)
#define JZ_MMC_CMDAT_RESPONSE_FORMAT (BIT(2) | BIT(1) | BIT(0))
#define JZ_MMC_CMDAT_RSP_R1 1
#define JZ_MMC_CMDAT_RSP_R2 2
#define JZ_MMC_CMDAT_RSP_R3 3

#define JZ_MMC_IRQ_SDIO BIT(7)
#define JZ_MMC_IRQ_TXFIFO_WR_REQ BIT(6)
#define JZ_MMC_IRQ_RXFIFO_RD_REQ BIT(5)
#define JZ_MMC_IRQ_END_CMD_RES BIT(2)
#define JZ_MMC_IRQ_PRG_DONE BIT(1)
#define JZ_MMC_IRQ_DATA_TRAN_DONE BIT(0)

#define JZ_MMC_DMAC_DMA_SEL BIT(1)
#define JZ_MMC_DMAC_DMA_EN BIT(0)

#define JZ_MMC_CLK_RATE 24000000

enum jz4740_mmc_version {
	JZ_MMC_JZ4740,
	JZ_MMC_JZ4725B,
	JZ_MMC_JZ4780,
};

enum jz4740_mmc_state {
	JZ4740_MMC_STATE_READ_RESPONSE,
	JZ4740_MMC_STATE_TRANSFER_DATA,
	JZ4740_MMC_STATE_SEND_STOP,
	JZ4740_MMC_STATE_DONE,
};

/*
 * The MMC core allows to prepare a mmc_request while another mmc_request
 * is in-flight. This is used via the pre_req/post_req hooks.
 * This driver uses the pre_req/post_req hooks to map/unmap the mmc_request.
 * Following what other drivers do (sdhci, dw_mmc) we use the following cookie
 * flags to keep track of the mmc_request mapping state.
 *
 * COOKIE_UNMAPPED: the request is not mapped.
 * COOKIE_PREMAPPED: the request was mapped in pre_req,
 * and should be unmapped in post_req.
 * COOKIE_MAPPED: the request was mapped in the irq handler,
 * and should be unmapped before mmc_request_done is called..
 */
enum jz4780_cookie {
	COOKIE_UNMAPPED = 0,
	COOKIE_PREMAPPED,
	COOKIE_MAPPED,
};

struct jz4740_mmc_host {
	struct mmc_host *mmc;
	struct platform_device *pdev;
	struct clk *clk;

	enum jz4740_mmc_version version;

	int irq;
	int card_detect_irq;

	void __iomem *base;
	struct resource *mem_res;
	struct mmc_request *req;
	struct mmc_command *cmd;

	unsigned long waiting;

	uint32_t cmdat;

	uint32_t irq_mask;

	spinlock_t lock;

	struct timer_list timeout_timer;
	struct sg_mapping_iter miter;
	enum jz4740_mmc_state state;

	/* DMA support */
	struct dma_chan *dma_rx;
	struct dma_chan *dma_tx;
	bool use_dma;

/* The DMA trigger level is 8 words, that is to say, the DMA read
 * trigger is when data words in MSC_RXFIFO is >= 8 and the DMA write
 * trigger is when data words in MSC_TXFIFO is < 8.
 */
#define JZ4740_MMC_FIFO_HALF_SIZE 8
};

static void jz4740_mmc_write_irq_mask(struct jz4740_mmc_host *host,
				      uint32_t val)
{
	if (host->version >= JZ_MMC_JZ4725B)
		return writel(val, host->base + JZ_REG_MMC_IMASK);
	else
		return writew(val, host->base + JZ_REG_MMC_IMASK);
}

static void jz4740_mmc_write_irq_reg(struct jz4740_mmc_host *host,
				     uint32_t val)
{
	if (host->version >= JZ_MMC_JZ4780)
		writel(val, host->base + JZ_REG_MMC_IREG);
	else
		writew(val, host->base + JZ_REG_MMC_IREG);
}

static uint32_t jz4740_mmc_read_irq_reg(struct jz4740_mmc_host *host)
{
	if (host->version >= JZ_MMC_JZ4780)
		return readl(host->base + JZ_REG_MMC_IREG);
	else
		return readw(host->base + JZ_REG_MMC_IREG);
}

/*----------------------------------------------------------------------------*/
/* DMA infrastructure */

static void jz4740_mmc_release_dma_channels(struct jz4740_mmc_host *host)
{
	if (!host->use_dma)
		return;

	dma_release_channel(host->dma_tx);
	dma_release_channel(host->dma_rx);
}

static int jz4740_mmc_acquire_dma_channels(struct jz4740_mmc_host *host)
{
	host->dma_tx = dma_request_chan(mmc_dev(host->mmc), "tx");
	if (IS_ERR(host->dma_tx)) {
		dev_err(mmc_dev(host->mmc), "Failed to get dma_tx channel\n");
		return PTR_ERR(host->dma_tx);
	}

	host->dma_rx = dma_request_chan(mmc_dev(host->mmc), "rx");
	if (IS_ERR(host->dma_rx)) {
		dev_err(mmc_dev(host->mmc), "Failed to get dma_rx channel\n");
		dma_release_channel(host->dma_tx);
		return PTR_ERR(host->dma_rx);
	}

	return 0;
}

static inline struct dma_chan *jz4740_mmc_get_dma_chan(struct jz4740_mmc_host *host,
						       struct mmc_data *data)
{
	return (data->flags & MMC_DATA_READ) ? host->dma_rx : host->dma_tx;
}

static void jz4740_mmc_dma_unmap(struct jz4740_mmc_host *host,
				 struct mmc_data *data)
{
	struct dma_chan *chan = jz4740_mmc_get_dma_chan(host, data);
	enum dma_data_direction dir = mmc_get_dma_dir(data);

	dma_unmap_sg(chan->device->dev, data->sg, data->sg_len, dir);
	data->host_cookie = COOKIE_UNMAPPED;
}

/* Prepares DMA data for current or next transfer.
 * A request can be in-flight when this is called.
 */
static int jz4740_mmc_prepare_dma_data(struct jz4740_mmc_host *host,
				       struct mmc_data *data,
				       int cookie)
{
	struct dma_chan *chan = jz4740_mmc_get_dma_chan(host, data);
	enum dma_data_direction dir = mmc_get_dma_dir(data);
	int sg_count;

	if (data->host_cookie == COOKIE_PREMAPPED)
		return data->sg_count;

	sg_count = dma_map_sg(chan->device->dev,
			data->sg,
			data->sg_len,
			dir);

	if (sg_count <= 0) {
		dev_err(mmc_dev(host->mmc),
			"Failed to map scatterlist for DMA operation\n");
		return -EINVAL;
	}

	data->sg_count = sg_count;
	data->host_cookie = cookie;

	return data->sg_count;
}

static int jz4740_mmc_start_dma_transfer(struct jz4740_mmc_host *host,
					 struct mmc_data *data)
{
	struct dma_chan *chan = jz4740_mmc_get_dma_chan(host, data);
	struct dma_async_tx_descriptor *desc;
	struct dma_slave_config conf = {
		.src_addr_width = DMA_SLAVE_BUSWIDTH_4_BYTES,
		.dst_addr_width = DMA_SLAVE_BUSWIDTH_4_BYTES,
		.src_maxburst = JZ4740_MMC_FIFO_HALF_SIZE,
		.dst_maxburst = JZ4740_MMC_FIFO_HALF_SIZE,
	};
	int sg_count;

	if (data->flags & MMC_DATA_WRITE) {
		conf.direction = DMA_MEM_TO_DEV;
		conf.dst_addr = host->mem_res->start + JZ_REG_MMC_TXFIFO;
	} else {
		conf.direction = DMA_DEV_TO_MEM;
		conf.src_addr = host->mem_res->start + JZ_REG_MMC_RXFIFO;
	}

	sg_count = jz4740_mmc_prepare_dma_data(host, data, COOKIE_MAPPED);
	if (sg_count < 0)
		return sg_count;

	dmaengine_slave_config(chan, &conf);
	desc = dmaengine_prep_slave_sg(chan, data->sg, sg_count,
			conf.direction,
			DMA_PREP_INTERRUPT | DMA_CTRL_ACK);
	if (!desc) {
		dev_err(mmc_dev(host->mmc),
			"Failed to allocate DMA %s descriptor",
			 conf.direction == DMA_MEM_TO_DEV ? "TX" : "RX");
		goto dma_unmap;
	}

	dmaengine_submit(desc);
	dma_async_issue_pending(chan);

	return 0;

dma_unmap:
	if (data->host_cookie == COOKIE_MAPPED)
		jz4740_mmc_dma_unmap(host, data);
	return -ENOMEM;
}

static void jz4740_mmc_pre_request(struct mmc_host *mmc,
				   struct mmc_request *mrq)
{
	struct jz4740_mmc_host *host = mmc_priv(mmc);
	struct mmc_data *data = mrq->data;

	if (!host->use_dma)
		return;

	data->host_cookie = COOKIE_UNMAPPED;
	if (jz4740_mmc_prepare_dma_data(host, data, COOKIE_PREMAPPED) < 0)
		data->host_cookie = COOKIE_UNMAPPED;
}

static void jz4740_mmc_post_request(struct mmc_host *mmc,
				    struct mmc_request *mrq,
				    int err)
{
	struct jz4740_mmc_host *host = mmc_priv(mmc);
	struct mmc_data *data = mrq->data;

	if (data && data->host_cookie != COOKIE_UNMAPPED)
		jz4740_mmc_dma_unmap(host, data);

	if (err) {
		struct dma_chan *chan = jz4740_mmc_get_dma_chan(host, data);

		dmaengine_terminate_all(chan);
	}
}

/*----------------------------------------------------------------------------*/

static void jz4740_mmc_set_irq_enabled(struct jz4740_mmc_host *host,
	unsigned int irq, bool enabled)
{
	unsigned long flags;

	spin_lock_irqsave(&host->lock, flags);
	if (enabled)
		host->irq_mask &= ~irq;
	else
		host->irq_mask |= irq;

	jz4740_mmc_write_irq_mask(host, host->irq_mask);
	spin_unlock_irqrestore(&host->lock, flags);
}

static void jz4740_mmc_clock_enable(struct jz4740_mmc_host *host,
	bool start_transfer)
{
	uint16_t val = JZ_MMC_STRPCL_CLOCK_START;

	if (start_transfer)
		val |= JZ_MMC_STRPCL_START_OP;

	writew(val, host->base + JZ_REG_MMC_STRPCL);
}

static void jz4740_mmc_clock_disable(struct jz4740_mmc_host *host)
{
	uint32_t status;
	unsigned int timeout = 1000;

	writew(JZ_MMC_STRPCL_CLOCK_STOP, host->base + JZ_REG_MMC_STRPCL);
	do {
		status = readl(host->base + JZ_REG_MMC_STATUS);
	} while (status & JZ_MMC_STATUS_CLK_EN && --timeout);
}

static void jz4740_mmc_reset(struct jz4740_mmc_host *host)
{
	uint32_t status;
	unsigned int timeout = 1000;

	writew(JZ_MMC_STRPCL_RESET, host->base + JZ_REG_MMC_STRPCL);
	udelay(10);
	do {
		status = readl(host->base + JZ_REG_MMC_STATUS);
	} while (status & JZ_MMC_STATUS_IS_RESETTING && --timeout);
}

static void jz4740_mmc_request_done(struct jz4740_mmc_host *host)
{
	struct mmc_request *req;
	struct mmc_data *data;

	req = host->req;
	data = req->data;
	host->req = NULL;

	if (data && data->host_cookie == COOKIE_MAPPED)
		jz4740_mmc_dma_unmap(host, data);
	mmc_request_done(host->mmc, req);
}

static unsigned int jz4740_mmc_poll_irq(struct jz4740_mmc_host *host,
	unsigned int irq)
{
	unsigned int timeout = 0x800;
	uint32_t status;

	do {
		status = jz4740_mmc_read_irq_reg(host);
	} while (!(status & irq) && --timeout);

	if (timeout == 0) {
		set_bit(0, &host->waiting);
		mod_timer(&host->timeout_timer, jiffies + 5*HZ);
		jz4740_mmc_set_irq_enabled(host, irq, true);
		return true;
	}

	return false;
}

static void jz4740_mmc_transfer_check_state(struct jz4740_mmc_host *host,
	struct mmc_data *data)
{
	int status;

	status = readl(host->base + JZ_REG_MMC_STATUS);
	if (status & JZ_MMC_STATUS_WRITE_ERROR_MASK) {
		if (status & (JZ_MMC_STATUS_TIMEOUT_WRITE)) {
			host->req->cmd->error = -ETIMEDOUT;
			data->error = -ETIMEDOUT;
		} else {
			host->req->cmd->error = -EIO;
			data->error = -EIO;
		}
	} else if (status & JZ_MMC_STATUS_READ_ERROR_MASK) {
		if (status & (JZ_MMC_STATUS_TIMEOUT_READ)) {
			host->req->cmd->error = -ETIMEDOUT;
			data->error = -ETIMEDOUT;
		} else {
			host->req->cmd->error = -EIO;
			data->error = -EIO;
		}
	}
}

static bool jz4740_mmc_write_data(struct jz4740_mmc_host *host,
	struct mmc_data *data)
{
	struct sg_mapping_iter *miter = &host->miter;
	void __iomem *fifo_addr = host->base + JZ_REG_MMC_TXFIFO;
	uint32_t *buf;
	bool timeout;
	size_t i, j;

	while (sg_miter_next(miter)) {
		buf = miter->addr;
		i = miter->length / 4;
		j = i / 8;
		i = i & 0x7;
		while (j) {
			timeout = jz4740_mmc_poll_irq(host, JZ_MMC_IRQ_TXFIFO_WR_REQ);
			if (unlikely(timeout))
				goto poll_timeout;

			writel(buf[0], fifo_addr);
			writel(buf[1], fifo_addr);
			writel(buf[2], fifo_addr);
			writel(buf[3], fifo_addr);
			writel(buf[4], fifo_addr);
			writel(buf[5], fifo_addr);
			writel(buf[6], fifo_addr);
			writel(buf[7], fifo_addr);
			buf += 8;
			--j;
		}
		if (unlikely(i)) {
			timeout = jz4740_mmc_poll_irq(host, JZ_MMC_IRQ_TXFIFO_WR_REQ);
			if (unlikely(timeout))
				goto poll_timeout;

			while (i) {
				writel(*buf, fifo_addr);
				++buf;
				--i;
			}
		}
		data->bytes_xfered += miter->length;
	}
	sg_miter_stop(miter);

	return false;

poll_timeout:
	miter->consumed = (void *)buf - miter->addr;
	data->bytes_xfered += miter->consumed;
	sg_miter_stop(miter);

	return true;
}

static bool jz4740_mmc_read_data(struct jz4740_mmc_host *host,
				struct mmc_data *data)
{
	struct sg_mapping_iter *miter = &host->miter;
	void __iomem *fifo_addr = host->base + JZ_REG_MMC_RXFIFO;
	uint32_t *buf;
	uint32_t d;
	uint32_t status;
	size_t i, j;
	unsigned int timeout;

	while (sg_miter_next(miter)) {
		buf = miter->addr;
		i = miter->length;
		j = i / 32;
		i = i & 0x1f;
		while (j) {
			timeout = jz4740_mmc_poll_irq(host, JZ_MMC_IRQ_RXFIFO_RD_REQ);
			if (unlikely(timeout))
				goto poll_timeout;

			buf[0] = readl(fifo_addr);
			buf[1] = readl(fifo_addr);
			buf[2] = readl(fifo_addr);
			buf[3] = readl(fifo_addr);
			buf[4] = readl(fifo_addr);
			buf[5] = readl(fifo_addr);
			buf[6] = readl(fifo_addr);
			buf[7] = readl(fifo_addr);

			buf += 8;
			--j;
		}

		if (unlikely(i)) {
			timeout = jz4740_mmc_poll_irq(host, JZ_MMC_IRQ_RXFIFO_RD_REQ);
			if (unlikely(timeout))
				goto poll_timeout;

			while (i >= 4) {
				*buf++ = readl(fifo_addr);
				i -= 4;
			}
			if (unlikely(i > 0)) {
				d = readl(fifo_addr);
				memcpy(buf, &d, i);
			}
		}
		data->bytes_xfered += miter->length;

		/* This can go away once MIPS implements
		 * flush_kernel_dcache_page */
		flush_dcache_page(miter->page);
	}
	sg_miter_stop(miter);

	/* For whatever reason there is sometime one word more in the fifo then
	 * requested */
	timeout = 1000;
	status = readl(host->base + JZ_REG_MMC_STATUS);
	while (!(status & JZ_MMC_STATUS_DATA_FIFO_EMPTY) && --timeout) {
		d = readl(fifo_addr);
		status = readl(host->base + JZ_REG_MMC_STATUS);
	}

	return false;

poll_timeout:
	miter->consumed = (void *)buf - miter->addr;
	data->bytes_xfered += miter->consumed;
	sg_miter_stop(miter);

	return true;
}

static void jz4740_mmc_timeout(struct timer_list *t)
{
	struct jz4740_mmc_host *host = from_timer(host, t, timeout_timer);

	if (!test_and_clear_bit(0, &host->waiting))
		return;

	jz4740_mmc_set_irq_enabled(host, JZ_MMC_IRQ_END_CMD_RES, false);

	host->req->cmd->error = -ETIMEDOUT;
	jz4740_mmc_request_done(host);
}

static void jz4740_mmc_read_response(struct jz4740_mmc_host *host,
	struct mmc_command *cmd)
{
	int i;
	uint16_t tmp;
	void __iomem *fifo_addr = host->base + JZ_REG_MMC_RESP_FIFO;

	if (cmd->flags & MMC_RSP_136) {
		tmp = readw(fifo_addr);
		for (i = 0; i < 4; ++i) {
			cmd->resp[i] = tmp << 24;
			tmp = readw(fifo_addr);
			cmd->resp[i] |= tmp << 8;
			tmp = readw(fifo_addr);
			cmd->resp[i] |= tmp >> 8;
		}
	} else {
		cmd->resp[0] = readw(fifo_addr) << 24;
		cmd->resp[0] |= readw(fifo_addr) << 8;
		cmd->resp[0] |= readw(fifo_addr) & 0xff;
	}
}

static void jz4740_mmc_send_command(struct jz4740_mmc_host *host,
	struct mmc_command *cmd)
{
	uint32_t cmdat = host->cmdat;

	host->cmdat &= ~JZ_MMC_CMDAT_INIT;
	jz4740_mmc_clock_disable(host);

	host->cmd = cmd;

	if (cmd->flags & MMC_RSP_BUSY)
		cmdat |= JZ_MMC_CMDAT_BUSY;

	switch (mmc_resp_type(cmd)) {
	case MMC_RSP_R1B:
	case MMC_RSP_R1:
		cmdat |= JZ_MMC_CMDAT_RSP_R1;
		break;
	case MMC_RSP_R2:
		cmdat |= JZ_MMC_CMDAT_RSP_R2;
		break;
	case MMC_RSP_R3:
		cmdat |= JZ_MMC_CMDAT_RSP_R3;
		break;
	default:
		break;
	}

	if (cmd->data) {
		cmdat |= JZ_MMC_CMDAT_DATA_EN;
		if (cmd->data->flags & MMC_DATA_WRITE)
			cmdat |= JZ_MMC_CMDAT_WRITE;
		if (host->use_dma) {
			/*
			 * The 4780's MMC controller has integrated DMA ability
			 * in addition to being able to use the external DMA
			 * controller. It moves DMA control bits to a separate
			 * register. The DMA_SEL bit chooses the external
			 * controller over the integrated one. Earlier SoCs
			 * can only use the external controller, and have a
			 * single DMA enable bit in CMDAT.
			 */
			if (host->version >= JZ_MMC_JZ4780) {
				writel(JZ_MMC_DMAC_DMA_EN | JZ_MMC_DMAC_DMA_SEL,
				       host->base + JZ_REG_MMC_DMAC);
			} else {
				cmdat |= JZ_MMC_CMDAT_DMA_EN;
			}
		} else if (host->version >= JZ_MMC_JZ4780) {
			writel(0, host->base + JZ_REG_MMC_DMAC);
		}

		writew(cmd->data->blksz, host->base + JZ_REG_MMC_BLKLEN);
		writew(cmd->data->blocks, host->base + JZ_REG_MMC_NOB);
	}

	writeb(cmd->opcode, host->base + JZ_REG_MMC_CMD);
	writel(cmd->arg, host->base + JZ_REG_MMC_ARG);
	writel(cmdat, host->base + JZ_REG_MMC_CMDAT);

	jz4740_mmc_clock_enable(host, 1);
}

static void jz_mmc_prepare_data_transfer(struct jz4740_mmc_host *host)
{
	struct mmc_command *cmd = host->req->cmd;
	struct mmc_data *data = cmd->data;
	int direction;

	if (data->flags & MMC_DATA_READ)
		direction = SG_MITER_TO_SG;
	else
		direction = SG_MITER_FROM_SG;

	sg_miter_start(&host->miter, data->sg, data->sg_len, direction);
}


static irqreturn_t jz_mmc_irq_worker(int irq, void *devid)
{
	struct jz4740_mmc_host *host = (struct jz4740_mmc_host *)devid;
	struct mmc_command *cmd = host->req->cmd;
	struct mmc_request *req = host->req;
	struct mmc_data *data = cmd->data;
	bool timeout = false;

	if (cmd->error)
		host->state = JZ4740_MMC_STATE_DONE;

	switch (host->state) {
	case JZ4740_MMC_STATE_READ_RESPONSE:
		if (cmd->flags & MMC_RSP_PRESENT)
			jz4740_mmc_read_response(host, cmd);

		if (!data)
			break;

		jz_mmc_prepare_data_transfer(host);
		/* fall through */

	case JZ4740_MMC_STATE_TRANSFER_DATA:
		if (host->use_dma) {
			/* Use DMA if enabled.
			 * Data transfer direction is defined later by
			 * relying on data flags in
			 * jz4740_mmc_prepare_dma_data() and
			 * jz4740_mmc_start_dma_transfer().
			 */
			timeout = jz4740_mmc_start_dma_transfer(host, data);
			data->bytes_xfered = data->blocks * data->blksz;
		} else if (data->flags & MMC_DATA_READ)
			/* Use PIO if DMA is not enabled.
			 * Data transfer direction was defined before
			 * by relying on data flags in
			 * jz_mmc_prepare_data_transfer().
			 */
			timeout = jz4740_mmc_read_data(host, data);
		else
			timeout = jz4740_mmc_write_data(host, data);

		if (unlikely(timeout)) {
			host->state = JZ4740_MMC_STATE_TRANSFER_DATA;
			break;
		}

		jz4740_mmc_transfer_check_state(host, data);

		timeout = jz4740_mmc_poll_irq(host, JZ_MMC_IRQ_DATA_TRAN_DONE);
		if (unlikely(timeout)) {
			host->state = JZ4740_MMC_STATE_SEND_STOP;
			break;
		}
		jz4740_mmc_write_irq_reg(host, JZ_MMC_IRQ_DATA_TRAN_DONE);
		/* fall through */

	case JZ4740_MMC_STATE_SEND_STOP:
		if (!req->stop)
			break;

		jz4740_mmc_send_command(host, req->stop);

		if (mmc_resp_type(req->stop) & MMC_RSP_BUSY) {
			timeout = jz4740_mmc_poll_irq(host,
						      JZ_MMC_IRQ_PRG_DONE);
			if (timeout) {
				host->state = JZ4740_MMC_STATE_DONE;
				break;
			}
		}
	case JZ4740_MMC_STATE_DONE:
		break;
	}

	if (!timeout)
		jz4740_mmc_request_done(host);

	return IRQ_HANDLED;
}

static irqreturn_t jz_mmc_irq(int irq, void *devid)
{
	struct jz4740_mmc_host *host = devid;
	struct mmc_command *cmd = host->cmd;
	uint32_t irq_reg, status, tmp;

	status = readl(host->base + JZ_REG_MMC_STATUS);
	irq_reg = jz4740_mmc_read_irq_reg(host);

	tmp = irq_reg;
	irq_reg &= ~host->irq_mask;

	tmp &= ~(JZ_MMC_IRQ_TXFIFO_WR_REQ | JZ_MMC_IRQ_RXFIFO_RD_REQ |
		JZ_MMC_IRQ_PRG_DONE | JZ_MMC_IRQ_DATA_TRAN_DONE);

	if (tmp != irq_reg)
		jz4740_mmc_write_irq_reg(host, tmp & ~irq_reg);

	if (irq_reg & JZ_MMC_IRQ_SDIO) {
		jz4740_mmc_write_irq_reg(host, JZ_MMC_IRQ_SDIO);
		mmc_signal_sdio_irq(host->mmc);
		irq_reg &= ~JZ_MMC_IRQ_SDIO;
	}

	if (host->req && cmd && irq_reg) {
		if (test_and_clear_bit(0, &host->waiting)) {
			del_timer(&host->timeout_timer);

			if (status & JZ_MMC_STATUS_TIMEOUT_RES) {
				cmd->error = -ETIMEDOUT;
			} else if (status & JZ_MMC_STATUS_CRC_RES_ERR) {
				cmd->error = -EIO;
			} else if (status & (JZ_MMC_STATUS_CRC_READ_ERROR |
				    JZ_MMC_STATUS_CRC_WRITE_ERROR)) {
				if (cmd->data)
					cmd->data->error = -EIO;
				cmd->error = -EIO;
			}

			jz4740_mmc_set_irq_enabled(host, irq_reg, false);
			jz4740_mmc_write_irq_reg(host, irq_reg);

			return IRQ_WAKE_THREAD;
		}
	}

	return IRQ_HANDLED;
}

static int jz4740_mmc_set_clock_rate(struct jz4740_mmc_host *host, int rate)
{
	int div = 0;
	int real_rate;

	jz4740_mmc_clock_disable(host);
	clk_set_rate(host->clk, host->mmc->f_max);

	real_rate = clk_get_rate(host->clk);

	while (real_rate > rate && div < 7) {
		++div;
		real_rate >>= 1;
	}

	writew(div, host->base + JZ_REG_MMC_CLKRT);
	return real_rate;
}

static void jz4740_mmc_request(struct mmc_host *mmc, struct mmc_request *req)
{
	struct jz4740_mmc_host *host = mmc_priv(mmc);

	host->req = req;

	jz4740_mmc_write_irq_reg(host, ~0);
	jz4740_mmc_set_irq_enabled(host, JZ_MMC_IRQ_END_CMD_RES, true);

	host->state = JZ4740_MMC_STATE_READ_RESPONSE;
	set_bit(0, &host->waiting);
	mod_timer(&host->timeout_timer, jiffies + 5*HZ);
	jz4740_mmc_send_command(host, req->cmd);
}

static void jz4740_mmc_set_ios(struct mmc_host *mmc, struct mmc_ios *ios)
{
	struct jz4740_mmc_host *host = mmc_priv(mmc);
	if (ios->clock)
		jz4740_mmc_set_clock_rate(host, ios->clock);

	switch (ios->power_mode) {
	case MMC_POWER_UP:
		jz4740_mmc_reset(host);
		if (!IS_ERR(mmc->supply.vmmc))
			mmc_regulator_set_ocr(mmc, mmc->supply.vmmc, ios->vdd);
		host->cmdat |= JZ_MMC_CMDAT_INIT;
		clk_prepare_enable(host->clk);
		break;
	case MMC_POWER_ON:
		break;
	default:
		if (!IS_ERR(mmc->supply.vmmc))
			mmc_regulator_set_ocr(mmc, mmc->supply.vmmc, 0);
		clk_disable_unprepare(host->clk);
		break;
	}

	switch (ios->bus_width) {
	case MMC_BUS_WIDTH_1:
		host->cmdat &= ~JZ_MMC_CMDAT_BUS_WIDTH_4BIT;
		break;
	case MMC_BUS_WIDTH_4:
		host->cmdat |= JZ_MMC_CMDAT_BUS_WIDTH_4BIT;
		break;
	default:
		break;
	}
}

static void jz4740_mmc_enable_sdio_irq(struct mmc_host *mmc, int enable)
{
	struct jz4740_mmc_host *host = mmc_priv(mmc);
	jz4740_mmc_set_irq_enabled(host, JZ_MMC_IRQ_SDIO, enable);
}

static const struct mmc_host_ops jz4740_mmc_ops = {
	.request	= jz4740_mmc_request,
	.pre_req	= jz4740_mmc_pre_request,
	.post_req	= jz4740_mmc_post_request,
	.set_ios	= jz4740_mmc_set_ios,
	.get_ro		= mmc_gpio_get_ro,
	.get_cd		= mmc_gpio_get_cd,
	.enable_sdio_irq = jz4740_mmc_enable_sdio_irq,
};

<<<<<<< HEAD
static int jz4740_mmc_request_gpio(struct device *dev, int gpio,
	const char *name, bool output, int value)
{
	int ret;

	if (!gpio_is_valid(gpio))
		return 0;

	ret = gpio_request(gpio, name);
	if (ret) {
		dev_err(dev, "Failed to request %s gpio: %d\n", name, ret);
		return ret;
	}

	if (output)
		gpio_direction_output(gpio, value);
	else
		gpio_direction_input(gpio);

	return 0;
}

static int jz4740_mmc_request_gpios(struct mmc_host *mmc,
	struct platform_device *pdev)
{
	struct jz4740_mmc_platform_data *pdata = dev_get_platdata(&pdev->dev);
	int ret = 0;

	if (!pdata)
		return 0;

	if (!pdata->card_detect_active_low)
		mmc->caps2 |= MMC_CAP2_CD_ACTIVE_HIGH;
	if (!pdata->read_only_active_low)
		mmc->caps2 |= MMC_CAP2_RO_ACTIVE_HIGH;

	/*
	 * Get optional card detect and write protect GPIOs,
	 * only back out on probe deferral.
	 */
	ret = mmc_gpiod_request_cd(mmc, "cd", 0, false, 0, NULL);
	if (ret == -EPROBE_DEFER)
		return ret;

	ret = mmc_gpiod_request_ro(mmc, "wp", 0, false, 0, NULL);
	if (ret == -EPROBE_DEFER)
		return ret;

	return jz4740_mmc_request_gpio(&pdev->dev, pdata->gpio_power,
			"MMC read only", true, pdata->power_active_low);
}

static void jz4740_mmc_free_gpios(struct platform_device *pdev)
{
	struct jz4740_mmc_platform_data *pdata = dev_get_platdata(&pdev->dev);

	if (!pdata)
		return;

	if (gpio_is_valid(pdata->gpio_power))
		gpio_free(pdata->gpio_power);
}

=======
>>>>>>> f7688b48
static const struct of_device_id jz4740_mmc_of_match[] = {
	{ .compatible = "ingenic,jz4740-mmc", .data = (void *) JZ_MMC_JZ4740 },
	{ .compatible = "ingenic,jz4725b-mmc", .data = (void *)JZ_MMC_JZ4725B },
	{ .compatible = "ingenic,jz4780-mmc", .data = (void *) JZ_MMC_JZ4780 },
	{},
};
MODULE_DEVICE_TABLE(of, jz4740_mmc_of_match);

static int jz4740_mmc_probe(struct platform_device* pdev)
{
	int ret;
	struct mmc_host *mmc;
	struct jz4740_mmc_host *host;
	const struct of_device_id *match;

	mmc = mmc_alloc_host(sizeof(struct jz4740_mmc_host), &pdev->dev);
	if (!mmc) {
		dev_err(&pdev->dev, "Failed to alloc mmc host structure\n");
		return -ENOMEM;
	}

	host = mmc_priv(mmc);

	match = of_match_device(jz4740_mmc_of_match, &pdev->dev);
	if (match) {
		host->version = (enum jz4740_mmc_version)match->data;
	} else {
		/* JZ4740 should be the only one using legacy probe */
		host->version = JZ_MMC_JZ4740;
	}

	ret = mmc_of_parse(mmc);
	if (ret) {
		if (ret != -EPROBE_DEFER)
			dev_err(&pdev->dev,
				"could not parse device properties: %d\n", ret);
		goto err_free_host;
	}

	mmc_regulator_get_supply(mmc);

	host->irq = platform_get_irq(pdev, 0);
	if (host->irq < 0) {
		ret = host->irq;
		goto err_free_host;
	}

	host->clk = devm_clk_get(&pdev->dev, "mmc");
	if (IS_ERR(host->clk)) {
		ret = PTR_ERR(host->clk);
		dev_err(&pdev->dev, "Failed to get mmc clock\n");
		goto err_free_host;
	}

	host->mem_res = platform_get_resource(pdev, IORESOURCE_MEM, 0);
	host->base = devm_ioremap_resource(&pdev->dev, host->mem_res);
	if (IS_ERR(host->base)) {
		ret = PTR_ERR(host->base);
		dev_err(&pdev->dev, "Failed to ioremap base memory\n");
		goto err_free_host;
	}

	mmc->ops = &jz4740_mmc_ops;
	if (!mmc->f_max)
		mmc->f_max = JZ_MMC_CLK_RATE;
	mmc->f_min = mmc->f_max / 128;
	mmc->ocr_avail = MMC_VDD_32_33 | MMC_VDD_33_34;

	mmc->max_blk_size = (1 << 10) - 1;
	mmc->max_blk_count = (1 << 15) - 1;
	mmc->max_req_size = mmc->max_blk_size * mmc->max_blk_count;

	mmc->max_segs = 128;
	mmc->max_seg_size = mmc->max_req_size;

	host->mmc = mmc;
	host->pdev = pdev;
	spin_lock_init(&host->lock);
	host->irq_mask = ~0;

	jz4740_mmc_reset(host);

	ret = request_threaded_irq(host->irq, jz_mmc_irq, jz_mmc_irq_worker, 0,
			dev_name(&pdev->dev), host);
	if (ret) {
		dev_err(&pdev->dev, "Failed to request irq: %d\n", ret);
		goto err_free_host;
	}

	jz4740_mmc_clock_disable(host);
	timer_setup(&host->timeout_timer, jz4740_mmc_timeout, 0);

	ret = jz4740_mmc_acquire_dma_channels(host);
	if (ret == -EPROBE_DEFER)
		goto err_free_irq;
	host->use_dma = !ret;

	platform_set_drvdata(pdev, host);
	ret = mmc_add_host(mmc);

	if (ret) {
		dev_err(&pdev->dev, "Failed to add mmc host: %d\n", ret);
		goto err_release_dma;
	}
	dev_info(&pdev->dev, "JZ SD/MMC card driver registered\n");

	dev_info(&pdev->dev, "Using %s, %d-bit mode\n",
		 host->use_dma ? "DMA" : "PIO",
		 (mmc->caps & MMC_CAP_4_BIT_DATA) ? 4 : 1);

	return 0;

err_release_dma:
	if (host->use_dma)
		jz4740_mmc_release_dma_channels(host);
err_free_irq:
	free_irq(host->irq, host);
err_free_host:
	mmc_free_host(mmc);

	return ret;
}

static int jz4740_mmc_remove(struct platform_device *pdev)
{
	struct jz4740_mmc_host *host = platform_get_drvdata(pdev);

	del_timer_sync(&host->timeout_timer);
	jz4740_mmc_set_irq_enabled(host, 0xff, false);
	jz4740_mmc_reset(host);

	mmc_remove_host(host->mmc);

	free_irq(host->irq, host);

	if (host->use_dma)
		jz4740_mmc_release_dma_channels(host);

	mmc_free_host(host->mmc);

	return 0;
}

#ifdef CONFIG_PM_SLEEP

static int jz4740_mmc_suspend(struct device *dev)
{
	return pinctrl_pm_select_sleep_state(dev);
}

static int jz4740_mmc_resume(struct device *dev)
{
	return pinctrl_pm_select_default_state(dev);
}

static SIMPLE_DEV_PM_OPS(jz4740_mmc_pm_ops, jz4740_mmc_suspend,
	jz4740_mmc_resume);
#define JZ4740_MMC_PM_OPS (&jz4740_mmc_pm_ops)
#else
#define JZ4740_MMC_PM_OPS NULL
#endif

static struct platform_driver jz4740_mmc_driver = {
	.probe = jz4740_mmc_probe,
	.remove = jz4740_mmc_remove,
	.driver = {
		.name = "jz4740-mmc",
		.of_match_table = of_match_ptr(jz4740_mmc_of_match),
		.pm = JZ4740_MMC_PM_OPS,
	},
};

module_platform_driver(jz4740_mmc_driver);

MODULE_DESCRIPTION("JZ4740 SD/MMC controller driver");
MODULE_LICENSE("GPL");
MODULE_AUTHOR("Lars-Peter Clausen <lars@metafoo.de>");<|MERGE_RESOLUTION|>--- conflicted
+++ resolved
@@ -921,72 +921,6 @@
 	.enable_sdio_irq = jz4740_mmc_enable_sdio_irq,
 };
 
-<<<<<<< HEAD
-static int jz4740_mmc_request_gpio(struct device *dev, int gpio,
-	const char *name, bool output, int value)
-{
-	int ret;
-
-	if (!gpio_is_valid(gpio))
-		return 0;
-
-	ret = gpio_request(gpio, name);
-	if (ret) {
-		dev_err(dev, "Failed to request %s gpio: %d\n", name, ret);
-		return ret;
-	}
-
-	if (output)
-		gpio_direction_output(gpio, value);
-	else
-		gpio_direction_input(gpio);
-
-	return 0;
-}
-
-static int jz4740_mmc_request_gpios(struct mmc_host *mmc,
-	struct platform_device *pdev)
-{
-	struct jz4740_mmc_platform_data *pdata = dev_get_platdata(&pdev->dev);
-	int ret = 0;
-
-	if (!pdata)
-		return 0;
-
-	if (!pdata->card_detect_active_low)
-		mmc->caps2 |= MMC_CAP2_CD_ACTIVE_HIGH;
-	if (!pdata->read_only_active_low)
-		mmc->caps2 |= MMC_CAP2_RO_ACTIVE_HIGH;
-
-	/*
-	 * Get optional card detect and write protect GPIOs,
-	 * only back out on probe deferral.
-	 */
-	ret = mmc_gpiod_request_cd(mmc, "cd", 0, false, 0, NULL);
-	if (ret == -EPROBE_DEFER)
-		return ret;
-
-	ret = mmc_gpiod_request_ro(mmc, "wp", 0, false, 0, NULL);
-	if (ret == -EPROBE_DEFER)
-		return ret;
-
-	return jz4740_mmc_request_gpio(&pdev->dev, pdata->gpio_power,
-			"MMC read only", true, pdata->power_active_low);
-}
-
-static void jz4740_mmc_free_gpios(struct platform_device *pdev)
-{
-	struct jz4740_mmc_platform_data *pdata = dev_get_platdata(&pdev->dev);
-
-	if (!pdata)
-		return;
-
-	if (gpio_is_valid(pdata->gpio_power))
-		gpio_free(pdata->gpio_power);
-}
-
-=======
->>>>>>> f7688b48
 static const struct of_device_id jz4740_mmc_of_match[] = {
 	{ .compatible = "ingenic,jz4740-mmc", .data = (void *) JZ_MMC_JZ4740 },
 	{ .compatible = "ingenic,jz4725b-mmc", .data = (void *)JZ_MMC_JZ4725B },
