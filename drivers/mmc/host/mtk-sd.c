--- conflicted
+++ resolved
@@ -2941,13 +2941,8 @@
 		ret = cqhci_suspend(mmc);
 		if (ret)
 			return ret;
-<<<<<<< HEAD
-		val = readl(((struct msdc_host *)mmc_priv(mmc))->base + MSDC_INT);
-		writel(val, ((struct msdc_host *)mmc_priv(mmc))->base + MSDC_INT);
-=======
 		val = readl(host->base + MSDC_INT);
 		writel(val, host->base + MSDC_INT);
->>>>>>> e6f4ff3f
 	}
 
 	/*
