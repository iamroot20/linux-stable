--- conflicted
+++ resolved
@@ -926,36 +926,20 @@
 }
 
 static struct soc_device_attribute soc_tuning_erratum_type1[] = {
-<<<<<<< HEAD
-	{ .family = "QorIQ T1023", .revision = "1.0", },
-	{ .family = "QorIQ T1040", .revision = "1.0", },
-	{ .family = "QorIQ T2080", .revision = "1.0", },
-	{ .family = "QorIQ LS1021A", .revision = "1.0", },
-=======
 	{ .family = "QorIQ T1023", },
 	{ .family = "QorIQ T1040", },
 	{ .family = "QorIQ T2080", },
 	{ .family = "QorIQ LS1021A", },
->>>>>>> d1988041
 	{ },
 };
 
 static struct soc_device_attribute soc_tuning_erratum_type2[] = {
-<<<<<<< HEAD
-	{ .family = "QorIQ LS1012A", .revision = "1.0", },
-	{ .family = "QorIQ LS1043A", .revision = "1.*", },
-	{ .family = "QorIQ LS1046A", .revision = "1.0", },
-	{ .family = "QorIQ LS1080A", .revision = "1.0", },
-	{ .family = "QorIQ LS2080A", .revision = "1.0", },
-	{ .family = "QorIQ LA1575A", .revision = "1.0", },
-=======
 	{ .family = "QorIQ LS1012A", },
 	{ .family = "QorIQ LS1043A", },
 	{ .family = "QorIQ LS1046A", },
 	{ .family = "QorIQ LS1080A", },
 	{ .family = "QorIQ LS2080A", },
 	{ .family = "QorIQ LA1575A", },
->>>>>>> d1988041
 	{ },
 };
 
@@ -976,28 +960,11 @@
 	esdhc_clock_enable(host, true);
 }
 
-<<<<<<< HEAD
-static void esdhc_prepare_sw_tuning(struct sdhci_host *host, u8 *window_start,
-				    u8 *window_end)
-{
-	struct sdhci_pltfm_host *pltfm_host = sdhci_priv(host);
-	struct sdhci_esdhc *esdhc = sdhci_pltfm_priv(pltfm_host);
-	u8 tbstat_15_8, tbstat_7_0;
-	u32 val;
-
-	if (esdhc->quirk_tuning_erratum_type1) {
-		*window_start = 5 * esdhc->div_ratio;
-		*window_end = 3 * esdhc->div_ratio;
-		return;
-	}
-
-=======
 static void esdhc_tuning_window_ptr(struct sdhci_host *host, u8 *window_start,
 				    u8 *window_end)
 {
 	u32 val;
 
->>>>>>> d1988041
 	/* Write TBCTL[11:8]=4'h8 */
 	val = sdhci_readl(host, ESDHC_TBCTL);
 	val &= ~(0xf << 8);
@@ -1016,8 +983,6 @@
 	val = sdhci_readl(host, ESDHC_TBSTAT);
 	val = sdhci_readl(host, ESDHC_TBSTAT);
 
-<<<<<<< HEAD
-=======
 	*window_end = val & 0xff;
 	*window_start = (val >> 8) & 0xff;
 }
@@ -1037,23 +1002,11 @@
 
 	esdhc_tuning_window_ptr(host, &start_ptr, &end_ptr);
 
->>>>>>> d1988041
 	/* Reset data lines by setting ESDHCCTL[RSTD] */
 	sdhci_reset(host, SDHCI_RESET_DATA);
 	/* Write 32'hFFFF_FFFF to IRQSTAT register */
 	sdhci_writel(host, 0xFFFFFFFF, SDHCI_INT_STATUS);
 
-<<<<<<< HEAD
-	/* If TBSTAT[15:8]-TBSTAT[7:0] > 4 * div_ratio
-	 * or TBSTAT[7:0]-TBSTAT[15:8] > 4 * div_ratio,
-	 * then program TBPTR[TB_WNDW_END_PTR] = 4 * div_ratio
-	 * and program TBPTR[TB_WNDW_START_PTR] = 8 * div_ratio.
-	 */
-	tbstat_7_0 = val & 0xff;
-	tbstat_15_8 = (val >> 8) & 0xff;
-
-	if (abs(tbstat_15_8 - tbstat_7_0) > (4 * esdhc->div_ratio)) {
-=======
 	/* If TBSTAT[15:8]-TBSTAT[7:0] > (4 * div_ratio) + 2
 	 * or TBSTAT[7:0]-TBSTAT[15:8] > (4 * div_ratio) + 2,
 	 * then program TBPTR[TB_WNDW_END_PTR] = 4 * div_ratio
@@ -1061,7 +1014,6 @@
 	 */
 
 	if (abs(start_ptr - end_ptr) > (4 * esdhc->div_ratio + 2)) {
->>>>>>> d1988041
 		*window_start = 8 * esdhc->div_ratio;
 		*window_end = 4 * esdhc->div_ratio;
 	} else {
@@ -1140,12 +1092,6 @@
 		val &= ~ESDHC_TB_MODE_MASK;
 		val |= ESDHC_TB_MODE_3;
 		sdhci_writel(host, val, ESDHC_TBCTL);
-<<<<<<< HEAD
-
-		ret = sdhci_execute_tuning(mmc, opcode);
-		if (ret)
-			break;
-=======
 
 		ret = sdhci_execute_tuning(mmc, opcode);
 		if (ret)
@@ -1163,7 +1109,6 @@
 			    (4 * esdhc->div_ratio + 2))
 				host->tuning_err = -EAGAIN;
 		}
->>>>>>> d1988041
 
 		/* If HW tuning fails and triggers erratum,
 		 * try workaround.
