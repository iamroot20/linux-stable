// SPDX-License-Identifier: GPL-2.0
/*
 * Thunderbolt driver - switch/port utility functions
 *
 * Copyright (c) 2014 Andreas Noever <andreas.noever@gmail.com>
 * Copyright (C) 2018, Intel Corporation
 */

#include <linux/delay.h>
#include <linux/idr.h>
#include <linux/nvmem-provider.h>
#include <linux/pm_runtime.h>
#include <linux/sched/signal.h>
#include <linux/sizes.h>
#include <linux/slab.h>

#include "tb.h"

/* Switch NVM support */

#define NVM_CSS			0x10

struct nvm_auth_status {
	struct list_head list;
	uuid_t uuid;
	u32 status;
};

enum nvm_write_ops {
	WRITE_AND_AUTHENTICATE = 1,
	WRITE_ONLY = 2,
};

/*
 * Hold NVM authentication failure status per switch This information
 * needs to stay around even when the switch gets power cycled so we
 * keep it separately.
 */
static LIST_HEAD(nvm_auth_status_cache);
static DEFINE_MUTEX(nvm_auth_status_lock);

static struct nvm_auth_status *__nvm_get_auth_status(const struct tb_switch *sw)
{
	struct nvm_auth_status *st;

	list_for_each_entry(st, &nvm_auth_status_cache, list) {
		if (uuid_equal(&st->uuid, sw->uuid))
			return st;
	}

	return NULL;
}

static void nvm_get_auth_status(const struct tb_switch *sw, u32 *status)
{
	struct nvm_auth_status *st;

	mutex_lock(&nvm_auth_status_lock);
	st = __nvm_get_auth_status(sw);
	mutex_unlock(&nvm_auth_status_lock);

	*status = st ? st->status : 0;
}

static void nvm_set_auth_status(const struct tb_switch *sw, u32 status)
{
	struct nvm_auth_status *st;

	if (WARN_ON(!sw->uuid))
		return;

	mutex_lock(&nvm_auth_status_lock);
	st = __nvm_get_auth_status(sw);

	if (!st) {
		st = kzalloc(sizeof(*st), GFP_KERNEL);
		if (!st)
			goto unlock;

		memcpy(&st->uuid, sw->uuid, sizeof(st->uuid));
		INIT_LIST_HEAD(&st->list);
		list_add_tail(&st->list, &nvm_auth_status_cache);
	}

	st->status = status;
unlock:
	mutex_unlock(&nvm_auth_status_lock);
}

static void nvm_clear_auth_status(const struct tb_switch *sw)
{
	struct nvm_auth_status *st;

	mutex_lock(&nvm_auth_status_lock);
	st = __nvm_get_auth_status(sw);
	if (st) {
		list_del(&st->list);
		kfree(st);
	}
	mutex_unlock(&nvm_auth_status_lock);
}

static int nvm_validate_and_write(struct tb_switch *sw)
{
	unsigned int image_size, hdr_size;
	const u8 *buf = sw->nvm->buf;
	u16 ds_size;
	int ret;

	if (!buf)
		return -EINVAL;

	image_size = sw->nvm->buf_data_size;
	if (image_size < NVM_MIN_SIZE || image_size > NVM_MAX_SIZE)
		return -EINVAL;

	/*
	 * FARB pointer must point inside the image and must at least
	 * contain parts of the digital section we will be reading here.
	 */
	hdr_size = (*(u32 *)buf) & 0xffffff;
	if (hdr_size + NVM_DEVID + 2 >= image_size)
		return -EINVAL;

	/* Digital section start should be aligned to 4k page */
	if (!IS_ALIGNED(hdr_size, SZ_4K))
		return -EINVAL;

	/*
	 * Read digital section size and check that it also fits inside
	 * the image.
	 */
	ds_size = *(u16 *)(buf + hdr_size);
	if (ds_size >= image_size)
		return -EINVAL;

	if (!sw->safe_mode) {
		u16 device_id;

		/*
		 * Make sure the device ID in the image matches the one
		 * we read from the switch config space.
		 */
		device_id = *(u16 *)(buf + hdr_size + NVM_DEVID);
		if (device_id != sw->config.device_id)
			return -EINVAL;

		if (sw->generation < 3) {
			/* Write CSS headers first */
			ret = dma_port_flash_write(sw->dma_port,
				DMA_PORT_CSS_ADDRESS, buf + NVM_CSS,
				DMA_PORT_CSS_MAX_SIZE);
			if (ret)
				return ret;
		}

		/* Skip headers in the image */
		buf += hdr_size;
		image_size -= hdr_size;
	}

	if (tb_switch_is_usb4(sw))
		ret = usb4_switch_nvm_write(sw, 0, buf, image_size);
	else
		ret = dma_port_flash_write(sw->dma_port, 0, buf, image_size);
	if (!ret)
		sw->nvm->flushed = true;
	return ret;
}

static int nvm_authenticate_host_dma_port(struct tb_switch *sw)
{
	int ret = 0;

	/*
	 * Root switch NVM upgrade requires that we disconnect the
	 * existing paths first (in case it is not in safe mode
	 * already).
	 */
	if (!sw->safe_mode) {
		u32 status;

		ret = tb_domain_disconnect_all_paths(sw->tb);
		if (ret)
			return ret;
		/*
		 * The host controller goes away pretty soon after this if
		 * everything goes well so getting timeout is expected.
		 */
		ret = dma_port_flash_update_auth(sw->dma_port);
		if (!ret || ret == -ETIMEDOUT)
			return 0;

		/*
		 * Any error from update auth operation requires power
		 * cycling of the host router.
		 */
		tb_sw_warn(sw, "failed to authenticate NVM, power cycling\n");
		if (dma_port_flash_update_auth_status(sw->dma_port, &status) > 0)
			nvm_set_auth_status(sw, status);
	}

	/*
	 * From safe mode we can get out by just power cycling the
	 * switch.
	 */
	dma_port_power_cycle(sw->dma_port);
	return ret;
}

static int nvm_authenticate_device_dma_port(struct tb_switch *sw)
{
	int ret, retries = 10;

	ret = dma_port_flash_update_auth(sw->dma_port);
	switch (ret) {
	case 0:
	case -ETIMEDOUT:
	case -EACCES:
	case -EINVAL:
		/* Power cycle is required */
		break;
	default:
		return ret;
	}

	/*
	 * Poll here for the authentication status. It takes some time
	 * for the device to respond (we get timeout for a while). Once
	 * we get response the device needs to be power cycled in order
	 * to the new NVM to be taken into use.
	 */
	do {
		u32 status;

		ret = dma_port_flash_update_auth_status(sw->dma_port, &status);
		if (ret < 0 && ret != -ETIMEDOUT)
			return ret;
		if (ret > 0) {
			if (status) {
				tb_sw_warn(sw, "failed to authenticate NVM\n");
				nvm_set_auth_status(sw, status);
			}

			tb_sw_info(sw, "power cycling the switch now\n");
			dma_port_power_cycle(sw->dma_port);
			return 0;
		}

		msleep(500);
	} while (--retries);

	return -ETIMEDOUT;
}

static void nvm_authenticate_start_dma_port(struct tb_switch *sw)
{
	struct pci_dev *root_port;

	/*
	 * During host router NVM upgrade we should not allow root port to
	 * go into D3cold because some root ports cannot trigger PME
	 * itself. To be on the safe side keep the root port in D0 during
	 * the whole upgrade process.
	 */
	root_port = pcie_find_root_port(sw->tb->nhi->pdev);
	if (root_port)
		pm_runtime_get_noresume(&root_port->dev);
}

static void nvm_authenticate_complete_dma_port(struct tb_switch *sw)
{
	struct pci_dev *root_port;

	root_port = pcie_find_root_port(sw->tb->nhi->pdev);
	if (root_port)
		pm_runtime_put(&root_port->dev);
}

static inline bool nvm_readable(struct tb_switch *sw)
{
	if (tb_switch_is_usb4(sw)) {
		/*
		 * USB4 devices must support NVM operations but it is
		 * optional for hosts. Therefore we query the NVM sector
		 * size here and if it is supported assume NVM
		 * operations are implemented.
		 */
		return usb4_switch_nvm_sector_size(sw) > 0;
	}

	/* Thunderbolt 2 and 3 devices support NVM through DMA port */
	return !!sw->dma_port;
}

static inline bool nvm_upgradeable(struct tb_switch *sw)
{
	if (sw->no_nvm_upgrade)
		return false;
	return nvm_readable(sw);
}

static inline int nvm_read(struct tb_switch *sw, unsigned int address,
			   void *buf, size_t size)
{
	if (tb_switch_is_usb4(sw))
		return usb4_switch_nvm_read(sw, address, buf, size);
	return dma_port_flash_read(sw->dma_port, address, buf, size);
}

static int nvm_authenticate(struct tb_switch *sw)
{
	int ret;

	if (tb_switch_is_usb4(sw))
		return usb4_switch_nvm_authenticate(sw);

	if (!tb_route(sw)) {
		nvm_authenticate_start_dma_port(sw);
		ret = nvm_authenticate_host_dma_port(sw);
	} else {
		ret = nvm_authenticate_device_dma_port(sw);
	}

	return ret;
}

static int tb_switch_nvm_read(void *priv, unsigned int offset, void *val,
			      size_t bytes)
{
	struct tb_nvm *nvm = priv;
	struct tb_switch *sw = tb_to_switch(nvm->dev);
	int ret;

	pm_runtime_get_sync(&sw->dev);

	if (!mutex_trylock(&sw->tb->lock)) {
		ret = restart_syscall();
		goto out;
	}

	ret = nvm_read(sw, offset, val, bytes);
	mutex_unlock(&sw->tb->lock);

out:
	pm_runtime_mark_last_busy(&sw->dev);
	pm_runtime_put_autosuspend(&sw->dev);

	return ret;
}

static int tb_switch_nvm_no_read(void *priv, unsigned int offset, void *val,
				 size_t bytes)
{
	return -EPERM;
}

static int tb_switch_nvm_write(void *priv, unsigned int offset, void *val,
			       size_t bytes)
{
	struct tb_nvm *nvm = priv;
	struct tb_switch *sw = tb_to_switch(nvm->dev);
	int ret;

	if (!mutex_trylock(&sw->tb->lock))
		return restart_syscall();

	/*
	 * Since writing the NVM image might require some special steps,
	 * for example when CSS headers are written, we cache the image
	 * locally here and handle the special cases when the user asks
	 * us to authenticate the image.
	 */
	ret = tb_nvm_write_buf(nvm, offset, val, bytes);
	mutex_unlock(&sw->tb->lock);

	return ret;
}

<<<<<<< HEAD
static struct nvmem_device *register_nvmem(struct tb_switch *sw, int id,
					   size_t size, bool active)
{
	struct nvmem_config config;

	memset(&config, 0, sizeof(config));

	if (active) {
		config.name = "nvm_active";
		config.reg_read = tb_switch_nvm_read;
		config.read_only = true;
	} else {
		config.name = "nvm_non_active";
		config.reg_read = tb_switch_nvm_no_read;
		config.reg_write = tb_switch_nvm_write;
		config.root_only = true;
	}

	config.id = id;
	config.stride = 4;
	config.word_size = 4;
	config.size = size;
	config.dev = &sw->dev;
	config.owner = THIS_MODULE;
	config.priv = sw;

	return nvmem_register(&config);
}

=======
>>>>>>> d1988041
static int tb_switch_nvm_add(struct tb_switch *sw)
{
	struct tb_nvm *nvm;
	u32 val;
	int ret;

	if (!nvm_readable(sw))
		return 0;

	/*
	 * The NVM format of non-Intel hardware is not known so
	 * currently restrict NVM upgrade for Intel hardware. We may
	 * relax this in the future when we learn other NVM formats.
	 */
	if (sw->config.vendor_id != PCI_VENDOR_ID_INTEL &&
	    sw->config.vendor_id != 0x8087) {
		dev_info(&sw->dev,
			 "NVM format of vendor %#x is not known, disabling NVM upgrade\n",
			 sw->config.vendor_id);
		return 0;
	}

	nvm = tb_nvm_alloc(&sw->dev);
	if (IS_ERR(nvm))
		return PTR_ERR(nvm);

	/*
	 * If the switch is in safe-mode the only accessible portion of
	 * the NVM is the non-active one where userspace is expected to
	 * write new functional NVM.
	 */
	if (!sw->safe_mode) {
		u32 nvm_size, hdr_size;

		ret = nvm_read(sw, NVM_FLASH_SIZE, &val, sizeof(val));
		if (ret)
			goto err_nvm;

		hdr_size = sw->generation < 3 ? SZ_8K : SZ_16K;
		nvm_size = (SZ_1M << (val & 7)) / 8;
		nvm_size = (nvm_size - hdr_size) / 2;

		ret = nvm_read(sw, NVM_VERSION, &val, sizeof(val));
		if (ret)
			goto err_nvm;

		nvm->major = val >> 16;
		nvm->minor = val >> 8;

		ret = tb_nvm_add_active(nvm, nvm_size, tb_switch_nvm_read);
		if (ret)
			goto err_nvm;
	}

	if (!sw->no_nvm_upgrade) {
		ret = tb_nvm_add_non_active(nvm, NVM_MAX_SIZE,
					    tb_switch_nvm_write);
		if (ret)
			goto err_nvm;
	}

	sw->nvm = nvm;
	return 0;

err_nvm:
	tb_nvm_free(nvm);
	return ret;
}

static void tb_switch_nvm_remove(struct tb_switch *sw)
{
	struct tb_nvm *nvm;

	nvm = sw->nvm;
	sw->nvm = NULL;

	if (!nvm)
		return;

	/* Remove authentication status in case the switch is unplugged */
	if (!nvm->authenticating)
		nvm_clear_auth_status(sw);

	tb_nvm_free(nvm);
}

/* port utility functions */

static const char *tb_port_type(struct tb_regs_port_header *port)
{
	switch (port->type >> 16) {
	case 0:
		switch ((u8) port->type) {
		case 0:
			return "Inactive";
		case 1:
			return "Port";
		case 2:
			return "NHI";
		default:
			return "unknown";
		}
	case 0x2:
		return "Ethernet";
	case 0x8:
		return "SATA";
	case 0xe:
		return "DP/HDMI";
	case 0x10:
		return "PCIe";
	case 0x20:
		return "USB";
	default:
		return "unknown";
	}
}

static void tb_dump_port(struct tb *tb, struct tb_regs_port_header *port)
{
	tb_dbg(tb,
	       " Port %d: %x:%x (Revision: %d, TB Version: %d, Type: %s (%#x))\n",
	       port->port_number, port->vendor_id, port->device_id,
	       port->revision, port->thunderbolt_version, tb_port_type(port),
	       port->type);
	tb_dbg(tb, "  Max hop id (in/out): %d/%d\n",
	       port->max_in_hop_id, port->max_out_hop_id);
	tb_dbg(tb, "  Max counters: %d\n", port->max_counters);
	tb_dbg(tb, "  NFC Credits: %#x\n", port->nfc_credits);
}

/**
 * tb_port_state() - get connectedness state of a port
 *
 * The port must have a TB_CAP_PHY (i.e. it should be a real port).
 *
 * Return: Returns an enum tb_port_state on success or an error code on failure.
 */
static int tb_port_state(struct tb_port *port)
{
	struct tb_cap_phy phy;
	int res;
	if (port->cap_phy == 0) {
		tb_port_WARN(port, "does not have a PHY\n");
		return -EINVAL;
	}
	res = tb_port_read(port, &phy, TB_CFG_PORT, port->cap_phy, 2);
	if (res)
		return res;
	return phy.state;
}

/**
 * tb_wait_for_port() - wait for a port to become ready
 *
 * Wait up to 1 second for a port to reach state TB_PORT_UP. If
 * wait_if_unplugged is set then we also wait if the port is in state
 * TB_PORT_UNPLUGGED (it takes a while for the device to be registered after
 * switch resume). Otherwise we only wait if a device is registered but the link
 * has not yet been established.
 *
 * Return: Returns an error code on failure. Returns 0 if the port is not
 * connected or failed to reach state TB_PORT_UP within one second. Returns 1
 * if the port is connected and in state TB_PORT_UP.
 */
int tb_wait_for_port(struct tb_port *port, bool wait_if_unplugged)
{
	int retries = 10;
	int state;
	if (!port->cap_phy) {
		tb_port_WARN(port, "does not have PHY\n");
		return -EINVAL;
	}
	if (tb_is_upstream_port(port)) {
		tb_port_WARN(port, "is the upstream port\n");
		return -EINVAL;
	}

	while (retries--) {
		state = tb_port_state(port);
		if (state < 0)
			return state;
		if (state == TB_PORT_DISABLED) {
			tb_port_dbg(port, "is disabled (state: 0)\n");
			return 0;
		}
		if (state == TB_PORT_UNPLUGGED) {
			if (wait_if_unplugged) {
				/* used during resume */
				tb_port_dbg(port,
					    "is unplugged (state: 7), retrying...\n");
				msleep(100);
				continue;
			}
			tb_port_dbg(port, "is unplugged (state: 7)\n");
			return 0;
		}
		if (state == TB_PORT_UP) {
			tb_port_dbg(port, "is connected, link is up (state: 2)\n");
			return 1;
		}

		/*
		 * After plug-in the state is TB_PORT_CONNECTING. Give it some
		 * time.
		 */
		tb_port_dbg(port,
			    "is connected, link is not up (state: %d), retrying...\n",
			    state);
		msleep(100);
	}
	tb_port_warn(port,
		     "failed to reach state TB_PORT_UP. Ignoring port...\n");
	return 0;
}

/**
 * tb_port_add_nfc_credits() - add/remove non flow controlled credits to port
 *
 * Change the number of NFC credits allocated to @port by @credits. To remove
 * NFC credits pass a negative amount of credits.
 *
 * Return: Returns 0 on success or an error code on failure.
 */
int tb_port_add_nfc_credits(struct tb_port *port, int credits)
{
	u32 nfc_credits;

	if (credits == 0 || port->sw->is_unplugged)
		return 0;

	/*
	 * USB4 restricts programming NFC buffers to lane adapters only
	 * so skip other ports.
	 */
	if (tb_switch_is_usb4(port->sw) && !tb_port_is_null(port))
		return 0;

	nfc_credits = port->config.nfc_credits & ADP_CS_4_NFC_BUFFERS_MASK;
	nfc_credits += credits;

	tb_port_dbg(port, "adding %d NFC credits to %lu", credits,
		    port->config.nfc_credits & ADP_CS_4_NFC_BUFFERS_MASK);

	port->config.nfc_credits &= ~ADP_CS_4_NFC_BUFFERS_MASK;
	port->config.nfc_credits |= nfc_credits;

	return tb_port_write(port, &port->config.nfc_credits,
			     TB_CFG_PORT, ADP_CS_4, 1);
}

/**
 * tb_port_set_initial_credits() - Set initial port link credits allocated
 * @port: Port to set the initial credits
 * @credits: Number of credits to to allocate
 *
 * Set initial credits value to be used for ingress shared buffering.
 */
int tb_port_set_initial_credits(struct tb_port *port, u32 credits)
{
	u32 data;
	int ret;

	ret = tb_port_read(port, &data, TB_CFG_PORT, ADP_CS_5, 1);
	if (ret)
		return ret;

	data &= ~ADP_CS_5_LCA_MASK;
	data |= (credits << ADP_CS_5_LCA_SHIFT) & ADP_CS_5_LCA_MASK;

	return tb_port_write(port, &data, TB_CFG_PORT, ADP_CS_5, 1);
}

/**
 * tb_port_clear_counter() - clear a counter in TB_CFG_COUNTER
 *
 * Return: Returns 0 on success or an error code on failure.
 */
int tb_port_clear_counter(struct tb_port *port, int counter)
{
	u32 zero[3] = { 0, 0, 0 };
	tb_port_dbg(port, "clearing counter %d\n", counter);
	return tb_port_write(port, zero, TB_CFG_COUNTERS, 3 * counter, 3);
}

/**
 * tb_port_unlock() - Unlock downstream port
 * @port: Port to unlock
 *
 * Needed for USB4 but can be called for any CIO/USB4 ports. Makes the
 * downstream router accessible for CM.
 */
int tb_port_unlock(struct tb_port *port)
{
	if (tb_switch_is_icm(port->sw))
		return 0;
	if (!tb_port_is_null(port))
		return -EINVAL;
	if (tb_switch_is_usb4(port->sw))
		return usb4_port_unlock(port);
	return 0;
}

static int __tb_port_enable(struct tb_port *port, bool enable)
{
	int ret;
	u32 phy;

	if (!tb_port_is_null(port))
		return -EINVAL;

	ret = tb_port_read(port, &phy, TB_CFG_PORT,
			   port->cap_phy + LANE_ADP_CS_1, 1);
	if (ret)
		return ret;

	if (enable)
		phy &= ~LANE_ADP_CS_1_LD;
	else
		phy |= LANE_ADP_CS_1_LD;

	return tb_port_write(port, &phy, TB_CFG_PORT,
			     port->cap_phy + LANE_ADP_CS_1, 1);
}

/**
 * tb_port_enable() - Enable lane adapter
 * @port: Port to enable (can be %NULL)
 *
 * This is used for lane 0 and 1 adapters to enable it.
 */
int tb_port_enable(struct tb_port *port)
{
	return __tb_port_enable(port, true);
}

/**
 * tb_port_disable() - Disable lane adapter
 * @port: Port to disable (can be %NULL)
 *
 * This is used for lane 0 and 1 adapters to disable it.
 */
int tb_port_disable(struct tb_port *port)
{
	return __tb_port_enable(port, false);
}

/**
 * tb_init_port() - initialize a port
 *
 * This is a helper method for tb_switch_alloc. Does not check or initialize
 * any downstream switches.
 *
 * Return: Returns 0 on success or an error code on failure.
 */
static int tb_init_port(struct tb_port *port)
{
	int res;
	int cap;

	res = tb_port_read(port, &port->config, TB_CFG_PORT, 0, 8);
	if (res) {
		if (res == -ENODEV) {
			tb_dbg(port->sw->tb, " Port %d: not implemented\n",
			       port->port);
			port->disabled = true;
			return 0;
		}
		return res;
	}

	/* Port 0 is the switch itself and has no PHY. */
	if (port->config.type == TB_TYPE_PORT && port->port != 0) {
		cap = tb_port_find_cap(port, TB_PORT_CAP_PHY);

		if (cap > 0)
			port->cap_phy = cap;
		else
			tb_port_WARN(port, "non switch port without a PHY\n");

		cap = tb_port_find_cap(port, TB_PORT_CAP_USB4);
		if (cap > 0)
			port->cap_usb4 = cap;
	} else if (port->port != 0) {
		cap = tb_port_find_cap(port, TB_PORT_CAP_ADAP);
		if (cap > 0)
			port->cap_adap = cap;
	}

	tb_dump_port(port->sw->tb, &port->config);

	/* Control port does not need HopID allocation */
	if (port->port) {
		ida_init(&port->in_hopids);
		ida_init(&port->out_hopids);
	}

	INIT_LIST_HEAD(&port->list);
	return 0;

}

static int tb_port_alloc_hopid(struct tb_port *port, bool in, int min_hopid,
			       int max_hopid)
{
	int port_max_hopid;
	struct ida *ida;

	if (in) {
		port_max_hopid = port->config.max_in_hop_id;
		ida = &port->in_hopids;
	} else {
		port_max_hopid = port->config.max_out_hop_id;
		ida = &port->out_hopids;
	}

	/*
	 * NHI can use HopIDs 1-max for other adapters HopIDs 0-7 are
	 * reserved.
	 */
	if (!tb_port_is_nhi(port) && min_hopid < TB_PATH_MIN_HOPID)
		min_hopid = TB_PATH_MIN_HOPID;

	if (max_hopid < 0 || max_hopid > port_max_hopid)
		max_hopid = port_max_hopid;

	return ida_simple_get(ida, min_hopid, max_hopid + 1, GFP_KERNEL);
}

/**
 * tb_port_alloc_in_hopid() - Allocate input HopID from port
 * @port: Port to allocate HopID for
 * @min_hopid: Minimum acceptable input HopID
 * @max_hopid: Maximum acceptable input HopID
 *
 * Return: HopID between @min_hopid and @max_hopid or negative errno in
 * case of error.
 */
int tb_port_alloc_in_hopid(struct tb_port *port, int min_hopid, int max_hopid)
{
	return tb_port_alloc_hopid(port, true, min_hopid, max_hopid);
}

/**
 * tb_port_alloc_out_hopid() - Allocate output HopID from port
 * @port: Port to allocate HopID for
 * @min_hopid: Minimum acceptable output HopID
 * @max_hopid: Maximum acceptable output HopID
 *
 * Return: HopID between @min_hopid and @max_hopid or negative errno in
 * case of error.
 */
int tb_port_alloc_out_hopid(struct tb_port *port, int min_hopid, int max_hopid)
{
	return tb_port_alloc_hopid(port, false, min_hopid, max_hopid);
}

/**
 * tb_port_release_in_hopid() - Release allocated input HopID from port
 * @port: Port whose HopID to release
 * @hopid: HopID to release
 */
void tb_port_release_in_hopid(struct tb_port *port, int hopid)
{
	ida_simple_remove(&port->in_hopids, hopid);
}

/**
 * tb_port_release_out_hopid() - Release allocated output HopID from port
 * @port: Port whose HopID to release
 * @hopid: HopID to release
 */
void tb_port_release_out_hopid(struct tb_port *port, int hopid)
{
	ida_simple_remove(&port->out_hopids, hopid);
}

static inline bool tb_switch_is_reachable(const struct tb_switch *parent,
					  const struct tb_switch *sw)
{
	u64 mask = (1ULL << parent->config.depth * 8) - 1;
	return (tb_route(parent) & mask) == (tb_route(sw) & mask);
}

/**
 * tb_next_port_on_path() - Return next port for given port on a path
 * @start: Start port of the walk
 * @end: End port of the walk
 * @prev: Previous port (%NULL if this is the first)
 *
 * This function can be used to walk from one port to another if they
 * are connected through zero or more switches. If the @prev is dual
 * link port, the function follows that link and returns another end on
 * that same link.
 *
 * If the @end port has been reached, return %NULL.
 *
 * Domain tb->lock must be held when this function is called.
 */
struct tb_port *tb_next_port_on_path(struct tb_port *start, struct tb_port *end,
				     struct tb_port *prev)
{
	struct tb_port *next;

	if (!prev)
		return start;

	if (prev->sw == end->sw) {
		if (prev == end)
			return NULL;
		return end;
	}

	if (tb_switch_is_reachable(prev->sw, end->sw)) {
		next = tb_port_at(tb_route(end->sw), prev->sw);
		/* Walk down the topology if next == prev */
		if (prev->remote &&
		    (next == prev || next->dual_link_port == prev))
			next = prev->remote;
	} else {
		if (tb_is_upstream_port(prev)) {
			next = prev->remote;
		} else {
			next = tb_upstream_port(prev->sw);
			/*
			 * Keep the same link if prev and next are both
			 * dual link ports.
			 */
			if (next->dual_link_port &&
			    next->link_nr != prev->link_nr) {
				next = next->dual_link_port;
			}
		}
	}

	return next != prev ? next : NULL;
}

/**
 * tb_port_get_link_speed() - Get current link speed
 * @port: Port to check (USB4 or CIO)
 *
 * Returns link speed in Gb/s or negative errno in case of failure.
 */
int tb_port_get_link_speed(struct tb_port *port)
{
	u32 val, speed;
	int ret;

	if (!port->cap_phy)
		return -EINVAL;

	ret = tb_port_read(port, &val, TB_CFG_PORT,
			   port->cap_phy + LANE_ADP_CS_1, 1);
	if (ret)
		return ret;

	speed = (val & LANE_ADP_CS_1_CURRENT_SPEED_MASK) >>
		LANE_ADP_CS_1_CURRENT_SPEED_SHIFT;
	return speed == LANE_ADP_CS_1_CURRENT_SPEED_GEN3 ? 20 : 10;
}

static int tb_port_get_link_width(struct tb_port *port)
{
	u32 val;
	int ret;

	if (!port->cap_phy)
		return -EINVAL;

	ret = tb_port_read(port, &val, TB_CFG_PORT,
			   port->cap_phy + LANE_ADP_CS_1, 1);
	if (ret)
		return ret;

	return (val & LANE_ADP_CS_1_CURRENT_WIDTH_MASK) >>
		LANE_ADP_CS_1_CURRENT_WIDTH_SHIFT;
}

static bool tb_port_is_width_supported(struct tb_port *port, int width)
{
	u32 phy, widths;
	int ret;

	if (!port->cap_phy)
		return false;

	ret = tb_port_read(port, &phy, TB_CFG_PORT,
			   port->cap_phy + LANE_ADP_CS_0, 1);
	if (ret)
		return false;

	widths = (phy & LANE_ADP_CS_0_SUPPORTED_WIDTH_MASK) >>
		LANE_ADP_CS_0_SUPPORTED_WIDTH_SHIFT;

	return !!(widths & width);
}

static int tb_port_set_link_width(struct tb_port *port, unsigned int width)
{
	u32 val;
	int ret;

	if (!port->cap_phy)
		return -EINVAL;

	ret = tb_port_read(port, &val, TB_CFG_PORT,
			   port->cap_phy + LANE_ADP_CS_1, 1);
	if (ret)
		return ret;

	val &= ~LANE_ADP_CS_1_TARGET_WIDTH_MASK;
	switch (width) {
	case 1:
		val |= LANE_ADP_CS_1_TARGET_WIDTH_SINGLE <<
			LANE_ADP_CS_1_TARGET_WIDTH_SHIFT;
		break;
	case 2:
		val |= LANE_ADP_CS_1_TARGET_WIDTH_DUAL <<
			LANE_ADP_CS_1_TARGET_WIDTH_SHIFT;
		break;
	default:
		return -EINVAL;
	}

	val |= LANE_ADP_CS_1_LB;

	return tb_port_write(port, &val, TB_CFG_PORT,
			     port->cap_phy + LANE_ADP_CS_1, 1);
}

static int tb_port_lane_bonding_enable(struct tb_port *port)
{
	int ret;

	/*
	 * Enable lane bonding for both links if not already enabled by
	 * for example the boot firmware.
	 */
	ret = tb_port_get_link_width(port);
	if (ret == 1) {
		ret = tb_port_set_link_width(port, 2);
		if (ret)
			return ret;
	}

	ret = tb_port_get_link_width(port->dual_link_port);
	if (ret == 1) {
		ret = tb_port_set_link_width(port->dual_link_port, 2);
		if (ret) {
			tb_port_set_link_width(port, 1);
			return ret;
		}
	}

	port->bonded = true;
	port->dual_link_port->bonded = true;

	return 0;
}

static void tb_port_lane_bonding_disable(struct tb_port *port)
{
	port->dual_link_port->bonded = false;
	port->bonded = false;

	tb_port_set_link_width(port->dual_link_port, 1);
	tb_port_set_link_width(port, 1);
}

/**
 * tb_port_is_enabled() - Is the adapter port enabled
 * @port: Port to check
 */
bool tb_port_is_enabled(struct tb_port *port)
{
	switch (port->config.type) {
	case TB_TYPE_PCIE_UP:
	case TB_TYPE_PCIE_DOWN:
		return tb_pci_port_is_enabled(port);

	case TB_TYPE_DP_HDMI_IN:
	case TB_TYPE_DP_HDMI_OUT:
		return tb_dp_port_is_enabled(port);

	case TB_TYPE_USB3_UP:
	case TB_TYPE_USB3_DOWN:
		return tb_usb3_port_is_enabled(port);

	default:
		return false;
	}
}

/**
 * tb_usb3_port_is_enabled() - Is the USB3 adapter port enabled
 * @port: USB3 adapter port to check
 */
bool tb_usb3_port_is_enabled(struct tb_port *port)
{
	u32 data;

	if (tb_port_read(port, &data, TB_CFG_PORT,
			 port->cap_adap + ADP_USB3_CS_0, 1))
		return false;

	return !!(data & ADP_USB3_CS_0_PE);
}

/**
 * tb_usb3_port_enable() - Enable USB3 adapter port
 * @port: USB3 adapter port to enable
 * @enable: Enable/disable the USB3 adapter
 */
int tb_usb3_port_enable(struct tb_port *port, bool enable)
{
	u32 word = enable ? (ADP_USB3_CS_0_PE | ADP_USB3_CS_0_V)
			  : ADP_USB3_CS_0_V;

	if (!port->cap_adap)
		return -ENXIO;
	return tb_port_write(port, &word, TB_CFG_PORT,
			     port->cap_adap + ADP_USB3_CS_0, 1);
}

/**
 * tb_pci_port_is_enabled() - Is the PCIe adapter port enabled
 * @port: PCIe port to check
 */
bool tb_pci_port_is_enabled(struct tb_port *port)
{
	u32 data;

	if (tb_port_read(port, &data, TB_CFG_PORT,
			 port->cap_adap + ADP_PCIE_CS_0, 1))
		return false;

	return !!(data & ADP_PCIE_CS_0_PE);
}

/**
 * tb_pci_port_enable() - Enable PCIe adapter port
 * @port: PCIe port to enable
 * @enable: Enable/disable the PCIe adapter
 */
int tb_pci_port_enable(struct tb_port *port, bool enable)
{
	u32 word = enable ? ADP_PCIE_CS_0_PE : 0x0;
	if (!port->cap_adap)
		return -ENXIO;
	return tb_port_write(port, &word, TB_CFG_PORT,
			     port->cap_adap + ADP_PCIE_CS_0, 1);
}

/**
 * tb_dp_port_hpd_is_active() - Is HPD already active
 * @port: DP out port to check
 *
 * Checks if the DP OUT adapter port has HDP bit already set.
 */
int tb_dp_port_hpd_is_active(struct tb_port *port)
{
	u32 data;
	int ret;

	ret = tb_port_read(port, &data, TB_CFG_PORT,
			   port->cap_adap + ADP_DP_CS_2, 1);
	if (ret)
		return ret;

	return !!(data & ADP_DP_CS_2_HDP);
}

/**
 * tb_dp_port_hpd_clear() - Clear HPD from DP IN port
 * @port: Port to clear HPD
 *
 * If the DP IN port has HDP set, this function can be used to clear it.
 */
int tb_dp_port_hpd_clear(struct tb_port *port)
{
	u32 data;
	int ret;

	ret = tb_port_read(port, &data, TB_CFG_PORT,
			   port->cap_adap + ADP_DP_CS_3, 1);
	if (ret)
		return ret;

	data |= ADP_DP_CS_3_HDPC;
	return tb_port_write(port, &data, TB_CFG_PORT,
			     port->cap_adap + ADP_DP_CS_3, 1);
}

/**
 * tb_dp_port_set_hops() - Set video/aux Hop IDs for DP port
 * @port: DP IN/OUT port to set hops
 * @video: Video Hop ID
 * @aux_tx: AUX TX Hop ID
 * @aux_rx: AUX RX Hop ID
 *
 * Programs specified Hop IDs for DP IN/OUT port.
 */
int tb_dp_port_set_hops(struct tb_port *port, unsigned int video,
			unsigned int aux_tx, unsigned int aux_rx)
{
	u32 data[2];
	int ret;

	ret = tb_port_read(port, data, TB_CFG_PORT,
			   port->cap_adap + ADP_DP_CS_0, ARRAY_SIZE(data));
	if (ret)
		return ret;

	data[0] &= ~ADP_DP_CS_0_VIDEO_HOPID_MASK;
	data[1] &= ~ADP_DP_CS_1_AUX_RX_HOPID_MASK;
	data[1] &= ~ADP_DP_CS_1_AUX_RX_HOPID_MASK;

	data[0] |= (video << ADP_DP_CS_0_VIDEO_HOPID_SHIFT) &
		ADP_DP_CS_0_VIDEO_HOPID_MASK;
	data[1] |= aux_tx & ADP_DP_CS_1_AUX_TX_HOPID_MASK;
	data[1] |= (aux_rx << ADP_DP_CS_1_AUX_RX_HOPID_SHIFT) &
		ADP_DP_CS_1_AUX_RX_HOPID_MASK;

	return tb_port_write(port, data, TB_CFG_PORT,
			     port->cap_adap + ADP_DP_CS_0, ARRAY_SIZE(data));
}

/**
 * tb_dp_port_is_enabled() - Is DP adapter port enabled
 * @port: DP adapter port to check
 */
bool tb_dp_port_is_enabled(struct tb_port *port)
{
	u32 data[2];

	if (tb_port_read(port, data, TB_CFG_PORT, port->cap_adap + ADP_DP_CS_0,
			 ARRAY_SIZE(data)))
		return false;

	return !!(data[0] & (ADP_DP_CS_0_VE | ADP_DP_CS_0_AE));
}

/**
 * tb_dp_port_enable() - Enables/disables DP paths of a port
 * @port: DP IN/OUT port
 * @enable: Enable/disable DP path
 *
 * Once Hop IDs are programmed DP paths can be enabled or disabled by
 * calling this function.
 */
int tb_dp_port_enable(struct tb_port *port, bool enable)
{
	u32 data[2];
	int ret;

	ret = tb_port_read(port, data, TB_CFG_PORT,
			  port->cap_adap + ADP_DP_CS_0, ARRAY_SIZE(data));
	if (ret)
		return ret;

	if (enable)
		data[0] |= ADP_DP_CS_0_VE | ADP_DP_CS_0_AE;
	else
		data[0] &= ~(ADP_DP_CS_0_VE | ADP_DP_CS_0_AE);

	return tb_port_write(port, data, TB_CFG_PORT,
			     port->cap_adap + ADP_DP_CS_0, ARRAY_SIZE(data));
}

/* switch utility functions */

static const char *tb_switch_generation_name(const struct tb_switch *sw)
{
	switch (sw->generation) {
	case 1:
		return "Thunderbolt 1";
	case 2:
		return "Thunderbolt 2";
	case 3:
		return "Thunderbolt 3";
	case 4:
		return "USB4";
	default:
		return "Unknown";
	}
}

static void tb_dump_switch(const struct tb *tb, const struct tb_switch *sw)
{
	const struct tb_regs_switch_header *regs = &sw->config;

	tb_dbg(tb, " %s Switch: %x:%x (Revision: %d, TB Version: %d)\n",
	       tb_switch_generation_name(sw), regs->vendor_id, regs->device_id,
	       regs->revision, regs->thunderbolt_version);
	tb_dbg(tb, "  Max Port Number: %d\n", regs->max_port_number);
	tb_dbg(tb, "  Config:\n");
	tb_dbg(tb,
		"   Upstream Port Number: %d Depth: %d Route String: %#llx Enabled: %d, PlugEventsDelay: %dms\n",
	       regs->upstream_port_number, regs->depth,
	       (((u64) regs->route_hi) << 32) | regs->route_lo,
	       regs->enabled, regs->plug_events_delay);
	tb_dbg(tb, "   unknown1: %#x unknown4: %#x\n",
	       regs->__unknown1, regs->__unknown4);
}

/**
 * reset_switch() - reconfigure route, enable and send TB_CFG_PKG_RESET
 * @sw: Switch to reset
 *
 * Return: Returns 0 on success or an error code on failure.
 */
int tb_switch_reset(struct tb_switch *sw)
{
	struct tb_cfg_result res;

	if (sw->generation > 1)
		return 0;

	tb_sw_dbg(sw, "resetting switch\n");

	res.err = tb_sw_write(sw, ((u32 *) &sw->config) + 2,
			      TB_CFG_SWITCH, 2, 2);
	if (res.err)
		return res.err;
	res = tb_cfg_reset(sw->tb->ctl, tb_route(sw), TB_CFG_DEFAULT_TIMEOUT);
	if (res.err > 0)
		return -EIO;
	return res.err;
}

/**
 * tb_plug_events_active() - enable/disable plug events on a switch
 *
 * Also configures a sane plug_events_delay of 255ms.
 *
 * Return: Returns 0 on success or an error code on failure.
 */
static int tb_plug_events_active(struct tb_switch *sw, bool active)
{
	u32 data;
	int res;

	if (tb_switch_is_icm(sw) || tb_switch_is_usb4(sw))
		return 0;

	sw->config.plug_events_delay = 0xff;
	res = tb_sw_write(sw, ((u32 *) &sw->config) + 4, TB_CFG_SWITCH, 4, 1);
	if (res)
		return res;

	res = tb_sw_read(sw, &data, TB_CFG_SWITCH, sw->cap_plug_events + 1, 1);
	if (res)
		return res;

	if (active) {
		data = data & 0xFFFFFF83;
		switch (sw->config.device_id) {
		case PCI_DEVICE_ID_INTEL_LIGHT_RIDGE:
		case PCI_DEVICE_ID_INTEL_EAGLE_RIDGE:
		case PCI_DEVICE_ID_INTEL_PORT_RIDGE:
			break;
		default:
			data |= 4;
		}
	} else {
		data = data | 0x7c;
	}
	return tb_sw_write(sw, &data, TB_CFG_SWITCH,
			   sw->cap_plug_events + 1, 1);
}

static ssize_t authorized_show(struct device *dev,
			       struct device_attribute *attr,
			       char *buf)
{
	struct tb_switch *sw = tb_to_switch(dev);

	return sprintf(buf, "%u\n", sw->authorized);
}

static int tb_switch_set_authorized(struct tb_switch *sw, unsigned int val)
{
	int ret = -EINVAL;

	if (!mutex_trylock(&sw->tb->lock))
		return restart_syscall();

	if (sw->authorized)
		goto unlock;

	switch (val) {
	/* Approve switch */
	case 1:
		if (sw->key)
			ret = tb_domain_approve_switch_key(sw->tb, sw);
		else
			ret = tb_domain_approve_switch(sw->tb, sw);
		break;

	/* Challenge switch */
	case 2:
		if (sw->key)
			ret = tb_domain_challenge_switch_key(sw->tb, sw);
		break;

	default:
		break;
	}

	if (!ret) {
		sw->authorized = val;
		/* Notify status change to the userspace */
		kobject_uevent(&sw->dev.kobj, KOBJ_CHANGE);
	}

unlock:
	mutex_unlock(&sw->tb->lock);
	return ret;
}

static ssize_t authorized_store(struct device *dev,
				struct device_attribute *attr,
				const char *buf, size_t count)
{
	struct tb_switch *sw = tb_to_switch(dev);
	unsigned int val;
	ssize_t ret;

	ret = kstrtouint(buf, 0, &val);
	if (ret)
		return ret;
	if (val > 2)
		return -EINVAL;

	pm_runtime_get_sync(&sw->dev);
	ret = tb_switch_set_authorized(sw, val);
	pm_runtime_mark_last_busy(&sw->dev);
	pm_runtime_put_autosuspend(&sw->dev);

	return ret ? ret : count;
}
static DEVICE_ATTR_RW(authorized);

static ssize_t boot_show(struct device *dev, struct device_attribute *attr,
			 char *buf)
{
	struct tb_switch *sw = tb_to_switch(dev);

	return sprintf(buf, "%u\n", sw->boot);
}
static DEVICE_ATTR_RO(boot);

static ssize_t device_show(struct device *dev, struct device_attribute *attr,
			   char *buf)
{
	struct tb_switch *sw = tb_to_switch(dev);

	return sprintf(buf, "%#x\n", sw->device);
}
static DEVICE_ATTR_RO(device);

static ssize_t
device_name_show(struct device *dev, struct device_attribute *attr, char *buf)
{
	struct tb_switch *sw = tb_to_switch(dev);

	return sprintf(buf, "%s\n", sw->device_name ? sw->device_name : "");
}
static DEVICE_ATTR_RO(device_name);

static ssize_t
generation_show(struct device *dev, struct device_attribute *attr, char *buf)
{
	struct tb_switch *sw = tb_to_switch(dev);

	return sprintf(buf, "%u\n", sw->generation);
}
static DEVICE_ATTR_RO(generation);

static ssize_t key_show(struct device *dev, struct device_attribute *attr,
			char *buf)
{
	struct tb_switch *sw = tb_to_switch(dev);
	ssize_t ret;

	if (!mutex_trylock(&sw->tb->lock))
		return restart_syscall();

	if (sw->key)
		ret = sprintf(buf, "%*phN\n", TB_SWITCH_KEY_SIZE, sw->key);
	else
		ret = sprintf(buf, "\n");

	mutex_unlock(&sw->tb->lock);
	return ret;
}

static ssize_t key_store(struct device *dev, struct device_attribute *attr,
			 const char *buf, size_t count)
{
	struct tb_switch *sw = tb_to_switch(dev);
	u8 key[TB_SWITCH_KEY_SIZE];
	ssize_t ret = count;
	bool clear = false;

	if (!strcmp(buf, "\n"))
		clear = true;
	else if (hex2bin(key, buf, sizeof(key)))
		return -EINVAL;

	if (!mutex_trylock(&sw->tb->lock))
		return restart_syscall();

	if (sw->authorized) {
		ret = -EBUSY;
	} else {
		kfree(sw->key);
		if (clear) {
			sw->key = NULL;
		} else {
			sw->key = kmemdup(key, sizeof(key), GFP_KERNEL);
			if (!sw->key)
				ret = -ENOMEM;
		}
	}

	mutex_unlock(&sw->tb->lock);
	return ret;
}
static DEVICE_ATTR(key, 0600, key_show, key_store);

static ssize_t speed_show(struct device *dev, struct device_attribute *attr,
			  char *buf)
{
	struct tb_switch *sw = tb_to_switch(dev);

	return sprintf(buf, "%u.0 Gb/s\n", sw->link_speed);
}

/*
 * Currently all lanes must run at the same speed but we expose here
 * both directions to allow possible asymmetric links in the future.
 */
static DEVICE_ATTR(rx_speed, 0444, speed_show, NULL);
static DEVICE_ATTR(tx_speed, 0444, speed_show, NULL);

static ssize_t lanes_show(struct device *dev, struct device_attribute *attr,
			  char *buf)
{
	struct tb_switch *sw = tb_to_switch(dev);

	return sprintf(buf, "%u\n", sw->link_width);
}

/*
 * Currently link has same amount of lanes both directions (1 or 2) but
 * expose them separately to allow possible asymmetric links in the future.
 */
static DEVICE_ATTR(rx_lanes, 0444, lanes_show, NULL);
static DEVICE_ATTR(tx_lanes, 0444, lanes_show, NULL);

static ssize_t nvm_authenticate_show(struct device *dev,
	struct device_attribute *attr, char *buf)
{
	struct tb_switch *sw = tb_to_switch(dev);
	u32 status;

	nvm_get_auth_status(sw, &status);
	return sprintf(buf, "%#x\n", status);
}

static ssize_t nvm_authenticate_sysfs(struct device *dev, const char *buf,
				      bool disconnect)
{
	struct tb_switch *sw = tb_to_switch(dev);
	int val;
	int ret;

	pm_runtime_get_sync(&sw->dev);

	if (!mutex_trylock(&sw->tb->lock)) {
		ret = restart_syscall();
		goto exit_rpm;
	}

	/* If NVMem devices are not yet added */
	if (!sw->nvm) {
		ret = -EAGAIN;
		goto exit_unlock;
	}

	ret = kstrtoint(buf, 10, &val);
	if (ret)
		goto exit_unlock;

	/* Always clear the authentication status */
	nvm_clear_auth_status(sw);

	if (val > 0) {
		if (!sw->nvm->flushed) {
			if (!sw->nvm->buf) {
				ret = -EINVAL;
				goto exit_unlock;
			}

<<<<<<< HEAD
		if (!tb_route(sw)) {
			/*
			 * Keep root port from suspending as long as the
			 * NVM upgrade process is running.
			 */
			nvm_authenticate_start(sw);
			ret = nvm_authenticate_host(sw);
		} else {
			ret = nvm_authenticate_device(sw);
=======
			ret = nvm_validate_and_write(sw);
			if (ret || val == WRITE_ONLY)
				goto exit_unlock;
		}
		if (val == WRITE_AND_AUTHENTICATE) {
			if (disconnect) {
				ret = tb_lc_force_power(sw);
			} else {
				sw->nvm->authenticating = true;
				ret = nvm_authenticate(sw);
			}
>>>>>>> d1988041
		}
	}

exit_unlock:
	mutex_unlock(&sw->tb->lock);
exit_rpm:
	pm_runtime_mark_last_busy(&sw->dev);
	pm_runtime_put_autosuspend(&sw->dev);

	return ret;
}

static ssize_t nvm_authenticate_store(struct device *dev,
	struct device_attribute *attr, const char *buf, size_t count)
{
	int ret = nvm_authenticate_sysfs(dev, buf, false);
	if (ret)
		return ret;
	return count;
}
static DEVICE_ATTR_RW(nvm_authenticate);

static ssize_t nvm_authenticate_on_disconnect_show(struct device *dev,
	struct device_attribute *attr, char *buf)
{
	return nvm_authenticate_show(dev, attr, buf);
}

static ssize_t nvm_authenticate_on_disconnect_store(struct device *dev,
	struct device_attribute *attr, const char *buf, size_t count)
{
	int ret;

	ret = nvm_authenticate_sysfs(dev, buf, true);
	return ret ? ret : count;
}
static DEVICE_ATTR_RW(nvm_authenticate_on_disconnect);

static ssize_t nvm_version_show(struct device *dev,
				struct device_attribute *attr, char *buf)
{
	struct tb_switch *sw = tb_to_switch(dev);
	int ret;

	if (!mutex_trylock(&sw->tb->lock))
		return restart_syscall();

	if (sw->safe_mode)
		ret = -ENODATA;
	else if (!sw->nvm)
		ret = -EAGAIN;
	else
		ret = sprintf(buf, "%x.%x\n", sw->nvm->major, sw->nvm->minor);

	mutex_unlock(&sw->tb->lock);

	return ret;
}
static DEVICE_ATTR_RO(nvm_version);

static ssize_t vendor_show(struct device *dev, struct device_attribute *attr,
			   char *buf)
{
	struct tb_switch *sw = tb_to_switch(dev);

	return sprintf(buf, "%#x\n", sw->vendor);
}
static DEVICE_ATTR_RO(vendor);

static ssize_t
vendor_name_show(struct device *dev, struct device_attribute *attr, char *buf)
{
	struct tb_switch *sw = tb_to_switch(dev);

	return sprintf(buf, "%s\n", sw->vendor_name ? sw->vendor_name : "");
}
static DEVICE_ATTR_RO(vendor_name);

static ssize_t unique_id_show(struct device *dev, struct device_attribute *attr,
			      char *buf)
{
	struct tb_switch *sw = tb_to_switch(dev);

	return sprintf(buf, "%pUb\n", sw->uuid);
}
static DEVICE_ATTR_RO(unique_id);

static struct attribute *switch_attrs[] = {
	&dev_attr_authorized.attr,
	&dev_attr_boot.attr,
	&dev_attr_device.attr,
	&dev_attr_device_name.attr,
	&dev_attr_generation.attr,
	&dev_attr_key.attr,
	&dev_attr_nvm_authenticate.attr,
	&dev_attr_nvm_authenticate_on_disconnect.attr,
	&dev_attr_nvm_version.attr,
	&dev_attr_rx_speed.attr,
	&dev_attr_rx_lanes.attr,
	&dev_attr_tx_speed.attr,
	&dev_attr_tx_lanes.attr,
	&dev_attr_vendor.attr,
	&dev_attr_vendor_name.attr,
	&dev_attr_unique_id.attr,
	NULL,
};

static umode_t switch_attr_is_visible(struct kobject *kobj,
				      struct attribute *attr, int n)
{
	struct device *dev = kobj_to_dev(kobj);
	struct tb_switch *sw = tb_to_switch(dev);

	if (attr == &dev_attr_device.attr) {
		if (!sw->device)
			return 0;
	} else if (attr == &dev_attr_device_name.attr) {
		if (!sw->device_name)
			return 0;
	} else if (attr == &dev_attr_vendor.attr)  {
		if (!sw->vendor)
			return 0;
	} else if (attr == &dev_attr_vendor_name.attr)  {
		if (!sw->vendor_name)
			return 0;
	} else if (attr == &dev_attr_key.attr) {
		if (tb_route(sw) &&
		    sw->tb->security_level == TB_SECURITY_SECURE &&
		    sw->security_level == TB_SECURITY_SECURE)
			return attr->mode;
		return 0;
	} else if (attr == &dev_attr_rx_speed.attr ||
		   attr == &dev_attr_rx_lanes.attr ||
		   attr == &dev_attr_tx_speed.attr ||
		   attr == &dev_attr_tx_lanes.attr) {
		if (tb_route(sw))
			return attr->mode;
		return 0;
	} else if (attr == &dev_attr_nvm_authenticate.attr) {
		if (nvm_upgradeable(sw))
			return attr->mode;
		return 0;
	} else if (attr == &dev_attr_nvm_version.attr) {
		if (nvm_readable(sw))
			return attr->mode;
		return 0;
	} else if (attr == &dev_attr_boot.attr) {
		if (tb_route(sw))
			return attr->mode;
		return 0;
	} else if (attr == &dev_attr_nvm_authenticate_on_disconnect.attr) {
		if (sw->quirks & QUIRK_FORCE_POWER_LINK_CONTROLLER)
			return attr->mode;
		return 0;
	}

	return sw->safe_mode ? 0 : attr->mode;
}

static struct attribute_group switch_group = {
	.is_visible = switch_attr_is_visible,
	.attrs = switch_attrs,
};

static const struct attribute_group *switch_groups[] = {
	&switch_group,
	NULL,
};

static void tb_switch_release(struct device *dev)
{
	struct tb_switch *sw = tb_to_switch(dev);
	struct tb_port *port;

	dma_port_free(sw->dma_port);

	tb_switch_for_each_port(sw, port) {
		if (!port->disabled) {
			ida_destroy(&port->in_hopids);
			ida_destroy(&port->out_hopids);
		}
	}

	kfree(sw->uuid);
	kfree(sw->device_name);
	kfree(sw->vendor_name);
	kfree(sw->ports);
	kfree(sw->drom);
	kfree(sw->key);
	kfree(sw);
}

/*
 * Currently only need to provide the callbacks. Everything else is handled
 * in the connection manager.
 */
static int __maybe_unused tb_switch_runtime_suspend(struct device *dev)
{
	struct tb_switch *sw = tb_to_switch(dev);
	const struct tb_cm_ops *cm_ops = sw->tb->cm_ops;

	if (cm_ops->runtime_suspend_switch)
		return cm_ops->runtime_suspend_switch(sw);

	return 0;
}

static int __maybe_unused tb_switch_runtime_resume(struct device *dev)
{
	struct tb_switch *sw = tb_to_switch(dev);
	const struct tb_cm_ops *cm_ops = sw->tb->cm_ops;

	if (cm_ops->runtime_resume_switch)
		return cm_ops->runtime_resume_switch(sw);
	return 0;
}

static const struct dev_pm_ops tb_switch_pm_ops = {
	SET_RUNTIME_PM_OPS(tb_switch_runtime_suspend, tb_switch_runtime_resume,
			   NULL)
};

struct device_type tb_switch_type = {
	.name = "thunderbolt_device",
	.release = tb_switch_release,
	.pm = &tb_switch_pm_ops,
};

static int tb_switch_get_generation(struct tb_switch *sw)
{
	switch (sw->config.device_id) {
	case PCI_DEVICE_ID_INTEL_LIGHT_RIDGE:
	case PCI_DEVICE_ID_INTEL_EAGLE_RIDGE:
	case PCI_DEVICE_ID_INTEL_LIGHT_PEAK:
	case PCI_DEVICE_ID_INTEL_CACTUS_RIDGE_2C:
	case PCI_DEVICE_ID_INTEL_CACTUS_RIDGE_4C:
	case PCI_DEVICE_ID_INTEL_PORT_RIDGE:
	case PCI_DEVICE_ID_INTEL_REDWOOD_RIDGE_2C_BRIDGE:
	case PCI_DEVICE_ID_INTEL_REDWOOD_RIDGE_4C_BRIDGE:
		return 1;

	case PCI_DEVICE_ID_INTEL_WIN_RIDGE_2C_BRIDGE:
	case PCI_DEVICE_ID_INTEL_FALCON_RIDGE_2C_BRIDGE:
	case PCI_DEVICE_ID_INTEL_FALCON_RIDGE_4C_BRIDGE:
		return 2;

	case PCI_DEVICE_ID_INTEL_ALPINE_RIDGE_LP_BRIDGE:
	case PCI_DEVICE_ID_INTEL_ALPINE_RIDGE_2C_BRIDGE:
	case PCI_DEVICE_ID_INTEL_ALPINE_RIDGE_4C_BRIDGE:
	case PCI_DEVICE_ID_INTEL_ALPINE_RIDGE_C_2C_BRIDGE:
	case PCI_DEVICE_ID_INTEL_ALPINE_RIDGE_C_4C_BRIDGE:
	case PCI_DEVICE_ID_INTEL_TITAN_RIDGE_2C_BRIDGE:
	case PCI_DEVICE_ID_INTEL_TITAN_RIDGE_4C_BRIDGE:
	case PCI_DEVICE_ID_INTEL_TITAN_RIDGE_DD_BRIDGE:
	case PCI_DEVICE_ID_INTEL_ICL_NHI0:
	case PCI_DEVICE_ID_INTEL_ICL_NHI1:
		return 3;

	default:
		if (tb_switch_is_usb4(sw))
			return 4;

		/*
		 * For unknown switches assume generation to be 1 to be
		 * on the safe side.
		 */
		tb_sw_warn(sw, "unsupported switch device id %#x\n",
			   sw->config.device_id);
		return 1;
	}
}

static bool tb_switch_exceeds_max_depth(const struct tb_switch *sw, int depth)
{
	int max_depth;

	if (tb_switch_is_usb4(sw) ||
	    (sw->tb->root_switch && tb_switch_is_usb4(sw->tb->root_switch)))
		max_depth = USB4_SWITCH_MAX_DEPTH;
	else
		max_depth = TB_SWITCH_MAX_DEPTH;

	return depth > max_depth;
}

/**
 * tb_switch_alloc() - allocate a switch
 * @tb: Pointer to the owning domain
 * @parent: Parent device for this switch
 * @route: Route string for this switch
 *
 * Allocates and initializes a switch. Will not upload configuration to
 * the switch. For that you need to call tb_switch_configure()
 * separately. The returned switch should be released by calling
 * tb_switch_put().
 *
 * Return: Pointer to the allocated switch or ERR_PTR() in case of
 * failure.
 */
struct tb_switch *tb_switch_alloc(struct tb *tb, struct device *parent,
				  u64 route)
{
	struct tb_switch *sw;
	int upstream_port;
	int i, ret, depth;

	/* Unlock the downstream port so we can access the switch below */
	if (route) {
		struct tb_switch *parent_sw = tb_to_switch(parent);
		struct tb_port *down;

		down = tb_port_at(route, parent_sw);
		tb_port_unlock(down);
	}

	depth = tb_route_length(route);

	upstream_port = tb_cfg_get_upstream_port(tb->ctl, route);
	if (upstream_port < 0)
		return ERR_PTR(upstream_port);

	sw = kzalloc(sizeof(*sw), GFP_KERNEL);
	if (!sw)
		return ERR_PTR(-ENOMEM);

	sw->tb = tb;
	ret = tb_cfg_read(tb->ctl, &sw->config, route, 0, TB_CFG_SWITCH, 0, 5);
	if (ret)
		goto err_free_sw_ports;

	sw->generation = tb_switch_get_generation(sw);

	tb_dbg(tb, "current switch config:\n");
	tb_dump_switch(tb, sw);

	/* configure switch */
	sw->config.upstream_port_number = upstream_port;
	sw->config.depth = depth;
	sw->config.route_hi = upper_32_bits(route);
	sw->config.route_lo = lower_32_bits(route);
	sw->config.enabled = 0;

	/* Make sure we do not exceed maximum topology limit */
	if (tb_switch_exceeds_max_depth(sw, depth)) {
		ret = -EADDRNOTAVAIL;
		goto err_free_sw_ports;
	}

	/* initialize ports */
	sw->ports = kcalloc(sw->config.max_port_number + 1, sizeof(*sw->ports),
				GFP_KERNEL);
	if (!sw->ports) {
		ret = -ENOMEM;
		goto err_free_sw_ports;
	}

	for (i = 0; i <= sw->config.max_port_number; i++) {
		/* minimum setup for tb_find_cap and tb_drom_read to work */
		sw->ports[i].sw = sw;
		sw->ports[i].port = i;
	}

	ret = tb_switch_find_vse_cap(sw, TB_VSE_CAP_PLUG_EVENTS);
	if (ret > 0)
		sw->cap_plug_events = ret;

	ret = tb_switch_find_vse_cap(sw, TB_VSE_CAP_LINK_CONTROLLER);
	if (ret > 0)
		sw->cap_lc = ret;

	/* Root switch is always authorized */
	if (!route)
		sw->authorized = true;

	device_initialize(&sw->dev);
	sw->dev.parent = parent;
	sw->dev.bus = &tb_bus_type;
	sw->dev.type = &tb_switch_type;
	sw->dev.groups = switch_groups;
	dev_set_name(&sw->dev, "%u-%llx", tb->index, tb_route(sw));

	return sw;

err_free_sw_ports:
	kfree(sw->ports);
	kfree(sw);

	return ERR_PTR(ret);
}

/**
 * tb_switch_alloc_safe_mode() - allocate a switch that is in safe mode
 * @tb: Pointer to the owning domain
 * @parent: Parent device for this switch
 * @route: Route string for this switch
 *
 * This creates a switch in safe mode. This means the switch pretty much
 * lacks all capabilities except DMA configuration port before it is
 * flashed with a valid NVM firmware.
 *
 * The returned switch must be released by calling tb_switch_put().
 *
 * Return: Pointer to the allocated switch or ERR_PTR() in case of failure
 */
struct tb_switch *
tb_switch_alloc_safe_mode(struct tb *tb, struct device *parent, u64 route)
{
	struct tb_switch *sw;

	sw = kzalloc(sizeof(*sw), GFP_KERNEL);
	if (!sw)
		return ERR_PTR(-ENOMEM);

	sw->tb = tb;
	sw->config.depth = tb_route_length(route);
	sw->config.route_hi = upper_32_bits(route);
	sw->config.route_lo = lower_32_bits(route);
	sw->safe_mode = true;

	device_initialize(&sw->dev);
	sw->dev.parent = parent;
	sw->dev.bus = &tb_bus_type;
	sw->dev.type = &tb_switch_type;
	sw->dev.groups = switch_groups;
	dev_set_name(&sw->dev, "%u-%llx", tb->index, tb_route(sw));

	return sw;
}

/**
 * tb_switch_configure() - Uploads configuration to the switch
 * @sw: Switch to configure
 *
 * Call this function before the switch is added to the system. It will
 * upload configuration to the switch and makes it available for the
 * connection manager to use. Can be called to the switch again after
 * resume from low power states to re-initialize it.
 *
 * Return: %0 in case of success and negative errno in case of failure
 */
int tb_switch_configure(struct tb_switch *sw)
{
	struct tb *tb = sw->tb;
	u64 route;
	int ret;

	route = tb_route(sw);

	tb_dbg(tb, "%s Switch at %#llx (depth: %d, up port: %d)\n",
	       sw->config.enabled ? "restoring" : "initializing", route,
	       tb_route_length(route), sw->config.upstream_port_number);

	sw->config.enabled = 1;

	if (tb_switch_is_usb4(sw)) {
		/*
		 * For USB4 devices, we need to program the CM version
		 * accordingly so that it knows to expose all the
		 * additional capabilities.
		 */
		sw->config.cmuv = USB4_VERSION_1_0;

		/* Enumerate the switch */
		ret = tb_sw_write(sw, (u32 *)&sw->config + 1, TB_CFG_SWITCH,
				  ROUTER_CS_1, 4);
		if (ret)
			return ret;

		ret = usb4_switch_setup(sw);
	} else {
		if (sw->config.vendor_id != PCI_VENDOR_ID_INTEL)
			tb_sw_warn(sw, "unknown switch vendor id %#x\n",
				   sw->config.vendor_id);

		if (!sw->cap_plug_events) {
			tb_sw_warn(sw, "cannot find TB_VSE_CAP_PLUG_EVENTS aborting\n");
			return -ENODEV;
		}

		/* Enumerate the switch */
		ret = tb_sw_write(sw, (u32 *)&sw->config + 1, TB_CFG_SWITCH,
				  ROUTER_CS_1, 3);
	}
	if (ret)
		return ret;

	return tb_plug_events_active(sw, true);
}

static int tb_switch_set_uuid(struct tb_switch *sw)
{
	bool uid = false;
	u32 uuid[4];
	int ret;

	if (sw->uuid)
		return 0;

	if (tb_switch_is_usb4(sw)) {
		ret = usb4_switch_read_uid(sw, &sw->uid);
		if (ret)
			return ret;
		uid = true;
	} else {
		/*
		 * The newer controllers include fused UUID as part of
		 * link controller specific registers
		 */
		ret = tb_lc_read_uuid(sw, uuid);
		if (ret) {
			if (ret != -EINVAL)
				return ret;
			uid = true;
		}
	}

	if (uid) {
		/*
		 * ICM generates UUID based on UID and fills the upper
		 * two words with ones. This is not strictly following
		 * UUID format but we want to be compatible with it so
		 * we do the same here.
		 */
		uuid[0] = sw->uid & 0xffffffff;
		uuid[1] = (sw->uid >> 32) & 0xffffffff;
		uuid[2] = 0xffffffff;
		uuid[3] = 0xffffffff;
	}

	sw->uuid = kmemdup(uuid, sizeof(uuid), GFP_KERNEL);
	if (!sw->uuid)
		return -ENOMEM;
	return 0;
}

static int tb_switch_add_dma_port(struct tb_switch *sw)
{
	u32 status;
	int ret;

	switch (sw->generation) {
	case 2:
		/* Only root switch can be upgraded */
		if (tb_route(sw))
			return 0;

<<<<<<< HEAD
		/* fallthrough */
=======
		fallthrough;
>>>>>>> d1988041
	case 3:
		ret = tb_switch_set_uuid(sw);
		if (ret)
			return ret;
		break;

	default:
		/*
		 * DMA port is the only thing available when the switch
		 * is in safe mode.
		 */
		if (!sw->safe_mode)
			return 0;
		break;
	}

	/* Root switch DMA port requires running firmware */
	if (!tb_route(sw) && !tb_switch_is_icm(sw))
		return 0;

	sw->dma_port = dma_port_alloc(sw);
	if (!sw->dma_port)
		return 0;

	if (sw->no_nvm_upgrade)
		return 0;

	/*
	 * If there is status already set then authentication failed
	 * when the dma_port_flash_update_auth() returned. Power cycling
	 * is not needed (it was done already) so only thing we do here
	 * is to unblock runtime PM of the root port.
	 */
	nvm_get_auth_status(sw, &status);
	if (status) {
		if (!tb_route(sw))
<<<<<<< HEAD
			nvm_authenticate_complete(sw);
=======
			nvm_authenticate_complete_dma_port(sw);
>>>>>>> d1988041
		return 0;
	}

	/*
	 * Check status of the previous flash authentication. If there
	 * is one we need to power cycle the switch in any case to make
	 * it functional again.
	 */
	ret = dma_port_flash_update_auth_status(sw->dma_port, &status);
	if (ret <= 0)
		return ret;

	/* Now we can allow root port to suspend again */
	if (!tb_route(sw))
		nvm_authenticate_complete_dma_port(sw);

	if (status) {
		tb_sw_info(sw, "switch flash authentication failed\n");
		nvm_set_auth_status(sw, status);
	}

	tb_sw_info(sw, "power cycling the switch now\n");
	dma_port_power_cycle(sw->dma_port);

	/*
	 * We return error here which causes the switch adding failure.
	 * It should appear back after power cycle is complete.
	 */
	return -ESHUTDOWN;
}

static void tb_switch_default_link_ports(struct tb_switch *sw)
{
	int i;

	for (i = 1; i <= sw->config.max_port_number; i += 2) {
		struct tb_port *port = &sw->ports[i];
		struct tb_port *subordinate;

		if (!tb_port_is_null(port))
			continue;

		/* Check for the subordinate port */
		if (i == sw->config.max_port_number ||
		    !tb_port_is_null(&sw->ports[i + 1]))
			continue;

		/* Link them if not already done so (by DROM) */
		subordinate = &sw->ports[i + 1];
		if (!port->dual_link_port && !subordinate->dual_link_port) {
			port->link_nr = 0;
			port->dual_link_port = subordinate;
			subordinate->link_nr = 1;
			subordinate->dual_link_port = port;

			tb_sw_dbg(sw, "linked ports %d <-> %d\n",
				  port->port, subordinate->port);
		}
	}
}

static bool tb_switch_lane_bonding_possible(struct tb_switch *sw)
{
	const struct tb_port *up = tb_upstream_port(sw);

	if (!up->dual_link_port || !up->dual_link_port->remote)
		return false;

	if (tb_switch_is_usb4(sw))
		return usb4_switch_lane_bonding_possible(sw);
	return tb_lc_lane_bonding_possible(sw);
}

static int tb_switch_update_link_attributes(struct tb_switch *sw)
{
	struct tb_port *up;
	bool change = false;
	int ret;

	if (!tb_route(sw) || tb_switch_is_icm(sw))
		return 0;

	up = tb_upstream_port(sw);

	ret = tb_port_get_link_speed(up);
	if (ret < 0)
		return ret;
	if (sw->link_speed != ret)
		change = true;
	sw->link_speed = ret;

	ret = tb_port_get_link_width(up);
	if (ret < 0)
		return ret;
	if (sw->link_width != ret)
		change = true;
	sw->link_width = ret;

	/* Notify userspace that there is possible link attribute change */
	if (device_is_registered(&sw->dev) && change)
		kobject_uevent(&sw->dev.kobj, KOBJ_CHANGE);

	return 0;
}

/**
 * tb_switch_lane_bonding_enable() - Enable lane bonding
 * @sw: Switch to enable lane bonding
 *
 * Connection manager can call this function to enable lane bonding of a
 * switch. If conditions are correct and both switches support the feature,
 * lanes are bonded. It is safe to call this to any switch.
 */
int tb_switch_lane_bonding_enable(struct tb_switch *sw)
{
	struct tb_switch *parent = tb_to_switch(sw->dev.parent);
	struct tb_port *up, *down;
	u64 route = tb_route(sw);
	int ret;

	if (!route)
		return 0;

	if (!tb_switch_lane_bonding_possible(sw))
		return 0;

	up = tb_upstream_port(sw);
	down = tb_port_at(route, parent);

	if (!tb_port_is_width_supported(up, 2) ||
	    !tb_port_is_width_supported(down, 2))
		return 0;

	ret = tb_port_lane_bonding_enable(up);
	if (ret) {
		tb_port_warn(up, "failed to enable lane bonding\n");
		return ret;
	}

	ret = tb_port_lane_bonding_enable(down);
	if (ret) {
		tb_port_warn(down, "failed to enable lane bonding\n");
		tb_port_lane_bonding_disable(up);
		return ret;
	}

	tb_switch_update_link_attributes(sw);

	tb_sw_dbg(sw, "lane bonding enabled\n");
	return ret;
}

/**
 * tb_switch_lane_bonding_disable() - Disable lane bonding
 * @sw: Switch whose lane bonding to disable
 *
 * Disables lane bonding between @sw and parent. This can be called even
 * if lanes were not bonded originally.
 */
void tb_switch_lane_bonding_disable(struct tb_switch *sw)
{
	struct tb_switch *parent = tb_to_switch(sw->dev.parent);
	struct tb_port *up, *down;

	if (!tb_route(sw))
		return;

	up = tb_upstream_port(sw);
	if (!up->bonded)
		return;

	down = tb_port_at(tb_route(sw), parent);

	tb_port_lane_bonding_disable(up);
	tb_port_lane_bonding_disable(down);

	tb_switch_update_link_attributes(sw);
	tb_sw_dbg(sw, "lane bonding disabled\n");
}

/**
 * tb_switch_configure_link() - Set link configured
 * @sw: Switch whose link is configured
 *
 * Sets the link upstream from @sw configured (from both ends) so that
 * it will not be disconnected when the domain exits sleep. Can be
 * called for any switch.
 *
 * It is recommended that this is called after lane bonding is enabled.
 *
 * Returns %0 on success and negative errno in case of error.
 */
int tb_switch_configure_link(struct tb_switch *sw)
{
	struct tb_port *up, *down;
	int ret;

	if (!tb_route(sw) || tb_switch_is_icm(sw))
		return 0;

	up = tb_upstream_port(sw);
	if (tb_switch_is_usb4(up->sw))
		ret = usb4_port_configure(up);
	else
		ret = tb_lc_configure_port(up);
	if (ret)
		return ret;

	down = up->remote;
	if (tb_switch_is_usb4(down->sw))
		return usb4_port_configure(down);
	return tb_lc_configure_port(down);
}

/**
 * tb_switch_unconfigure_link() - Unconfigure link
 * @sw: Switch whose link is unconfigured
 *
 * Sets the link unconfigured so the @sw will be disconnected if the
 * domain exists sleep.
 */
void tb_switch_unconfigure_link(struct tb_switch *sw)
{
	struct tb_port *up, *down;

	if (sw->is_unplugged)
		return;
	if (!tb_route(sw) || tb_switch_is_icm(sw))
		return;

	up = tb_upstream_port(sw);
	if (tb_switch_is_usb4(up->sw))
		usb4_port_unconfigure(up);
	else
		tb_lc_unconfigure_port(up);

	down = up->remote;
	if (tb_switch_is_usb4(down->sw))
		usb4_port_unconfigure(down);
	else
		tb_lc_unconfigure_port(down);
}

/**
 * tb_switch_add() - Add a switch to the domain
 * @sw: Switch to add
 *
 * This is the last step in adding switch to the domain. It will read
 * identification information from DROM and initializes ports so that
 * they can be used to connect other switches. The switch will be
 * exposed to the userspace when this function successfully returns. To
 * remove and release the switch, call tb_switch_remove().
 *
 * Return: %0 in case of success and negative errno in case of failure
 */
int tb_switch_add(struct tb_switch *sw)
{
	int i, ret;

	/*
	 * Initialize DMA control port now before we read DROM. Recent
	 * host controllers have more complete DROM on NVM that includes
	 * vendor and model identification strings which we then expose
	 * to the userspace. NVM can be accessed through DMA
	 * configuration based mailbox.
	 */
	ret = tb_switch_add_dma_port(sw);
	if (ret) {
		dev_err(&sw->dev, "failed to add DMA port\n");
		return ret;
	}

	if (!sw->safe_mode) {
		/* read drom */
		ret = tb_drom_read(sw);
		if (ret) {
			dev_err(&sw->dev, "reading DROM failed\n");
			return ret;
		}
		tb_sw_dbg(sw, "uid: %#llx\n", sw->uid);

		ret = tb_switch_set_uuid(sw);
		if (ret) {
			dev_err(&sw->dev, "failed to set UUID\n");
			return ret;
		}

		for (i = 0; i <= sw->config.max_port_number; i++) {
			if (sw->ports[i].disabled) {
				tb_port_dbg(&sw->ports[i], "disabled by eeprom\n");
				continue;
			}
			ret = tb_init_port(&sw->ports[i]);
			if (ret) {
				dev_err(&sw->dev, "failed to initialize port %d\n", i);
				return ret;
			}
		}

		tb_switch_default_link_ports(sw);

		ret = tb_switch_update_link_attributes(sw);
		if (ret)
			return ret;

		ret = tb_switch_tmu_init(sw);
		if (ret)
			return ret;
	}

	ret = device_add(&sw->dev);
	if (ret) {
		dev_err(&sw->dev, "failed to add device: %d\n", ret);
		return ret;
	}

	if (tb_route(sw)) {
		dev_info(&sw->dev, "new device found, vendor=%#x device=%#x\n",
			 sw->vendor, sw->device);
		if (sw->vendor_name && sw->device_name)
			dev_info(&sw->dev, "%s %s\n", sw->vendor_name,
				 sw->device_name);
	}

	ret = tb_switch_nvm_add(sw);
	if (ret) {
		dev_err(&sw->dev, "failed to add NVM devices\n");
		device_del(&sw->dev);
		return ret;
	}

	/*
	 * Thunderbolt routers do not generate wakeups themselves but
	 * they forward wakeups from tunneled protocols, so enable it
	 * here.
	 */
	device_init_wakeup(&sw->dev, true);

	pm_runtime_set_active(&sw->dev);
	if (sw->rpm) {
		pm_runtime_set_autosuspend_delay(&sw->dev, TB_AUTOSUSPEND_DELAY);
		pm_runtime_use_autosuspend(&sw->dev);
		pm_runtime_mark_last_busy(&sw->dev);
		pm_runtime_enable(&sw->dev);
		pm_request_autosuspend(&sw->dev);
	}

	tb_switch_debugfs_init(sw);
	return 0;
}

/**
 * tb_switch_remove() - Remove and release a switch
 * @sw: Switch to remove
 *
 * This will remove the switch from the domain and release it after last
 * reference count drops to zero. If there are switches connected below
 * this switch, they will be removed as well.
 */
void tb_switch_remove(struct tb_switch *sw)
{
	struct tb_port *port;

	tb_switch_debugfs_remove(sw);

	if (sw->rpm) {
		pm_runtime_get_sync(&sw->dev);
		pm_runtime_disable(&sw->dev);
	}

	/* port 0 is the switch itself and never has a remote */
	tb_switch_for_each_port(sw, port) {
		if (tb_port_has_remote(port)) {
			tb_switch_remove(port->remote->sw);
			port->remote = NULL;
		} else if (port->xdomain) {
			tb_xdomain_remove(port->xdomain);
			port->xdomain = NULL;
		}

		/* Remove any downstream retimers */
		tb_retimer_remove_all(port);
	}

	if (!sw->is_unplugged)
		tb_plug_events_active(sw, false);

	tb_switch_nvm_remove(sw);

	if (tb_route(sw))
		dev_info(&sw->dev, "device disconnected\n");
	device_unregister(&sw->dev);
}

/**
 * tb_sw_set_unplugged() - set is_unplugged on switch and downstream switches
 */
void tb_sw_set_unplugged(struct tb_switch *sw)
{
	struct tb_port *port;

	if (sw == sw->tb->root_switch) {
		tb_sw_WARN(sw, "cannot unplug root switch\n");
		return;
	}
	if (sw->is_unplugged) {
		tb_sw_WARN(sw, "is_unplugged already set\n");
		return;
	}
	sw->is_unplugged = true;
	tb_switch_for_each_port(sw, port) {
		if (tb_port_has_remote(port))
			tb_sw_set_unplugged(port->remote->sw);
		else if (port->xdomain)
			port->xdomain->is_unplugged = true;
	}
}

static int tb_switch_set_wake(struct tb_switch *sw, unsigned int flags)
{
	if (flags)
		tb_sw_dbg(sw, "enabling wakeup: %#x\n", flags);
	else
		tb_sw_dbg(sw, "disabling wakeup\n");

	if (tb_switch_is_usb4(sw))
		return usb4_switch_set_wake(sw, flags);
	return tb_lc_set_wake(sw, flags);
}

int tb_switch_resume(struct tb_switch *sw)
{
	struct tb_port *port;
	int err;

	tb_sw_dbg(sw, "resuming switch\n");

	/*
	 * Check for UID of the connected switches except for root
	 * switch which we assume cannot be removed.
	 */
	if (tb_route(sw)) {
		u64 uid;

		/*
		 * Check first that we can still read the switch config
		 * space. It may be that there is now another domain
		 * connected.
		 */
		err = tb_cfg_get_upstream_port(sw->tb->ctl, tb_route(sw));
		if (err < 0) {
			tb_sw_info(sw, "switch not present anymore\n");
			return err;
		}

		if (tb_switch_is_usb4(sw))
			err = usb4_switch_read_uid(sw, &uid);
		else
			err = tb_drom_read_uid_only(sw, &uid);
		if (err) {
			tb_sw_warn(sw, "uid read failed\n");
			return err;
		}
		if (sw->uid != uid) {
			tb_sw_info(sw,
				"changed while suspended (uid %#llx -> %#llx)\n",
				sw->uid, uid);
			return -ENODEV;
		}
	}

	err = tb_switch_configure(sw);
	if (err)
		return err;

	/* Disable wakes */
	tb_switch_set_wake(sw, 0);

	err = tb_switch_tmu_init(sw);
	if (err)
		return err;

	/* check for surviving downstream switches */
	tb_switch_for_each_port(sw, port) {
		if (!tb_port_has_remote(port) && !port->xdomain)
			continue;

		if (tb_wait_for_port(port, true) <= 0) {
			tb_port_warn(port,
				     "lost during suspend, disconnecting\n");
			if (tb_port_has_remote(port))
				tb_sw_set_unplugged(port->remote->sw);
			else if (port->xdomain)
				port->xdomain->is_unplugged = true;
		} else if (tb_port_has_remote(port) || port->xdomain) {
			/*
			 * Always unlock the port so the downstream
			 * switch/domain is accessible.
			 */
			if (tb_port_unlock(port))
				tb_port_warn(port, "failed to unlock port\n");
			if (port->remote && tb_switch_resume(port->remote->sw)) {
				tb_port_warn(port,
					     "lost during suspend, disconnecting\n");
				tb_sw_set_unplugged(port->remote->sw);
			}
		}
	}
	return 0;
}

/**
 * tb_switch_suspend() - Put a switch to sleep
 * @sw: Switch to suspend
 * @runtime: Is this runtime suspend or system sleep
 *
 * Suspends router and all its children. Enables wakes according to
 * value of @runtime and then sets sleep bit for the router. If @sw is
 * host router the domain is ready to go to sleep once this function
 * returns.
 */
void tb_switch_suspend(struct tb_switch *sw, bool runtime)
{
	unsigned int flags = 0;
	struct tb_port *port;
	int err;

	tb_sw_dbg(sw, "suspending switch\n");

	err = tb_plug_events_active(sw, false);
	if (err)
		return;

	tb_switch_for_each_port(sw, port) {
		if (tb_port_has_remote(port))
			tb_switch_suspend(port->remote->sw, runtime);
	}

	if (runtime) {
		/* Trigger wake when something is plugged in/out */
		flags |= TB_WAKE_ON_CONNECT | TB_WAKE_ON_DISCONNECT;
		flags |= TB_WAKE_ON_USB4 | TB_WAKE_ON_USB3 | TB_WAKE_ON_PCIE;
	} else if (device_may_wakeup(&sw->dev)) {
		flags |= TB_WAKE_ON_USB4 | TB_WAKE_ON_USB3 | TB_WAKE_ON_PCIE;
	}

	tb_switch_set_wake(sw, flags);

	if (tb_switch_is_usb4(sw))
		usb4_switch_set_sleep(sw);
	else
		tb_lc_set_sleep(sw);
}

/**
 * tb_switch_query_dp_resource() - Query availability of DP resource
 * @sw: Switch whose DP resource is queried
 * @in: DP IN port
 *
 * Queries availability of DP resource for DP tunneling using switch
 * specific means. Returns %true if resource is available.
 */
bool tb_switch_query_dp_resource(struct tb_switch *sw, struct tb_port *in)
{
	if (tb_switch_is_usb4(sw))
		return usb4_switch_query_dp_resource(sw, in);
	return tb_lc_dp_sink_query(sw, in);
}

/**
 * tb_switch_alloc_dp_resource() - Allocate available DP resource
 * @sw: Switch whose DP resource is allocated
 * @in: DP IN port
 *
 * Allocates DP resource for DP tunneling. The resource must be
 * available for this to succeed (see tb_switch_query_dp_resource()).
 * Returns %0 in success and negative errno otherwise.
 */
int tb_switch_alloc_dp_resource(struct tb_switch *sw, struct tb_port *in)
{
	if (tb_switch_is_usb4(sw))
		return usb4_switch_alloc_dp_resource(sw, in);
	return tb_lc_dp_sink_alloc(sw, in);
}

/**
 * tb_switch_dealloc_dp_resource() - De-allocate DP resource
 * @sw: Switch whose DP resource is de-allocated
 * @in: DP IN port
 *
 * De-allocates DP resource that was previously allocated for DP
 * tunneling.
 */
void tb_switch_dealloc_dp_resource(struct tb_switch *sw, struct tb_port *in)
{
	int ret;

	if (tb_switch_is_usb4(sw))
		ret = usb4_switch_dealloc_dp_resource(sw, in);
	else
		ret = tb_lc_dp_sink_dealloc(sw, in);

	if (ret)
		tb_sw_warn(sw, "failed to de-allocate DP resource for port %d\n",
			   in->port);
}

struct tb_sw_lookup {
	struct tb *tb;
	u8 link;
	u8 depth;
	const uuid_t *uuid;
	u64 route;
};

static int tb_switch_match(struct device *dev, const void *data)
{
	struct tb_switch *sw = tb_to_switch(dev);
	const struct tb_sw_lookup *lookup = data;

	if (!sw)
		return 0;
	if (sw->tb != lookup->tb)
		return 0;

	if (lookup->uuid)
		return !memcmp(sw->uuid, lookup->uuid, sizeof(*lookup->uuid));

	if (lookup->route) {
		return sw->config.route_lo == lower_32_bits(lookup->route) &&
		       sw->config.route_hi == upper_32_bits(lookup->route);
	}

	/* Root switch is matched only by depth */
	if (!lookup->depth)
		return !sw->depth;

	return sw->link == lookup->link && sw->depth == lookup->depth;
}

/**
 * tb_switch_find_by_link_depth() - Find switch by link and depth
 * @tb: Domain the switch belongs
 * @link: Link number the switch is connected
 * @depth: Depth of the switch in link
 *
 * Returned switch has reference count increased so the caller needs to
 * call tb_switch_put() when done with the switch.
 */
struct tb_switch *tb_switch_find_by_link_depth(struct tb *tb, u8 link, u8 depth)
{
	struct tb_sw_lookup lookup;
	struct device *dev;

	memset(&lookup, 0, sizeof(lookup));
	lookup.tb = tb;
	lookup.link = link;
	lookup.depth = depth;

	dev = bus_find_device(&tb_bus_type, NULL, &lookup, tb_switch_match);
	if (dev)
		return tb_to_switch(dev);

	return NULL;
}

/**
 * tb_switch_find_by_uuid() - Find switch by UUID
 * @tb: Domain the switch belongs
 * @uuid: UUID to look for
 *
 * Returned switch has reference count increased so the caller needs to
 * call tb_switch_put() when done with the switch.
 */
struct tb_switch *tb_switch_find_by_uuid(struct tb *tb, const uuid_t *uuid)
{
	struct tb_sw_lookup lookup;
	struct device *dev;

	memset(&lookup, 0, sizeof(lookup));
	lookup.tb = tb;
	lookup.uuid = uuid;

	dev = bus_find_device(&tb_bus_type, NULL, &lookup, tb_switch_match);
	if (dev)
		return tb_to_switch(dev);

	return NULL;
}

/**
 * tb_switch_find_by_route() - Find switch by route string
 * @tb: Domain the switch belongs
 * @route: Route string to look for
 *
 * Returned switch has reference count increased so the caller needs to
 * call tb_switch_put() when done with the switch.
 */
struct tb_switch *tb_switch_find_by_route(struct tb *tb, u64 route)
{
	struct tb_sw_lookup lookup;
	struct device *dev;

	if (!route)
		return tb_switch_get(tb->root_switch);

	memset(&lookup, 0, sizeof(lookup));
	lookup.tb = tb;
	lookup.route = route;

	dev = bus_find_device(&tb_bus_type, NULL, &lookup, tb_switch_match);
	if (dev)
		return tb_to_switch(dev);

	return NULL;
}

/**
 * tb_switch_find_port() - return the first port of @type on @sw or NULL
 * @sw: Switch to find the port from
 * @type: Port type to look for
 */
struct tb_port *tb_switch_find_port(struct tb_switch *sw,
				    enum tb_port_type type)
{
	struct tb_port *port;

	tb_switch_for_each_port(sw, port) {
		if (port->config.type == type)
			return port;
	}

	return NULL;
}<|MERGE_RESOLUTION|>--- conflicted
+++ resolved
@@ -349,12 +349,6 @@
 	return ret;
 }
 
-static int tb_switch_nvm_no_read(void *priv, unsigned int offset, void *val,
-				 size_t bytes)
-{
-	return -EPERM;
-}
-
 static int tb_switch_nvm_write(void *priv, unsigned int offset, void *val,
 			       size_t bytes)
 {
@@ -377,38 +371,6 @@
 	return ret;
 }
 
-<<<<<<< HEAD
-static struct nvmem_device *register_nvmem(struct tb_switch *sw, int id,
-					   size_t size, bool active)
-{
-	struct nvmem_config config;
-
-	memset(&config, 0, sizeof(config));
-
-	if (active) {
-		config.name = "nvm_active";
-		config.reg_read = tb_switch_nvm_read;
-		config.read_only = true;
-	} else {
-		config.name = "nvm_non_active";
-		config.reg_read = tb_switch_nvm_no_read;
-		config.reg_write = tb_switch_nvm_write;
-		config.root_only = true;
-	}
-
-	config.id = id;
-	config.stride = 4;
-	config.word_size = 4;
-	config.size = size;
-	config.dev = &sw->dev;
-	config.owner = THIS_MODULE;
-	config.priv = sw;
-
-	return nvmem_register(&config);
-}
-
-=======
->>>>>>> d1988041
 static int tb_switch_nvm_add(struct tb_switch *sw)
 {
 	struct tb_nvm *nvm;
@@ -1614,17 +1576,6 @@
 				goto exit_unlock;
 			}
 
-<<<<<<< HEAD
-		if (!tb_route(sw)) {
-			/*
-			 * Keep root port from suspending as long as the
-			 * NVM upgrade process is running.
-			 */
-			nvm_authenticate_start(sw);
-			ret = nvm_authenticate_host(sw);
-		} else {
-			ret = nvm_authenticate_device(sw);
-=======
 			ret = nvm_validate_and_write(sw);
 			if (ret || val == WRITE_ONLY)
 				goto exit_unlock;
@@ -1636,7 +1587,6 @@
 				sw->nvm->authenticating = true;
 				ret = nvm_authenticate(sw);
 			}
->>>>>>> d1988041
 		}
 	}
 
@@ -2183,11 +2133,7 @@
 		if (tb_route(sw))
 			return 0;
 
-<<<<<<< HEAD
-		/* fallthrough */
-=======
 		fallthrough;
->>>>>>> d1988041
 	case 3:
 		ret = tb_switch_set_uuid(sw);
 		if (ret)
@@ -2224,11 +2170,7 @@
 	nvm_get_auth_status(sw, &status);
 	if (status) {
 		if (!tb_route(sw))
-<<<<<<< HEAD
-			nvm_authenticate_complete(sw);
-=======
 			nvm_authenticate_complete_dma_port(sw);
->>>>>>> d1988041
 		return 0;
 	}
 
