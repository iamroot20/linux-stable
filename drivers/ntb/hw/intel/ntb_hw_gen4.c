--- conflicted
+++ resolved
@@ -197,11 +197,7 @@
 	ppd1 = ioread32(ndev->self_mmio + GEN4_PPD1_OFFSET);
 	if (pdev_is_ICX(pdev))
 		ndev->ntb.topo = gen4_ppd_topo(ndev, ppd1);
-<<<<<<< HEAD
-	else if (pdev_is_SPR(pdev))
-=======
 	else if (pdev_is_SPR(pdev) || pdev_is_gen5(pdev))
->>>>>>> d60c95ef
 		ndev->ntb.topo = spr_ppd_topo(ndev, ppd1);
 	dev_dbg(&pdev->dev, "ppd %#x topo %s\n", ppd1,
 		ntb_topo_string(ndev->ntb.topo));
