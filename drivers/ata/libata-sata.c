--- conflicted
+++ resolved
@@ -1392,12 +1392,7 @@
 	tf->hob_lbah = buf[10];
 	tf->nsect = buf[12];
 	tf->hob_nsect = buf[13];
-<<<<<<< HEAD
-	if (dev->class == ATA_DEV_ZAC && ata_id_has_ncq_autosense(dev->id) &&
-	    (tf->status & ATA_SENSE))
-=======
 	if (ata_id_has_ncq_autosense(dev->id) && (tf->status & ATA_SENSE))
->>>>>>> 6ab3eda1
 		tf->auxiliary = buf[14] << 16 | buf[15] << 8 | buf[16];
 
 	return 0;
