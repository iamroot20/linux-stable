// SPDX-License-Identifier: GPL-2.0-only
/*
 * Copyright (C) 2016, Semihalf
 *	Author: Tomasz Nowicki <tn@semihalf.com>
 *
 * This file implements early detection/parsing of I/O mapping
 * reported to OS through firmware via I/O Remapping Table (IORT)
 * IORT document number: ARM DEN 0049A
 */

#define pr_fmt(fmt)	"ACPI: IORT: " fmt

#include <linux/acpi_iort.h>
#include <linux/iommu.h>
#include <linux/kernel.h>
#include <linux/list.h>
#include <linux/pci.h>
#include <linux/platform_device.h>
#include <linux/slab.h>

#define IORT_TYPE_MASK(type)	(1 << (type))
#define IORT_MSI_TYPE		(1 << ACPI_IORT_NODE_ITS_GROUP)
#define IORT_IOMMU_TYPE		((1 << ACPI_IORT_NODE_SMMU) |	\
				(1 << ACPI_IORT_NODE_SMMU_V3))

struct iort_its_msi_chip {
	struct list_head	list;
	struct fwnode_handle	*fw_node;
	phys_addr_t		base_addr;
	u32			translation_id;
};

struct iort_fwnode {
	struct list_head list;
	struct acpi_iort_node *iort_node;
	struct fwnode_handle *fwnode;
};
static LIST_HEAD(iort_fwnode_list);
static DEFINE_SPINLOCK(iort_fwnode_lock);

/**
 * iort_set_fwnode() - Create iort_fwnode and use it to register
 *		       iommu data in the iort_fwnode_list
 *
 * @node: IORT table node associated with the IOMMU
 * @fwnode: fwnode associated with the IORT node
 *
 * Returns: 0 on success
 *          <0 on failure
 */
static inline int iort_set_fwnode(struct acpi_iort_node *iort_node,
				  struct fwnode_handle *fwnode)
{
	struct iort_fwnode *np;

	np = kzalloc(sizeof(struct iort_fwnode), GFP_ATOMIC);

	if (WARN_ON(!np))
		return -ENOMEM;

	INIT_LIST_HEAD(&np->list);
	np->iort_node = iort_node;
	np->fwnode = fwnode;

	spin_lock(&iort_fwnode_lock);
	list_add_tail(&np->list, &iort_fwnode_list);
	spin_unlock(&iort_fwnode_lock);

	return 0;
}

/**
 * iort_get_fwnode() - Retrieve fwnode associated with an IORT node
 *
 * @node: IORT table node to be looked-up
 *
 * Returns: fwnode_handle pointer on success, NULL on failure
 */
static inline struct fwnode_handle *iort_get_fwnode(
			struct acpi_iort_node *node)
{
	struct iort_fwnode *curr;
	struct fwnode_handle *fwnode = NULL;

	spin_lock(&iort_fwnode_lock);
	list_for_each_entry(curr, &iort_fwnode_list, list) {
		if (curr->iort_node == node) {
			fwnode = curr->fwnode;
			break;
		}
	}
	spin_unlock(&iort_fwnode_lock);

	return fwnode;
}

/**
 * iort_delete_fwnode() - Delete fwnode associated with an IORT node
 *
 * @node: IORT table node associated with fwnode to delete
 */
static inline void iort_delete_fwnode(struct acpi_iort_node *node)
{
	struct iort_fwnode *curr, *tmp;

	spin_lock(&iort_fwnode_lock);
	list_for_each_entry_safe(curr, tmp, &iort_fwnode_list, list) {
		if (curr->iort_node == node) {
			list_del(&curr->list);
			kfree(curr);
			break;
		}
	}
	spin_unlock(&iort_fwnode_lock);
}

/**
 * iort_get_iort_node() - Retrieve iort_node associated with an fwnode
 *
 * @fwnode: fwnode associated with device to be looked-up
 *
 * Returns: iort_node pointer on success, NULL on failure
 */
static inline struct acpi_iort_node *iort_get_iort_node(
			struct fwnode_handle *fwnode)
{
	struct iort_fwnode *curr;
	struct acpi_iort_node *iort_node = NULL;

	spin_lock(&iort_fwnode_lock);
	list_for_each_entry(curr, &iort_fwnode_list, list) {
		if (curr->fwnode == fwnode) {
			iort_node = curr->iort_node;
			break;
		}
	}
	spin_unlock(&iort_fwnode_lock);

	return iort_node;
}

typedef acpi_status (*iort_find_node_callback)
	(struct acpi_iort_node *node, void *context);

/* Root pointer to the mapped IORT table */
static struct acpi_table_header *iort_table;

static LIST_HEAD(iort_msi_chip_list);
static DEFINE_SPINLOCK(iort_msi_chip_lock);

/**
 * iort_register_domain_token() - register domain token along with related
 * ITS ID and base address to the list from where we can get it back later on.
 * @trans_id: ITS ID.
 * @base: ITS base address.
 * @fw_node: Domain token.
 *
 * Returns: 0 on success, -ENOMEM if no memory when allocating list element
 */
int iort_register_domain_token(int trans_id, phys_addr_t base,
			       struct fwnode_handle *fw_node)
{
	struct iort_its_msi_chip *its_msi_chip;

	its_msi_chip = kzalloc(sizeof(*its_msi_chip), GFP_KERNEL);
	if (!its_msi_chip)
		return -ENOMEM;

	its_msi_chip->fw_node = fw_node;
	its_msi_chip->translation_id = trans_id;
	its_msi_chip->base_addr = base;

	spin_lock(&iort_msi_chip_lock);
	list_add(&its_msi_chip->list, &iort_msi_chip_list);
	spin_unlock(&iort_msi_chip_lock);

	return 0;
}

/**
 * iort_deregister_domain_token() - Deregister domain token based on ITS ID
 * @trans_id: ITS ID.
 *
 * Returns: none.
 */
void iort_deregister_domain_token(int trans_id)
{
	struct iort_its_msi_chip *its_msi_chip, *t;

	spin_lock(&iort_msi_chip_lock);
	list_for_each_entry_safe(its_msi_chip, t, &iort_msi_chip_list, list) {
		if (its_msi_chip->translation_id == trans_id) {
			list_del(&its_msi_chip->list);
			kfree(its_msi_chip);
			break;
		}
	}
	spin_unlock(&iort_msi_chip_lock);
}

/**
 * iort_find_domain_token() - Find domain token based on given ITS ID
 * @trans_id: ITS ID.
 *
 * Returns: domain token when find on the list, NULL otherwise
 */
struct fwnode_handle *iort_find_domain_token(int trans_id)
{
	struct fwnode_handle *fw_node = NULL;
	struct iort_its_msi_chip *its_msi_chip;

	spin_lock(&iort_msi_chip_lock);
	list_for_each_entry(its_msi_chip, &iort_msi_chip_list, list) {
		if (its_msi_chip->translation_id == trans_id) {
			fw_node = its_msi_chip->fw_node;
			break;
		}
	}
	spin_unlock(&iort_msi_chip_lock);

	return fw_node;
}

static struct acpi_iort_node *iort_scan_node(enum acpi_iort_node_type type,
					     iort_find_node_callback callback,
					     void *context)
{
	struct acpi_iort_node *iort_node, *iort_end;
	struct acpi_table_iort *iort;
	int i;

	if (!iort_table)
		return NULL;

	/* Get the first IORT node */
	iort = (struct acpi_table_iort *)iort_table;
	iort_node = ACPI_ADD_PTR(struct acpi_iort_node, iort,
				 iort->node_offset);
	iort_end = ACPI_ADD_PTR(struct acpi_iort_node, iort_table,
				iort_table->length);

	for (i = 0; i < iort->node_count; i++) {
		if (WARN_TAINT(iort_node >= iort_end, TAINT_FIRMWARE_WORKAROUND,
			       "IORT node pointer overflows, bad table!\n"))
			return NULL;

		if (iort_node->type == type &&
		    ACPI_SUCCESS(callback(iort_node, context)))
			return iort_node;

		iort_node = ACPI_ADD_PTR(struct acpi_iort_node, iort_node,
					 iort_node->length);
	}

	return NULL;
}

static acpi_status iort_match_node_callback(struct acpi_iort_node *node,
					    void *context)
{
	struct device *dev = context;
	acpi_status status = AE_NOT_FOUND;

	if (node->type == ACPI_IORT_NODE_NAMED_COMPONENT) {
		struct acpi_buffer buf = { ACPI_ALLOCATE_BUFFER, NULL };
		struct acpi_device *adev = to_acpi_device_node(dev->fwnode);
		struct acpi_iort_named_component *ncomp;

		if (!adev)
			goto out;

		status = acpi_get_name(adev->handle, ACPI_FULL_PATHNAME, &buf);
		if (ACPI_FAILURE(status)) {
			dev_warn(dev, "Can't get device full path name\n");
			goto out;
		}

		ncomp = (struct acpi_iort_named_component *)node->node_data;
		status = !strcmp(ncomp->device_name, buf.pointer) ?
							AE_OK : AE_NOT_FOUND;
		acpi_os_free(buf.pointer);
	} else if (node->type == ACPI_IORT_NODE_PCI_ROOT_COMPLEX) {
		struct acpi_iort_root_complex *pci_rc;
		struct pci_bus *bus;

		bus = to_pci_bus(dev);
		pci_rc = (struct acpi_iort_root_complex *)node->node_data;

		/*
		 * It is assumed that PCI segment numbers maps one-to-one
		 * with root complexes. Each segment number can represent only
		 * one root complex.
		 */
		status = pci_rc->pci_segment_number == pci_domain_nr(bus) ?
							AE_OK : AE_NOT_FOUND;
	}
out:
	return status;
}

static int iort_id_map(struct acpi_iort_id_mapping *map, u8 type, u32 rid_in,
		       u32 *rid_out)
{
	/* Single mapping does not care for input id */
	if (map->flags & ACPI_IORT_ID_SINGLE_MAPPING) {
		if (type == ACPI_IORT_NODE_NAMED_COMPONENT ||
		    type == ACPI_IORT_NODE_PCI_ROOT_COMPLEX) {
			*rid_out = map->output_base;
			return 0;
		}

		pr_warn(FW_BUG "[map %p] SINGLE MAPPING flag not allowed for node type %d, skipping ID map\n",
			map, type);
		return -ENXIO;
	}

	if (rid_in < map->input_base ||
	    (rid_in >= map->input_base + map->id_count))
		return -ENXIO;

	*rid_out = map->output_base + (rid_in - map->input_base);
	return 0;
}

static struct acpi_iort_node *iort_node_get_id(struct acpi_iort_node *node,
					       u32 *id_out, int index)
{
	struct acpi_iort_node *parent;
	struct acpi_iort_id_mapping *map;

	if (!node->mapping_offset || !node->mapping_count ||
				     index >= node->mapping_count)
		return NULL;

	map = ACPI_ADD_PTR(struct acpi_iort_id_mapping, node,
			   node->mapping_offset + index * sizeof(*map));

	/* Firmware bug! */
	if (!map->output_reference) {
		pr_err(FW_BUG "[node %p type %d] ID map has NULL parent reference\n",
		       node, node->type);
		return NULL;
	}

	parent = ACPI_ADD_PTR(struct acpi_iort_node, iort_table,
			       map->output_reference);

	if (map->flags & ACPI_IORT_ID_SINGLE_MAPPING) {
		if (node->type == ACPI_IORT_NODE_NAMED_COMPONENT ||
		    node->type == ACPI_IORT_NODE_PCI_ROOT_COMPLEX ||
		    node->type == ACPI_IORT_NODE_SMMU_V3 ||
		    node->type == ACPI_IORT_NODE_PMCG) {
			*id_out = map->output_base;
			return parent;
		}
	}

	return NULL;
}

static int iort_get_id_mapping_index(struct acpi_iort_node *node)
{
	struct acpi_iort_smmu_v3 *smmu;

	switch (node->type) {
	case ACPI_IORT_NODE_SMMU_V3:
		/*
		 * SMMUv3 dev ID mapping index was introduced in revision 1
		 * table, not available in revision 0
		 */
		if (node->revision < 1)
			return -EINVAL;

		smmu = (struct acpi_iort_smmu_v3 *)node->node_data;
		/*
		 * ID mapping index is only ignored if all interrupts are
		 * GSIV based
		 */
		if (smmu->event_gsiv && smmu->pri_gsiv && smmu->gerr_gsiv
		    && smmu->sync_gsiv)
			return -EINVAL;

		if (smmu->id_mapping_index >= node->mapping_count) {
			pr_err(FW_BUG "[node %p type %d] ID mapping index overflows valid mappings\n",
			       node, node->type);
			return -EINVAL;
		}

		return smmu->id_mapping_index;
	case ACPI_IORT_NODE_PMCG:
		return 0;
	default:
		return -EINVAL;
	}
}

static struct acpi_iort_node *iort_node_map_id(struct acpi_iort_node *node,
					       u32 id_in, u32 *id_out,
					       u8 type_mask)
{
	u32 id = id_in;

	/* Parse the ID mapping tree to find specified node type */
	while (node) {
		struct acpi_iort_id_mapping *map;
		int i, index;

		if (IORT_TYPE_MASK(node->type) & type_mask) {
			if (id_out)
				*id_out = id;
			return node;
		}

		if (!node->mapping_offset || !node->mapping_count)
			goto fail_map;

		map = ACPI_ADD_PTR(struct acpi_iort_id_mapping, node,
				   node->mapping_offset);

		/* Firmware bug! */
		if (!map->output_reference) {
			pr_err(FW_BUG "[node %p type %d] ID map has NULL parent reference\n",
			       node, node->type);
			goto fail_map;
		}

		/*
		 * Get the special ID mapping index (if any) and skip its
		 * associated ID map to prevent erroneous multi-stage
		 * IORT ID translations.
		 */
		index = iort_get_id_mapping_index(node);

		/* Do the ID translation */
		for (i = 0; i < node->mapping_count; i++, map++) {
			/* if it is special mapping index, skip it */
			if (i == index)
				continue;

			if (!iort_id_map(map, node->type, id, &id))
				break;
		}

		if (i == node->mapping_count)
			goto fail_map;

		node = ACPI_ADD_PTR(struct acpi_iort_node, iort_table,
				    map->output_reference);
	}

fail_map:
	/* Map input ID to output ID unchanged on mapping failure */
	if (id_out)
		*id_out = id_in;

	return NULL;
}

static struct acpi_iort_node *iort_node_map_platform_id(
		struct acpi_iort_node *node, u32 *id_out, u8 type_mask,
		int index)
{
	struct acpi_iort_node *parent;
	u32 id;

	/* step 1: retrieve the initial dev id */
	parent = iort_node_get_id(node, &id, index);
	if (!parent)
		return NULL;

	/*
	 * optional step 2: map the initial dev id if its parent is not
	 * the target type we want, map it again for the use cases such
	 * as NC (named component) -> SMMU -> ITS. If the type is matched,
	 * return the initial dev id and its parent pointer directly.
	 */
	if (!(IORT_TYPE_MASK(parent->type) & type_mask))
		parent = iort_node_map_id(parent, id, id_out, type_mask);
	else
		if (id_out)
			*id_out = id;

	return parent;
}

static struct acpi_iort_node *iort_find_dev_node(struct device *dev)
{
	struct pci_bus *pbus;

	if (!dev_is_pci(dev)) {
		struct acpi_iort_node *node;
		/*
		 * scan iort_fwnode_list to see if it's an iort platform
		 * device (such as SMMU, PMCG),its iort node already cached
		 * and associated with fwnode when iort platform devices
		 * were initialized.
		 */
		node = iort_get_iort_node(dev->fwnode);
		if (node)
			return node;

		/*
		 * if not, then it should be a platform device defined in
		 * DSDT/SSDT (with Named Component node in IORT)
		 */
		return iort_scan_node(ACPI_IORT_NODE_NAMED_COMPONENT,
				      iort_match_node_callback, dev);
	}

	/* Find a PCI root bus */
	pbus = to_pci_dev(dev)->bus;
	while (!pci_is_root_bus(pbus))
		pbus = pbus->parent;

	return iort_scan_node(ACPI_IORT_NODE_PCI_ROOT_COMPLEX,
			      iort_match_node_callback, &pbus->dev);
}

/**
 * iort_msi_map_rid() - Map a MSI requester ID for a device
 * @dev: The device for which the mapping is to be done.
 * @req_id: The device requester ID.
 *
 * Returns: mapped MSI RID on success, input requester ID otherwise
 */
u32 iort_msi_map_rid(struct device *dev, u32 req_id)
{
	struct acpi_iort_node *node;
	u32 dev_id;

	node = iort_find_dev_node(dev);
	if (!node)
		return req_id;

	iort_node_map_id(node, req_id, &dev_id, IORT_MSI_TYPE);
	return dev_id;
}

/**
 * iort_pmsi_get_dev_id() - Get the device id for a device
 * @dev: The device for which the mapping is to be done.
 * @dev_id: The device ID found.
 *
 * Returns: 0 for successful find a dev id, -ENODEV on error
 */
int iort_pmsi_get_dev_id(struct device *dev, u32 *dev_id)
{
	int i, index;
	struct acpi_iort_node *node;

	node = iort_find_dev_node(dev);
	if (!node)
		return -ENODEV;

	index = iort_get_id_mapping_index(node);
	/* if there is a valid index, go get the dev_id directly */
	if (index >= 0) {
		if (iort_node_get_id(node, dev_id, index))
			return 0;
	} else {
		for (i = 0; i < node->mapping_count; i++) {
			if (iort_node_map_platform_id(node, dev_id,
						      IORT_MSI_TYPE, i))
				return 0;
		}
	}

	return -ENODEV;
}

static int __maybe_unused iort_find_its_base(u32 its_id, phys_addr_t *base)
{
	struct iort_its_msi_chip *its_msi_chip;
	int ret = -ENODEV;

	spin_lock(&iort_msi_chip_lock);
	list_for_each_entry(its_msi_chip, &iort_msi_chip_list, list) {
		if (its_msi_chip->translation_id == its_id) {
			*base = its_msi_chip->base_addr;
			ret = 0;
			break;
		}
	}
	spin_unlock(&iort_msi_chip_lock);

	return ret;
}

/**
 * iort_dev_find_its_id() - Find the ITS identifier for a device
 * @dev: The device.
 * @req_id: Device's requester ID
 * @idx: Index of the ITS identifier list.
 * @its_id: ITS identifier.
 *
 * Returns: 0 on success, appropriate error value otherwise
 */
static int iort_dev_find_its_id(struct device *dev, u32 req_id,
				unsigned int idx, int *its_id)
{
	struct acpi_iort_its_group *its;
	struct acpi_iort_node *node;

	node = iort_find_dev_node(dev);
	if (!node)
		return -ENXIO;

	node = iort_node_map_id(node, req_id, NULL, IORT_MSI_TYPE);
	if (!node)
		return -ENXIO;

	/* Move to ITS specific data */
	its = (struct acpi_iort_its_group *)node->node_data;
	if (idx >= its->its_count) {
		dev_err(dev, "requested ITS ID index [%d] overruns ITS entries [%d]\n",
			idx, its->its_count);
		return -ENXIO;
	}

	*its_id = its->identifiers[idx];
	return 0;
}

/**
 * iort_get_device_domain() - Find MSI domain related to a device
 * @dev: The device.
 * @req_id: Requester ID for the device.
 *
 * Returns: the MSI domain for this device, NULL otherwise
 */
struct irq_domain *iort_get_device_domain(struct device *dev, u32 req_id)
{
	struct fwnode_handle *handle;
	int its_id;

	if (iort_dev_find_its_id(dev, req_id, 0, &its_id))
		return NULL;

	handle = iort_find_domain_token(its_id);
	if (!handle)
		return NULL;

	return irq_find_matching_fwnode(handle, DOMAIN_BUS_PCI_MSI);
}

static void iort_set_device_domain(struct device *dev,
				   struct acpi_iort_node *node)
{
	struct acpi_iort_its_group *its;
	struct acpi_iort_node *msi_parent;
	struct acpi_iort_id_mapping *map;
	struct fwnode_handle *iort_fwnode;
	struct irq_domain *domain;
	int index;

	index = iort_get_id_mapping_index(node);
	if (index < 0)
		return;

	map = ACPI_ADD_PTR(struct acpi_iort_id_mapping, node,
			   node->mapping_offset + index * sizeof(*map));

	/* Firmware bug! */
	if (!map->output_reference ||
	    !(map->flags & ACPI_IORT_ID_SINGLE_MAPPING)) {
		pr_err(FW_BUG "[node %p type %d] Invalid MSI mapping\n",
		       node, node->type);
		return;
	}

	msi_parent = ACPI_ADD_PTR(struct acpi_iort_node, iort_table,
				  map->output_reference);

	if (!msi_parent || msi_parent->type != ACPI_IORT_NODE_ITS_GROUP)
		return;

	/* Move to ITS specific data */
	its = (struct acpi_iort_its_group *)msi_parent->node_data;

	iort_fwnode = iort_find_domain_token(its->identifiers[0]);
	if (!iort_fwnode)
		return;

	domain = irq_find_matching_fwnode(iort_fwnode, DOMAIN_BUS_PLATFORM_MSI);
	if (domain)
		dev_set_msi_domain(dev, domain);
}

/**
 * iort_get_platform_device_domain() - Find MSI domain related to a
 * platform device
 * @dev: the dev pointer associated with the platform device
 *
 * Returns: the MSI domain for this device, NULL otherwise
 */
static struct irq_domain *iort_get_platform_device_domain(struct device *dev)
{
	struct acpi_iort_node *node, *msi_parent = NULL;
	struct fwnode_handle *iort_fwnode;
	struct acpi_iort_its_group *its;
	int i;

	/* find its associated iort node */
	node = iort_scan_node(ACPI_IORT_NODE_NAMED_COMPONENT,
			      iort_match_node_callback, dev);
	if (!node)
		return NULL;

	/* then find its msi parent node */
	for (i = 0; i < node->mapping_count; i++) {
		msi_parent = iort_node_map_platform_id(node, NULL,
						       IORT_MSI_TYPE, i);
		if (msi_parent)
			break;
	}

	if (!msi_parent)
		return NULL;

	/* Move to ITS specific data */
	its = (struct acpi_iort_its_group *)msi_parent->node_data;

	iort_fwnode = iort_find_domain_token(its->identifiers[0]);
	if (!iort_fwnode)
		return NULL;

	return irq_find_matching_fwnode(iort_fwnode, DOMAIN_BUS_PLATFORM_MSI);
}

void acpi_configure_pmsi_domain(struct device *dev)
{
	struct irq_domain *msi_domain;

	msi_domain = iort_get_platform_device_domain(dev);
	if (msi_domain)
		dev_set_msi_domain(dev, msi_domain);
}

static int __maybe_unused __get_pci_rid(struct pci_dev *pdev, u16 alias,
					void *data)
{
	u32 *rid = data;

	*rid = alias;
	return 0;
}

#ifdef CONFIG_IOMMU_API
static struct acpi_iort_node *iort_get_msi_resv_iommu(struct device *dev)
{
	struct acpi_iort_node *iommu;
	struct iommu_fwspec *fwspec = dev_iommu_fwspec_get(dev);

	iommu = iort_get_iort_node(fwspec->iommu_fwnode);

	if (iommu && (iommu->type == ACPI_IORT_NODE_SMMU_V3)) {
		struct acpi_iort_smmu_v3 *smmu;

		smmu = (struct acpi_iort_smmu_v3 *)iommu->node_data;
		if (smmu->model == ACPI_IORT_SMMU_V3_HISILICON_HI161X)
			return iommu;
	}

	return NULL;
}

static inline const struct iommu_ops *iort_fwspec_iommu_ops(struct device *dev)
{
	struct iommu_fwspec *fwspec = dev_iommu_fwspec_get(dev);

	return (fwspec && fwspec->ops) ? fwspec->ops : NULL;
}

static inline int iort_add_device_replay(const struct iommu_ops *ops,
					 struct device *dev)
{
	int err = 0;

	if (dev->bus && !device_iommu_mapped(dev))
		err = iommu_probe_device(dev);

	return err;
}

/**
 * iort_iommu_msi_get_resv_regions - Reserved region driver helper
 * @dev: Device from iommu_get_resv_regions()
 * @head: Reserved region list from iommu_get_resv_regions()
 *
 * Returns: Number of msi reserved regions on success (0 if platform
 *          doesn't require the reservation or no associated msi regions),
 *          appropriate error value otherwise. The ITS interrupt translation
 *          spaces (ITS_base + SZ_64K, SZ_64K) associated with the device
 *          are the msi reserved regions.
 */
int iort_iommu_msi_get_resv_regions(struct device *dev, struct list_head *head)
{
	struct iommu_fwspec *fwspec = dev_iommu_fwspec_get(dev);
	struct acpi_iort_its_group *its;
	struct acpi_iort_node *iommu_node, *its_node = NULL;
	int i, resv = 0;

	iommu_node = iort_get_msi_resv_iommu(dev);
	if (!iommu_node)
		return 0;

	/*
	 * Current logic to reserve ITS regions relies on HW topologies
	 * where a given PCI or named component maps its IDs to only one
	 * ITS group; if a PCI or named component can map its IDs to
	 * different ITS groups through IORT mappings this function has
	 * to be reworked to ensure we reserve regions for all ITS groups
	 * a given PCI or named component may map IDs to.
	 */

	for (i = 0; i < fwspec->num_ids; i++) {
		its_node = iort_node_map_id(iommu_node,
					fwspec->ids[i],
					NULL, IORT_MSI_TYPE);
		if (its_node)
			break;
	}

	if (!its_node)
		return 0;

	/* Move to ITS specific data */
	its = (struct acpi_iort_its_group *)its_node->node_data;

	for (i = 0; i < its->its_count; i++) {
		phys_addr_t base;

		if (!iort_find_its_base(its->identifiers[i], &base)) {
			int prot = IOMMU_WRITE | IOMMU_NOEXEC | IOMMU_MMIO;
			struct iommu_resv_region *region;

			region = iommu_alloc_resv_region(base + SZ_64K, SZ_64K,
							 prot, IOMMU_RESV_MSI);
			if (region) {
				list_add_tail(&region->list, head);
				resv++;
			}
		}
	}

	return (resv == its->its_count) ? resv : -ENODEV;
}

static inline bool iort_iommu_driver_enabled(u8 type)
{
	switch (type) {
	case ACPI_IORT_NODE_SMMU_V3:
		return IS_BUILTIN(CONFIG_ARM_SMMU_V3);
	case ACPI_IORT_NODE_SMMU:
		return IS_BUILTIN(CONFIG_ARM_SMMU);
	default:
		pr_warn("IORT node type %u does not describe an SMMU\n", type);
		return false;
	}
}

static int arm_smmu_iort_xlate(struct device *dev, u32 streamid,
			       struct fwnode_handle *fwnode,
			       const struct iommu_ops *ops)
{
	int ret = iommu_fwspec_init(dev, fwnode, ops);

	if (!ret)
		ret = iommu_fwspec_add_ids(dev, &streamid, 1);

	return ret;
}

static bool iort_pci_rc_supports_ats(struct acpi_iort_node *node)
{
	struct acpi_iort_root_complex *pci_rc;

	pci_rc = (struct acpi_iort_root_complex *)node->node_data;
	return pci_rc->ats_attribute & ACPI_IORT_ATS_SUPPORTED;
}

static int iort_iommu_xlate(struct device *dev, struct acpi_iort_node *node,
			    u32 streamid)
{
	const struct iommu_ops *ops;
	struct fwnode_handle *iort_fwnode;

	if (!node)
		return -ENODEV;

	iort_fwnode = iort_get_fwnode(node);
	if (!iort_fwnode)
		return -ENODEV;

	/*
	 * If the ops look-up fails, this means that either
	 * the SMMU drivers have not been probed yet or that
	 * the SMMU drivers are not built in the kernel;
	 * Depending on whether the SMMU drivers are built-in
	 * in the kernel or not, defer the IOMMU configuration
	 * or just abort it.
	 */
	ops = iommu_ops_from_fwnode(iort_fwnode);
	if (!ops)
		return iort_iommu_driver_enabled(node->type) ?
		       -EPROBE_DEFER : -ENODEV;

	return arm_smmu_iort_xlate(dev, streamid, iort_fwnode, ops);
}

struct iort_pci_alias_info {
	struct device *dev;
	struct acpi_iort_node *node;
};

static int iort_pci_iommu_init(struct pci_dev *pdev, u16 alias, void *data)
{
	struct iort_pci_alias_info *info = data;
	struct acpi_iort_node *parent;
	u32 streamid;

	parent = iort_node_map_id(info->node, alias, &streamid,
				  IORT_IOMMU_TYPE);
	return iort_iommu_xlate(info->dev, parent, streamid);
}

/**
 * iort_iommu_configure - Set-up IOMMU configuration for a device.
 *
 * @dev: device to configure
 *
 * Returns: iommu_ops pointer on configuration success
 *          NULL on configuration failure
 */
const struct iommu_ops *iort_iommu_configure(struct device *dev)
{
	struct acpi_iort_node *node, *parent;
	const struct iommu_ops *ops;
	u32 streamid = 0;
	int err = -ENODEV;

	/*
	 * If we already translated the fwspec there
	 * is nothing left to do, return the iommu_ops.
	 */
	ops = iort_fwspec_iommu_ops(dev);
	if (ops)
		return ops;

	if (dev_is_pci(dev)) {
		struct pci_bus *bus = to_pci_dev(dev)->bus;
		struct iort_pci_alias_info info = { .dev = dev };

		node = iort_scan_node(ACPI_IORT_NODE_PCI_ROOT_COMPLEX,
				      iort_match_node_callback, &bus->dev);
		if (!node)
			return NULL;

		info.node = node;
		err = pci_for_each_dma_alias(to_pci_dev(dev),
					     iort_pci_iommu_init, &info);

		if (!err && iort_pci_rc_supports_ats(node))
			dev->iommu_fwspec->flags |= IOMMU_FWSPEC_PCI_RC_ATS;
	} else {
		int i = 0;

		node = iort_scan_node(ACPI_IORT_NODE_NAMED_COMPONENT,
				      iort_match_node_callback, dev);
		if (!node)
			return NULL;

		do {
			parent = iort_node_map_platform_id(node, &streamid,
							   IORT_IOMMU_TYPE,
							   i++);

			if (parent)
				err = iort_iommu_xlate(dev, parent, streamid);
		} while (parent && !err);
	}

	/*
	 * If we have reason to believe the IOMMU driver missed the initial
	 * add_device callback for dev, replay it to get things in order.
	 */
	if (!err) {
		ops = iort_fwspec_iommu_ops(dev);
		err = iort_add_device_replay(ops, dev);
	}

	/* Ignore all other errors apart from EPROBE_DEFER */
	if (err == -EPROBE_DEFER) {
		ops = ERR_PTR(err);
	} else if (err) {
		dev_dbg(dev, "Adding to IOMMU failed: %d\n", err);
		ops = NULL;
	}

	return ops;
}
#else
static inline const struct iommu_ops *iort_fwspec_iommu_ops(struct device *dev)
{ return NULL; }
static inline int iort_add_device_replay(const struct iommu_ops *ops,
					 struct device *dev)
{ return 0; }
int iort_iommu_msi_get_resv_regions(struct device *dev, struct list_head *head)
{ return 0; }
const struct iommu_ops *iort_iommu_configure(struct device *dev)
{ return NULL; }
#endif

static int nc_dma_get_range(struct device *dev, u64 *size)
{
	struct acpi_iort_node *node;
	struct acpi_iort_named_component *ncomp;

	node = iort_scan_node(ACPI_IORT_NODE_NAMED_COMPONENT,
			      iort_match_node_callback, dev);
	if (!node)
		return -ENODEV;

	ncomp = (struct acpi_iort_named_component *)node->node_data;

	*size = ncomp->memory_address_limit >= 64 ? U64_MAX :
			1ULL<<ncomp->memory_address_limit;

	return 0;
}

static int rc_dma_get_range(struct device *dev, u64 *size)
{
	struct acpi_iort_node *node;
	struct acpi_iort_root_complex *rc;
	struct pci_bus *pbus = to_pci_dev(dev)->bus;

	node = iort_scan_node(ACPI_IORT_NODE_PCI_ROOT_COMPLEX,
			      iort_match_node_callback, &pbus->dev);
	if (!node || node->revision < 1)
		return -ENODEV;

	rc = (struct acpi_iort_root_complex *)node->node_data;

	*size = rc->memory_address_limit >= 64 ? U64_MAX :
			1ULL<<rc->memory_address_limit;

	return 0;
}

/**
 * iort_dma_setup() - Set-up device DMA parameters.
 *
 * @dev: device to configure
 * @dma_addr: device DMA address result pointer
 * @size: DMA range size result pointer
 */
void iort_dma_setup(struct device *dev, u64 *dma_addr, u64 *dma_size)
{
	u64 mask, dmaaddr = 0, size = 0, offset = 0;
	int ret, msb;

	/*
	 * If @dev is expected to be DMA-capable then the bus code that created
	 * it should have initialised its dma_mask pointer by this point. For
	 * now, we'll continue the legacy behaviour of coercing it to the
	 * coherent mask if not, but we'll no longer do so quietly.
	 */
	if (!dev->dma_mask) {
		dev_warn(dev, "DMA mask not set\n");
		dev->dma_mask = &dev->coherent_dma_mask;
	}

	if (dev->coherent_dma_mask)
		size = max(dev->coherent_dma_mask, dev->coherent_dma_mask + 1);
	else
		size = 1ULL << 32;

	if (dev_is_pci(dev)) {
		ret = acpi_dma_get_range(dev, &dmaaddr, &offset, &size);
		if (ret == -ENODEV)
			ret = rc_dma_get_range(dev, &size);
	} else {
		ret = nc_dma_get_range(dev, &size);
	}

	if (!ret) {
		msb = fls64(dmaaddr + size - 1);
		/*
		 * Round-up to the power-of-two mask or set
		 * the mask to the whole 64-bit address space
		 * in case the DMA region covers the full
		 * memory window.
		 */
		mask = msb == 64 ? U64_MAX : (1ULL << msb) - 1;
		/*
		 * Limit coherent and dma mask based on size
		 * retrieved from firmware.
		 */
		dev->bus_dma_mask = mask;
		dev->coherent_dma_mask = mask;
		*dev->dma_mask = mask;
	}

	*dma_addr = dmaaddr;
	*dma_size = size;

	dev->dma_pfn_offset = PFN_DOWN(offset);
	dev_dbg(dev, "dma_pfn_offset(%#08llx)\n", offset);
}

static void __init acpi_iort_register_irq(int hwirq, const char *name,
					  int trigger,
					  struct resource *res)
{
	int irq = acpi_register_gsi(NULL, hwirq, trigger,
				    ACPI_ACTIVE_HIGH);

	if (irq <= 0) {
		pr_err("could not register gsi hwirq %d name [%s]\n", hwirq,
								      name);
		return;
	}

	res->start = irq;
	res->end = irq;
	res->flags = IORESOURCE_IRQ;
	res->name = name;
}

static int __init arm_smmu_v3_count_resources(struct acpi_iort_node *node)
{
	struct acpi_iort_smmu_v3 *smmu;
	/* Always present mem resource */
	int num_res = 1;

	/* Retrieve SMMUv3 specific data */
	smmu = (struct acpi_iort_smmu_v3 *)node->node_data;

	if (smmu->event_gsiv)
		num_res++;

	if (smmu->pri_gsiv)
		num_res++;

	if (smmu->gerr_gsiv)
		num_res++;

	if (smmu->sync_gsiv)
		num_res++;

	return num_res;
}

static bool arm_smmu_v3_is_combined_irq(struct acpi_iort_smmu_v3 *smmu)
{
	/*
	 * Cavium ThunderX2 implementation doesn't not support unique
	 * irq line. Use single irq line for all the SMMUv3 interrupts.
	 */
	if (smmu->model != ACPI_IORT_SMMU_V3_CAVIUM_CN99XX)
		return false;

	/*
	 * ThunderX2 doesn't support MSIs from the SMMU, so we're checking
	 * SPI numbers here.
	 */
	return smmu->event_gsiv == smmu->pri_gsiv &&
	       smmu->event_gsiv == smmu->gerr_gsiv &&
	       smmu->event_gsiv == smmu->sync_gsiv;
}

static unsigned long arm_smmu_v3_resource_size(struct acpi_iort_smmu_v3 *smmu)
{
	/*
	 * Override the size, for Cavium ThunderX2 implementation
	 * which doesn't support the page 1 SMMU register space.
	 */
	if (smmu->model == ACPI_IORT_SMMU_V3_CAVIUM_CN99XX)
		return SZ_64K;

	return SZ_128K;
}

static void __init arm_smmu_v3_init_resources(struct resource *res,
					      struct acpi_iort_node *node)
{
	struct acpi_iort_smmu_v3 *smmu;
	int num_res = 0;

	/* Retrieve SMMUv3 specific data */
	smmu = (struct acpi_iort_smmu_v3 *)node->node_data;

	res[num_res].start = smmu->base_address;
	res[num_res].end = smmu->base_address +
				arm_smmu_v3_resource_size(smmu) - 1;
	res[num_res].flags = IORESOURCE_MEM;

	num_res++;
	if (arm_smmu_v3_is_combined_irq(smmu)) {
		if (smmu->event_gsiv)
			acpi_iort_register_irq(smmu->event_gsiv, "combined",
					       ACPI_EDGE_SENSITIVE,
					       &res[num_res++]);
	} else {

		if (smmu->event_gsiv)
			acpi_iort_register_irq(smmu->event_gsiv, "eventq",
					       ACPI_EDGE_SENSITIVE,
					       &res[num_res++]);

		if (smmu->pri_gsiv)
			acpi_iort_register_irq(smmu->pri_gsiv, "priq",
					       ACPI_EDGE_SENSITIVE,
					       &res[num_res++]);

		if (smmu->gerr_gsiv)
			acpi_iort_register_irq(smmu->gerr_gsiv, "gerror",
					       ACPI_EDGE_SENSITIVE,
					       &res[num_res++]);

		if (smmu->sync_gsiv)
			acpi_iort_register_irq(smmu->sync_gsiv, "cmdq-sync",
					       ACPI_EDGE_SENSITIVE,
					       &res[num_res++]);
	}
}

static void __init arm_smmu_v3_dma_configure(struct device *dev,
					     struct acpi_iort_node *node)
{
	struct acpi_iort_smmu_v3 *smmu;
	enum dev_dma_attr attr;

	/* Retrieve SMMUv3 specific data */
	smmu = (struct acpi_iort_smmu_v3 *)node->node_data;

	attr = (smmu->flags & ACPI_IORT_SMMU_V3_COHACC_OVERRIDE) ?
			DEV_DMA_COHERENT : DEV_DMA_NON_COHERENT;

	/* We expect the dma masks to be equivalent for all SMMUv3 set-ups */
	dev->dma_mask = &dev->coherent_dma_mask;

	/* Configure DMA for the page table walker */
	acpi_dma_configure(dev, attr);
}

#if defined(CONFIG_ACPI_NUMA)
/*
 * set numa proximity domain for smmuv3 device
 */
static int  __init arm_smmu_v3_set_proximity(struct device *dev,
					      struct acpi_iort_node *node)
{
	struct acpi_iort_smmu_v3 *smmu;

	smmu = (struct acpi_iort_smmu_v3 *)node->node_data;
	if (smmu->flags & ACPI_IORT_SMMU_V3_PXM_VALID) {
<<<<<<< HEAD
		int node = acpi_map_pxm_to_node(smmu->pxm);

		if (node != NUMA_NO_NODE && !node_online(node))
			return -EINVAL;

		set_dev_node(dev, node);
=======
		int dev_node = acpi_map_pxm_to_node(smmu->pxm);

		if (dev_node != NUMA_NO_NODE && !node_online(dev_node))
			return -EINVAL;

		set_dev_node(dev, dev_node);
>>>>>>> f7688b48
		pr_info("SMMU-v3[%llx] Mapped to Proximity domain %d\n",
			smmu->base_address,
			smmu->pxm);
	}
	return 0;
}
#else
#define arm_smmu_v3_set_proximity NULL
#endif

static int __init arm_smmu_count_resources(struct acpi_iort_node *node)
{
	struct acpi_iort_smmu *smmu;

	/* Retrieve SMMU specific data */
	smmu = (struct acpi_iort_smmu *)node->node_data;

	/*
	 * Only consider the global fault interrupt and ignore the
	 * configuration access interrupt.
	 *
	 * MMIO address and global fault interrupt resources are always
	 * present so add them to the context interrupt count as a static
	 * value.
	 */
	return smmu->context_interrupt_count + 2;
}

static void __init arm_smmu_init_resources(struct resource *res,
					   struct acpi_iort_node *node)
{
	struct acpi_iort_smmu *smmu;
	int i, hw_irq, trigger, num_res = 0;
	u64 *ctx_irq, *glb_irq;

	/* Retrieve SMMU specific data */
	smmu = (struct acpi_iort_smmu *)node->node_data;

	res[num_res].start = smmu->base_address;
	res[num_res].end = smmu->base_address + smmu->span - 1;
	res[num_res].flags = IORESOURCE_MEM;
	num_res++;

	glb_irq = ACPI_ADD_PTR(u64, node, smmu->global_interrupt_offset);
	/* Global IRQs */
	hw_irq = IORT_IRQ_MASK(glb_irq[0]);
	trigger = IORT_IRQ_TRIGGER_MASK(glb_irq[0]);

	acpi_iort_register_irq(hw_irq, "arm-smmu-global", trigger,
				     &res[num_res++]);

	/* Context IRQs */
	ctx_irq = ACPI_ADD_PTR(u64, node, smmu->context_interrupt_offset);
	for (i = 0; i < smmu->context_interrupt_count; i++) {
		hw_irq = IORT_IRQ_MASK(ctx_irq[i]);
		trigger = IORT_IRQ_TRIGGER_MASK(ctx_irq[i]);

		acpi_iort_register_irq(hw_irq, "arm-smmu-context", trigger,
				       &res[num_res++]);
	}
}

static void __init arm_smmu_dma_configure(struct device *dev,
					  struct acpi_iort_node *node)
{
	struct acpi_iort_smmu *smmu;
	enum dev_dma_attr attr;

	/* Retrieve SMMU specific data */
	smmu = (struct acpi_iort_smmu *)node->node_data;

	attr = (smmu->flags & ACPI_IORT_SMMU_COHERENT_WALK) ?
			DEV_DMA_COHERENT : DEV_DMA_NON_COHERENT;

	/* We expect the dma masks to be equivalent for SMMU set-ups */
	dev->dma_mask = &dev->coherent_dma_mask;

	/* Configure DMA for the page table walker */
	acpi_dma_configure(dev, attr);
}

static int __init arm_smmu_v3_pmcg_count_resources(struct acpi_iort_node *node)
{
	struct acpi_iort_pmcg *pmcg;

	/* Retrieve PMCG specific data */
	pmcg = (struct acpi_iort_pmcg *)node->node_data;

	/*
	 * There are always 2 memory resources.
	 * If the overflow_gsiv is present then add that for a total of 3.
	 */
	return pmcg->overflow_gsiv ? 3 : 2;
}

static void __init arm_smmu_v3_pmcg_init_resources(struct resource *res,
						   struct acpi_iort_node *node)
{
	struct acpi_iort_pmcg *pmcg;

	/* Retrieve PMCG specific data */
	pmcg = (struct acpi_iort_pmcg *)node->node_data;

	res[0].start = pmcg->page0_base_address;
	res[0].end = pmcg->page0_base_address + SZ_4K - 1;
	res[0].flags = IORESOURCE_MEM;
	res[1].start = pmcg->page1_base_address;
	res[1].end = pmcg->page1_base_address + SZ_4K - 1;
	res[1].flags = IORESOURCE_MEM;

	if (pmcg->overflow_gsiv)
		acpi_iort_register_irq(pmcg->overflow_gsiv, "overflow",
				       ACPI_EDGE_SENSITIVE, &res[2]);
}

static struct acpi_platform_list pmcg_plat_info[] __initdata = {
	/* HiSilicon Hip08 Platform */
	{"HISI  ", "HIP08   ", 0, ACPI_SIG_IORT, greater_than_or_equal,
	 "Erratum #162001800", IORT_SMMU_V3_PMCG_HISI_HIP08},
	{ }
};

static int __init arm_smmu_v3_pmcg_add_platdata(struct platform_device *pdev)
{
	u32 model;
	int idx;

	idx = acpi_match_platform_list(pmcg_plat_info);
	if (idx >= 0)
		model = pmcg_plat_info[idx].data;
	else
		model = IORT_SMMU_V3_PMCG_GENERIC;

	return platform_device_add_data(pdev, &model, sizeof(model));
}

struct iort_dev_config {
	const char *name;
	int (*dev_init)(struct acpi_iort_node *node);
	void (*dev_dma_configure)(struct device *dev,
				  struct acpi_iort_node *node);
	int (*dev_count_resources)(struct acpi_iort_node *node);
	void (*dev_init_resources)(struct resource *res,
				     struct acpi_iort_node *node);
	int (*dev_set_proximity)(struct device *dev,
				    struct acpi_iort_node *node);
	int (*dev_add_platdata)(struct platform_device *pdev);
};

static const struct iort_dev_config iort_arm_smmu_v3_cfg __initconst = {
	.name = "arm-smmu-v3",
	.dev_dma_configure = arm_smmu_v3_dma_configure,
	.dev_count_resources = arm_smmu_v3_count_resources,
	.dev_init_resources = arm_smmu_v3_init_resources,
	.dev_set_proximity = arm_smmu_v3_set_proximity,
};

static const struct iort_dev_config iort_arm_smmu_cfg __initconst = {
	.name = "arm-smmu",
	.dev_dma_configure = arm_smmu_dma_configure,
	.dev_count_resources = arm_smmu_count_resources,
	.dev_init_resources = arm_smmu_init_resources,
};

static const struct iort_dev_config iort_arm_smmu_v3_pmcg_cfg __initconst = {
	.name = "arm-smmu-v3-pmcg",
	.dev_count_resources = arm_smmu_v3_pmcg_count_resources,
	.dev_init_resources = arm_smmu_v3_pmcg_init_resources,
	.dev_add_platdata = arm_smmu_v3_pmcg_add_platdata,
};

static __init const struct iort_dev_config *iort_get_dev_cfg(
			struct acpi_iort_node *node)
{
	switch (node->type) {
	case ACPI_IORT_NODE_SMMU_V3:
		return &iort_arm_smmu_v3_cfg;
	case ACPI_IORT_NODE_SMMU:
		return &iort_arm_smmu_cfg;
	case ACPI_IORT_NODE_PMCG:
		return &iort_arm_smmu_v3_pmcg_cfg;
	default:
		return NULL;
	}
}

/**
 * iort_add_platform_device() - Allocate a platform device for IORT node
 * @node: Pointer to device ACPI IORT node
 *
 * Returns: 0 on success, <0 failure
 */
static int __init iort_add_platform_device(struct acpi_iort_node *node,
					   const struct iort_dev_config *ops)
{
	struct fwnode_handle *fwnode;
	struct platform_device *pdev;
	struct resource *r;
	int ret, count;

	pdev = platform_device_alloc(ops->name, PLATFORM_DEVID_AUTO);
	if (!pdev)
		return -ENOMEM;

	if (ops->dev_set_proximity) {
		ret = ops->dev_set_proximity(&pdev->dev, node);
		if (ret)
			goto dev_put;
	}

	count = ops->dev_count_resources(node);

	r = kcalloc(count, sizeof(*r), GFP_KERNEL);
	if (!r) {
		ret = -ENOMEM;
		goto dev_put;
	}

	ops->dev_init_resources(r, node);

	ret = platform_device_add_resources(pdev, r, count);
	/*
	 * Resources are duplicated in platform_device_add_resources,
	 * free their allocated memory
	 */
	kfree(r);

	if (ret)
		goto dev_put;

	/*
	 * Platform devices based on PMCG nodes uses platform_data to
	 * pass the hardware model info to the driver. For others, add
	 * a copy of IORT node pointer to platform_data to be used to
	 * retrieve IORT data information.
	 */
	if (ops->dev_add_platdata)
		ret = ops->dev_add_platdata(pdev);
	else
		ret = platform_device_add_data(pdev, &node, sizeof(node));

	if (ret)
		goto dev_put;

	fwnode = iort_get_fwnode(node);

	if (!fwnode) {
		ret = -ENODEV;
		goto dev_put;
	}

	pdev->dev.fwnode = fwnode;

	if (ops->dev_dma_configure)
		ops->dev_dma_configure(&pdev->dev, node);

	iort_set_device_domain(&pdev->dev, node);

	ret = platform_device_add(pdev);
	if (ret)
		goto dma_deconfigure;

	return 0;

dma_deconfigure:
	arch_teardown_dma_ops(&pdev->dev);
dev_put:
	platform_device_put(pdev);

	return ret;
}

#ifdef CONFIG_PCI
static void __init iort_enable_acs(struct acpi_iort_node *iort_node)
{
	static bool acs_enabled __initdata;

	if (acs_enabled)
		return;

	if (iort_node->type == ACPI_IORT_NODE_PCI_ROOT_COMPLEX) {
		struct acpi_iort_node *parent;
		struct acpi_iort_id_mapping *map;
		int i;

		map = ACPI_ADD_PTR(struct acpi_iort_id_mapping, iort_node,
				   iort_node->mapping_offset);

		for (i = 0; i < iort_node->mapping_count; i++, map++) {
			if (!map->output_reference)
				continue;

			parent = ACPI_ADD_PTR(struct acpi_iort_node,
					iort_table,  map->output_reference);
			/*
			 * If we detect a RC->SMMU mapping, make sure
			 * we enable ACS on the system.
			 */
			if ((parent->type == ACPI_IORT_NODE_SMMU) ||
				(parent->type == ACPI_IORT_NODE_SMMU_V3)) {
				pci_request_acs();
				acs_enabled = true;
				return;
			}
		}
	}
}
#else
static inline void iort_enable_acs(struct acpi_iort_node *iort_node) { }
#endif

static void __init iort_init_platform_devices(void)
{
	struct acpi_iort_node *iort_node, *iort_end;
	struct acpi_table_iort *iort;
	struct fwnode_handle *fwnode;
	int i, ret;
	const struct iort_dev_config *ops;

	/*
	 * iort_table and iort both point to the start of IORT table, but
	 * have different struct types
	 */
	iort = (struct acpi_table_iort *)iort_table;

	/* Get the first IORT node */
	iort_node = ACPI_ADD_PTR(struct acpi_iort_node, iort,
				 iort->node_offset);
	iort_end = ACPI_ADD_PTR(struct acpi_iort_node, iort,
				iort_table->length);

	for (i = 0; i < iort->node_count; i++) {
		if (iort_node >= iort_end) {
			pr_err("iort node pointer overflows, bad table\n");
			return;
		}

		iort_enable_acs(iort_node);

		ops = iort_get_dev_cfg(iort_node);
		if (ops) {
			fwnode = acpi_alloc_fwnode_static();
			if (!fwnode)
				return;

			iort_set_fwnode(iort_node, fwnode);

			ret = iort_add_platform_device(iort_node, ops);
			if (ret) {
				iort_delete_fwnode(iort_node);
				acpi_free_fwnode_static(fwnode);
				return;
			}
		}

		iort_node = ACPI_ADD_PTR(struct acpi_iort_node, iort_node,
					 iort_node->length);
	}
}

void __init acpi_iort_init(void)
{
	acpi_status status;

	status = acpi_get_table(ACPI_SIG_IORT, 0, &iort_table);
	if (ACPI_FAILURE(status)) {
		if (status != AE_NOT_FOUND) {
			const char *msg = acpi_format_exception(status);

			pr_err("Failed to get table, %s\n", msg);
		}

		return;
	}

	iort_init_platform_devices();
}<|MERGE_RESOLUTION|>--- conflicted
+++ resolved
@@ -1256,21 +1256,12 @@
 
 	smmu = (struct acpi_iort_smmu_v3 *)node->node_data;
 	if (smmu->flags & ACPI_IORT_SMMU_V3_PXM_VALID) {
-<<<<<<< HEAD
-		int node = acpi_map_pxm_to_node(smmu->pxm);
-
-		if (node != NUMA_NO_NODE && !node_online(node))
-			return -EINVAL;
-
-		set_dev_node(dev, node);
-=======
 		int dev_node = acpi_map_pxm_to_node(smmu->pxm);
 
 		if (dev_node != NUMA_NO_NODE && !node_online(dev_node))
 			return -EINVAL;
 
 		set_dev_node(dev, dev_node);
->>>>>>> f7688b48
 		pr_info("SMMU-v3[%llx] Mapped to Proximity domain %d\n",
 			smmu->base_address,
 			smmu->pxm);
