/* SPDX-License-Identifier: GPL-2.0-only */
/*
 * acpi/internal.h
 * For use by Linux/ACPI infrastructure, not drivers
 *
 * Copyright (c) 2009, Intel Corporation.
 */

#ifndef _ACPI_INTERNAL_H_
#define _ACPI_INTERNAL_H_

#define PREFIX "ACPI: "

int early_acpi_osi_init(void);
int acpi_osi_init(void);
acpi_status acpi_os_initialize1(void);
int acpi_scan_init(void);
#ifdef CONFIG_PCI
void acpi_pci_root_init(void);
void acpi_pci_link_init(void);
#else
static inline void acpi_pci_root_init(void) {}
static inline void acpi_pci_link_init(void) {}
#endif
void acpi_processor_init(void);
void acpi_platform_init(void);
void acpi_pnp_init(void);
void acpi_int340x_thermal_init(void);
#ifdef CONFIG_ARM_AMBA
void acpi_amba_init(void);
#else
static inline void acpi_amba_init(void) {}
#endif
int acpi_sysfs_init(void);
void acpi_gpe_apply_masked_gpes(void);
void acpi_container_init(void);
void acpi_memory_hotplug_init(void);
#ifdef	CONFIG_ACPI_HOTPLUG_IOAPIC
void pci_ioapic_remove(struct acpi_pci_root *root);
int acpi_ioapic_remove(struct acpi_pci_root *root);
#else
static inline void pci_ioapic_remove(struct acpi_pci_root *root) { return; }
static inline int acpi_ioapic_remove(struct acpi_pci_root *root) { return 0; }
#endif
#ifdef CONFIG_ACPI_DOCK
void register_dock_dependent_device(struct acpi_device *adev,
				    acpi_handle dshandle);
int dock_notify(struct acpi_device *adev, u32 event);
void acpi_dock_add(struct acpi_device *adev);
#else
static inline void register_dock_dependent_device(struct acpi_device *adev,
						  acpi_handle dshandle) {}
static inline int dock_notify(struct acpi_device *adev, u32 event) { return -ENODEV; }
static inline void acpi_dock_add(struct acpi_device *adev) {}
#endif
#ifdef CONFIG_X86
void acpi_cmos_rtc_init(void);
#else
static inline void acpi_cmos_rtc_init(void) {}
#endif
int acpi_rev_override_setup(char *str);

void acpi_sysfs_add_hotplug_profile(struct acpi_hotplug_profile *hotplug,
				    const char *name);
int acpi_scan_add_handler_with_hotplug(struct acpi_scan_handler *handler,
				       const char *hotplug_profile_name);
void acpi_scan_hotplug_enabled(struct acpi_hotplug_profile *hotplug, bool val);

#ifdef CONFIG_DEBUG_FS
extern struct dentry *acpi_debugfs_dir;
void acpi_debugfs_init(void);
#else
static inline void acpi_debugfs_init(void) { return; }
#endif
#ifdef CONFIG_PCI
void acpi_lpss_init(void);
#else
static inline void acpi_lpss_init(void) {}
#endif

void acpi_apd_init(void);

acpi_status acpi_hotplug_schedule(struct acpi_device *adev, u32 src);
bool acpi_queue_hotplug_work(struct work_struct *work);
void acpi_device_hotplug(struct acpi_device *adev, u32 src);
bool acpi_scan_is_offline(struct acpi_device *adev, bool uevent);

acpi_status acpi_sysfs_table_handler(u32 event, void *table, void *context);
void acpi_scan_table_handler(u32 event, void *table, void *context);

/* --------------------------------------------------------------------------
                     Device Node Initialization / Removal
   -------------------------------------------------------------------------- */
#define ACPI_STA_DEFAULT (ACPI_STA_DEVICE_PRESENT | ACPI_STA_DEVICE_ENABLED | \
			  ACPI_STA_DEVICE_UI | ACPI_STA_DEVICE_FUNCTIONING)

extern struct list_head acpi_bus_id_list;

struct acpi_device_bus_id {
	char bus_id[15];
	unsigned int instance_no;
	struct list_head node;
};

int acpi_device_add(struct acpi_device *device,
		    void (*release)(struct device *));
void acpi_init_device_object(struct acpi_device *device, acpi_handle handle,
			     int type, unsigned long long sta);
int acpi_device_setup_files(struct acpi_device *dev);
void acpi_device_remove_files(struct acpi_device *dev);
void acpi_device_add_finalize(struct acpi_device *device);
void acpi_free_pnp_ids(struct acpi_device_pnp *pnp);
bool acpi_device_is_present(const struct acpi_device *adev);
bool acpi_device_is_battery(struct acpi_device *adev);
bool acpi_device_is_first_physical_node(struct acpi_device *adev,
					const struct device *dev);
int acpi_bus_register_early_device(int type);

/* --------------------------------------------------------------------------
                     Device Matching and Notification
   -------------------------------------------------------------------------- */
struct acpi_device *acpi_companion_match(const struct device *dev);
int __acpi_device_uevent_modalias(struct acpi_device *adev,
				  struct kobj_uevent_env *env);

/* --------------------------------------------------------------------------
                                  Power Resource
   -------------------------------------------------------------------------- */
int acpi_power_init(void);
void acpi_power_resources_list_free(struct list_head *list);
int acpi_extract_power_resources(union acpi_object *package, unsigned int start,
				 struct list_head *list);
int acpi_add_power_resource(acpi_handle handle);
void acpi_power_add_remove_device(struct acpi_device *adev, bool add);
int acpi_power_wakeup_list_init(struct list_head *list, int *system_level);
int acpi_device_sleep_wake(struct acpi_device *dev,
                           int enable, int sleep_state, int dev_state);
int acpi_power_get_inferred_state(struct acpi_device *device, int *state);
int acpi_power_on_resources(struct acpi_device *device, int state);
int acpi_power_transition(struct acpi_device *device, int state);

/* --------------------------------------------------------------------------
                              Device Power Management
   -------------------------------------------------------------------------- */
int acpi_device_get_power(struct acpi_device *device, int *state);
int acpi_wakeup_device_init(void);

/* --------------------------------------------------------------------------
                                  Processor
   -------------------------------------------------------------------------- */
#ifdef CONFIG_ARCH_MIGHT_HAVE_ACPI_PDC
void acpi_early_processor_set_pdc(void);
#else
static inline void acpi_early_processor_set_pdc(void) {}
#endif

#ifdef CONFIG_X86
void acpi_early_processor_osc(void);
#else
static inline void acpi_early_processor_osc(void) {}
#endif

/* --------------------------------------------------------------------------
                                  Embedded Controller
   -------------------------------------------------------------------------- */
struct acpi_ec {
	acpi_handle handle;
	u32 gpe;
	unsigned long command_addr;
	unsigned long data_addr;
	bool global_lock;
	unsigned long flags;
	unsigned long reference_count;
	struct mutex mutex;
	wait_queue_head_t wait;
	struct list_head list;
	struct transaction *curr;
	spinlock_t lock;
	struct work_struct work;
	unsigned long timestamp;
	unsigned long nr_pending_queries;
	bool busy_polling;
	unsigned int polling_guard;
};

extern struct acpi_ec *first_ec;

/* If we find an EC via the ECDT, we need to keep a ptr to its context */
/* External interfaces use first EC only, so remember */
typedef int (*acpi_ec_query_func) (void *data);

int acpi_ec_init(void);
void acpi_ec_ecdt_probe(void);
void acpi_ec_dsdt_probe(void);
void acpi_ec_block_transactions(void);
void acpi_ec_unblock_transactions(void);
<<<<<<< HEAD
void acpi_ec_mark_gpe_for_wake(void);
void acpi_ec_set_gpe_wake_mask(u8 action);
void acpi_ec_dispatch_gpe(void);
=======
>>>>>>> f7688b48
int acpi_ec_add_query_handler(struct acpi_ec *ec, u8 query_bit,
			      acpi_handle handle, acpi_ec_query_func func,
			      void *data);
void acpi_ec_remove_query_handler(struct acpi_ec *ec, u8 query_bit);

#ifdef CONFIG_PM_SLEEP
void acpi_ec_flush_work(void);
bool acpi_ec_dispatch_gpe(void);
#endif


/*--------------------------------------------------------------------------
                                  Suspend/Resume
  -------------------------------------------------------------------------- */
#ifdef CONFIG_ACPI_SYSTEM_POWER_STATES_SUPPORT
extern bool acpi_s2idle_wakeup(void);
extern int acpi_sleep_init(void);
#else
static inline bool acpi_s2idle_wakeup(void) { return false; }
static inline int acpi_sleep_init(void) { return -ENXIO; }
#endif

#ifdef CONFIG_ACPI_SLEEP
void acpi_sleep_proc_init(void);
int suspend_nvs_alloc(void);
void suspend_nvs_free(void);
int suspend_nvs_save(void);
void suspend_nvs_restore(void);
#else
static inline void acpi_sleep_proc_init(void) {}
static inline int suspend_nvs_alloc(void) { return 0; }
static inline void suspend_nvs_free(void) {}
static inline int suspend_nvs_save(void) { return 0; }
static inline void suspend_nvs_restore(void) {}
#endif

/*--------------------------------------------------------------------------
				Device properties
  -------------------------------------------------------------------------- */
#define ACPI_DT_NAMESPACE_HID	"PRP0001"

void acpi_init_properties(struct acpi_device *adev);
void acpi_free_properties(struct acpi_device *adev);

#ifdef CONFIG_X86
void acpi_extract_apple_properties(struct acpi_device *adev);
#else
static inline void acpi_extract_apple_properties(struct acpi_device *adev) {}
#endif

/*--------------------------------------------------------------------------
				Watchdog
  -------------------------------------------------------------------------- */

#ifdef CONFIG_ACPI_WATCHDOG
void acpi_watchdog_init(void);
#else
static inline void acpi_watchdog_init(void) {}
#endif

#ifdef CONFIG_ACPI_LPIT
void acpi_init_lpit(void);
#else
static inline void acpi_init_lpit(void) { }
#endif

#endif /* _ACPI_INTERNAL_H_ */<|MERGE_RESOLUTION|>--- conflicted
+++ resolved
@@ -194,12 +194,6 @@
 void acpi_ec_dsdt_probe(void);
 void acpi_ec_block_transactions(void);
 void acpi_ec_unblock_transactions(void);
-<<<<<<< HEAD
-void acpi_ec_mark_gpe_for_wake(void);
-void acpi_ec_set_gpe_wake_mask(u8 action);
-void acpi_ec_dispatch_gpe(void);
-=======
->>>>>>> f7688b48
 int acpi_ec_add_query_handler(struct acpi_ec *ec, u8 query_bit,
 			      acpi_handle handle, acpi_ec_query_func func,
 			      void *data);
