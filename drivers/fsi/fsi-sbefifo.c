--- conflicted
+++ resolved
@@ -659,11 +659,7 @@
 	}
         ffdc_iov.iov_base = ffdc;
 	ffdc_iov.iov_len = SBEFIFO_MAX_FFDC_SIZE;
-<<<<<<< HEAD
-        iov_iter_kvec(&ffdc_iter, READ, &ffdc_iov, 1, SBEFIFO_MAX_FFDC_SIZE);
-=======
         iov_iter_kvec(&ffdc_iter, ITER_DEST, &ffdc_iov, 1, SBEFIFO_MAX_FFDC_SIZE);
->>>>>>> d60c95ef
 	cmd[0] = cpu_to_be32(2);
 	cmd[1] = cpu_to_be32(SBEFIFO_CMD_GET_SBE_FFDC);
 	rc = sbefifo_do_command(sbefifo, cmd, 2, &ffdc_iter);
@@ -760,11 +756,7 @@
 	rbytes = (*resp_len) * sizeof(__be32);
 	resp_iov.iov_base = response;
 	resp_iov.iov_len = rbytes;
-<<<<<<< HEAD
-        iov_iter_kvec(&resp_iter, READ, &resp_iov, 1, rbytes);
-=======
         iov_iter_kvec(&resp_iter, ITER_DEST, &resp_iov, 1, rbytes);
->>>>>>> d60c95ef
 
 	/* Perform the command */
 	rc = mutex_lock_interruptible(&sbefifo->lock);
@@ -847,11 +839,7 @@
 	/* Prepare iov iterator */
 	resp_iov.iov_base = buf;
 	resp_iov.iov_len = len;
-<<<<<<< HEAD
-	iov_iter_init(&resp_iter, READ, &resp_iov, 1, len);
-=======
 	iov_iter_init(&resp_iter, ITER_DEST, &resp_iov, 1, len);
->>>>>>> d60c95ef
 
 	/* Perform the command */
 	rc = mutex_lock_interruptible(&sbefifo->lock);
