--- conflicted
+++ resolved
@@ -180,8 +180,6 @@
 #define MLXBF_I2C_COREPLL_CORE_OD_YU_MASK   GENMASK(3, 0)
 #define MLXBF_I2C_COREPLL_CORE_R_YU_MASK    GENMASK(31, 26)
 
-<<<<<<< HEAD
-=======
 /* SMBus timing parameters. */
 #define MLXBF_I2C_SMBUS_TIMER_SCL_LOW_SCL_HIGH    0x00
 #define MLXBF_I2C_SMBUS_TIMER_FALL_RISE_SPIKE     0x04
@@ -190,7 +188,6 @@
 #define MLXBF_I2C_SMBUS_TIMER_TSETUP_DATA         0x10
 #define MLXBF_I2C_SMBUS_THIGH_MAX_TBUF            0x14
 #define MLXBF_I2C_SMBUS_SCL_LOW_TIMEOUT           0x18
->>>>>>> d60c95ef
 
 #define MLXBF_I2C_SHIFT_0   0
 #define MLXBF_I2C_SHIFT_8   8
@@ -308,8 +305,6 @@
  */
 #define MLXBF_I2C_SMBUS_TIMEOUT   (300 * 1000) /* 300ms */
 #define MLXBF_I2C_SMBUS_LOCK_POLL_TIMEOUT (300 * 1000) /* 300ms */
-<<<<<<< HEAD
-=======
 
 /* Polling frequency in microseconds. */
 #define MLXBF_I2C_POLL_FREQ_IN_USEC        200
@@ -363,7 +358,6 @@
 	MLXBF_I2C_GPIO_RES,
 	MLXBF_I2C_END_RES
 };
->>>>>>> d60c95ef
 
 /* Encapsulates timing parameters. */
 struct mlxbf_i2c_timings {
@@ -501,20 +495,6 @@
 
 static struct mutex mlxbf_i2c_bus_lock;
 
-<<<<<<< HEAD
-/* Polling frequency in microseconds. */
-#define MLXBF_I2C_POLL_FREQ_IN_USEC        200
-
-#define MLXBF_I2C_SHIFT_0   0
-#define MLXBF_I2C_SHIFT_8   8
-#define MLXBF_I2C_SHIFT_16  16
-#define MLXBF_I2C_SHIFT_24  24
-
-#define MLXBF_I2C_MASK_8    GENMASK(7, 0)
-#define MLXBF_I2C_MASK_16   GENMASK(15, 0)
-
-=======
->>>>>>> d60c95ef
 /*
  * Function to poll a set of bits at a specific address; it checks whether
  * the bits are equal to zero when eq_zero is set to 'true', and not equal
@@ -560,11 +540,7 @@
  */
 static bool mlxbf_i2c_smbus_master_lock(struct mlxbf_i2c_priv *priv)
 {
-<<<<<<< HEAD
-	if (mlxbf_smbus_poll(priv->smbus->io, MLXBF_I2C_SMBUS_MASTER_GW,
-=======
 	if (mlxbf_i2c_poll(priv->mst->io, MLXBF_I2C_SMBUS_MASTER_GW,
->>>>>>> d60c95ef
 			   MLXBF_I2C_MASTER_LOCK_BIT, true,
 			   MLXBF_I2C_SMBUS_LOCK_POLL_TIMEOUT))
 		return true;
@@ -575,11 +551,7 @@
 static void mlxbf_i2c_smbus_master_unlock(struct mlxbf_i2c_priv *priv)
 {
 	/* Clear the gw to clear the lock */
-<<<<<<< HEAD
-	writel(0, priv->smbus->io + MLXBF_I2C_SMBUS_MASTER_GW);
-=======
 	writel(0, priv->mst->io + MLXBF_I2C_SMBUS_MASTER_GW);
->>>>>>> d60c95ef
 }
 
 static bool mlxbf_i2c_smbus_transaction_success(u32 master_status,
@@ -792,11 +764,7 @@
 		return -EBUSY;
 
 	/* Check whether the HW is idle */
-<<<<<<< HEAD
-	if (WARN_ON(!mlxbf_smbus_master_wait_for_idle(priv))) {
-=======
 	if (WARN_ON(!mlxbf_i2c_smbus_master_wait_for_idle(priv))) {
->>>>>>> d60c95ef
 		ret = -EBUSY;
 		goto out_unlock;
 	}
@@ -2243,22 +2211,15 @@
 			[1] = &mlxbf_i2c_corepll_res[MLXBF_I2C_CHIP_TYPE_1],
 			[2] = &mlxbf_i2c_gpio_res[MLXBF_I2C_CHIP_TYPE_1]
 		},
-<<<<<<< HEAD
-		.calculate_freq = mlxbf_i2c_calculate_freq_from_tyu
-=======
 		.calculate_freq = mlxbf_i2c_calculate_freq_from_tyu,
 		.smbus_master_rs_bytes_off = MLXBF_I2C_YU_SMBUS_RS_BYTES,
 		.smbus_master_fsm_off = MLXBF_I2C_YU_SMBUS_MASTER_FSM
->>>>>>> d60c95ef
 	},
 	[MLXBF_I2C_CHIP_TYPE_2] = {
 		.type = MLXBF_I2C_CHIP_TYPE_2,
 		.shared_res = {
 			[0] = &mlxbf_i2c_corepll_res[MLXBF_I2C_CHIP_TYPE_2]
 		},
-<<<<<<< HEAD
-		.calculate_freq = mlxbf_i2c_calculate_freq_from_yu
-=======
 		.calculate_freq = mlxbf_i2c_calculate_freq_from_yu,
 		.smbus_master_rs_bytes_off = MLXBF_I2C_YU_SMBUS_RS_BYTES,
 		.smbus_master_fsm_off = MLXBF_I2C_YU_SMBUS_MASTER_FSM
@@ -2271,7 +2232,6 @@
 		.calculate_freq = mlxbf_i2c_calculate_freq_from_yu,
 		.smbus_master_rs_bytes_off = MLXBF_I2C_RSH_YU_SMBUS_RS_BYTES,
 		.smbus_master_fsm_off = MLXBF_I2C_RSH_YU_SMBUS_MASTER_FSM
->>>>>>> d60c95ef
 	}
 };
 
