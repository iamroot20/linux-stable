--- conflicted
+++ resolved
@@ -510,12 +510,7 @@
 	ret = platform_get_irq(pdev, 0);
 	if (ret < 0)
 		return ret;
-<<<<<<< HEAD
-	ret = devm_request_irq(dev, ret, qcom_qspi_irq,
-			IRQF_TRIGGER_HIGH, dev_name(dev), ctrl);
-=======
 	ret = devm_request_irq(dev, ret, qcom_qspi_irq, 0, dev_name(dev), ctrl);
->>>>>>> 3b17187f
 	if (ret) {
 		dev_err(dev, "Failed to request irq %d\n", ret);
 		return ret;
@@ -534,15 +529,9 @@
 	master->handle_err = qcom_qspi_handle_err;
 	master->auto_runtime_pm = true;
 
-<<<<<<< HEAD
-	ctrl->opp_table = dev_pm_opp_set_clkname(&pdev->dev, "core");
-	if (IS_ERR(ctrl->opp_table))
-		return PTR_ERR(ctrl->opp_table);
-=======
 	ret = devm_pm_opp_set_clkname(&pdev->dev, "core");
 	if (ret)
 		return ret;
->>>>>>> 3b17187f
 	/* OPP table is optional */
 	ret = devm_pm_opp_of_add_table(&pdev->dev);
 	if (ret && ret != -ENODEV) {
@@ -559,13 +548,6 @@
 		return 0;
 
 	pm_runtime_disable(dev);
-<<<<<<< HEAD
-	dev_pm_opp_of_remove_table(&pdev->dev);
-
-exit_probe_put_clkname:
-	dev_pm_opp_put_clkname(ctrl->opp_table);
-=======
->>>>>>> 3b17187f
 
 	return ret;
 }
