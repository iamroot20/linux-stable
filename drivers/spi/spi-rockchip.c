--- conflicted
+++ resolved
@@ -631,7 +631,6 @@
 			rs->rx += rs->xfer->len - rs->n_bytes * state.residue;
 		}
 	}
-<<<<<<< HEAD
 
 	/* Get the valid data left in rx fifo and set rs->xfer->len real rx size */
 	if (rs->rx) {
@@ -648,24 +647,6 @@
 		rs->xfer->len = (unsigned int)(rs->rx - rs->xfer->rx_buf);
 	}
 
-=======
-
-	/* Get the valid data left in rx fifo and set rs->xfer->len real rx size */
-	if (rs->rx) {
-		rx_fifo_left = readl_relaxed(rs->regs + ROCKCHIP_SPI_RXFLR);
-		for (; rx_fifo_left; rx_fifo_left--) {
-			u32 rxw = readl_relaxed(rs->regs + ROCKCHIP_SPI_RXDR);
-
-			if (rs->n_bytes == 1)
-				*(u8 *)rs->rx = (u8)rxw;
-			else
-				*(u16 *)rs->rx = (u16)rxw;
-			rs->rx += rs->n_bytes;
-		}
-		rs->xfer->len = (unsigned int)(rs->rx - rs->xfer->rx_buf);
-	}
-
->>>>>>> 3a82f341
 out:
 	if (atomic_read(&rs->state) & RXDMA)
 		dmaengine_terminate_sync(ctlr->dma_rx);
