--- conflicted
+++ resolved
@@ -672,20 +672,10 @@
 struct fwnode_handle *fwnode_get_nth_parent(struct fwnode_handle *fwnode,
 					    unsigned int depth)
 {
-<<<<<<< HEAD
-	fwnode_handle_get(fwnode);
-
-	do {
-		if (depth-- == 0)
-			break;
-		fwnode = fwnode_get_next_parent(fwnode);
-	} while (fwnode);
-=======
 	struct fwnode_handle *parent;
 
 	if (depth == 0)
 		return fwnode_handle_get(fwnode);
->>>>>>> d60c95ef
 
 	fwnode_for_each_parent_node(fwnode, parent) {
 		if (--depth == 0)
@@ -706,19 +696,6 @@
  */
 bool fwnode_is_ancestor_of(struct fwnode_handle *ancestor, struct fwnode_handle *child)
 {
-<<<<<<< HEAD
-	if (IS_ERR_OR_NULL(test_ancestor))
-		return false;
-
-	fwnode_handle_get(test_child);
-	do {
-		if (test_child == test_ancestor) {
-			fwnode_handle_put(test_child);
-			return true;
-		}
-		test_child = fwnode_get_next_parent(test_child);
-	} while (test_child);
-=======
 	struct fwnode_handle *parent;
 
 	if (IS_ERR_OR_NULL(ancestor))
@@ -733,7 +710,6 @@
 			return true;
 		}
 	}
->>>>>>> d60c95ef
 	return false;
 }
 
