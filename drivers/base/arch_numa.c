// SPDX-License-Identifier: GPL-2.0-only
/*
 * NUMA support, based on the x86 implementation.
 *
 * Copyright (C) 2015 Cavium Inc.
 * Author: Ganapatrao Kulkarni <gkulkarni@cavium.com>
 */

#define pr_fmt(fmt) "NUMA: " fmt

#include <linux/acpi.h>
#include <linux/memblock.h>
#include <linux/module.h>
#include <linux/of.h>

#include <asm/sections.h>

struct pglist_data *node_data[MAX_NUMNODES] __read_mostly;
EXPORT_SYMBOL(node_data);
/* IAMROOT20 20240525
<<<<<<< HEAD
 * numa_init
 *	nodes_clear(numa_nodes_parsed)
=======
 * numa_nodes_parsed = { bits[1] }
>>>>>>> ffe676cb
 */
nodemask_t numa_nodes_parsed __initdata;
static int cpu_to_node_map[NR_CPUS] = { [0 ... NR_CPUS-1] = NUMA_NO_NODE };

/* IAMROOT20 20240525
 * numa_distance_cnt = 16
 */
static int numa_distance_cnt;
/* IAMROOT20 20240525
 * 16x16 2차원 행열을 만든다. numa_alloc_distance
 *    { { 10, 20, 20, 20, 20, 20, 20, 20, 20, 20, 20, 20, 20, 20, 20, 20},
 *	{ 20, 10, 20, 20, 20, 20, 20, 20, 20, 20, 20, 20, 20, 20, 20, 20},
 *	{ 20, 20, 10, 20, 20, 20, 20, 20, 20, 20, 20, 20, 20, 20, 20, 20},
 *	...
 *	{ 20, 20, 20, 20, 20, 20, 20, 20, 20, 20, 20, 20, 20, 20, 20, 10} }
 */
static u8 *numa_distance;
bool numa_off;

static __init int numa_parse_early_param(char *opt)
{
	if (!opt)
		return -EINVAL;
	if (str_has_prefix(opt, "off"))
		numa_off = true;

	return 0;
}
early_param("numa", numa_parse_early_param);

cpumask_var_t node_to_cpumask_map[MAX_NUMNODES];
EXPORT_SYMBOL(node_to_cpumask_map);

#ifdef CONFIG_DEBUG_PER_CPU_MAPS

/*
 * Returns a pointer to the bitmask of CPUs on Node 'node'.
 */
const struct cpumask *cpumask_of_node(int node)
{

	if (node == NUMA_NO_NODE)
		return cpu_all_mask;

	if (WARN_ON(node < 0 || node >= nr_node_ids))
		return cpu_none_mask;

	if (WARN_ON(node_to_cpumask_map[node] == NULL))
		return cpu_online_mask;

	return node_to_cpumask_map[node];
}
EXPORT_SYMBOL(cpumask_of_node);

#endif

static void numa_update_cpu(unsigned int cpu, bool remove)
{
	int nid = cpu_to_node(cpu);

	if (nid == NUMA_NO_NODE)
		return;

	if (remove)
		cpumask_clear_cpu(cpu, node_to_cpumask_map[nid]);
	else
		cpumask_set_cpu(cpu, node_to_cpumask_map[nid]);
}

void numa_add_cpu(unsigned int cpu)
{
	numa_update_cpu(cpu, false);
}

void numa_remove_cpu(unsigned int cpu)
{
	numa_update_cpu(cpu, true);
}

void numa_clear_node(unsigned int cpu)
{
	numa_remove_cpu(cpu);
	set_cpu_numa_node(cpu, NUMA_NO_NODE);
}

/*
 * Allocate node_to_cpumask_map based on number of available nodes
 * Requires node_possible_map to be valid.
 *
 * Note: cpumask_of_node() is not valid until after this is done.
 * (Use CONFIG_DEBUG_PER_CPU_MAPS to check this.)
 */
static void __init setup_node_to_cpumask_map(void)
{
	int node;

	/* setup nr_node_ids if not done yet */
	if (nr_node_ids == MAX_NUMNODES)
		setup_nr_node_ids();

	/* allocate and clear the mapping */
	for (node = 0; node < nr_node_ids; node++) {
		alloc_bootmem_cpumask_var(&node_to_cpumask_map[node]);
		cpumask_clear(node_to_cpumask_map[node]);
	}

	/* cpumask_of_node() will now work */
	pr_debug("Node to cpumask map for %u nodes\n", nr_node_ids);
}

/*
 * Set the cpu to node and mem mapping
 */
void numa_store_cpu_info(unsigned int cpu)
{
	set_cpu_numa_node(cpu, cpu_to_node_map[cpu]);
}

void __init early_map_cpu_to_node(unsigned int cpu, int nid)
{
	/* fallback to node 0 */
	if (nid < 0 || nid >= MAX_NUMNODES || numa_off)
		nid = 0;

	cpu_to_node_map[cpu] = nid;

	/*
	 * We should set the numa node of cpu0 as soon as possible, because it
	 * has already been set up online before. cpu_to_node(0) will soon be
	 * called.
	 */
	if (!cpu)
		set_cpu_numa_node(cpu, nid);
}

#ifdef CONFIG_HAVE_SETUP_PER_CPU_AREA
unsigned long __per_cpu_offset[NR_CPUS] __read_mostly;
EXPORT_SYMBOL(__per_cpu_offset);

static int __init early_cpu_to_node(int cpu)
{
	return cpu_to_node_map[cpu];
}

static int __init pcpu_cpu_distance(unsigned int from, unsigned int to)
{
	return node_distance(early_cpu_to_node(from), early_cpu_to_node(to));
}

void __init setup_per_cpu_areas(void)
{
	unsigned long delta;
	unsigned int cpu;
	int rc = -EINVAL;

	if (pcpu_chosen_fc != PCPU_FC_PAGE) {
		/*
		 * Always reserve area for module percpu variables.  That's
		 * what the legacy allocator did.
		 */
		rc = pcpu_embed_first_chunk(PERCPU_MODULE_RESERVE,
					    PERCPU_DYNAMIC_RESERVE, PAGE_SIZE,
					    pcpu_cpu_distance,
					    early_cpu_to_node);
#ifdef CONFIG_NEED_PER_CPU_PAGE_FIRST_CHUNK
		if (rc < 0)
			pr_warn("PERCPU: %s allocator failed (%d), falling back to page size\n",
				   pcpu_fc_names[pcpu_chosen_fc], rc);
#endif
	}

#ifdef CONFIG_NEED_PER_CPU_PAGE_FIRST_CHUNK
	if (rc < 0)
		rc = pcpu_page_first_chunk(PERCPU_MODULE_RESERVE, early_cpu_to_node);
#endif
	if (rc < 0)
		panic("Failed to initialize percpu areas (err=%d).", rc);

	delta = (unsigned long)pcpu_base_addr - (unsigned long)__per_cpu_start;
	for_each_possible_cpu(cpu)
		__per_cpu_offset[cpu] = delta + pcpu_unit_offsets[cpu];
}
#endif

/**
 * numa_add_memblk() - Set node id to memblk
 * @nid: NUMA node ID of the new memblk
 * @start: Start address of the new memblk
 * @end:  End address of the new memblk
 *
 * RETURNS:
 * 0 on success, -errno on failure.
 */
int __init numa_add_memblk(int nid, u64 start, u64 end)
{
	int ret;

	ret = memblock_set_node(start, (end - start), &memblock.memory, nid);
	if (ret < 0) {
		pr_err("memblock [0x%llx - 0x%llx] failed to add on node %d\n",
			start, (end - 1), nid);
		return ret;
	}

	node_set(nid, numa_nodes_parsed);
	return ret;
}

/*
 * Initialize NODE_DATA for a node on the local memory
 */
static void __init setup_node_data(int nid, u64 start_pfn, u64 end_pfn)
{
	const size_t nd_size = roundup(sizeof(pg_data_t), SMP_CACHE_BYTES);
	u64 nd_pa;
	void *nd;
	int tnid;

	if (start_pfn >= end_pfn)
		pr_info("Initmem setup node %d [<memory-less node>]\n", nid);

	nd_pa = memblock_phys_alloc_try_nid(nd_size, SMP_CACHE_BYTES, nid);
	if (!nd_pa)
		panic("Cannot allocate %zu bytes for node %d data\n",
		      nd_size, nid);

	nd = __va(nd_pa);

	/* report and initialize */
	pr_info("NODE_DATA [mem %#010Lx-%#010Lx]\n",
		nd_pa, nd_pa + nd_size - 1);
	tnid = early_pfn_to_nid(nd_pa >> PAGE_SHIFT);
	if (tnid != nid)
		pr_info("NODE_DATA(%d) on node %d\n", nid, tnid);

	node_data[nid] = nd;
	memset(NODE_DATA(nid), 0, sizeof(pg_data_t));
	NODE_DATA(nid)->node_id = nid;
	NODE_DATA(nid)->node_start_pfn = start_pfn;
	NODE_DATA(nid)->node_spanned_pages = end_pfn - start_pfn;
}

/*
 * numa_free_distance
 *
 * The current table is freed.
 */
void __init numa_free_distance(void)
{
	size_t size;

	if (!numa_distance)
		return;

	size = numa_distance_cnt * numa_distance_cnt *
		sizeof(numa_distance[0]);

	memblock_free(numa_distance, size);
	numa_distance_cnt = 0;
	numa_distance = NULL;
}

/*
 * Create a new NUMA distance table.
 */
static int __init numa_alloc_distance(void)
{
	size_t size;
	int i, j;

	/* IAMROOT20 20240525
<<<<<<< HEAD
	 * size = 16 * 16 * 1 = 256
=======
	 * ex) MAX_NUMNODES > 1 이면
	 *     - nr_node_ids = MAX_NUMNODES = 16
	 *     -> size = 16 * 16 * 1(u8) = 256
	 *
	 *     numa_distance : 16 x 16 배열, 원소 하나는 1byte
>>>>>>> ffe676cb
	 */
	size = nr_node_ids * nr_node_ids * sizeof(numa_distance[0]);
	/* IAMROOT20 20240525
	 * 16x16 2차원 행열을 만든다.
	 */
	numa_distance = memblock_alloc(size, PAGE_SIZE);
	if (WARN_ON(!numa_distance))
		return -ENOMEM;

	numa_distance_cnt = nr_node_ids;

	/* fill with the default distances */
	for (i = 0; i < numa_distance_cnt; i++)
		for (j = 0; j < numa_distance_cnt; j++)
			numa_distance[i * numa_distance_cnt + j] = i == j ?
				LOCAL_DISTANCE : REMOTE_DISTANCE;

	pr_debug("Initialized distance table, cnt=%d\n", numa_distance_cnt);

	return 0;
}

/**
 * numa_set_distance() - Set inter node NUMA distance from node to node.
 * @from: the 'from' node to set distance
 * @to: the 'to'  node to set distance
 * @distance: NUMA distance
 *
 * Set the distance from node @from to @to to @distance.
 * If distance table doesn't exist, a warning is printed.
 *
 * If @from or @to is higher than the highest known node or lower than zero
 * or @distance doesn't make sense, the call is ignored.
 */
void __init numa_set_distance(int from, int to, int distance)
{
	if (!numa_distance) {
		pr_warn_once("Warning: distance table not allocated yet\n");
		return;
	}

	if (from >= numa_distance_cnt || to >= numa_distance_cnt ||
			from < 0 || to < 0) {
		pr_warn_once("Warning: node ids are out of bound, from=%d to=%d distance=%d\n",
			    from, to, distance);
		return;
	}

	if ((u8)distance != distance ||
	    (from == to && distance != LOCAL_DISTANCE)) {
		pr_warn_once("Warning: invalid distance parameter, from=%d to=%d distance=%d\n",
			     from, to, distance);
		return;
	}

	numa_distance[from * numa_distance_cnt + to] = distance;
}

/*
 * Return NUMA distance @from to @to
 */
int __node_distance(int from, int to)
{
	if (from >= numa_distance_cnt || to >= numa_distance_cnt)
		return from == to ? LOCAL_DISTANCE : REMOTE_DISTANCE;
	return numa_distance[from * numa_distance_cnt + to];
}
EXPORT_SYMBOL(__node_distance);

static int __init numa_register_nodes(void)
{
	int nid;
	struct memblock_region *mblk;

	/* Check that valid nid is set to memblks */
	for_each_mem_region(mblk) {
		int mblk_nid = memblock_get_region_node(mblk);
		phys_addr_t start = mblk->base;
		phys_addr_t end = mblk->base + mblk->size - 1;

		if (mblk_nid == NUMA_NO_NODE || mblk_nid >= MAX_NUMNODES) {
			pr_warn("Warning: invalid memblk node %d [mem %pap-%pap]\n",
				mblk_nid, &start, &end);
			return -EINVAL;
		}
	}

	/* Finally register nodes. */
	for_each_node_mask(nid, numa_nodes_parsed) {
		unsigned long start_pfn, end_pfn;

		get_pfn_range_for_nid(nid, &start_pfn, &end_pfn);
		setup_node_data(nid, start_pfn, end_pfn);
		node_set_online(nid);
	}

	/* Setup online nodes to actual nodes*/
	node_possible_map = numa_nodes_parsed;

	return 0;
}

/* IAMROOT20 20240525
 * __init arch_numa_init
 *	acpi_enable	numa_init(arch_acpi_numa_init)
 *	acpi_disabled	numa_init(of_numa_init)
 *	etc		numa_init(dummy_numa_init)
 */
static int __init numa_init(int (*init_func)(void))
{
	int ret;

	nodes_clear(numa_nodes_parsed);
	nodes_clear(node_possible_map);
	nodes_clear(node_online_map);

	ret = numa_alloc_distance();
	if (ret < 0)
		return ret;

	ret = init_func();
	if (ret < 0)
		goto out_free_distance;

	if (nodes_empty(numa_nodes_parsed)) {
		pr_info("No NUMA configuration found\n");
		ret = -EINVAL;
		goto out_free_distance;
	}

	ret = numa_register_nodes();
	if (ret < 0)
		goto out_free_distance;

	setup_node_to_cpumask_map();

	return 0;
out_free_distance:
	numa_free_distance();
	return ret;
}

/**
 * dummy_numa_init() - Fallback dummy NUMA init
 *
 * Used if there's no underlying NUMA architecture, NUMA initialization
 * fails, or NUMA is disabled on the command line.
 *
 * Must online at least one node (node 0) and add memory blocks that cover all
 * allowed memory. It is unlikely that this function fails.
 *
 * Return: 0 on success, -errno on failure.
 */
static int __init dummy_numa_init(void)
{
	phys_addr_t start = memblock_start_of_DRAM();
	phys_addr_t end = memblock_end_of_DRAM() - 1;
	int ret;

	if (numa_off)
		pr_info("NUMA disabled\n"); /* Forced off on command line. */
	pr_info("Faking a node at [mem %pap-%pap]\n", &start, &end);

	ret = numa_add_memblk(0, start, end + 1);
	if (ret) {
		pr_err("NUMA init failed\n");
		return ret;
	}

	numa_off = true;
	return 0;
}

#ifdef CONFIG_ACPI_NUMA
static int __init arch_acpi_numa_init(void)
{
	int ret;

	ret = acpi_numa_init();
	if (ret) {
		pr_info("Failed to initialise from firmware\n");
		return ret;
	}

	return srat_disabled() ? -EINVAL : 0;
}
#else
static int __init arch_acpi_numa_init(void)
{
	return -EOPNOTSUPP;
}
#endif

/**
 * arch_numa_init() - Initialize NUMA
 *
 * Try each configured NUMA initialization method until one succeeds. The
 * last fallback is dummy single node config encompassing whole memory.
 */
void __init arch_numa_init(void)
{
	if (!numa_off) {
		if (!acpi_disabled && !numa_init(arch_acpi_numa_init))
			return;
		if (acpi_disabled && !numa_init(of_numa_init))
			return;
	}

	numa_init(dummy_numa_init);
}<|MERGE_RESOLUTION|>--- conflicted
+++ resolved
@@ -18,12 +18,10 @@
 struct pglist_data *node_data[MAX_NUMNODES] __read_mostly;
 EXPORT_SYMBOL(node_data);
 /* IAMROOT20 20240525
-<<<<<<< HEAD
+ * numa_nodes_parsed = { bits[1] }
+ *
  * numa_init
  *	nodes_clear(numa_nodes_parsed)
-=======
- * numa_nodes_parsed = { bits[1] }
->>>>>>> ffe676cb
  */
 nodemask_t numa_nodes_parsed __initdata;
 static int cpu_to_node_map[NR_CPUS] = { [0 ... NR_CPUS-1] = NUMA_NO_NODE };
@@ -295,15 +293,11 @@
 	int i, j;
 
 	/* IAMROOT20 20240525
-<<<<<<< HEAD
-	 * size = 16 * 16 * 1 = 256
-=======
 	 * ex) MAX_NUMNODES > 1 이면
 	 *     - nr_node_ids = MAX_NUMNODES = 16
 	 *     -> size = 16 * 16 * 1(u8) = 256
 	 *
 	 *     numa_distance : 16 x 16 배열, 원소 하나는 1byte
->>>>>>> ffe676cb
 	 */
 	size = nr_node_ids * nr_node_ids * sizeof(numa_distance[0]);
 	/* IAMROOT20 20240525
