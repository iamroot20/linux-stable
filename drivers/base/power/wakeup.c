--- conflicted
+++ resolved
@@ -98,9 +98,6 @@
 		goto err_id;
 	ws->id = id;
 
-<<<<<<< HEAD
-	__pm_relax(ws);
-=======
 	return ws;
 
 err_id:
@@ -109,7 +106,6 @@
 	kfree(ws);
 err_ws:
 	return NULL;
->>>>>>> f7688b48
 }
 EXPORT_SYMBOL_GPL(wakeup_source_create);
 
