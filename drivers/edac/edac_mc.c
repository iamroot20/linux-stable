--- conflicted
+++ resolved
@@ -1237,15 +1237,9 @@
 	/* Sanity-check driver-supplied grain value. */
 	if (WARN_ON_ONCE(!e->grain))
 		e->grain = 1;
-<<<<<<< HEAD
 
 	grain_bits = fls_long(e->grain - 1);
 
-=======
-
-	grain_bits = fls_long(e->grain - 1);
-
->>>>>>> f7688b48
 	/* Report the error via the trace interface */
 	if (IS_ENABLED(CONFIG_RAS))
 		trace_mc_event(type, e->msg, e->label, e->error_count,
