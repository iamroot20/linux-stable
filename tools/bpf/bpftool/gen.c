--- conflicted
+++ resolved
@@ -1192,10 +1192,7 @@
 			if (!s)	{					    \n\
 				err = -ENOMEM;				    \n\
 				goto err;				    \n\
-<<<<<<< HEAD
-=======
 			}						    \n\
->>>>>>> 3a82f341
 									    \n\
 			s->sz = sizeof(*s);				    \n\
 			s->name = \"%1$s\";				    \n\
