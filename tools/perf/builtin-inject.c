--- conflicted
+++ resolved
@@ -1741,8 +1741,6 @@
 	return inject->itrace_synth_opts.vm_tm_corr_args ? 0 : -ENOMEM;
 }
 
-<<<<<<< HEAD
-=======
 static int parse_guest_data(const struct option *opt, const char *str, int unset)
 {
 	struct perf_inject *inject = opt->value;
@@ -1943,7 +1941,6 @@
 	return ret;
 }
 
->>>>>>> d60c95ef
 static int output_fd(struct perf_inject *inject)
 {
 	return inject->in_place_update ? -1 : perf_data__fd(&inject->output);
