--- conflicted
+++ resolved
@@ -119,62 +119,6 @@
 }
 
 /*
-<<<<<<< HEAD
- * Returns false if the requested remap region overlaps with an
- * existing mapping (e.g text, stack) else returns true.
- */
-static bool is_remap_region_valid(void *addr, unsigned long long size)
-{
-	void *remap_addr = NULL;
-	bool ret = true;
-
-	/* Use MAP_FIXED_NOREPLACE flag to ensure region is not mapped */
-	remap_addr = mmap(addr, size, PROT_READ | PROT_WRITE,
-					 MAP_FIXED_NOREPLACE | MAP_ANONYMOUS | MAP_SHARED,
-					 -1, 0);
-
-	if (remap_addr == MAP_FAILED) {
-		if (errno == EEXIST)
-			ret = false;
-	} else {
-		munmap(remap_addr, size);
-	}
-
-	return ret;
-}
-
-/* Returns mmap_min_addr sysctl tunable from procfs */
-static unsigned long long get_mmap_min_addr(void)
-{
-	FILE *fp;
-	int n_matched;
-	static unsigned long long addr;
-
-	if (addr)
-		return addr;
-
-	fp = fopen("/proc/sys/vm/mmap_min_addr", "r");
-	if (fp == NULL) {
-		ksft_print_msg("Failed to open /proc/sys/vm/mmap_min_addr: %s\n",
-			strerror(errno));
-		exit(KSFT_SKIP);
-	}
-
-	n_matched = fscanf(fp, "%llu", &addr);
-	if (n_matched != 1) {
-		ksft_print_msg("Failed to read /proc/sys/vm/mmap_min_addr: %s\n",
-			strerror(errno));
-		fclose(fp);
-		exit(KSFT_SKIP);
-	}
-
-	fclose(fp);
-	return addr;
-}
-
-/*
-=======
->>>>>>> 3a82f341
  * Returns the start address of the mapping on success, else returns
  * NULL on failure.
  */
