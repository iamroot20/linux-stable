#!/bin/bash
# SPDX-License-Identifier: GPL-2.0
#
# Copyright (C) 2015-2019 Jason A. Donenfeld <Jason@zx2c4.com>. All Rights Reserved.
#
# This script tests the below topology:
#
# ┌─────────────────────┐   ┌──────────────────────────────────┐   ┌─────────────────────┐
# │   $ns1 namespace    │   │          $ns0 namespace          │   │   $ns2 namespace    │
# │                     │   │                                  │   │                     │
# │┌────────┐           │   │            ┌────────┐            │   │           ┌────────┐│
# ││  wg0   │───────────┼───┼────────────│   lo   │────────────┼───┼───────────│  wg0   ││
# │├────────┴──────────┐│   │    ┌───────┴────────┴────────┐   │   │┌──────────┴────────┤│
# ││192.168.241.1/24   ││   │    │(ns1)         (ns2)      │   │   ││192.168.241.2/24   ││
# ││fd00::1/24         ││   │    │127.0.0.1:1   127.0.0.1:2│   │   ││fd00::2/24         ││
# │└───────────────────┘│   │    │[::]:1        [::]:2     │   │   │└───────────────────┘│
# └─────────────────────┘   │    └─────────────────────────┘   │   └─────────────────────┘
#                           └──────────────────────────────────┘
#
# After the topology is prepared we run a series of TCP/UDP iperf3 tests between the
# wireguard peers in $ns1 and $ns2. Note that $ns0 is the endpoint for the wg0
# interfaces in $ns1 and $ns2. See https://www.wireguard.com/netns/ for further
# details on how this is accomplished.
set -e
shopt -s extglob

exec 3>&1
export LANG=C
export WG_HIDE_KEYS=never
NPROC=( /sys/devices/system/cpu/cpu+([0-9]) ); NPROC=${#NPROC[@]}
netns0="wg-test-$$-0"
netns1="wg-test-$$-1"
netns2="wg-test-$$-2"
pretty() { echo -e "\x1b[32m\x1b[1m[+] ${1:+NS$1: }${2}\x1b[0m" >&3; }
pp() { pretty "" "$*"; "$@"; }
maybe_exec() { if [[ $BASHPID -eq $$ ]]; then "$@"; else exec "$@"; fi; }
n0() { pretty 0 "$*"; maybe_exec ip netns exec $netns0 "$@"; }
n1() { pretty 1 "$*"; maybe_exec ip netns exec $netns1 "$@"; }
n2() { pretty 2 "$*"; maybe_exec ip netns exec $netns2 "$@"; }
ip0() { pretty 0 "ip $*"; ip -n $netns0 "$@"; }
ip1() { pretty 1 "ip $*"; ip -n $netns1 "$@"; }
ip2() { pretty 2 "ip $*"; ip -n $netns2 "$@"; }
sleep() { read -t "$1" -N 1 || true; }
waitiperf() { pretty "${1//*-}" "wait for iperf:${3:-5201} pid $2"; while [[ $(ss -N "$1" -tlpH "sport = ${3:-5201}") != *\"iperf3\",pid=$2,fd=* ]]; do sleep 0.1; done; }
waitncatudp() { pretty "${1//*-}" "wait for udp:1111 pid $2"; while [[ $(ss -N "$1" -ulpH 'sport = 1111') != *\"ncat\",pid=$2,fd=* ]]; do sleep 0.1; done; }
waitiface() { pretty "${1//*-}" "wait for $2 to come up"; ip netns exec "$1" bash -c "while [[ \$(< \"/sys/class/net/$2/operstate\") != up ]]; do read -t .1 -N 0 || true; done;"; }

cleanup() {
	set +e
	exec 2>/dev/null
	printf "$orig_message_cost" > /proc/sys/net/core/message_cost
	ip0 link del dev wg0
	ip0 link del dev wg1
	ip1 link del dev wg0
	ip1 link del dev wg1
	ip2 link del dev wg0
	ip2 link del dev wg1
	local to_kill="$(ip netns pids $netns0) $(ip netns pids $netns1) $(ip netns pids $netns2)"
	[[ -n $to_kill ]] && kill $to_kill
	pp ip netns del $netns1
	pp ip netns del $netns2
	pp ip netns del $netns0
	exit
}

orig_message_cost="$(< /proc/sys/net/core/message_cost)"
trap cleanup EXIT
printf 0 > /proc/sys/net/core/message_cost

ip netns del $netns0 2>/dev/null || true
ip netns del $netns1 2>/dev/null || true
ip netns del $netns2 2>/dev/null || true
pp ip netns add $netns0
pp ip netns add $netns1
pp ip netns add $netns2
ip0 link set up dev lo

ip0 link add dev wg0 type wireguard
ip0 link set wg0 netns $netns1
ip0 link add dev wg0 type wireguard
ip0 link set wg0 netns $netns2
key1="$(pp wg genkey)"
key2="$(pp wg genkey)"
key3="$(pp wg genkey)"
key4="$(pp wg genkey)"
pub1="$(pp wg pubkey <<<"$key1")"
pub2="$(pp wg pubkey <<<"$key2")"
pub3="$(pp wg pubkey <<<"$key3")"
pub4="$(pp wg pubkey <<<"$key4")"
psk="$(pp wg genpsk)"
[[ -n $key1 && -n $key2 && -n $psk ]]

configure_peers() {
	ip1 addr add 192.168.241.1/24 dev wg0
	ip1 addr add fd00::1/112 dev wg0

	ip2 addr add 192.168.241.2/24 dev wg0
	ip2 addr add fd00::2/112 dev wg0

	n1 wg set wg0 \
		private-key <(echo "$key1") \
		listen-port 1 \
		peer "$pub2" \
			preshared-key <(echo "$psk") \
			allowed-ips 192.168.241.2/32,fd00::2/128
	n2 wg set wg0 \
		private-key <(echo "$key2") \
		listen-port 2 \
		peer "$pub1" \
			preshared-key <(echo "$psk") \
			allowed-ips 192.168.241.1/32,fd00::1/128

	ip1 link set up dev wg0
	ip2 link set up dev wg0
}
configure_peers

tests() {
	# Ping over IPv4
	n2 ping -c 10 -f -W 1 192.168.241.1
	n1 ping -c 10 -f -W 1 192.168.241.2

	# Ping over IPv6
	n2 ping6 -c 10 -f -W 1 fd00::1
	n1 ping6 -c 10 -f -W 1 fd00::2

	# TCP over IPv4
	n2 iperf3 -s -1 -B 192.168.241.2 &
	waitiperf $netns2 $!
	n1 iperf3 -Z -t 3 -c 192.168.241.2

	# TCP over IPv6
	n1 iperf3 -s -1 -B fd00::1 &
	waitiperf $netns1 $!
	n2 iperf3 -Z -t 3 -c fd00::1

	# UDP over IPv4
	n1 iperf3 -s -1 -B 192.168.241.1 &
	waitiperf $netns1 $!
	n2 iperf3 -Z -t 3 -b 0 -u -c 192.168.241.1

	# UDP over IPv6
	n2 iperf3 -s -1 -B fd00::2 &
	waitiperf $netns2 $!
	n1 iperf3 -Z -t 3 -b 0 -u -c fd00::2

	# TCP over IPv4, in parallel
	local pids=( ) i
	for ((i=0; i < NPROC; ++i)) do
		n2 iperf3 -p $(( 5200 + i )) -s -1 -B 192.168.241.2 &
		pids+=( $! ); waitiperf $netns2 $! $(( 5200 + i ))
	done
	for ((i=0; i < NPROC; ++i)) do
		n1 iperf3 -Z -t 3 -p $(( 5200 + i )) -c 192.168.241.2 &
	done
	wait "${pids[@]}"
}

[[ $(ip1 link show dev wg0) =~ mtu\ ([0-9]+) ]] && orig_mtu="${BASH_REMATCH[1]}"
big_mtu=$(( 34816 - 1500 + $orig_mtu ))

# Test using IPv4 as outer transport
n1 wg set wg0 peer "$pub2" endpoint 127.0.0.1:2
n2 wg set wg0 peer "$pub1" endpoint 127.0.0.1:1
# Before calling tests, we first make sure that the stats counters and timestamper are working
n2 ping -c 10 -f -W 1 192.168.241.1
{ read _; read _; read _; read rx_bytes _; read _; read tx_bytes _; } < <(ip2 -stats link show dev wg0)
(( rx_bytes == 1372 && (tx_bytes == 1428 || tx_bytes == 1460) ))
{ read _; read _; read _; read rx_bytes _; read _; read tx_bytes _; } < <(ip1 -stats link show dev wg0)
(( tx_bytes == 1372 && (rx_bytes == 1428 || rx_bytes == 1460) ))
read _ rx_bytes tx_bytes < <(n2 wg show wg0 transfer)
(( rx_bytes == 1372 && (tx_bytes == 1428 || tx_bytes == 1460) ))
read _ rx_bytes tx_bytes < <(n1 wg show wg0 transfer)
(( tx_bytes == 1372 && (rx_bytes == 1428 || rx_bytes == 1460) ))
read _ timestamp < <(n1 wg show wg0 latest-handshakes)
(( timestamp != 0 ))

tests
ip1 link set wg0 mtu $big_mtu
ip2 link set wg0 mtu $big_mtu
tests

ip1 link set wg0 mtu $orig_mtu
ip2 link set wg0 mtu $orig_mtu

# Test using IPv6 as outer transport
n1 wg set wg0 peer "$pub2" endpoint [::1]:2
n2 wg set wg0 peer "$pub1" endpoint [::1]:1
tests
ip1 link set wg0 mtu $big_mtu
ip2 link set wg0 mtu $big_mtu
tests

# Test that route MTUs work with the padding
ip1 link set wg0 mtu 1300
ip2 link set wg0 mtu 1300
n1 wg set wg0 peer "$pub2" endpoint 127.0.0.1:2
n2 wg set wg0 peer "$pub1" endpoint 127.0.0.1:1
n0 iptables -A INPUT -m length --length 1360 -j DROP
n1 ip route add 192.168.241.2/32 dev wg0 mtu 1299
n2 ip route add 192.168.241.1/32 dev wg0 mtu 1299
n2 ping -c 1 -W 1 -s 1269 192.168.241.1
n2 ip route delete 192.168.241.1/32 dev wg0 mtu 1299
n1 ip route delete 192.168.241.2/32 dev wg0 mtu 1299
n0 iptables -F INPUT

ip1 link set wg0 mtu $orig_mtu
ip2 link set wg0 mtu $orig_mtu

# Test using IPv4 that roaming works
ip0 -4 addr del 127.0.0.1/8 dev lo
ip0 -4 addr add 127.212.121.99/8 dev lo
n1 wg set wg0 listen-port 9999
n1 wg set wg0 peer "$pub2" endpoint 127.0.0.1:2
n1 ping6 -W 1 -c 1 fd00::2
[[ $(n2 wg show wg0 endpoints) == "$pub1	127.212.121.99:9999" ]]

# Test using IPv6 that roaming works
n1 wg set wg0 listen-port 9998
n1 wg set wg0 peer "$pub2" endpoint [::1]:2
n1 ping -W 1 -c 1 192.168.241.2
[[ $(n2 wg show wg0 endpoints) == "$pub1	[::1]:9998" ]]

# Test that crypto-RP filter works
n1 wg set wg0 peer "$pub2" allowed-ips 192.168.241.0/24
exec 4< <(n1 ncat -l -u -p 1111)
ncat_pid=$!
waitncatudp $netns1 $ncat_pid
n2 ncat -u 192.168.241.1 1111 <<<"X"
read -r -N 1 -t 1 out <&4 && [[ $out == "X" ]]
kill $ncat_pid
more_specific_key="$(pp wg genkey | pp wg pubkey)"
n1 wg set wg0 peer "$more_specific_key" allowed-ips 192.168.241.2/32
n2 wg set wg0 listen-port 9997
exec 4< <(n1 ncat -l -u -p 1111)
ncat_pid=$!
waitncatudp $netns1 $ncat_pid
n2 ncat -u 192.168.241.1 1111 <<<"X"
! read -r -N 1 -t 1 out <&4 || false
kill $ncat_pid
n1 wg set wg0 peer "$more_specific_key" remove
[[ $(n1 wg show wg0 endpoints) == "$pub2	[::1]:9997" ]]

# Test that we can change private keys keys and immediately handshake
n1 wg set wg0 private-key <(echo "$key1") peer "$pub2" preshared-key <(echo "$psk") allowed-ips 192.168.241.2/32 endpoint 127.0.0.1:2
n2 wg set wg0 private-key <(echo "$key2") listen-port 2 peer "$pub1" preshared-key <(echo "$psk") allowed-ips 192.168.241.1/32
n1 ping -W 1 -c 1 192.168.241.2
n1 wg set wg0 private-key <(echo "$key3")
n2 wg set wg0 peer "$pub3" preshared-key <(echo "$psk") allowed-ips 192.168.241.1/32 peer "$pub1" remove
n1 ping -W 1 -c 1 192.168.241.2
n2 wg set wg0 peer "$pub3" remove

# Test that we can route wg through wg
ip1 addr flush dev wg0
ip2 addr flush dev wg0
ip1 addr add fd00::5:1/112 dev wg0
ip2 addr add fd00::5:2/112 dev wg0
n1 wg set wg0 private-key <(echo "$key1") peer "$pub2" preshared-key <(echo "$psk") allowed-ips fd00::5:2/128 endpoint 127.0.0.1:2
n2 wg set wg0 private-key <(echo "$key2") listen-port 2 peer "$pub1" preshared-key <(echo "$psk") allowed-ips fd00::5:1/128 endpoint 127.212.121.99:9998
ip1 link add wg1 type wireguard
ip2 link add wg1 type wireguard
ip1 addr add 192.168.241.1/24 dev wg1
ip1 addr add fd00::1/112 dev wg1
ip2 addr add 192.168.241.2/24 dev wg1
ip2 addr add fd00::2/112 dev wg1
ip1 link set mtu 1340 up dev wg1
ip2 link set mtu 1340 up dev wg1
n1 wg set wg1 listen-port 5 private-key <(echo "$key3") peer "$pub4" allowed-ips 192.168.241.2/32,fd00::2/128 endpoint [fd00::5:2]:5
n2 wg set wg1 listen-port 5 private-key <(echo "$key4") peer "$pub3" allowed-ips 192.168.241.1/32,fd00::1/128 endpoint [fd00::5:1]:5
tests
# Try to set up a routing loop between the two namespaces
ip1 link set netns $netns0 dev wg1
ip0 addr add 192.168.241.1/24 dev wg1
ip0 link set up dev wg1
n0 ping -W 1 -c 1 192.168.241.2
n1 wg set wg0 peer "$pub2" endpoint 192.168.241.2:7
ip2 link del wg0
ip2 link del wg1
read _ _ tx_bytes_before < <(n0 wg show wg1 transfer)
! n0 ping -W 1 -c 10 -f 192.168.241.2 || false
sleep 1
read _ _ tx_bytes_after < <(n0 wg show wg1 transfer)
<<<<<<< HEAD
(( tx_bytes_after - tx_bytes_before < 70000 ))
=======
if ! (( tx_bytes_after - tx_bytes_before < 70000 )); then
	errstart=$'\x1b[37m\x1b[41m\x1b[1m'
	errend=$'\x1b[0m'
	echo "${errstart}                                                ${errend}"
	echo "${errstart}                   E  R  R  O  R                ${errend}"
	echo "${errstart}                                                ${errend}"
	echo "${errstart} This architecture does not do the right thing  ${errend}"
	echo "${errstart} with cross-namespace routing loops. This test  ${errend}"
	echo "${errstart} has thus technically failed but, as this issue ${errend}"
	echo "${errstart} is as yet unsolved, these tests will continue  ${errend}"
	echo "${errstart} onward. :(                                     ${errend}"
	echo "${errstart}                                                ${errend}"
fi
>>>>>>> d60c95ef

ip0 link del wg1
ip1 link del wg0

# Test using NAT. We now change the topology to this:
# ┌────────────────────────────────────────┐    ┌────────────────────────────────────────────────┐     ┌────────────────────────────────────────┐
# │             $ns1 namespace             │    │                 $ns0 namespace                 │     │             $ns2 namespace             │
# │                                        │    │                                                │     │                                        │
# │  ┌─────┐             ┌─────┐           │    │    ┌──────┐              ┌──────┐              │     │  ┌─────┐            ┌─────┐            │
# │  │ wg0 │─────────────│vethc│───────────┼────┼────│vethrc│              │vethrs│──────────────┼─────┼──│veths│────────────│ wg0 │            │
# │  ├─────┴──────────┐  ├─────┴──────────┐│    │    ├──────┴─────────┐    ├──────┴────────────┐ │     │  ├─────┴──────────┐ ├─────┴──────────┐ │
# │  │192.168.241.1/24│  │192.168.1.100/24││    │    │192.168.1.1/24  │    │10.0.0.1/24        │ │     │  │10.0.0.100/24   │ │192.168.241.2/24│ │
# │  │fd00::1/24      │  │                ││    │    │                │    │SNAT:192.168.1.0/24│ │     │  │                │ │fd00::2/24      │ │
# │  └────────────────┘  └────────────────┘│    │    └────────────────┘    └───────────────────┘ │     │  └────────────────┘ └────────────────┘ │
# └────────────────────────────────────────┘    └────────────────────────────────────────────────┘     └────────────────────────────────────────┘

ip1 link add dev wg0 type wireguard
ip2 link add dev wg0 type wireguard
configure_peers

ip0 link add vethrc type veth peer name vethc
ip0 link add vethrs type veth peer name veths
ip0 link set vethc netns $netns1
ip0 link set veths netns $netns2
ip0 link set vethrc up
ip0 link set vethrs up
ip0 addr add 192.168.1.1/24 dev vethrc
ip0 addr add 10.0.0.1/24 dev vethrs
ip1 addr add 192.168.1.100/24 dev vethc
ip1 link set vethc up
ip1 route add default via 192.168.1.1
ip2 addr add 10.0.0.100/24 dev veths
ip2 link set veths up
waitiface $netns0 vethrc
waitiface $netns0 vethrs
waitiface $netns1 vethc
waitiface $netns2 veths

n0 bash -c 'printf 1 > /proc/sys/net/ipv4/ip_forward'
n0 bash -c 'printf 2 > /proc/sys/net/netfilter/nf_conntrack_udp_timeout'
n0 bash -c 'printf 2 > /proc/sys/net/netfilter/nf_conntrack_udp_timeout_stream'
n0 iptables -t nat -A POSTROUTING -s 192.168.1.0/24 -d 10.0.0.0/24 -j SNAT --to 10.0.0.1

n1 wg set wg0 peer "$pub2" endpoint 10.0.0.100:2 persistent-keepalive 1
n1 ping -W 1 -c 1 192.168.241.2
n2 ping -W 1 -c 1 192.168.241.1
[[ $(n2 wg show wg0 endpoints) == "$pub1	10.0.0.1:1" ]]
# Demonstrate n2 can still send packets to n1, since persistent-keepalive will prevent connection tracking entry from expiring (to see entries: `n0 conntrack -L`).
pp sleep 3
n2 ping -W 1 -c 1 192.168.241.1
n1 wg set wg0 peer "$pub2" persistent-keepalive 0

# Test that sk_bound_dev_if works
n1 ping -I wg0 -c 1 -W 1 192.168.241.2
# What about when the mark changes and the packet must be rerouted?
n1 iptables -t mangle -I OUTPUT -j MARK --set-xmark 1
n1 ping -c 1 -W 1 192.168.241.2 # First the boring case
n1 ping -I wg0 -c 1 -W 1 192.168.241.2 # Then the sk_bound_dev_if case
n1 iptables -t mangle -D OUTPUT -j MARK --set-xmark 1

# Test that onion routing works, even when it loops
n1 wg set wg0 peer "$pub3" allowed-ips 192.168.242.2/32 endpoint 192.168.241.2:5
ip1 addr add 192.168.242.1/24 dev wg0
ip2 link add wg1 type wireguard
ip2 addr add 192.168.242.2/24 dev wg1
n2 wg set wg1 private-key <(echo "$key3") listen-port 5 peer "$pub1" allowed-ips 192.168.242.1/32
ip2 link set wg1 up
n1 ping -W 1 -c 1 192.168.242.2
ip2 link del wg1
n1 wg set wg0 peer "$pub3" endpoint 192.168.242.2:5
! n1 ping -W 1 -c 1 192.168.242.2 || false # Should not crash kernel
n1 wg set wg0 peer "$pub3" remove
ip1 addr del 192.168.242.1/24 dev wg0

# Do a wg-quick(8)-style policy routing for the default route, making sure vethc has a v6 address to tease out bugs.
ip1 -6 addr add fc00::9/96 dev vethc
ip1 -6 route add default via fc00::1
ip2 -4 addr add 192.168.99.7/32 dev wg0
ip2 -6 addr add abab::1111/128 dev wg0
n1 wg set wg0 fwmark 51820 peer "$pub2" allowed-ips 192.168.99.7,abab::1111
ip1 -6 route add default dev wg0 table 51820
ip1 -6 rule add not fwmark 51820 table 51820
ip1 -6 rule add table main suppress_prefixlength 0
ip1 -4 route add default dev wg0 table 51820
ip1 -4 rule add not fwmark 51820 table 51820
ip1 -4 rule add table main suppress_prefixlength 0
n1 bash -c 'printf 0 > /proc/sys/net/ipv4/conf/vethc/rp_filter'
# Flood the pings instead of sending just one, to trigger routing table reference counting bugs.
n1 ping -W 1 -c 100 -f 192.168.99.7
n1 ping -W 1 -c 100 -f abab::1111

# Have ns2 NAT into wg0 packets from ns0, but return an icmp error along the right route.
n2 iptables -t nat -A POSTROUTING -s 10.0.0.0/24 -d 192.168.241.0/24 -j SNAT --to 192.168.241.2
n0 iptables -t filter -A INPUT \! -s 10.0.0.0/24 -i vethrs -j DROP # Manual rpfilter just to be explicit.
n2 bash -c 'printf 1 > /proc/sys/net/ipv4/ip_forward'
ip0 -4 route add 192.168.241.1 via 10.0.0.100
n2 wg set wg0 peer "$pub1" remove
[[ $(! n0 ping -W 1 -c 1 192.168.241.1 || false) == *"From 10.0.0.100 icmp_seq=1 Destination Host Unreachable"* ]]

n0 iptables -t nat -F
n0 iptables -t filter -F
n2 iptables -t nat -F
ip0 link del vethrc
ip0 link del vethrs
ip1 link del wg0
ip2 link del wg0

# Test that saddr routing is sticky but not too sticky, changing to this topology:
# ┌────────────────────────────────────────┐    ┌────────────────────────────────────────┐
# │             $ns1 namespace             │    │             $ns2 namespace             │
# │                                        │    │                                        │
# │  ┌─────┐             ┌─────┐           │    │  ┌─────┐            ┌─────┐            │
# │  │ wg0 │─────────────│veth1│───────────┼────┼──│veth2│────────────│ wg0 │            │
# │  ├─────┴──────────┐  ├─────┴──────────┐│    │  ├─────┴──────────┐ ├─────┴──────────┐ │
# │  │192.168.241.1/24│  │10.0.0.1/24     ││    │  │10.0.0.2/24     │ │192.168.241.2/24│ │
# │  │fd00::1/24      │  │fd00:aa::1/96   ││    │  │fd00:aa::2/96   │ │fd00::2/24      │ │
# │  └────────────────┘  └────────────────┘│    │  └────────────────┘ └────────────────┘ │
# └────────────────────────────────────────┘    └────────────────────────────────────────┘

ip1 link add dev wg0 type wireguard
ip2 link add dev wg0 type wireguard
configure_peers
ip1 link add veth1 type veth peer name veth2
ip1 link set veth2 netns $netns2
n1 bash -c 'printf 0 > /proc/sys/net/ipv6/conf/all/accept_dad'
n2 bash -c 'printf 0 > /proc/sys/net/ipv6/conf/all/accept_dad'
n1 bash -c 'printf 0 > /proc/sys/net/ipv6/conf/veth1/accept_dad'
n2 bash -c 'printf 0 > /proc/sys/net/ipv6/conf/veth2/accept_dad'
n1 bash -c 'printf 1 > /proc/sys/net/ipv4/conf/veth1/promote_secondaries'

# First we check that we aren't overly sticky and can fall over to new IPs when old ones are removed
ip1 addr add 10.0.0.1/24 dev veth1
ip1 addr add fd00:aa::1/96 dev veth1
ip2 addr add 10.0.0.2/24 dev veth2
ip2 addr add fd00:aa::2/96 dev veth2
ip1 link set veth1 up
ip2 link set veth2 up
waitiface $netns1 veth1
waitiface $netns2 veth2
n1 wg set wg0 peer "$pub2" endpoint 10.0.0.2:2
n1 ping -W 1 -c 1 192.168.241.2
ip1 addr add 10.0.0.10/24 dev veth1
ip1 addr del 10.0.0.1/24 dev veth1
n1 ping -W 1 -c 1 192.168.241.2
n1 wg set wg0 peer "$pub2" endpoint [fd00:aa::2]:2
n1 ping -W 1 -c 1 192.168.241.2
ip1 addr add fd00:aa::10/96 dev veth1
ip1 addr del fd00:aa::1/96 dev veth1
n1 ping -W 1 -c 1 192.168.241.2

# Now we show that we can successfully do reply to sender routing
ip1 link set veth1 down
ip2 link set veth2 down
ip1 addr flush dev veth1
ip2 addr flush dev veth2
ip1 addr add 10.0.0.1/24 dev veth1
ip1 addr add 10.0.0.2/24 dev veth1
ip1 addr add fd00:aa::1/96 dev veth1
ip1 addr add fd00:aa::2/96 dev veth1
ip2 addr add 10.0.0.3/24 dev veth2
ip2 addr add fd00:aa::3/96 dev veth2
ip1 link set veth1 up
ip2 link set veth2 up
waitiface $netns1 veth1
waitiface $netns2 veth2
n2 wg set wg0 peer "$pub1" endpoint 10.0.0.1:1
n2 ping -W 1 -c 1 192.168.241.1
[[ $(n2 wg show wg0 endpoints) == "$pub1	10.0.0.1:1" ]]
n2 wg set wg0 peer "$pub1" endpoint [fd00:aa::1]:1
n2 ping -W 1 -c 1 192.168.241.1
[[ $(n2 wg show wg0 endpoints) == "$pub1	[fd00:aa::1]:1" ]]
n2 wg set wg0 peer "$pub1" endpoint 10.0.0.2:1
n2 ping -W 1 -c 1 192.168.241.1
[[ $(n2 wg show wg0 endpoints) == "$pub1	10.0.0.2:1" ]]
n2 wg set wg0 peer "$pub1" endpoint [fd00:aa::2]:1
n2 ping -W 1 -c 1 192.168.241.1
[[ $(n2 wg show wg0 endpoints) == "$pub1	[fd00:aa::2]:1" ]]

# What happens if the inbound destination address belongs to a different interface as the default route?
ip1 link add dummy0 type dummy
ip1 addr add 10.50.0.1/24 dev dummy0
ip1 link set dummy0 up
ip2 route add 10.50.0.0/24 dev veth2
n2 wg set wg0 peer "$pub1" endpoint 10.50.0.1:1
n2 ping -W 1 -c 1 192.168.241.1
[[ $(n2 wg show wg0 endpoints) == "$pub1	10.50.0.1:1" ]]

ip1 link del dummy0
ip1 addr flush dev veth1
ip2 addr flush dev veth2
ip1 route flush dev veth1
ip2 route flush dev veth2

# Now we see what happens if another interface route takes precedence over an ongoing one
ip1 link add veth3 type veth peer name veth4
ip1 link set veth4 netns $netns2
ip1 addr add 10.0.0.1/24 dev veth1
ip2 addr add 10.0.0.2/24 dev veth2
ip1 addr add 10.0.0.3/24 dev veth3
ip1 link set veth1 up
ip2 link set veth2 up
ip1 link set veth3 up
ip2 link set veth4 up
waitiface $netns1 veth1
waitiface $netns2 veth2
waitiface $netns1 veth3
waitiface $netns2 veth4
ip1 route flush dev veth1
ip1 route flush dev veth3
ip1 route add 10.0.0.0/24 dev veth1 src 10.0.0.1 metric 2
n1 wg set wg0 peer "$pub2" endpoint 10.0.0.2:2
n1 ping -W 1 -c 1 192.168.241.2
[[ $(n2 wg show wg0 endpoints) == "$pub1	10.0.0.1:1" ]]
ip1 route add 10.0.0.0/24 dev veth3 src 10.0.0.3 metric 1
n1 bash -c 'printf 0 > /proc/sys/net/ipv4/conf/veth1/rp_filter'
n2 bash -c 'printf 0 > /proc/sys/net/ipv4/conf/veth4/rp_filter'
n1 bash -c 'printf 0 > /proc/sys/net/ipv4/conf/all/rp_filter'
n2 bash -c 'printf 0 > /proc/sys/net/ipv4/conf/all/rp_filter'
n1 ping -W 1 -c 1 192.168.241.2
[[ $(n2 wg show wg0 endpoints) == "$pub1	10.0.0.3:1" ]]

ip1 link del veth1
ip1 link del veth3
ip1 link del wg0
ip2 link del wg0

# We test that Netlink/IPC is working properly by doing things that usually cause split responses
ip0 link add dev wg0 type wireguard
config=( "[Interface]" "PrivateKey=$(wg genkey)" "[Peer]" "PublicKey=$(wg genkey)" )
for a in {1..255}; do
	for b in {0..255}; do
		config+=( "AllowedIPs=$a.$b.0.0/16,$a::$b/128" )
	done
done
n0 wg setconf wg0 <(printf '%s\n' "${config[@]}")
i=0
for ip in $(n0 wg show wg0 allowed-ips); do
	((++i))
done
((i == 255*256*2+1))
ip0 link del wg0
ip0 link add dev wg0 type wireguard
config=( "[Interface]" "PrivateKey=$(wg genkey)" )
for a in {1..40}; do
	config+=( "[Peer]" "PublicKey=$(wg genkey)" )
	for b in {1..52}; do
		config+=( "AllowedIPs=$a.$b.0.0/16" )
	done
done
n0 wg setconf wg0 <(printf '%s\n' "${config[@]}")
i=0
while read -r line; do
	j=0
	for ip in $line; do
		((++j))
	done
	((j == 53))
	((++i))
done < <(n0 wg show wg0 allowed-ips)
((i == 40))
ip0 link del wg0
ip0 link add wg0 type wireguard
config=( )
for i in {1..29}; do
	config+=( "[Peer]" "PublicKey=$(wg genkey)" )
done
config+=( "[Peer]" "PublicKey=$(wg genkey)" "AllowedIPs=255.2.3.4/32,abcd::255/128" )
n0 wg setconf wg0 <(printf '%s\n' "${config[@]}")
n0 wg showconf wg0 > /dev/null
ip0 link del wg0

allowedips=( )
for i in {1..197}; do
        allowedips+=( abcd::$i )
done
saved_ifs="$IFS"
IFS=,
allowedips="${allowedips[*]}"
IFS="$saved_ifs"
ip0 link add wg0 type wireguard
n0 wg set wg0 peer "$pub1"
n0 wg set wg0 peer "$pub2" allowed-ips "$allowedips"
{
	read -r pub allowedips
	[[ $pub == "$pub1" && $allowedips == "(none)" ]]
	read -r pub allowedips
	[[ $pub == "$pub2" ]]
	i=0
	for _ in $allowedips; do
		((++i))
	done
	((i == 197))
} < <(n0 wg show wg0 allowed-ips)
ip0 link del wg0

! n0 wg show doesnotexist || false

ip0 link add wg0 type wireguard
n0 wg set wg0 private-key <(echo "$key1") peer "$pub2" preshared-key <(echo "$psk")
[[ $(n0 wg show wg0 private-key) == "$key1" ]]
[[ $(n0 wg show wg0 preshared-keys) == "$pub2	$psk" ]]
n0 wg set wg0 private-key /dev/null peer "$pub2" preshared-key /dev/null
[[ $(n0 wg show wg0 private-key) == "(none)" ]]
[[ $(n0 wg show wg0 preshared-keys) == "$pub2	(none)" ]]
n0 wg set wg0 peer "$pub2"
n0 wg set wg0 private-key <(echo "$key2")
[[ $(n0 wg show wg0 public-key) == "$pub2" ]]
[[ -z $(n0 wg show wg0 peers) ]]
n0 wg set wg0 peer "$pub2"
[[ -z $(n0 wg show wg0 peers) ]]
n0 wg set wg0 private-key <(echo "$key1")
n0 wg set wg0 peer "$pub2"
[[ $(n0 wg show wg0 peers) == "$pub2" ]]
n0 wg set wg0 private-key <(echo "/${key1:1}")
[[ $(n0 wg show wg0 private-key) == "+${key1:1}" ]]
n0 wg set wg0 peer "$pub2" allowed-ips 0.0.0.0/0,10.0.0.0/8,100.0.0.0/10,172.16.0.0/12,192.168.0.0/16
n0 wg set wg0 peer "$pub2" allowed-ips 0.0.0.0/0
n0 wg set wg0 peer "$pub2" allowed-ips ::/0,1700::/111,5000::/4,e000::/37,9000::/75
n0 wg set wg0 peer "$pub2" allowed-ips ::/0
n0 wg set wg0 peer "$pub2" remove
for low_order_point in AAAAAAAAAAAAAAAAAAAAAAAAAAAAAAAAAAAAAAAAAAA= AQAAAAAAAAAAAAAAAAAAAAAAAAAAAAAAAAAAAAAAAAA= 4Ot6fDtBuK4WVuP68Z/EatoJjeucMrH9hmIFFl9JuAA= X5yVvKNQjCSx0LFVnIPvWwREXMRYHI6G2CJO3dCfEVc= 7P///////////////////////////////////////38= 7f///////////////////////////////////////38= 7v///////////////////////////////////////38=; do
	n0 wg set wg0 peer "$low_order_point" persistent-keepalive 1 endpoint 127.0.0.1:1111
done
[[ -n $(n0 wg show wg0 peers) ]]
exec 4< <(n0 ncat -l -u -p 1111)
ncat_pid=$!
waitncatudp $netns0 $ncat_pid
ip0 link set wg0 up
! read -r -n 1 -t 2 <&4 || false
kill $ncat_pid
ip0 link del wg0

# Ensure that dst_cache references don't outlive netns lifetime
ip1 link add dev wg0 type wireguard
ip2 link add dev wg0 type wireguard
configure_peers
ip1 link add veth1 type veth peer name veth2
ip1 link set veth2 netns $netns2
ip1 addr add fd00:aa::1/64 dev veth1
ip2 addr add fd00:aa::2/64 dev veth2
ip1 link set veth1 up
ip2 link set veth2 up
waitiface $netns1 veth1
waitiface $netns2 veth2
ip1 -6 route add default dev veth1 via fd00:aa::2
ip2 -6 route add default dev veth2 via fd00:aa::1
n1 wg set wg0 peer "$pub2" endpoint [fd00:aa::2]:2
n2 wg set wg0 peer "$pub1" endpoint [fd00:aa::1]:1
n1 ping6 -c 1 fd00::2
pp ip netns delete $netns1
pp ip netns delete $netns2
pp ip netns add $netns1
pp ip netns add $netns2

# Ensure there aren't circular reference loops
ip1 link add wg1 type wireguard
ip2 link add wg2 type wireguard
ip1 link set wg1 netns $netns2
ip2 link set wg2 netns $netns1
pp ip netns delete $netns1
pp ip netns delete $netns2
pp ip netns add $netns1
pp ip netns add $netns2

sleep 2 # Wait for cleanup and grace periods
declare -A objects
while read -t 0.1 -r line 2>/dev/null || [[ $? -ne 142 ]]; do
	[[ $line =~ .*(wg[0-9]+:\ [A-Z][a-z]+\ ?[0-9]*)\ .*(created|destroyed).* ]] || continue
	objects["${BASH_REMATCH[1]}"]+="${BASH_REMATCH[2]}"
done < /dev/kmsg
alldeleted=1
for object in "${!objects[@]}"; do
	if [[ ${objects["$object"]} != *createddestroyed && ${objects["$object"]} != *createdcreateddestroyeddestroyed ]]; then
		echo "Error: $object: merely ${objects["$object"]}" >&3
		alldeleted=0
	fi
done
[[ $alldeleted -eq 1 ]]
pretty "" "Objects that were created were also destroyed."<|MERGE_RESOLUTION|>--- conflicted
+++ resolved
@@ -280,9 +280,6 @@
 ! n0 ping -W 1 -c 10 -f 192.168.241.2 || false
 sleep 1
 read _ _ tx_bytes_after < <(n0 wg show wg1 transfer)
-<<<<<<< HEAD
-(( tx_bytes_after - tx_bytes_before < 70000 ))
-=======
 if ! (( tx_bytes_after - tx_bytes_before < 70000 )); then
 	errstart=$'\x1b[37m\x1b[41m\x1b[1m'
 	errend=$'\x1b[0m'
@@ -296,7 +293,6 @@
 	echo "${errstart} onward. :(                                     ${errend}"
 	echo "${errstart}                                                ${errend}"
 fi
->>>>>>> d60c95ef
 
 ip0 link del wg1
 ip1 link del wg0
