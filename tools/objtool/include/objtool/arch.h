--- conflicted
+++ resolved
@@ -27,10 +27,7 @@
 	INSN_STD,
 	INSN_CLD,
 	INSN_TRAP,
-<<<<<<< HEAD
-=======
 	INSN_ENDBR,
->>>>>>> d60c95ef
 	INSN_OTHER,
 };
 
