// SPDX-License-Identifier: GPL-2.0-only
/*
 *  linux/init/main.c
 *
 *  Copyright (C) 1991, 1992  Linus Torvalds
 *
 *  GK 2/5/95  -  Changed to support mounting root fs via NFS
 *  Added initrd & change_root: Werner Almesberger & Hans Lermen, Feb '96
 *  Moan early if gcc is old, avoiding bogus kernels - Paul Gortmaker, May '96
 *  Simplified starting of init:  Michael A. Griffith <grif@acm.org>
 */

#define DEBUG		/* Enable initcall_debug */

#include <linux/types.h>
#include <linux/extable.h>
#include <linux/module.h>
#include <linux/proc_fs.h>
#include <linux/binfmts.h>
#include <linux/kernel.h>
#include <linux/syscalls.h>
#include <linux/stackprotector.h>
#include <linux/string.h>
#include <linux/ctype.h>
#include <linux/delay.h>
#include <linux/ioport.h>
#include <linux/init.h>
#include <linux/initrd.h>
#include <linux/memblock.h>
#include <linux/acpi.h>
#include <linux/bootconfig.h>
#include <linux/console.h>
#include <linux/nmi.h>
#include <linux/percpu.h>
#include <linux/kmod.h>
#include <linux/kprobes.h>
#include <linux/kmsan.h>
#include <linux/vmalloc.h>
#include <linux/kernel_stat.h>
#include <linux/start_kernel.h>
#include <linux/security.h>
#include <linux/smp.h>
#include <linux/profile.h>
#include <linux/kfence.h>
#include <linux/rcupdate.h>
#include <linux/srcu.h>
#include <linux/moduleparam.h>
#include <linux/kallsyms.h>
#include <linux/buildid.h>
#include <linux/writeback.h>
#include <linux/cpu.h>
#include <linux/cpuset.h>
#include <linux/cgroup.h>
#include <linux/efi.h>
#include <linux/tick.h>
#include <linux/sched/isolation.h>
#include <linux/interrupt.h>
#include <linux/taskstats_kern.h>
#include <linux/delayacct.h>
#include <linux/unistd.h>
#include <linux/utsname.h>
#include <linux/rmap.h>
#include <linux/mempolicy.h>
#include <linux/key.h>
#include <linux/page_ext.h>
#include <linux/debug_locks.h>
#include <linux/debugobjects.h>
#include <linux/lockdep.h>
#include <linux/kmemleak.h>
#include <linux/padata.h>
#include <linux/pid_namespace.h>
#include <linux/device/driver.h>
#include <linux/kthread.h>
#include <linux/sched.h>
#include <linux/sched/init.h>
#include <linux/signal.h>
#include <linux/idr.h>
#include <linux/kgdb.h>
#include <linux/ftrace.h>
#include <linux/async.h>
#include <linux/shmem_fs.h>
#include <linux/slab.h>
#include <linux/perf_event.h>
#include <linux/ptrace.h>
#include <linux/pti.h>
#include <linux/blkdev.h>
#include <linux/sched/clock.h>
#include <linux/sched/task.h>
#include <linux/sched/task_stack.h>
#include <linux/context_tracking.h>
#include <linux/random.h>
#include <linux/list.h>
#include <linux/integrity.h>
#include <linux/proc_ns.h>
#include <linux/io.h>
#include <linux/cache.h>
#include <linux/rodata_test.h>
#include <linux/jump_label.h>
#include <linux/mem_encrypt.h>
#include <linux/kcsan.h>
#include <linux/init_syscalls.h>
#include <linux/stackdepot.h>
#include <linux/randomize_kstack.h>
#include <net/net_namespace.h>

#include <asm/io.h>
#include <asm/bugs.h>
#include <asm/setup.h>
#include <asm/sections.h>
#include <asm/cacheflush.h>

#define CREATE_TRACE_POINTS
#include <trace/events/initcall.h>

#include <kunit/test.h>

static int kernel_init(void *);

extern void init_IRQ(void);
extern void radix_tree_init(void);
extern void maple_tree_init(void);

/*
 * Debug helper: via this flag we know that we are in 'early bootup code'
 * where only the boot processor is running with IRQ disabled.  This means
 * two things - IRQ must not be enabled before the flag is cleared and some
 * operations which are not allowed with IRQ disabled are allowed while the
 * flag is set.
 */
bool early_boot_irqs_disabled __read_mostly;

enum system_states system_state __read_mostly;
EXPORT_SYMBOL(system_state);

/*
 * Boot command-line arguments
 */
#define MAX_INIT_ARGS CONFIG_INIT_ENV_ARG_LIMIT
#define MAX_INIT_ENVS CONFIG_INIT_ENV_ARG_LIMIT

extern void time_init(void);
/* Default late time init is NULL. archs can override this later. */
void (*__initdata late_time_init)(void);

/* Untouched command line saved by arch-specific code. */
char __initdata boot_command_line[COMMAND_LINE_SIZE];
/* Untouched saved command line (eg. for /proc) */
char *saved_command_line;
/* Command line for parameter parsing */
static char *static_command_line;
/* Untouched extra command line */
static char *extra_command_line;
/* Extra init arguments */
static char *extra_init_args;

#ifdef CONFIG_BOOT_CONFIG
/* Is bootconfig on command line? */
static bool bootconfig_found;
static size_t initargs_offs;
#else
# define bootconfig_found false
# define initargs_offs 0
#endif

static char *execute_command;
static char *ramdisk_execute_command = "/init";

/*
 * Used to generate warnings if static_key manipulation functions are used
 * before jump_label_init is called.
 */
bool static_key_initialized __read_mostly;
EXPORT_SYMBOL_GPL(static_key_initialized);

/*
 * If set, this is an indication to the drivers that reset the underlying
 * device before going ahead with the initialization otherwise driver might
 * rely on the BIOS and skip the reset operation.
 *
 * This is useful if kernel is booting in an unreliable environment.
 * For ex. kdump situation where previous kernel has crashed, BIOS has been
 * skipped and devices will be in unknown state.
 */
unsigned int reset_devices;
EXPORT_SYMBOL(reset_devices);

static int __init set_reset_devices(char *str)
{
	reset_devices = 1;
	return 1;
}

__setup("reset_devices", set_reset_devices);

static const char *argv_init[MAX_INIT_ARGS+2] = { "init", NULL, };
const char *envp_init[MAX_INIT_ENVS+2] = { "HOME=/", "TERM=linux", NULL, };
static const char *panic_later, *panic_param;

extern const struct obs_kernel_param __setup_start[], __setup_end[];

static bool __init obsolete_checksetup(char *line)
{
	const struct obs_kernel_param *p;
	bool had_early_param = false;

	p = __setup_start;
	do {
		int n = strlen(p->str);
		if (parameqn(line, p->str, n)) {
			if (p->early) {
				/* Already done in parse_early_param?
				 * (Needs exact match on param part).
				 * Keep iterating, as we can have early
				 * params and __setups of same names 8( */
				if (line[n] == '\0' || line[n] == '=')
					had_early_param = true;
			} else if (!p->setup_func) {
				pr_warn("Parameter %s is obsolete, ignored\n",
					p->str);
				return true;
			} else if (p->setup_func(line + n))
				return true;
		}
		p++;
	} while (p < __setup_end);

	return had_early_param;
}

/*
 * This should be approx 2 Bo*oMips to start (note initial shift), and will
 * still work even if initially too large, it will just take slightly longer
 */
unsigned long loops_per_jiffy = (1<<12);
EXPORT_SYMBOL(loops_per_jiffy);

static int __init debug_kernel(char *str)
{
	console_loglevel = CONSOLE_LOGLEVEL_DEBUG;
	return 0;
}

static int __init quiet_kernel(char *str)
{
	console_loglevel = CONSOLE_LOGLEVEL_QUIET;
	return 0;
}

early_param("debug", debug_kernel);
early_param("quiet", quiet_kernel);

static int __init loglevel(char *str)
{
	int newlevel;

	/*
	 * Only update loglevel value when a correct setting was passed,
	 * to prevent blind crashes (when loglevel being set to 0) that
	 * are quite hard to debug
	 */
	if (get_option(&str, &newlevel)) {
		console_loglevel = newlevel;
		return 0;
	}

	return -EINVAL;
}

early_param("loglevel", loglevel);

#ifdef CONFIG_BLK_DEV_INITRD
static void * __init get_boot_config_from_initrd(size_t *_size)
{
	u32 size, csum;
	char *data;
	u32 *hdr;
	int i;

	if (!initrd_end)
		return NULL;

	data = (char *)initrd_end - BOOTCONFIG_MAGIC_LEN;
	/*
	 * Since Grub may align the size of initrd to 4, we must
	 * check the preceding 3 bytes as well.
	 */
	for (i = 0; i < 4; i++) {
		if (!memcmp(data, BOOTCONFIG_MAGIC, BOOTCONFIG_MAGIC_LEN))
			goto found;
		data--;
	}
	return NULL;

found:
	hdr = (u32 *)(data - 8);
	size = le32_to_cpu(hdr[0]);
	csum = le32_to_cpu(hdr[1]);

	data = ((void *)hdr) - size;
	if ((unsigned long)data < initrd_start) {
		pr_err("bootconfig size %d is greater than initrd size %ld\n",
			size, initrd_end - initrd_start);
		return NULL;
	}

	if (xbc_calc_checksum(data, size) != csum) {
		pr_err("bootconfig checksum failed\n");
		return NULL;
	}

	/* Remove bootconfig from initramfs/initrd */
	initrd_end = (unsigned long)data;
	if (_size)
		*_size = size;

	return data;
}
#else
static void * __init get_boot_config_from_initrd(size_t *_size)
{
	return NULL;
}
#endif

#ifdef CONFIG_BOOT_CONFIG

static char xbc_namebuf[XBC_KEYLEN_MAX] __initdata;

#define rest(dst, end) ((end) > (dst) ? (end) - (dst) : 0)

static int __init xbc_snprint_cmdline(char *buf, size_t size,
				      struct xbc_node *root)
{
	struct xbc_node *knode, *vnode;
	char *end = buf + size;
	const char *val;
	int ret;

	xbc_node_for_each_key_value(root, knode, val) {
		ret = xbc_node_compose_key_after(root, knode,
					xbc_namebuf, XBC_KEYLEN_MAX);
		if (ret < 0)
			return ret;

		vnode = xbc_node_get_child(knode);
		if (!vnode) {
			ret = snprintf(buf, rest(buf, end), "%s ", xbc_namebuf);
			if (ret < 0)
				return ret;
			buf += ret;
			continue;
		}
		xbc_array_for_each_value(vnode, val) {
			ret = snprintf(buf, rest(buf, end), "%s=\"%s\" ",
				       xbc_namebuf, val);
			if (ret < 0)
				return ret;
			buf += ret;
		}
	}

	return buf - (end - size);
}
#undef rest

/* Make an extra command line under given key word */
static char * __init xbc_make_cmdline(const char *key)
{
	struct xbc_node *root;
	char *new_cmdline;
	int ret, len = 0;

	root = xbc_find_node(key);
	if (!root)
		return NULL;

	/* Count required buffer size */
	len = xbc_snprint_cmdline(NULL, 0, root);
	if (len <= 0)
		return NULL;

	new_cmdline = memblock_alloc(len + 1, SMP_CACHE_BYTES);
	if (!new_cmdline) {
		pr_err("Failed to allocate memory for extra kernel cmdline.\n");
		return NULL;
	}

	ret = xbc_snprint_cmdline(new_cmdline, len + 1, root);
	if (ret < 0 || ret > len) {
		pr_err("Failed to print extra kernel cmdline.\n");
		memblock_free(new_cmdline, len + 1);
		return NULL;
	}

	return new_cmdline;
}

static int __init bootconfig_params(char *param, char *val,
				    const char *unused, void *arg)
{
	if (strcmp(param, "bootconfig") == 0) {
		bootconfig_found = true;
	}
	return 0;
}

static int __init warn_bootconfig(char *str)
{
	/* The 'bootconfig' has been handled by bootconfig_params(). */
	return 0;
}

static void __init setup_boot_config(void)
{
	static char tmp_cmdline[COMMAND_LINE_SIZE] __initdata;
	const char *msg, *data;
	int pos, ret;
	size_t size;
	char *err;

	/* Cut out the bootconfig data even if we have no bootconfig option */
	data = get_boot_config_from_initrd(&size);
	/* If there is no bootconfig in initrd, try embedded one. */
	if (!data)
		data = xbc_get_embedded_bootconfig(&size);

	strscpy(tmp_cmdline, boot_command_line, COMMAND_LINE_SIZE);
	err = parse_args("bootconfig", tmp_cmdline, NULL, 0, 0, 0, NULL,
			 bootconfig_params);

	if (IS_ERR(err) || !bootconfig_found)
		return;

	/* parse_args() stops at the next param of '--' and returns an address */
	if (err)
		initargs_offs = err - tmp_cmdline;

	if (!data) {
		pr_err("'bootconfig' found on command line, but no bootconfig found\n");
		return;
	}

	if (size >= XBC_DATA_MAX) {
		pr_err("bootconfig size %ld greater than max size %d\n",
			(long)size, XBC_DATA_MAX);
		return;
	}

	ret = xbc_init(data, size, &msg, &pos);
	if (ret < 0) {
		if (pos < 0)
			pr_err("Failed to init bootconfig: %s.\n", msg);
		else
			pr_err("Failed to parse bootconfig: %s at %d.\n",
				msg, pos);
	} else {
		xbc_get_info(&ret, NULL);
		pr_info("Load bootconfig: %ld bytes %d nodes\n", (long)size, ret);
		/* keys starting with "kernel." are passed via cmdline */
		extra_command_line = xbc_make_cmdline("kernel");
		/* Also, "init." keys are init arguments */
		extra_init_args = xbc_make_cmdline("init");
	}
	return;
}

static void __init exit_boot_config(void)
{
	xbc_exit();
}

#else	/* !CONFIG_BOOT_CONFIG */

static void __init setup_boot_config(void)
{
	/* Remove bootconfig data from initrd */
	get_boot_config_from_initrd(NULL);
}

static int __init warn_bootconfig(char *str)
{
	pr_warn("WARNING: 'bootconfig' found on the kernel command line but CONFIG_BOOT_CONFIG is not set.\n");
	return 0;
}

#define exit_boot_config()	do {} while (0)

#endif	/* CONFIG_BOOT_CONFIG */

early_param("bootconfig", warn_bootconfig);

/* Change NUL term back to "=", to make "param" the whole string. */
static void __init repair_env_string(char *param, char *val)
{
	if (val) {
		/* param=val or param="val"? */
		if (val == param+strlen(param)+1)
			val[-1] = '=';
		else if (val == param+strlen(param)+2) {
			val[-2] = '=';
			memmove(val-1, val, strlen(val)+1);
		} else
			BUG();
	}
}

/* Anything after -- gets handed straight to init. */
static int __init set_init_arg(char *param, char *val,
			       const char *unused, void *arg)
{
	unsigned int i;

	if (panic_later)
		return 0;

	repair_env_string(param, val);

	for (i = 0; argv_init[i]; i++) {
		if (i == MAX_INIT_ARGS) {
			panic_later = "init";
			panic_param = param;
			return 0;
		}
	}
	argv_init[i] = param;
	return 0;
}

/*
 * Unknown boot options get handed to init, unless they look like
 * unused parameters (modprobe will find them in /proc/cmdline).
 */
static int __init unknown_bootoption(char *param, char *val,
				     const char *unused, void *arg)
{
	size_t len = strlen(param);

	repair_env_string(param, val);

	/* Handle obsolete-style parameters */
	if (obsolete_checksetup(param))
		return 0;

	/* Unused module parameter. */
	if (strnchr(param, len, '.'))
		return 0;

	if (panic_later)
		return 0;

	if (val) {
		/* Environment option */
		unsigned int i;
		for (i = 0; envp_init[i]; i++) {
			if (i == MAX_INIT_ENVS) {
				panic_later = "env";
				panic_param = param;
			}
			if (!strncmp(param, envp_init[i], len+1))
				break;
		}
		envp_init[i] = param;
	} else {
		/* Command line option */
		unsigned int i;
		for (i = 0; argv_init[i]; i++) {
			if (i == MAX_INIT_ARGS) {
				panic_later = "init";
				panic_param = param;
			}
		}
		argv_init[i] = param;
	}
	return 0;
}

static int __init init_setup(char *str)
{
	unsigned int i;

	execute_command = str;
	/*
	 * In case LILO is going to boot us with default command line,
	 * it prepends "auto" before the whole cmdline which makes
	 * the shell think it should execute a script with such name.
	 * So we ignore all arguments entered _before_ init=... [MJ]
	 */
	for (i = 1; i < MAX_INIT_ARGS; i++)
		argv_init[i] = NULL;
	return 1;
}
__setup("init=", init_setup);

static int __init rdinit_setup(char *str)
{
	unsigned int i;

	ramdisk_execute_command = str;
	/* See "auto" comment in init_setup */
	for (i = 1; i < MAX_INIT_ARGS; i++)
		argv_init[i] = NULL;
	return 1;
}
__setup("rdinit=", rdinit_setup);

#ifndef CONFIG_SMP
static const unsigned int setup_max_cpus = NR_CPUS;
static inline void setup_nr_cpu_ids(void) { }
static inline void smp_prepare_cpus(unsigned int maxcpus) { }
#endif

/*
 * We need to store the untouched command line for future reference.
 * We also need to store the touched command line since the parameter
 * parsing is performed in place, and we should allow a component to
 * store reference of name/value for future reference.
 */
static void __init setup_command_line(char *command_line)
{
	size_t len, xlen = 0, ilen = 0;

	if (extra_command_line)
		xlen = strlen(extra_command_line);
	if (extra_init_args)
		ilen = strlen(extra_init_args) + 4; /* for " -- " */

	len = xlen + strlen(boot_command_line) + 1;

	saved_command_line = memblock_alloc(len + ilen, SMP_CACHE_BYTES);
	if (!saved_command_line)
		panic("%s: Failed to allocate %zu bytes\n", __func__, len + ilen);

	static_command_line = memblock_alloc(len, SMP_CACHE_BYTES);
	if (!static_command_line)
		panic("%s: Failed to allocate %zu bytes\n", __func__, len);

	if (xlen) {
		/*
		 * We have to put extra_command_line before boot command
		 * lines because there could be dashes (separator of init
		 * command line) in the command lines.
		 */
		strcpy(saved_command_line, extra_command_line);
		strcpy(static_command_line, extra_command_line);
	}
	strcpy(saved_command_line + xlen, boot_command_line);
	strcpy(static_command_line + xlen, command_line);

	if (ilen) {
		/*
		 * Append supplemental init boot args to saved_command_line
		 * so that user can check what command line options passed
		 * to init.
		 * The order should always be
		 * " -- "[bootconfig init-param][cmdline init-param]
		 */
		if (initargs_offs) {
			len = xlen + initargs_offs;
			strcpy(saved_command_line + len, extra_init_args);
			len += ilen - 4;	/* strlen(extra_init_args) */
			strcpy(saved_command_line + len,
				boot_command_line + initargs_offs - 1);
		} else {
			len = strlen(saved_command_line);
			strcpy(saved_command_line + len, " -- ");
			len += 4;
			strcpy(saved_command_line + len, extra_init_args);
		}
	}
}

/*
 * We need to finalize in a non-__init function or else race conditions
 * between the root thread and the init thread may cause start_kernel to
 * be reaped by free_initmem before the root thread has proceeded to
 * cpu_idle.
 *
 * gcc-3.4 accidentally inlines this function, so use noinline.
 */

static __initdata DECLARE_COMPLETION(kthreadd_done);

noinline void __ref rest_init(void)
{
	struct task_struct *tsk;
	int pid;

	rcu_scheduler_starting();
	/*
	 * We need to spawn init first so that it obtains pid 1, however
	 * the init task will end up wanting to create kthreads, which, if
	 * we schedule it before we create kthreadd, will OOPS.
	 */
	pid = user_mode_thread(kernel_init, NULL, CLONE_FS);
	/*
	 * Pin init on the boot CPU. Task migration is not properly working
	 * until sched_init_smp() has been run. It will set the allowed
	 * CPUs for init to the non isolated CPUs.
	 */
	rcu_read_lock();
	tsk = find_task_by_pid_ns(pid, &init_pid_ns);
	tsk->flags |= PF_NO_SETAFFINITY;
	set_cpus_allowed_ptr(tsk, cpumask_of(smp_processor_id()));
	rcu_read_unlock();

	numa_default_policy();
	pid = kernel_thread(kthreadd, NULL, CLONE_FS | CLONE_FILES);
	rcu_read_lock();
	kthreadd_task = find_task_by_pid_ns(pid, &init_pid_ns);
	rcu_read_unlock();

	/*
	 * Enable might_sleep() and smp_processor_id() checks.
	 * They cannot be enabled earlier because with CONFIG_PREEMPTION=y
	 * kernel_thread() would trigger might_sleep() splats. With
	 * CONFIG_PREEMPT_VOLUNTARY=y the init task might have scheduled
	 * already, but it's stuck on the kthreadd_done completion.
	 */
	system_state = SYSTEM_SCHEDULING;

	complete(&kthreadd_done);

	/*
	 * The boot idle thread must execute schedule()
	 * at least once to get things moving:
	 */
	schedule_preempt_disabled();
	/* Call into cpu_idle with preempt disabled */
	cpu_startup_entry(CPUHP_ONLINE);
}

/* Check for early params. */
static int __init do_early_param(char *param, char *val,
				 const char *unused, void *arg)
{
	const struct obs_kernel_param *p;

	for (p = __setup_start; p < __setup_end; p++) {
		if ((p->early && parameq(param, p->str)) ||
		    (strcmp(param, "console") == 0 &&
		     strcmp(p->str, "earlycon") == 0)
		) {
			if (p->setup_func(val) != 0)
				pr_warn("Malformed early option '%s'\n", param);
		}
	}
	/* We accept everything at this stage. */
	return 0;
}

void __init parse_early_options(char *cmdline)
{
	parse_args("early options", cmdline, NULL, 0, 0, 0, NULL,
		   do_early_param);
}

/* Arch code calls this early on, or if not, just before other parsing. */
void __init parse_early_param(void)
{
	static int done __initdata;
	static char tmp_cmdline[COMMAND_LINE_SIZE] __initdata;

	if (done)
		return;

	/* All fall through to do_early_param. */
	strscpy(tmp_cmdline, boot_command_line, COMMAND_LINE_SIZE);
	parse_early_options(tmp_cmdline);
	done = 1;
}

void __init __weak arch_post_acpi_subsys_init(void) { }

void __init __weak smp_setup_processor_id(void)
{
}

# if THREAD_SIZE >= PAGE_SIZE
void __init __weak thread_stack_cache_init(void)
{
}
#endif

void __init __weak mem_encrypt_init(void) { }

void __init __weak poking_init(void) { }

void __init __weak pgtable_cache_init(void) { }

void __init __weak trap_init(void) { }

bool initcall_debug;
core_param(initcall_debug, initcall_debug, bool, 0644);

#ifdef TRACEPOINTS_ENABLED
static void __init initcall_debug_enable(void);
#else
static inline void initcall_debug_enable(void)
{
}
#endif

/* Report memory auto-initialization states for this boot. */
static void __init report_meminit(void)
{
	const char *stack;

	if (IS_ENABLED(CONFIG_INIT_STACK_ALL_PATTERN))
		stack = "all(pattern)";
	else if (IS_ENABLED(CONFIG_INIT_STACK_ALL_ZERO))
		stack = "all(zero)";
	else if (IS_ENABLED(CONFIG_GCC_PLUGIN_STRUCTLEAK_BYREF_ALL))
		stack = "byref_all(zero)";
	else if (IS_ENABLED(CONFIG_GCC_PLUGIN_STRUCTLEAK_BYREF))
		stack = "byref(zero)";
	else if (IS_ENABLED(CONFIG_GCC_PLUGIN_STRUCTLEAK_USER))
		stack = "__user(zero)";
	else
		stack = "off";

	pr_info("mem auto-init: stack:%s, heap alloc:%s, heap free:%s\n",
		stack, want_init_on_alloc(GFP_KERNEL) ? "on" : "off",
		want_init_on_free() ? "on" : "off");
	if (want_init_on_free())
		pr_info("mem auto-init: clearing system memory may take some time...\n");
}

/*
 * Set up kernel memory allocators
 */
static void __init mm_init(void)
{
	/*
	 * page_ext requires contiguous pages,
	 * bigger than MAX_ORDER unless SPARSEMEM.
	 */
	page_ext_init_flatmem();
	init_mem_debugging_and_hardening();
	kfence_alloc_pool();
	report_meminit();
	kmsan_init_shadow();
	stack_depot_early_init();
	mem_init();
	mem_init_print_info();
	kmem_cache_init();
	/*
	 * page_owner must be initialized after buddy is ready, and also after
	 * slab is ready so that stack_depot_init() works properly
	 */
	page_ext_init_flatmem_late();
	kmemleak_init();
	pgtable_init();
	debug_objects_mem_init();
	vmalloc_init();
	/* Should be run after vmap initialization */
	if (early_page_ext_enabled())
		page_ext_init();
	/* Should be run before the first non-init thread is created */
	init_espfix_bsp();
	/* Should be run after espfix64 is set up. */
	pti_init();
	kmsan_init_runtime();
}

#ifdef CONFIG_RANDOMIZE_KSTACK_OFFSET
DEFINE_STATIC_KEY_MAYBE_RO(CONFIG_RANDOMIZE_KSTACK_OFFSET_DEFAULT,
			   randomize_kstack_offset);
DEFINE_PER_CPU(u32, kstack_offset);

static int __init early_randomize_kstack_offset(char *buf)
{
	int ret;
	bool bool_result;

	ret = kstrtobool(buf, &bool_result);
	if (ret)
		return ret;

	if (bool_result)
		static_branch_enable(&randomize_kstack_offset);
	else
		static_branch_disable(&randomize_kstack_offset);
	return 0;
}
early_param("randomize_kstack_offset", early_randomize_kstack_offset);
#endif

void __init __weak arch_call_rest_init(void)
{
	rest_init();
}

static void __init print_unknown_bootoptions(void)
{
	char *unknown_options;
	char *end;
	const char *const *p;
	size_t len;

	if (panic_later || (!argv_init[1] && !envp_init[2]))
		return;

	/*
	 * Determine how many options we have to print out, plus a space
	 * before each
	 */
	len = 1; /* null terminator */
	for (p = &argv_init[1]; *p; p++) {
		len++;
		len += strlen(*p);
	}
	for (p = &envp_init[2]; *p; p++) {
		len++;
		len += strlen(*p);
	}

	unknown_options = memblock_alloc(len, SMP_CACHE_BYTES);
	if (!unknown_options) {
		pr_err("%s: Failed to allocate %zu bytes\n",
			__func__, len);
		return;
	}
	end = unknown_options;

	for (p = &argv_init[1]; *p; p++)
		end += sprintf(end, " %s", *p);
	for (p = &envp_init[2]; *p; p++)
		end += sprintf(end, " %s", *p);

	/* Start at unknown_options[1] to skip the initial space */
	pr_notice("Unknown kernel command line parameters \"%s\", will be passed to user space.\n",
		&unknown_options[1]);
<<<<<<< HEAD
	memblock_free_ptr(unknown_options, len);
=======
	memblock_free(unknown_options, len);
>>>>>>> d60c95ef
}

asmlinkage __visible void __init __no_sanitize_address start_kernel(void)
{
	char *command_line;
	char *after_dashes;

	set_task_stack_end_magic(&init_task);
	smp_setup_processor_id();
	debug_objects_early_init();
	init_vmlinux_build_id();

	cgroup_init_early();

	local_irq_disable();
	early_boot_irqs_disabled = true;

	/*
	 * Interrupts are still disabled. Do necessary setups, then
	 * enable them.
	 */
	boot_cpu_init();
	page_address_init();
	pr_notice("%s", linux_banner);
	early_security_init();
	setup_arch(&command_line);
	setup_boot_config();
	setup_command_line(command_line);
	setup_nr_cpu_ids();
	setup_per_cpu_areas();
	smp_prepare_boot_cpu();	/* arch-specific boot-cpu hooks */
	boot_cpu_hotplug_init();

	build_all_zonelists(NULL);
	page_alloc_init();

	pr_notice("Kernel command line: %s\n", saved_command_line);
	/* parameters may set static keys */
	jump_label_init();
	parse_early_param();
	after_dashes = parse_args("Booting kernel",
				  static_command_line, __start___param,
				  __stop___param - __start___param,
				  -1, -1, NULL, &unknown_bootoption);
	print_unknown_bootoptions();
	if (!IS_ERR_OR_NULL(after_dashes))
		parse_args("Setting init args", after_dashes, NULL, 0, -1, -1,
			   NULL, set_init_arg);
	if (extra_init_args)
		parse_args("Setting extra init args", extra_init_args,
			   NULL, 0, -1, -1, NULL, set_init_arg);

	/* Architectural and non-timekeeping rng init, before allocator init */
	random_init_early(command_line);

	/*
	 * These use large bootmem allocations and must precede
	 * kmem_cache_init()
	 */
	setup_log_buf(0);
	vfs_caches_init_early();
	sort_main_extable();
	trap_init();
	mm_init();

	ftrace_init();

	/* trace_printk can be enabled here */
	early_trace_init();

	/*
	 * Set up the scheduler prior starting any interrupts (such as the
	 * timer interrupt). Full topology setup happens at smp_init()
	 * time - but meanwhile we still have a functioning scheduler.
	 */
	sched_init();

	if (WARN(!irqs_disabled(),
		 "Interrupts were enabled *very* early, fixing it\n"))
		local_irq_disable();
	radix_tree_init();
	maple_tree_init();

	/*
	 * Set up housekeeping before setting up workqueues to allow the unbound
	 * workqueue to take non-housekeeping into account.
	 */
	housekeeping_init();

	/*
	 * Allow workqueue creation and work item queueing/cancelling
	 * early.  Work item execution depends on kthreads and starts after
	 * workqueue_init().
	 */
	workqueue_init_early();

	rcu_init();

	/* Trace events are available after this */
	trace_init();

	if (initcall_debug)
		initcall_debug_enable();

	context_tracking_init();
	/* init some links before init_ISA_irqs() */
	early_irq_init();
	init_IRQ();
	tick_init();
	rcu_init_nohz();
	init_timers();
	srcu_init();
	hrtimers_init();
	softirq_init();
	timekeeping_init();
<<<<<<< HEAD
	kfence_init();
	time_init();

	/*
	 * For best initial stack canary entropy, prepare it after:
	 * - setup_arch() for any UEFI RNG entropy and boot cmdline access
	 * - timekeeping_init() for ktime entropy used in random_init()
	 * - time_init() for making random_get_entropy() work on some platforms
	 * - random_init() to initialize the RNG from from early entropy sources
	 */
	random_init(command_line);
=======
	time_init();

	/* This must be after timekeeping is initialized */
	random_init();

	/* These make use of the fully initialized rng */
	kfence_init();
>>>>>>> d60c95ef
	boot_init_stack_canary();

	perf_event_init();
	profile_init();
	call_function_init();
	WARN(!irqs_disabled(), "Interrupts were enabled early\n");

	early_boot_irqs_disabled = false;
	local_irq_enable();

	kmem_cache_init_late();

	/*
	 * HACK ALERT! This is early. We're enabling the console before
	 * we've done PCI setups etc, and console_init() must be aware of
	 * this. But we do want output early, in case something goes wrong.
	 */
	console_init();
	if (panic_later)
		panic("Too many boot %s vars at `%s'", panic_later,
		      panic_param);

	lockdep_init();

	/*
	 * Need to run this when irqs are enabled, because it wants
	 * to self-test [hard/soft]-irqs on/off lock inversion bugs
	 * too:
	 */
	locking_selftest();

	/*
	 * This needs to be called before any devices perform DMA
	 * operations that might use the SWIOTLB bounce buffers. It will
	 * mark the bounce buffers as decrypted so that their usage will
	 * not cause "plain-text" data to be decrypted when accessed.
	 */
	mem_encrypt_init();

#ifdef CONFIG_BLK_DEV_INITRD
	if (initrd_start && !initrd_below_start_ok &&
	    page_to_pfn(virt_to_page((void *)initrd_start)) < min_low_pfn) {
		pr_crit("initrd overwritten (0x%08lx < 0x%08lx) - disabling it.\n",
		    page_to_pfn(virt_to_page((void *)initrd_start)),
		    min_low_pfn);
		initrd_start = 0;
	}
#endif
	setup_per_cpu_pageset();
	numa_policy_init();
	acpi_early_init();
	if (late_time_init)
		late_time_init();
	sched_clock_init();
	calibrate_delay();
	pid_idr_init();
	anon_vma_init();
#ifdef CONFIG_X86
	if (efi_enabled(EFI_RUNTIME_SERVICES))
		efi_enter_virtual_mode();
#endif
	thread_stack_cache_init();
	cred_init();
	fork_init();
	proc_caches_init();
	uts_ns_init();
	key_init();
	security_init();
	dbg_late_init();
	net_ns_init();
	vfs_caches_init();
	pagecache_init();
	signals_init();
	seq_file_init();
	proc_root_init();
	nsfs_init();
	cpuset_init();
	cgroup_init();
	taskstats_init_early();
	delayacct_init();

	poking_init();
	check_bugs();

	acpi_subsystem_init();
	arch_post_acpi_subsys_init();
	kcsan_init();

	/* Do the rest non-__init'ed, we're now alive */
	arch_call_rest_init();

	prevent_tail_call_optimization();
}

/* Call all constructor functions linked into the kernel. */
static void __init do_ctors(void)
{
/*
 * For UML, the constructors have already been called by the
 * normal setup code as it's just a normal ELF binary, so we
 * cannot do it again - but we do need CONFIG_CONSTRUCTORS
 * even on UML for modules.
 */
#if defined(CONFIG_CONSTRUCTORS) && !defined(CONFIG_UML)
	ctor_fn_t *fn = (ctor_fn_t *) __ctors_start;

	for (; fn < (ctor_fn_t *) __ctors_end; fn++)
		(*fn)();
#endif
}

#ifdef CONFIG_KALLSYMS
struct blacklist_entry {
	struct list_head next;
	char *buf;
};

static __initdata_or_module LIST_HEAD(blacklisted_initcalls);

static int __init initcall_blacklist(char *str)
{
	char *str_entry;
	struct blacklist_entry *entry;

	/* str argument is a comma-separated list of functions */
	do {
		str_entry = strsep(&str, ",");
		if (str_entry) {
			pr_debug("blacklisting initcall %s\n", str_entry);
			entry = memblock_alloc(sizeof(*entry),
					       SMP_CACHE_BYTES);
			if (!entry)
				panic("%s: Failed to allocate %zu bytes\n",
				      __func__, sizeof(*entry));
			entry->buf = memblock_alloc(strlen(str_entry) + 1,
						    SMP_CACHE_BYTES);
			if (!entry->buf)
				panic("%s: Failed to allocate %zu bytes\n",
				      __func__, strlen(str_entry) + 1);
			strcpy(entry->buf, str_entry);
			list_add(&entry->next, &blacklisted_initcalls);
		}
	} while (str_entry);

	return 1;
}

static bool __init_or_module initcall_blacklisted(initcall_t fn)
{
	struct blacklist_entry *entry;
	char fn_name[KSYM_SYMBOL_LEN];
	unsigned long addr;

	if (list_empty(&blacklisted_initcalls))
		return false;

	addr = (unsigned long) dereference_function_descriptor(fn);
	sprint_symbol_no_offset(fn_name, addr);

	/*
	 * fn will be "function_name [module_name]" where [module_name] is not
	 * displayed for built-in init functions.  Strip off the [module_name].
	 */
	strreplace(fn_name, ' ', '\0');

	list_for_each_entry(entry, &blacklisted_initcalls, next) {
		if (!strcmp(fn_name, entry->buf)) {
			pr_debug("initcall %s blacklisted\n", fn_name);
			return true;
		}
	}

	return false;
}
#else
static int __init initcall_blacklist(char *str)
{
	pr_warn("initcall_blacklist requires CONFIG_KALLSYMS\n");
	return 0;
}

static bool __init_or_module initcall_blacklisted(initcall_t fn)
{
	return false;
}
#endif
__setup("initcall_blacklist=", initcall_blacklist);

static __init_or_module void
trace_initcall_start_cb(void *data, initcall_t fn)
{
	ktime_t *calltime = data;

	printk(KERN_DEBUG "calling  %pS @ %i\n", fn, task_pid_nr(current));
	*calltime = ktime_get();
}

static __init_or_module void
trace_initcall_finish_cb(void *data, initcall_t fn, int ret)
{
	ktime_t rettime, *calltime = data;

	rettime = ktime_get();
	printk(KERN_DEBUG "initcall %pS returned %d after %lld usecs\n",
		 fn, ret, (unsigned long long)ktime_us_delta(rettime, *calltime));
}

static ktime_t initcall_calltime;

#ifdef TRACEPOINTS_ENABLED
static void __init initcall_debug_enable(void)
{
	int ret;

	ret = register_trace_initcall_start(trace_initcall_start_cb,
					    &initcall_calltime);
	ret |= register_trace_initcall_finish(trace_initcall_finish_cb,
					      &initcall_calltime);
	WARN(ret, "Failed to register initcall tracepoints\n");
}
# define do_trace_initcall_start	trace_initcall_start
# define do_trace_initcall_finish	trace_initcall_finish
#else
static inline void do_trace_initcall_start(initcall_t fn)
{
	if (!initcall_debug)
		return;
	trace_initcall_start_cb(&initcall_calltime, fn);
}
static inline void do_trace_initcall_finish(initcall_t fn, int ret)
{
	if (!initcall_debug)
		return;
	trace_initcall_finish_cb(&initcall_calltime, fn, ret);
}
#endif /* !TRACEPOINTS_ENABLED */

int __init_or_module do_one_initcall(initcall_t fn)
{
	int count = preempt_count();
	char msgbuf[64];
	int ret;

	if (initcall_blacklisted(fn))
		return -EPERM;

	do_trace_initcall_start(fn);
	ret = fn();
	do_trace_initcall_finish(fn, ret);

	msgbuf[0] = 0;

	if (preempt_count() != count) {
		sprintf(msgbuf, "preemption imbalance ");
		preempt_count_set(count);
	}
	if (irqs_disabled()) {
		strlcat(msgbuf, "disabled interrupts ", sizeof(msgbuf));
		local_irq_enable();
	}
	WARN(msgbuf[0], "initcall %pS returned with %s\n", fn, msgbuf);

	add_latent_entropy();
	return ret;
}


extern initcall_entry_t __initcall_start[];
extern initcall_entry_t __initcall0_start[];
extern initcall_entry_t __initcall1_start[];
extern initcall_entry_t __initcall2_start[];
extern initcall_entry_t __initcall3_start[];
extern initcall_entry_t __initcall4_start[];
extern initcall_entry_t __initcall5_start[];
extern initcall_entry_t __initcall6_start[];
extern initcall_entry_t __initcall7_start[];
extern initcall_entry_t __initcall_end[];

static initcall_entry_t *initcall_levels[] __initdata = {
	__initcall0_start,
	__initcall1_start,
	__initcall2_start,
	__initcall3_start,
	__initcall4_start,
	__initcall5_start,
	__initcall6_start,
	__initcall7_start,
	__initcall_end,
};

/* Keep these in sync with initcalls in include/linux/init.h */
static const char *initcall_level_names[] __initdata = {
	"pure",
	"core",
	"postcore",
	"arch",
	"subsys",
	"fs",
	"device",
	"late",
};

static int __init ignore_unknown_bootoption(char *param, char *val,
			       const char *unused, void *arg)
{
	return 0;
}

static void __init do_initcall_level(int level, char *command_line)
{
	initcall_entry_t *fn;

	parse_args(initcall_level_names[level],
		   command_line, __start___param,
		   __stop___param - __start___param,
		   level, level,
		   NULL, ignore_unknown_bootoption);

	trace_initcall_level(initcall_level_names[level]);
	for (fn = initcall_levels[level]; fn < initcall_levels[level+1]; fn++)
		do_one_initcall(initcall_from_entry(fn));
}

static void __init do_initcalls(void)
{
	int level;
	size_t len = strlen(saved_command_line) + 1;
	char *command_line;

	command_line = kzalloc(len, GFP_KERNEL);
	if (!command_line)
		panic("%s: Failed to allocate %zu bytes\n", __func__, len);

	for (level = 0; level < ARRAY_SIZE(initcall_levels) - 1; level++) {
		/* Parser modifies command_line, restore it each time */
		strcpy(command_line, saved_command_line);
		do_initcall_level(level, command_line);
	}

	kfree(command_line);
}

/*
 * Ok, the machine is now initialized. None of the devices
 * have been touched yet, but the CPU subsystem is up and
 * running, and memory and process management works.
 *
 * Now we can finally start doing some real work..
 */
static void __init do_basic_setup(void)
{
	cpuset_init_smp();
	driver_init();
	init_irq_proc();
	do_ctors();
	do_initcalls();
}

static void __init do_pre_smp_initcalls(void)
{
	initcall_entry_t *fn;

	trace_initcall_level("early");
	for (fn = __initcall_start; fn < __initcall0_start; fn++)
		do_one_initcall(initcall_from_entry(fn));
}

static int run_init_process(const char *init_filename)
{
	const char *const *p;

	argv_init[0] = init_filename;
	pr_info("Run %s as init process\n", init_filename);
	pr_debug("  with arguments:\n");
	for (p = argv_init; *p; p++)
		pr_debug("    %s\n", *p);
	pr_debug("  with environment:\n");
	for (p = envp_init; *p; p++)
		pr_debug("    %s\n", *p);
	return kernel_execve(init_filename, argv_init, envp_init);
}

static int try_to_run_init_process(const char *init_filename)
{
	int ret;

	ret = run_init_process(init_filename);

	if (ret && ret != -ENOENT) {
		pr_err("Starting init: %s exists but couldn't execute it (error %d)\n",
		       init_filename, ret);
	}

	return ret;
}

static noinline void __init kernel_init_freeable(void);

#if defined(CONFIG_STRICT_KERNEL_RWX) || defined(CONFIG_STRICT_MODULE_RWX)
bool rodata_enabled __ro_after_init = true;

#ifndef arch_parse_debug_rodata
static inline bool arch_parse_debug_rodata(char *str) { return false; }
#endif

static int __init set_debug_rodata(char *str)
{
<<<<<<< HEAD
	if (strtobool(str, &rodata_enabled))
		pr_warn("Invalid option string for rodata: '%s'\n", str);
	return 1;
=======
	if (arch_parse_debug_rodata(str))
		return 0;

	if (str && !strcmp(str, "on"))
		rodata_enabled = true;
	else if (str && !strcmp(str, "off"))
		rodata_enabled = false;
	else
		pr_warn("Invalid option string for rodata: '%s'\n", str);
	return 0;
>>>>>>> d60c95ef
}
early_param("rodata", set_debug_rodata);
#endif

#ifdef CONFIG_STRICT_KERNEL_RWX
static void mark_readonly(void)
{
	if (rodata_enabled) {
		/*
		 * load_module() results in W+X mappings, which are cleaned
		 * up with call_rcu().  Let's make sure that queued work is
		 * flushed so that we don't hit false positives looking for
		 * insecure pages which are W+X.
		 */
		rcu_barrier();
		mark_rodata_ro();
		rodata_test();
	} else
		pr_info("Kernel memory protection disabled.\n");
}
#elif defined(CONFIG_ARCH_HAS_STRICT_KERNEL_RWX)
static inline void mark_readonly(void)
{
	pr_warn("Kernel memory protection not selected by kernel config.\n");
}
#else
static inline void mark_readonly(void)
{
	pr_warn("This architecture does not have kernel memory protection.\n");
}
#endif

void __weak free_initmem(void)
{
	free_initmem_default(POISON_FREE_INITMEM);
}

static int __ref kernel_init(void *unused)
{
	int ret;

	/*
	 * Wait until kthreadd is all set-up.
	 */
	wait_for_completion(&kthreadd_done);

	kernel_init_freeable();
	/* need to finish all async __init code before freeing the memory */
	async_synchronize_full();

	system_state = SYSTEM_FREEING_INITMEM;
	kprobe_free_init_mem();
	ftrace_free_init_mem();
	kgdb_free_init_mem();
	exit_boot_config();
	free_initmem();
	mark_readonly();

	/*
	 * Kernel mappings are now finalized - update the userspace page-table
	 * to finalize PTI.
	 */
	pti_finalize();

	system_state = SYSTEM_RUNNING;
	numa_default_policy();

	rcu_end_inkernel_boot();

	do_sysctl_args();

	if (ramdisk_execute_command) {
		ret = run_init_process(ramdisk_execute_command);
		if (!ret)
			return 0;
		pr_err("Failed to execute %s (error %d)\n",
		       ramdisk_execute_command, ret);
	}

	/*
	 * We try each of these until one succeeds.
	 *
	 * The Bourne shell can be used instead of init if we are
	 * trying to recover a really broken machine.
	 */
	if (execute_command) {
		ret = run_init_process(execute_command);
		if (!ret)
			return 0;
		panic("Requested init %s failed (error %d).",
		      execute_command, ret);
	}

	if (CONFIG_DEFAULT_INIT[0] != '\0') {
		ret = run_init_process(CONFIG_DEFAULT_INIT);
		if (ret)
			pr_err("Default init %s failed (error %d)\n",
			       CONFIG_DEFAULT_INIT, ret);
		else
			return 0;
	}

	if (!try_to_run_init_process("/sbin/init") ||
	    !try_to_run_init_process("/etc/init") ||
	    !try_to_run_init_process("/bin/init") ||
	    !try_to_run_init_process("/bin/sh"))
		return 0;

	panic("No working init found.  Try passing init= option to kernel. "
	      "See Linux Documentation/admin-guide/init.rst for guidance.");
}

/* Open /dev/console, for stdin/stdout/stderr, this should never fail */
void __init console_on_rootfs(void)
{
	struct file *file = filp_open("/dev/console", O_RDWR, 0);

	if (IS_ERR(file)) {
		pr_err("Warning: unable to open an initial console.\n");
		return;
	}
	init_dup(file);
	init_dup(file);
	init_dup(file);
	fput(file);
}

static noinline void __init kernel_init_freeable(void)
{
	/* Now the scheduler is fully set up and can do blocking allocations */
	gfp_allowed_mask = __GFP_BITS_MASK;

	/*
	 * init can allocate pages on any node
	 */
	set_mems_allowed(node_states[N_MEMORY]);

	cad_pid = get_pid(task_pid(current));

	smp_prepare_cpus(setup_max_cpus);

	workqueue_init();

	init_mm_internals();

	rcu_init_tasks_generic();
	do_pre_smp_initcalls();
	lockup_detector_init();

	smp_init();
	sched_init_smp();

	padata_init();
	page_alloc_init_late();
	/* Initialize page ext after all struct pages are initialized. */
	if (!early_page_ext_enabled())
		page_ext_init();

	do_basic_setup();

	kunit_run_all_tests();

	wait_for_initramfs();
	console_on_rootfs();

	/*
	 * check if there is an early userspace init.  If yes, let it do all
	 * the work
	 */
	if (init_eaccess(ramdisk_execute_command) != 0) {
		ramdisk_execute_command = NULL;
		prepare_namespace();
	}

	/*
	 * Ok, we have completed the initial bootup, and
	 * we're essentially up and running. Get rid of the
	 * initmem segments and start the user-mode stuff..
	 *
	 * rootfs is available now, try loading the public keys
	 * and default modules
	 */

	integrity_load_keys();
}<|MERGE_RESOLUTION|>--- conflicted
+++ resolved
@@ -930,11 +930,7 @@
 	/* Start at unknown_options[1] to skip the initial space */
 	pr_notice("Unknown kernel command line parameters \"%s\", will be passed to user space.\n",
 		&unknown_options[1]);
-<<<<<<< HEAD
-	memblock_free_ptr(unknown_options, len);
-=======
 	memblock_free(unknown_options, len);
->>>>>>> d60c95ef
 }
 
 asmlinkage __visible void __init __no_sanitize_address start_kernel(void)
@@ -1050,19 +1046,6 @@
 	hrtimers_init();
 	softirq_init();
 	timekeeping_init();
-<<<<<<< HEAD
-	kfence_init();
-	time_init();
-
-	/*
-	 * For best initial stack canary entropy, prepare it after:
-	 * - setup_arch() for any UEFI RNG entropy and boot cmdline access
-	 * - timekeeping_init() for ktime entropy used in random_init()
-	 * - time_init() for making random_get_entropy() work on some platforms
-	 * - random_init() to initialize the RNG from from early entropy sources
-	 */
-	random_init(command_line);
-=======
 	time_init();
 
 	/* This must be after timekeeping is initialized */
@@ -1070,7 +1053,6 @@
 
 	/* These make use of the fully initialized rng */
 	kfence_init();
->>>>>>> d60c95ef
 	boot_init_stack_canary();
 
 	perf_event_init();
@@ -1478,11 +1460,6 @@
 
 static int __init set_debug_rodata(char *str)
 {
-<<<<<<< HEAD
-	if (strtobool(str, &rodata_enabled))
-		pr_warn("Invalid option string for rodata: '%s'\n", str);
-	return 1;
-=======
 	if (arch_parse_debug_rodata(str))
 		return 0;
 
@@ -1493,7 +1470,6 @@
 	else
 		pr_warn("Invalid option string for rodata: '%s'\n", str);
 	return 0;
->>>>>>> d60c95ef
 }
 early_param("rodata", set_debug_rodata);
 #endif
