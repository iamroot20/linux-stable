/*
 * lib/dynamic_debug.c
 *
 * make pr_debug()/dev_dbg() calls runtime configurable based upon their
 * source module.
 *
 * Copyright (C) 2008 Jason Baron <jbaron@redhat.com>
 * By Greg Banks <gnb@melbourne.sgi.com>
 * Copyright (c) 2008 Silicon Graphics Inc.  All Rights Reserved.
 * Copyright (C) 2011 Bart Van Assche.  All Rights Reserved.
 * Copyright (C) 2013 Du, Changbin <changbin.du@gmail.com>
 */

#define pr_fmt(fmt) "dyndbg: " fmt

#include <linux/kernel.h>
#include <linux/module.h>
#include <linux/moduleparam.h>
#include <linux/kallsyms.h>
#include <linux/types.h>
#include <linux/mutex.h>
#include <linux/proc_fs.h>
#include <linux/seq_file.h>
#include <linux/list.h>
#include <linux/sysctl.h>
#include <linux/ctype.h>
#include <linux/string.h>
#include <linux/parser.h>
#include <linux/string_helpers.h>
#include <linux/uaccess.h>
#include <linux/dynamic_debug.h>
#include <linux/debugfs.h>
#include <linux/slab.h>
#include <linux/jump_label.h>
#include <linux/hardirq.h>
#include <linux/sched.h>
#include <linux/device.h>
#include <linux/netdevice.h>

#include <rdma/ib_verbs.h>

extern struct _ddebug __start___dyndbg[];
extern struct _ddebug __stop___dyndbg[];

struct ddebug_table {
	struct list_head link;
	const char *mod_name;
	unsigned int num_ddebugs;
	struct _ddebug *ddebugs;
};

struct ddebug_query {
	const char *filename;
	const char *module;
	const char *function;
	const char *format;
	unsigned int first_lineno, last_lineno;
};

struct ddebug_iter {
	struct ddebug_table *table;
	unsigned int idx;
};

struct flag_settings {
	unsigned int flags;
	unsigned int mask;
};

static DEFINE_MUTEX(ddebug_lock);
static LIST_HEAD(ddebug_tables);
static int verbose;
module_param(verbose, int, 0644);

/* Return the path relative to source root */
static inline const char *trim_prefix(const char *path)
{
	int skip = strlen(__FILE__) - strlen("lib/dynamic_debug.c");

	if (strncmp(path, __FILE__, skip))
		skip = 0; /* prefix mismatch, don't skip */

	return path + skip;
}

static struct { unsigned flag:8; char opt_char; } opt_array[] = {
	{ _DPRINTK_FLAGS_PRINT, 'p' },
	{ _DPRINTK_FLAGS_INCL_MODNAME, 'm' },
	{ _DPRINTK_FLAGS_INCL_FUNCNAME, 'f' },
	{ _DPRINTK_FLAGS_INCL_LINENO, 'l' },
	{ _DPRINTK_FLAGS_INCL_TID, 't' },
	{ _DPRINTK_FLAGS_NONE, '_' },
};

struct flagsbuf { char buf[ARRAY_SIZE(opt_array)+1]; };

/* format a string into buf[] which describes the _ddebug's flags */
static char *ddebug_describe_flags(unsigned int flags, struct flagsbuf *fb)
{
	char *p = fb->buf;
	int i;

	for (i = 0; i < ARRAY_SIZE(opt_array); ++i)
		if (flags & opt_array[i].flag)
			*p++ = opt_array[i].opt_char;
	if (p == fb->buf)
		*p++ = '_';
	*p = '\0';

	return fb->buf;
}

#define vnpr_info(lvl, fmt, ...)				\
do {								\
	if (verbose >= lvl)					\
		pr_info(fmt, ##__VA_ARGS__);			\
} while (0)

#define vpr_info(fmt, ...)	vnpr_info(1, fmt, ##__VA_ARGS__)
#define v2pr_info(fmt, ...)	vnpr_info(2, fmt, ##__VA_ARGS__)

static void vpr_info_dq(const struct ddebug_query *query, const char *msg)
{
	/* trim any trailing newlines */
	int fmtlen = 0;

	if (query->format) {
		fmtlen = strlen(query->format);
		while (fmtlen && query->format[fmtlen - 1] == '\n')
			fmtlen--;
	}

	vpr_info("%s: func=\"%s\" file=\"%s\" module=\"%s\" format=\"%.*s\" lineno=%u-%u\n",
		 msg,
		 query->function ?: "",
		 query->filename ?: "",
		 query->module ?: "",
		 fmtlen, query->format ?: "",
		 query->first_lineno, query->last_lineno);
}

/*
 * Search the tables for _ddebug's which match the given `query' and
 * apply the `flags' and `mask' to them.  Returns number of matching
 * callsites, normally the same as number of changes.  If verbose,
 * logs the changes.  Takes ddebug_lock.
 */
static int ddebug_change(const struct ddebug_query *query,
			 struct flag_settings *modifiers)
{
	int i;
	struct ddebug_table *dt;
	unsigned int newflags;
	unsigned int nfound = 0;
	struct flagsbuf fbuf;

	/* search for matching ddebugs */
	mutex_lock(&ddebug_lock);
	list_for_each_entry(dt, &ddebug_tables, link) {

		/* match against the module name */
		if (query->module &&
		    !match_wildcard(query->module, dt->mod_name))
			continue;

		for (i = 0; i < dt->num_ddebugs; i++) {
			struct _ddebug *dp = &dt->ddebugs[i];

			/* match against the source filename */
			if (query->filename &&
			    !match_wildcard(query->filename, dp->filename) &&
			    !match_wildcard(query->filename,
					   kbasename(dp->filename)) &&
			    !match_wildcard(query->filename,
					   trim_prefix(dp->filename)))
				continue;

			/* match against the function */
			if (query->function &&
			    !match_wildcard(query->function, dp->function))
				continue;

			/* match against the format */
			if (query->format) {
				if (*query->format == '^') {
					char *p;
					/* anchored search. match must be at beginning */
					p = strstr(dp->format, query->format+1);
					if (p != dp->format)
						continue;
				} else if (!strstr(dp->format, query->format))
					continue;
			}

			/* match against the line number range */
			if (query->first_lineno &&
			    dp->lineno < query->first_lineno)
				continue;
			if (query->last_lineno &&
			    dp->lineno > query->last_lineno)
				continue;

			nfound++;

			newflags = (dp->flags & modifiers->mask) | modifiers->flags;
			if (newflags == dp->flags)
				continue;
#ifdef CONFIG_JUMP_LABEL
			if (dp->flags & _DPRINTK_FLAGS_PRINT) {
				if (!(modifiers->flags & _DPRINTK_FLAGS_PRINT))
					static_branch_disable(&dp->key.dd_key_true);
			} else if (modifiers->flags & _DPRINTK_FLAGS_PRINT)
				static_branch_enable(&dp->key.dd_key_true);
#endif
			dp->flags = newflags;
			v2pr_info("changed %s:%d [%s]%s =%s\n",
				 trim_prefix(dp->filename), dp->lineno,
				 dt->mod_name, dp->function,
				 ddebug_describe_flags(dp->flags, &fbuf));
		}
	}
	mutex_unlock(&ddebug_lock);

	if (!nfound && verbose)
		pr_info("no matches for query\n");

	return nfound;
}

/*
 * Split the buffer `buf' into space-separated words.
 * Handles simple " and ' quoting, i.e. without nested,
 * embedded or escaped \".  Return the number of words
 * or <0 on error.
 */
static int ddebug_tokenize(char *buf, char *words[], int maxwords)
{
	int nwords = 0;

	while (*buf) {
		char *end;

		/* Skip leading whitespace */
		buf = skip_spaces(buf);
		if (!*buf)
			break;	/* oh, it was trailing whitespace */
		if (*buf == '#')
			break;	/* token starts comment, skip rest of line */

		/* find `end' of word, whitespace separated or quoted */
		if (*buf == '"' || *buf == '\'') {
			int quote = *buf++;
			for (end = buf; *end && *end != quote; end++)
				;
			if (!*end) {
				pr_err("unclosed quote: %s\n", buf);
				return -EINVAL;	/* unclosed quote */
			}
		} else {
			for (end = buf; *end && !isspace(*end); end++)
				;
			BUG_ON(end == buf);
		}

		/* `buf' is start of word, `end' is one past its end */
		if (nwords == maxwords) {
			pr_err("too many words, legal max <=%d\n", maxwords);
			return -EINVAL;	/* ran out of words[] before bytes */
		}
		if (*end)
			*end++ = '\0';	/* terminate the word */
		words[nwords++] = buf;
		buf = end;
	}

	if (verbose) {
		int i;
		pr_info("split into words:");
		for (i = 0; i < nwords; i++)
			pr_cont(" \"%s\"", words[i]);
		pr_cont("\n");
	}

	return nwords;
}

/*
 * Parse a single line number.  Note that the empty string ""
 * is treated as a special case and converted to zero, which
 * is later treated as a "don't care" value.
 */
static inline int parse_lineno(const char *str, unsigned int *val)
{
	BUG_ON(str == NULL);
	if (*str == '\0') {
		*val = 0;
		return 0;
	}
	if (kstrtouint(str, 10, val) < 0) {
		pr_err("bad line-number: %s\n", str);
		return -EINVAL;
	}
	return 0;
}

static int parse_linerange(struct ddebug_query *query, const char *first)
{
	char *last = strchr(first, '-');

	if (query->first_lineno || query->last_lineno) {
		pr_err("match-spec: line used 2x\n");
		return -EINVAL;
	}
	if (last)
		*last++ = '\0';
	if (parse_lineno(first, &query->first_lineno) < 0)
		return -EINVAL;
	if (last) {
		/* range <first>-<last> */
		if (parse_lineno(last, &query->last_lineno) < 0)
			return -EINVAL;

		/* special case for last lineno not specified */
		if (query->last_lineno == 0)
			query->last_lineno = UINT_MAX;

		if (query->last_lineno < query->first_lineno) {
			pr_err("last-line:%d < 1st-line:%d\n",
			       query->last_lineno,
			       query->first_lineno);
			return -EINVAL;
		}
	} else {
		query->last_lineno = query->first_lineno;
	}
	vpr_info("parsed line %d-%d\n", query->first_lineno,
		 query->last_lineno);
	return 0;
}

static int check_set(const char **dest, char *src, char *name)
{
	int rc = 0;

	if (*dest) {
		rc = -EINVAL;
		pr_err("match-spec:%s val:%s overridden by %s\n",
		       name, *dest, src);
	}
	*dest = src;
	return rc;
}

/*
 * Parse words[] as a ddebug query specification, which is a series
 * of (keyword, value) pairs chosen from these possibilities:
 *
 * func <function-name>
 * file <full-pathname>
 * file <base-filename>
 * module <module-name>
 * format <escaped-string-to-find-in-format>
 * line <lineno>
 * line <first-lineno>-<last-lineno> // where either may be empty
 *
 * Only 1 of each type is allowed.
 * Returns 0 on success, <0 on error.
 */
static int ddebug_parse_query(char *words[], int nwords,
			struct ddebug_query *query, const char *modname)
{
	unsigned int i;
	int rc = 0;
	char *fline;

	/* check we have an even number of words */
	if (nwords % 2 != 0) {
		pr_err("expecting pairs of match-spec <value>\n");
		return -EINVAL;
	}

	if (modname)
		/* support $modname.dyndbg=<multiple queries> */
		query->module = modname;

	for (i = 0; i < nwords; i += 2) {
		char *keyword = words[i];
		char *arg = words[i+1];

		if (!strcmp(keyword, "func")) {
			rc = check_set(&query->function, arg, "func");
		} else if (!strcmp(keyword, "file")) {
			if (check_set(&query->filename, arg, "file"))
				return -EINVAL;

			/* tail :$info is function or line-range */
			fline = strchr(query->filename, ':');
			if (!fline)
				break;
			*fline++ = '\0';
			if (isalpha(*fline) || *fline == '*' || *fline == '?') {
				/* take as function name */
				if (check_set(&query->function, fline, "func"))
					return -EINVAL;
			} else {
				if (parse_linerange(query, fline))
					return -EINVAL;
			}
		} else if (!strcmp(keyword, "module")) {
			rc = check_set(&query->module, arg, "module");
		} else if (!strcmp(keyword, "format")) {
			string_unescape_inplace(arg, UNESCAPE_SPACE |
							    UNESCAPE_OCTAL |
							    UNESCAPE_SPECIAL);
			rc = check_set(&query->format, arg, "format");
		} else if (!strcmp(keyword, "line")) {
			if (parse_linerange(query, arg))
				return -EINVAL;
		} else {
			pr_err("unknown keyword \"%s\"\n", keyword);
			return -EINVAL;
		}
		if (rc)
			return rc;
	}
	vpr_info_dq(query, "parsed");
	return 0;
}

/*
 * Parse `str' as a flags specification, format [-+=][p]+.
 * Sets up *maskp and *flagsp to be used when changing the
 * flags fields of matched _ddebug's.  Returns 0 on success
 * or <0 on error.
 */
static int ddebug_parse_flags(const char *str, struct flag_settings *modifiers)
{
	int op, i;

	switch (*str) {
	case '+':
	case '-':
	case '=':
		op = *str++;
		break;
	default:
		pr_err("bad flag-op %c, at start of %s\n", *str, str);
		return -EINVAL;
	}
	vpr_info("op='%c'\n", op);

	for (; *str ; ++str) {
		for (i = ARRAY_SIZE(opt_array) - 1; i >= 0; i--) {
			if (*str == opt_array[i].opt_char) {
				modifiers->flags |= opt_array[i].flag;
				break;
			}
		}
		if (i < 0) {
			pr_err("unknown flag '%c'\n", *str);
			return -EINVAL;
		}
	}
	vpr_info("flags=0x%x\n", modifiers->flags);

	/* calculate final flags, mask based upon op */
	switch (op) {
	case '=':
		/* modifiers->flags already set */
		modifiers->mask = 0;
		break;
	case '+':
		modifiers->mask = ~0U;
		break;
	case '-':
		modifiers->mask = ~modifiers->flags;
		modifiers->flags = 0;
		break;
	}
	vpr_info("*flagsp=0x%x *maskp=0x%x\n", modifiers->flags, modifiers->mask);

	return 0;
}

static int ddebug_exec_query(char *query_string, const char *modname)
{
	struct flag_settings modifiers = {};
	struct ddebug_query query = {};
#define MAXWORDS 9
	int nwords, nfound;
	char *words[MAXWORDS];

	nwords = ddebug_tokenize(query_string, words, MAXWORDS);
	if (nwords <= 0) {
		pr_err("tokenize failed\n");
		return -EINVAL;
	}
	/* check flags 1st (last arg) so query is pairs of spec,val */
	if (ddebug_parse_flags(words[nwords-1], &modifiers)) {
		pr_err("flags parse failed\n");
		return -EINVAL;
	}
	if (ddebug_parse_query(words, nwords-1, &query, modname)) {
		pr_err("query parse failed\n");
		return -EINVAL;
	}
	/* actually go and implement the change */
	nfound = ddebug_change(&query, &modifiers);
	vpr_info_dq(&query, nfound ? "applied" : "no-match");

	return nfound;
}

/* handle multiple queries in query string, continue on error, return
   last error or number of matching callsites.  Module name is either
   in param (for boot arg) or perhaps in query string.
*/
static int ddebug_exec_queries(char *query, const char *modname)
{
	char *split;
	int i, errs = 0, exitcode = 0, rc, nfound = 0;

	for (i = 0; query; query = split) {
		split = strpbrk(query, ";\n");
		if (split)
			*split++ = '\0';

		query = skip_spaces(query);
		if (!query || !*query || *query == '#')
			continue;

		vpr_info("query %d: \"%s\"\n", i, query);

		rc = ddebug_exec_query(query, modname);
		if (rc < 0) {
			errs++;
			exitcode = rc;
		} else {
			nfound += rc;
		}
		i++;
	}
	vpr_info("processed %d queries, with %d matches, %d errs\n",
		 i, nfound, errs);

	if (exitcode)
		return exitcode;
	return nfound;
}

/**
 * dynamic_debug_exec_queries - select and change dynamic-debug prints
 * @query: query-string described in admin-guide/dynamic-debug-howto
 * @modname: string containing module name, usually &module.mod_name
 *
 * This uses the >/proc/dynamic_debug/control reader, allowing module
 * authors to modify their dynamic-debug callsites. The modname is
 * canonically struct module.mod_name, but can also be null or a
 * module-wildcard, for example: "drm*".
 */
int dynamic_debug_exec_queries(const char *query, const char *modname)
{
	int rc;
	char *qry = kstrndup(query, PAGE_SIZE, GFP_KERNEL);

	if (!query)
		return -ENOMEM;

	rc = ddebug_exec_queries(qry, modname);
	kfree(qry);
	return rc;
}
EXPORT_SYMBOL_GPL(dynamic_debug_exec_queries);

#define PREFIX_SIZE 64

static int remaining(int wrote)
{
	if (PREFIX_SIZE - wrote > 0)
		return PREFIX_SIZE - wrote;
	return 0;
}

static char *dynamic_emit_prefix(const struct _ddebug *desc, char *buf)
{
	int pos_after_tid;
	int pos = 0;

	*buf = '\0';

	if (desc->flags & _DPRINTK_FLAGS_INCL_TID) {
		if (in_interrupt())
			pos += snprintf(buf + pos, remaining(pos), "<intr> ");
		else
			pos += snprintf(buf + pos, remaining(pos), "[%d] ",
					task_pid_vnr(current));
	}
	pos_after_tid = pos;
	if (desc->flags & _DPRINTK_FLAGS_INCL_MODNAME)
		pos += snprintf(buf + pos, remaining(pos), "%s:",
				desc->modname);
	if (desc->flags & _DPRINTK_FLAGS_INCL_FUNCNAME)
		pos += snprintf(buf + pos, remaining(pos), "%s:",
				desc->function);
	if (desc->flags & _DPRINTK_FLAGS_INCL_LINENO)
		pos += snprintf(buf + pos, remaining(pos), "%d:",
				desc->lineno);
	if (pos - pos_after_tid)
		pos += snprintf(buf + pos, remaining(pos), " ");
	if (pos >= PREFIX_SIZE)
		buf[PREFIX_SIZE - 1] = '\0';

	return buf;
}

void __dynamic_pr_debug(struct _ddebug *descriptor, const char *fmt, ...)
{
	va_list args;
	struct va_format vaf;
	char buf[PREFIX_SIZE];

	BUG_ON(!descriptor);
	BUG_ON(!fmt);

	va_start(args, fmt);

	vaf.fmt = fmt;
	vaf.va = &args;

	printk(KERN_DEBUG "%s%pV", dynamic_emit_prefix(descriptor, buf), &vaf);

	va_end(args);
}
EXPORT_SYMBOL(__dynamic_pr_debug);

void __dynamic_dev_dbg(struct _ddebug *descriptor,
		      const struct device *dev, const char *fmt, ...)
{
	struct va_format vaf;
	va_list args;

	BUG_ON(!descriptor);
	BUG_ON(!fmt);

	va_start(args, fmt);

	vaf.fmt = fmt;
	vaf.va = &args;

	if (!dev) {
		printk(KERN_DEBUG "(NULL device *): %pV", &vaf);
	} else {
		char buf[PREFIX_SIZE];

		dev_printk_emit(LOGLEVEL_DEBUG, dev, "%s%s %s: %pV",
				dynamic_emit_prefix(descriptor, buf),
				dev_driver_string(dev), dev_name(dev),
				&vaf);
	}

	va_end(args);
}
EXPORT_SYMBOL(__dynamic_dev_dbg);

#ifdef CONFIG_NET

void __dynamic_netdev_dbg(struct _ddebug *descriptor,
			  const struct net_device *dev, const char *fmt, ...)
{
	struct va_format vaf;
	va_list args;

	BUG_ON(!descriptor);
	BUG_ON(!fmt);

	va_start(args, fmt);

	vaf.fmt = fmt;
	vaf.va = &args;

	if (dev && dev->dev.parent) {
		char buf[PREFIX_SIZE];

		dev_printk_emit(LOGLEVEL_DEBUG, dev->dev.parent,
				"%s%s %s %s%s: %pV",
				dynamic_emit_prefix(descriptor, buf),
				dev_driver_string(dev->dev.parent),
				dev_name(dev->dev.parent),
				netdev_name(dev), netdev_reg_state(dev),
				&vaf);
	} else if (dev) {
		printk(KERN_DEBUG "%s%s: %pV", netdev_name(dev),
		       netdev_reg_state(dev), &vaf);
	} else {
		printk(KERN_DEBUG "(NULL net_device): %pV", &vaf);
	}

	va_end(args);
}
EXPORT_SYMBOL(__dynamic_netdev_dbg);

#endif

#if IS_ENABLED(CONFIG_INFINIBAND)

void __dynamic_ibdev_dbg(struct _ddebug *descriptor,
			 const struct ib_device *ibdev, const char *fmt, ...)
{
	struct va_format vaf;
	va_list args;

	va_start(args, fmt);

	vaf.fmt = fmt;
	vaf.va = &args;

	if (ibdev && ibdev->dev.parent) {
		char buf[PREFIX_SIZE];

		dev_printk_emit(LOGLEVEL_DEBUG, ibdev->dev.parent,
				"%s%s %s %s: %pV",
				dynamic_emit_prefix(descriptor, buf),
				dev_driver_string(ibdev->dev.parent),
				dev_name(ibdev->dev.parent),
				dev_name(&ibdev->dev),
				&vaf);
	} else if (ibdev) {
		printk(KERN_DEBUG "%s: %pV", dev_name(&ibdev->dev), &vaf);
	} else {
		printk(KERN_DEBUG "(NULL ib_device): %pV", &vaf);
	}

	va_end(args);
}
EXPORT_SYMBOL(__dynamic_ibdev_dbg);

#endif

#define DDEBUG_STRING_SIZE 1024
static __initdata char ddebug_setup_string[DDEBUG_STRING_SIZE];

static __init int ddebug_setup_query(char *str)
{
	if (strlen(str) >= DDEBUG_STRING_SIZE) {
		pr_warn("ddebug boot param string too large\n");
		return 0;
	}
	strlcpy(ddebug_setup_string, str, DDEBUG_STRING_SIZE);
	return 1;
}

__setup("ddebug_query=", ddebug_setup_query);

/*
 * File_ops->write method for <debugfs>/dynamic_debug/control.  Gathers the
 * command text from userspace, parses and executes it.
 */
#define USER_BUF_PAGE 4096
static ssize_t ddebug_proc_write(struct file *file, const char __user *ubuf,
				  size_t len, loff_t *offp)
{
	char *tmpbuf;
	int ret;

	if (len == 0)
		return 0;
	if (len > USER_BUF_PAGE - 1) {
		pr_warn("expected <%d bytes into control\n", USER_BUF_PAGE);
		return -E2BIG;
	}
	tmpbuf = memdup_user_nul(ubuf, len);
	if (IS_ERR(tmpbuf))
		return PTR_ERR(tmpbuf);
	vpr_info("read %d bytes from userspace\n", (int)len);

	ret = ddebug_exec_queries(tmpbuf, NULL);
	kfree(tmpbuf);
	if (ret < 0)
		return ret;

	*offp += len;
	return len;
}

/*
 * Set the iterator to point to the first _ddebug object
 * and return a pointer to that first object.  Returns
 * NULL if there are no _ddebugs at all.
 */
static struct _ddebug *ddebug_iter_first(struct ddebug_iter *iter)
{
	if (list_empty(&ddebug_tables)) {
		iter->table = NULL;
		iter->idx = 0;
		return NULL;
	}
	iter->table = list_entry(ddebug_tables.next,
				 struct ddebug_table, link);
	iter->idx = 0;
	return &iter->table->ddebugs[iter->idx];
}

/*
 * Advance the iterator to point to the next _ddebug
 * object from the one the iterator currently points at,
 * and returns a pointer to the new _ddebug.  Returns
 * NULL if the iterator has seen all the _ddebugs.
 */
static struct _ddebug *ddebug_iter_next(struct ddebug_iter *iter)
{
	if (iter->table == NULL)
		return NULL;
	if (++iter->idx == iter->table->num_ddebugs) {
		/* iterate to next table */
		iter->idx = 0;
		if (list_is_last(&iter->table->link, &ddebug_tables)) {
			iter->table = NULL;
			return NULL;
		}
		iter->table = list_entry(iter->table->link.next,
					 struct ddebug_table, link);
	}
	return &iter->table->ddebugs[iter->idx];
}

/*
 * Seq_ops start method.  Called at the start of every
 * read() call from userspace.  Takes the ddebug_lock and
 * seeks the seq_file's iterator to the given position.
 */
static void *ddebug_proc_start(struct seq_file *m, loff_t *pos)
{
	struct ddebug_iter *iter = m->private;
	struct _ddebug *dp;
	int n = *pos;

	mutex_lock(&ddebug_lock);

	if (!n)
		return SEQ_START_TOKEN;
	if (n < 0)
		return NULL;
	dp = ddebug_iter_first(iter);
	while (dp != NULL && --n > 0)
		dp = ddebug_iter_next(iter);
	return dp;
}

/*
 * Seq_ops next method.  Called several times within a read()
 * call from userspace, with ddebug_lock held.  Walks to the
 * next _ddebug object with a special case for the header line.
 */
static void *ddebug_proc_next(struct seq_file *m, void *p, loff_t *pos)
{
	struct ddebug_iter *iter = m->private;
	struct _ddebug *dp;

	if (p == SEQ_START_TOKEN)
		dp = ddebug_iter_first(iter);
	else
		dp = ddebug_iter_next(iter);
	++*pos;
	return dp;
}

/*
 * Seq_ops show method.  Called several times within a read()
 * call from userspace, with ddebug_lock held.  Formats the
 * current _ddebug as a single human-readable line, with a
 * special case for the header line.
 */
static int ddebug_proc_show(struct seq_file *m, void *p)
{
	struct ddebug_iter *iter = m->private;
	struct _ddebug *dp = p;
	struct flagsbuf flags;
<<<<<<< HEAD

	vpr_info("called m=%p p=%p\n", m, p);
=======
>>>>>>> d1988041

	if (p == SEQ_START_TOKEN) {
		seq_puts(m,
			 "# filename:lineno [module]function flags format\n");
		return 0;
	}

	seq_printf(m, "%s:%u [%s]%s =%s \"",
		   trim_prefix(dp->filename), dp->lineno,
		   iter->table->mod_name, dp->function,
		   ddebug_describe_flags(dp->flags, &flags));
	seq_escape(m, dp->format, "\t\r\n\"");
	seq_puts(m, "\"\n");

	return 0;
}

/*
 * Seq_ops stop method.  Called at the end of each read()
 * call from userspace.  Drops ddebug_lock.
 */
static void ddebug_proc_stop(struct seq_file *m, void *p)
{
	mutex_unlock(&ddebug_lock);
}

static const struct seq_operations ddebug_proc_seqops = {
	.start = ddebug_proc_start,
	.next = ddebug_proc_next,
	.show = ddebug_proc_show,
	.stop = ddebug_proc_stop
};

static int ddebug_proc_open(struct inode *inode, struct file *file)
{
	vpr_info("called\n");
	return seq_open_private(file, &ddebug_proc_seqops,
				sizeof(struct ddebug_iter));
}

static const struct file_operations ddebug_proc_fops = {
	.owner = THIS_MODULE,
	.open = ddebug_proc_open,
	.read = seq_read,
	.llseek = seq_lseek,
	.release = seq_release_private,
	.write = ddebug_proc_write
};

static const struct proc_ops proc_fops = {
	.proc_open = ddebug_proc_open,
	.proc_read = seq_read,
	.proc_lseek = seq_lseek,
	.proc_release = seq_release_private,
	.proc_write = ddebug_proc_write
};

/*
 * Allocate a new ddebug_table for the given module
 * and add it to the global list.
 */
int ddebug_add_module(struct _ddebug *tab, unsigned int n,
			     const char *name)
{
	struct ddebug_table *dt;

	dt = kzalloc(sizeof(*dt), GFP_KERNEL);
	if (dt == NULL) {
		pr_err("error adding module: %s\n", name);
		return -ENOMEM;
	}
	/*
	 * For built-in modules, name lives in .rodata and is
	 * immortal. For loaded modules, name points at the name[]
	 * member of struct module, which lives at least as long as
	 * this struct ddebug_table.
	 */
	dt->mod_name = name;
	dt->num_ddebugs = n;
	dt->ddebugs = tab;

	mutex_lock(&ddebug_lock);
	list_add(&dt->link, &ddebug_tables);
	mutex_unlock(&ddebug_lock);

	v2pr_info("%3u debug prints in module %s\n", n, dt->mod_name);
	return 0;
}

/* helper for ddebug_dyndbg_(boot|module)_param_cb */
static int ddebug_dyndbg_param_cb(char *param, char *val,
				const char *modname, int on_err)
{
	char *sep;

	sep = strchr(param, '.');
	if (sep) {
		/* needed only for ddebug_dyndbg_boot_param_cb */
		*sep = '\0';
		modname = param;
		param = sep + 1;
	}
	if (strcmp(param, "dyndbg"))
		return on_err; /* determined by caller */

	ddebug_exec_queries((val ? val : "+p"), modname);

	return 0; /* query failure shouldnt stop module load */
}

/* handle both dyndbg and $module.dyndbg params at boot */
static int ddebug_dyndbg_boot_param_cb(char *param, char *val,
				const char *unused, void *arg)
{
	vpr_info("%s=\"%s\"\n", param, val);
	return ddebug_dyndbg_param_cb(param, val, NULL, 0);
}

/*
 * modprobe foo finds foo.params in boot-args, strips "foo.", and
 * passes them to load_module().  This callback gets unknown params,
 * processes dyndbg params, rejects others.
 */
int ddebug_dyndbg_module_param_cb(char *param, char *val, const char *module)
{
	vpr_info("module: %s %s=\"%s\"\n", module, param, val);
	return ddebug_dyndbg_param_cb(param, val, module, -ENOENT);
}

static void ddebug_table_free(struct ddebug_table *dt)
{
	list_del_init(&dt->link);
	kfree(dt);
}

/*
 * Called in response to a module being unloaded.  Removes
 * any ddebug_table's which point at the module.
 */
int ddebug_remove_module(const char *mod_name)
{
	struct ddebug_table *dt, *nextdt;
	int ret = -ENOENT;

	v2pr_info("removing module \"%s\"\n", mod_name);

	mutex_lock(&ddebug_lock);
	list_for_each_entry_safe(dt, nextdt, &ddebug_tables, link) {
		if (dt->mod_name == mod_name) {
			ddebug_table_free(dt);
			ret = 0;
			break;
		}
	}
	mutex_unlock(&ddebug_lock);
	return ret;
}

static void ddebug_remove_all_tables(void)
{
	mutex_lock(&ddebug_lock);
	while (!list_empty(&ddebug_tables)) {
		struct ddebug_table *dt = list_entry(ddebug_tables.next,
						      struct ddebug_table,
						      link);
		ddebug_table_free(dt);
	}
	mutex_unlock(&ddebug_lock);
}

static __initdata int ddebug_init_success;

static int __init dynamic_debug_init_control(void)
{
	struct proc_dir_entry *procfs_dir;
	struct dentry *debugfs_dir;

	if (!ddebug_init_success)
		return -ENODEV;

	/* Create the control file in debugfs if it is enabled */
	if (debugfs_initialized()) {
		debugfs_dir = debugfs_create_dir("dynamic_debug", NULL);
		debugfs_create_file("control", 0644, debugfs_dir, NULL,
				    &ddebug_proc_fops);
	}

	/* Also create the control file in procfs */
	procfs_dir = proc_mkdir("dynamic_debug", NULL);
	if (procfs_dir)
		proc_create("control", 0644, procfs_dir, &proc_fops);

	return 0;
}

static int __init dynamic_debug_init(void)
{
	struct _ddebug *iter, *iter_start;
	const char *modname = NULL;
	char *cmdline;
	int ret = 0;
	int n = 0, entries = 0, modct = 0;

	if (&__start___dyndbg == &__stop___dyndbg) {
		if (IS_ENABLED(CONFIG_DYNAMIC_DEBUG)) {
			pr_warn("_ddebug table is empty in a CONFIG_DYNAMIC_DEBUG build\n");
			return 1;
		}
		pr_info("Ignore empty _ddebug table in a CONFIG_DYNAMIC_DEBUG_CORE build\n");
		ddebug_init_success = 1;
		return 0;
	}
	iter = __start___dyndbg;
	modname = iter->modname;
	iter_start = iter;
	for (; iter < __stop___dyndbg; iter++) {
		entries++;
		if (strcmp(modname, iter->modname)) {
			modct++;
			ret = ddebug_add_module(iter_start, n, modname);
			if (ret)
				goto out_err;
			n = 0;
			modname = iter->modname;
			iter_start = iter;
		}
		n++;
	}
	ret = ddebug_add_module(iter_start, n, modname);
	if (ret)
		goto out_err;

	ddebug_init_success = 1;
	vpr_info("%d modules, %d entries and %d bytes in ddebug tables, %d bytes in __dyndbg section\n",
		 modct, entries, (int)(modct * sizeof(struct ddebug_table)),
		 (int)(entries * sizeof(struct _ddebug)));

	/* apply ddebug_query boot param, dont unload tables on err */
	if (ddebug_setup_string[0] != '\0') {
		pr_warn("ddebug_query param name is deprecated, change it to dyndbg\n");
		ret = ddebug_exec_queries(ddebug_setup_string, NULL);
		if (ret < 0)
			pr_warn("Invalid ddebug boot param %s\n",
				ddebug_setup_string);
		else
			pr_info("%d changes by ddebug_query\n", ret);
	}
	/* now that ddebug tables are loaded, process all boot args
	 * again to find and activate queries given in dyndbg params.
	 * While this has already been done for known boot params, it
	 * ignored the unknown ones (dyndbg in particular).  Reusing
	 * parse_args avoids ad-hoc parsing.  This will also attempt
	 * to activate queries for not-yet-loaded modules, which is
	 * slightly noisy if verbose, but harmless.
	 */
	cmdline = kstrdup(saved_command_line, GFP_KERNEL);
	parse_args("dyndbg params", cmdline, NULL,
		   0, 0, 0, NULL, &ddebug_dyndbg_boot_param_cb);
	kfree(cmdline);
	return 0;

out_err:
	ddebug_remove_all_tables();
	return 0;
}
/* Allow early initialization for boot messages via boot param */
early_initcall(dynamic_debug_init);

/* Debugfs setup must be done later */
fs_initcall(dynamic_debug_init_control);<|MERGE_RESOLUTION|>--- conflicted
+++ resolved
@@ -875,11 +875,6 @@
 	struct ddebug_iter *iter = m->private;
 	struct _ddebug *dp = p;
 	struct flagsbuf flags;
-<<<<<<< HEAD
-
-	vpr_info("called m=%p p=%p\n", m, p);
-=======
->>>>>>> d1988041
 
 	if (p == SEQ_START_TOKEN) {
 		seq_puts(m,
