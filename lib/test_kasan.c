--- conflicted
+++ resolved
@@ -683,11 +683,7 @@
 {
 	/*
 	 * Deliberate out-of-bounds access. To prevent CONFIG_UBSAN_LOCAL_BOUNDS
-<<<<<<< HEAD
-	 * from failing here and panicing the kernel, access the array via a
-=======
 	 * from failing here and panicking the kernel, access the array via a
->>>>>>> 3b17187f
 	 * volatile pointer, which will prevent the compiler from being able to
 	 * determine the array bounds.
 	 *
