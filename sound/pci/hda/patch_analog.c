/*
 * HD audio interface patch for AD1882, AD1884, AD1981HD, AD1983, AD1984,
 *   AD1986A, AD1988
 *
 * Copyright (c) 2005-2007 Takashi Iwai <tiwai@suse.de>
 *
 *  This driver is free software; you can redistribute it and/or modify
 *  it under the terms of the GNU General Public License as published by
 *  the Free Software Foundation; either version 2 of the License, or
 *  (at your option) any later version.
 *
 *  This driver is distributed in the hope that it will be useful,
 *  but WITHOUT ANY WARRANTY; without even the implied warranty of
 *  MERCHANTABILITY or FITNESS FOR A PARTICULAR PURPOSE.  See the
 *  GNU General Public License for more details.
 *
 *  You should have received a copy of the GNU General Public License
 *  along with this program; if not, write to the Free Software
 *  Foundation, Inc., 59 Temple Place, Suite 330, Boston, MA  02111-1307 USA
 */

#include <linux/init.h>
#include <linux/delay.h>
#include <linux/slab.h>
#include <linux/pci.h>

#include <sound/core.h>
#include "hda_codec.h"
#include "hda_local.h"
#include "hda_beep.h"

struct ad198x_spec {
	struct snd_kcontrol_new *mixers[5];
	int num_mixers;
	unsigned int beep_amp;	/* beep amp value, set via set_beep_amp() */
	const struct hda_verb *init_verbs[5];	/* initialization verbs
						 * don't forget NULL termination!
						 */
	unsigned int num_init_verbs;

	/* playback */
	struct hda_multi_out multiout;	/* playback set-up
					 * max_channels, dacs must be set
					 * dig_out_nid and hp_nid are optional
					 */
	unsigned int cur_eapd;
	unsigned int need_dac_fix;

	/* capture */
	unsigned int num_adc_nids;
	hda_nid_t *adc_nids;
	hda_nid_t dig_in_nid;		/* digital-in NID; optional */

	/* capture source */
	const struct hda_input_mux *input_mux;
	hda_nid_t *capsrc_nids;
	unsigned int cur_mux[3];

	/* channel model */
	const struct hda_channel_mode *channel_mode;
	int num_channel_mode;

	/* PCM information */
	struct hda_pcm pcm_rec[3];	/* used in alc_build_pcms() */

	unsigned int spdif_route;

	/* dynamic controls, init_verbs and input_mux */
	struct auto_pin_cfg autocfg;
	struct snd_array kctls;
	struct hda_input_mux private_imux;
	hda_nid_t private_dac_nids[AUTO_CFG_MAX_OUTS];

	unsigned int jack_present :1;
	unsigned int inv_jack_detect:1;

#ifdef CONFIG_SND_HDA_POWER_SAVE
	struct hda_loopback_check loopback;
#endif
	/* for virtual master */
	hda_nid_t vmaster_nid;
	const char **slave_vols;
	const char **slave_sws;
};

/*
 * input MUX handling (common part)
 */
static int ad198x_mux_enum_info(struct snd_kcontrol *kcontrol, struct snd_ctl_elem_info *uinfo)
{
	struct hda_codec *codec = snd_kcontrol_chip(kcontrol);
	struct ad198x_spec *spec = codec->spec;

	return snd_hda_input_mux_info(spec->input_mux, uinfo);
}

static int ad198x_mux_enum_get(struct snd_kcontrol *kcontrol, struct snd_ctl_elem_value *ucontrol)
{
	struct hda_codec *codec = snd_kcontrol_chip(kcontrol);
	struct ad198x_spec *spec = codec->spec;
	unsigned int adc_idx = snd_ctl_get_ioffidx(kcontrol, &ucontrol->id);

	ucontrol->value.enumerated.item[0] = spec->cur_mux[adc_idx];
	return 0;
}

static int ad198x_mux_enum_put(struct snd_kcontrol *kcontrol, struct snd_ctl_elem_value *ucontrol)
{
	struct hda_codec *codec = snd_kcontrol_chip(kcontrol);
	struct ad198x_spec *spec = codec->spec;
	unsigned int adc_idx = snd_ctl_get_ioffidx(kcontrol, &ucontrol->id);

	return snd_hda_input_mux_put(codec, spec->input_mux, ucontrol,
				     spec->capsrc_nids[adc_idx],
				     &spec->cur_mux[adc_idx]);
}

/*
 * initialization (common callbacks)
 */
static int ad198x_init(struct hda_codec *codec)
{
	struct ad198x_spec *spec = codec->spec;
	int i;

	for (i = 0; i < spec->num_init_verbs; i++)
		snd_hda_sequence_write(codec, spec->init_verbs[i]);
	return 0;
}

static const char *ad_slave_vols[] = {
	"Front Playback Volume",
	"Surround Playback Volume",
	"Center Playback Volume",
	"LFE Playback Volume",
	"Side Playback Volume",
	"Headphone Playback Volume",
	"Mono Playback Volume",
	"Speaker Playback Volume",
	"IEC958 Playback Volume",
	NULL
};

static const char *ad_slave_sws[] = {
	"Front Playback Switch",
	"Surround Playback Switch",
	"Center Playback Switch",
	"LFE Playback Switch",
	"Side Playback Switch",
	"Headphone Playback Switch",
	"Mono Playback Switch",
	"Speaker Playback Switch",
	"IEC958 Playback Switch",
	NULL
};

static void ad198x_free_kctls(struct hda_codec *codec);

/* additional beep mixers; the actual parameters are overwritten at build */
static struct snd_kcontrol_new ad_beep_mixer[] = {
	HDA_CODEC_VOLUME("Beep Playback Volume", 0, 0, HDA_OUTPUT),
	HDA_CODEC_MUTE("Beep Playback Switch", 0, 0, HDA_OUTPUT),
	{ } /* end */
};

#define set_beep_amp(spec, nid, idx, dir) \
	((spec)->beep_amp = HDA_COMPOSE_AMP_VAL(nid, 1, idx, dir)) /* mono */

static int ad198x_build_controls(struct hda_codec *codec)
{
	struct ad198x_spec *spec = codec->spec;
	unsigned int i;
	int err;

	for (i = 0; i < spec->num_mixers; i++) {
		err = snd_hda_add_new_ctls(codec, spec->mixers[i]);
		if (err < 0)
			return err;
	}
	if (spec->multiout.dig_out_nid) {
		err = snd_hda_create_spdif_out_ctls(codec, spec->multiout.dig_out_nid);
		if (err < 0)
			return err;
		err = snd_hda_create_spdif_share_sw(codec,
						    &spec->multiout);
		if (err < 0)
			return err;
		spec->multiout.share_spdif = 1;
	} 
	if (spec->dig_in_nid) {
		err = snd_hda_create_spdif_in_ctls(codec, spec->dig_in_nid);
		if (err < 0)
			return err;
	}

	/* create beep controls if needed */
	if (spec->beep_amp) {
		struct snd_kcontrol_new *knew;
		for (knew = ad_beep_mixer; knew->name; knew++) {
			struct snd_kcontrol *kctl;
			kctl = snd_ctl_new1(knew, codec);
			if (!kctl)
				return -ENOMEM;
			kctl->private_value = spec->beep_amp;
			err = snd_hda_ctl_add(codec, kctl);
			if (err < 0)
				return err;
		}
	}

	/* if we have no master control, let's create it */
	if (!snd_hda_find_mixer_ctl(codec, "Master Playback Volume")) {
		unsigned int vmaster_tlv[4];
		snd_hda_set_vmaster_tlv(codec, spec->vmaster_nid,
					HDA_OUTPUT, vmaster_tlv);
		err = snd_hda_add_vmaster(codec, "Master Playback Volume",
					  vmaster_tlv,
					  (spec->slave_vols ?
					   spec->slave_vols : ad_slave_vols));
		if (err < 0)
			return err;
	}
	if (!snd_hda_find_mixer_ctl(codec, "Master Playback Switch")) {
		err = snd_hda_add_vmaster(codec, "Master Playback Switch",
					  NULL,
					  (spec->slave_sws ?
					   spec->slave_sws : ad_slave_sws));
		if (err < 0)
			return err;
	}

	ad198x_free_kctls(codec); /* no longer needed */
	return 0;
}

#ifdef CONFIG_SND_HDA_POWER_SAVE
static int ad198x_check_power_status(struct hda_codec *codec, hda_nid_t nid)
{
	struct ad198x_spec *spec = codec->spec;
	return snd_hda_check_amp_list_power(codec, &spec->loopback, nid);
}
#endif

/*
 * Analog playback callbacks
 */
static int ad198x_playback_pcm_open(struct hda_pcm_stream *hinfo,
				    struct hda_codec *codec,
				    struct snd_pcm_substream *substream)
{
	struct ad198x_spec *spec = codec->spec;
	return snd_hda_multi_out_analog_open(codec, &spec->multiout, substream,
					     hinfo);
}

static int ad198x_playback_pcm_prepare(struct hda_pcm_stream *hinfo,
				       struct hda_codec *codec,
				       unsigned int stream_tag,
				       unsigned int format,
				       struct snd_pcm_substream *substream)
{
	struct ad198x_spec *spec = codec->spec;
	return snd_hda_multi_out_analog_prepare(codec, &spec->multiout, stream_tag,
						format, substream);
}

static int ad198x_playback_pcm_cleanup(struct hda_pcm_stream *hinfo,
				       struct hda_codec *codec,
				       struct snd_pcm_substream *substream)
{
	struct ad198x_spec *spec = codec->spec;
	return snd_hda_multi_out_analog_cleanup(codec, &spec->multiout);
}

/*
 * Digital out
 */
static int ad198x_dig_playback_pcm_open(struct hda_pcm_stream *hinfo,
					struct hda_codec *codec,
					struct snd_pcm_substream *substream)
{
	struct ad198x_spec *spec = codec->spec;
	return snd_hda_multi_out_dig_open(codec, &spec->multiout);
}

static int ad198x_dig_playback_pcm_close(struct hda_pcm_stream *hinfo,
					 struct hda_codec *codec,
					 struct snd_pcm_substream *substream)
{
	struct ad198x_spec *spec = codec->spec;
	return snd_hda_multi_out_dig_close(codec, &spec->multiout);
}

static int ad198x_dig_playback_pcm_prepare(struct hda_pcm_stream *hinfo,
					   struct hda_codec *codec,
					   unsigned int stream_tag,
					   unsigned int format,
					   struct snd_pcm_substream *substream)
{
	struct ad198x_spec *spec = codec->spec;
	return snd_hda_multi_out_dig_prepare(codec, &spec->multiout, stream_tag,
					     format, substream);
}

static int ad198x_dig_playback_pcm_cleanup(struct hda_pcm_stream *hinfo,
					   struct hda_codec *codec,
					   struct snd_pcm_substream *substream)
{
	struct ad198x_spec *spec = codec->spec;
	return snd_hda_multi_out_dig_cleanup(codec, &spec->multiout);
}

/*
 * Analog capture
 */
static int ad198x_capture_pcm_prepare(struct hda_pcm_stream *hinfo,
				      struct hda_codec *codec,
				      unsigned int stream_tag,
				      unsigned int format,
				      struct snd_pcm_substream *substream)
{
	struct ad198x_spec *spec = codec->spec;
	snd_hda_codec_setup_stream(codec, spec->adc_nids[substream->number],
				   stream_tag, 0, format);
	return 0;
}

static int ad198x_capture_pcm_cleanup(struct hda_pcm_stream *hinfo,
				      struct hda_codec *codec,
				      struct snd_pcm_substream *substream)
{
	struct ad198x_spec *spec = codec->spec;
	snd_hda_codec_cleanup_stream(codec, spec->adc_nids[substream->number]);
	return 0;
}


/*
 */
static struct hda_pcm_stream ad198x_pcm_analog_playback = {
	.substreams = 1,
	.channels_min = 2,
	.channels_max = 6, /* changed later */
	.nid = 0, /* fill later */
	.ops = {
		.open = ad198x_playback_pcm_open,
		.prepare = ad198x_playback_pcm_prepare,
		.cleanup = ad198x_playback_pcm_cleanup
	},
};

static struct hda_pcm_stream ad198x_pcm_analog_capture = {
	.substreams = 1,
	.channels_min = 2,
	.channels_max = 2,
	.nid = 0, /* fill later */
	.ops = {
		.prepare = ad198x_capture_pcm_prepare,
		.cleanup = ad198x_capture_pcm_cleanup
	},
};

static struct hda_pcm_stream ad198x_pcm_digital_playback = {
	.substreams = 1,
	.channels_min = 2,
	.channels_max = 2,
	.nid = 0, /* fill later */
	.ops = {
		.open = ad198x_dig_playback_pcm_open,
		.close = ad198x_dig_playback_pcm_close,
		.prepare = ad198x_dig_playback_pcm_prepare,
		.cleanup = ad198x_dig_playback_pcm_cleanup
	},
};

static struct hda_pcm_stream ad198x_pcm_digital_capture = {
	.substreams = 1,
	.channels_min = 2,
	.channels_max = 2,
	/* NID is set in alc_build_pcms */
};

static int ad198x_build_pcms(struct hda_codec *codec)
{
	struct ad198x_spec *spec = codec->spec;
	struct hda_pcm *info = spec->pcm_rec;

	codec->num_pcms = 1;
	codec->pcm_info = info;

	info->name = "AD198x Analog";
	info->stream[SNDRV_PCM_STREAM_PLAYBACK] = ad198x_pcm_analog_playback;
	info->stream[SNDRV_PCM_STREAM_PLAYBACK].channels_max = spec->multiout.max_channels;
	info->stream[SNDRV_PCM_STREAM_PLAYBACK].nid = spec->multiout.dac_nids[0];
	info->stream[SNDRV_PCM_STREAM_CAPTURE] = ad198x_pcm_analog_capture;
	info->stream[SNDRV_PCM_STREAM_CAPTURE].substreams = spec->num_adc_nids;
	info->stream[SNDRV_PCM_STREAM_CAPTURE].nid = spec->adc_nids[0];

	if (spec->multiout.dig_out_nid) {
		info++;
		codec->num_pcms++;
		info->name = "AD198x Digital";
		info->pcm_type = HDA_PCM_TYPE_SPDIF;
		info->stream[SNDRV_PCM_STREAM_PLAYBACK] = ad198x_pcm_digital_playback;
		info->stream[SNDRV_PCM_STREAM_PLAYBACK].nid = spec->multiout.dig_out_nid;
		if (spec->dig_in_nid) {
			info->stream[SNDRV_PCM_STREAM_CAPTURE] = ad198x_pcm_digital_capture;
			info->stream[SNDRV_PCM_STREAM_CAPTURE].nid = spec->dig_in_nid;
		}
	}

	return 0;
}

static void ad198x_free_kctls(struct hda_codec *codec)
{
	struct ad198x_spec *spec = codec->spec;

	if (spec->kctls.list) {
		struct snd_kcontrol_new *kctl = spec->kctls.list;
		int i;
		for (i = 0; i < spec->kctls.used; i++)
			kfree(kctl[i].name);
	}
	snd_array_free(&spec->kctls);
}

static void ad198x_free(struct hda_codec *codec)
{
	struct ad198x_spec *spec = codec->spec;

	if (!spec)
		return;

	ad198x_free_kctls(codec);
	kfree(spec);
	snd_hda_detach_beep_device(codec);
}

static struct hda_codec_ops ad198x_patch_ops = {
	.build_controls = ad198x_build_controls,
	.build_pcms = ad198x_build_pcms,
	.init = ad198x_init,
	.free = ad198x_free,
#ifdef CONFIG_SND_HDA_POWER_SAVE
	.check_power_status = ad198x_check_power_status,
#endif
};


/*
 * EAPD control
 * the private value = nid | (invert << 8)
 */
#define ad198x_eapd_info	snd_ctl_boolean_mono_info

static int ad198x_eapd_get(struct snd_kcontrol *kcontrol,
			   struct snd_ctl_elem_value *ucontrol)
{
	struct hda_codec *codec = snd_kcontrol_chip(kcontrol);
	struct ad198x_spec *spec = codec->spec;
	int invert = (kcontrol->private_value >> 8) & 1;
	if (invert)
		ucontrol->value.integer.value[0] = ! spec->cur_eapd;
	else
		ucontrol->value.integer.value[0] = spec->cur_eapd;
	return 0;
}

static int ad198x_eapd_put(struct snd_kcontrol *kcontrol,
			   struct snd_ctl_elem_value *ucontrol)
{
	struct hda_codec *codec = snd_kcontrol_chip(kcontrol);
	struct ad198x_spec *spec = codec->spec;
	int invert = (kcontrol->private_value >> 8) & 1;
	hda_nid_t nid = kcontrol->private_value & 0xff;
	unsigned int eapd;
	eapd = !!ucontrol->value.integer.value[0];
	if (invert)
		eapd = !eapd;
	if (eapd == spec->cur_eapd)
		return 0;
	spec->cur_eapd = eapd;
	snd_hda_codec_write_cache(codec, nid,
				  0, AC_VERB_SET_EAPD_BTLENABLE,
				  eapd ? 0x02 : 0x00);
	return 1;
}

static int ad198x_ch_mode_info(struct snd_kcontrol *kcontrol,
			       struct snd_ctl_elem_info *uinfo);
static int ad198x_ch_mode_get(struct snd_kcontrol *kcontrol,
			      struct snd_ctl_elem_value *ucontrol);
static int ad198x_ch_mode_put(struct snd_kcontrol *kcontrol,
			      struct snd_ctl_elem_value *ucontrol);


/*
 * AD1986A specific
 */

#define AD1986A_SPDIF_OUT	0x02
#define AD1986A_FRONT_DAC	0x03
#define AD1986A_SURR_DAC	0x04
#define AD1986A_CLFE_DAC	0x05
#define AD1986A_ADC		0x06

static hda_nid_t ad1986a_dac_nids[3] = {
	AD1986A_FRONT_DAC, AD1986A_SURR_DAC, AD1986A_CLFE_DAC
};
static hda_nid_t ad1986a_adc_nids[1] = { AD1986A_ADC };
static hda_nid_t ad1986a_capsrc_nids[1] = { 0x12 };

static struct hda_input_mux ad1986a_capture_source = {
	.num_items = 7,
	.items = {
		{ "Mic", 0x0 },
		{ "CD", 0x1 },
		{ "Aux", 0x3 },
		{ "Line", 0x4 },
		{ "Mix", 0x5 },
		{ "Mono", 0x6 },
		{ "Phone", 0x7 },
	},
};


static struct hda_bind_ctls ad1986a_bind_pcm_vol = {
	.ops = &snd_hda_bind_vol,
	.values = {
		HDA_COMPOSE_AMP_VAL(AD1986A_FRONT_DAC, 3, 0, HDA_OUTPUT),
		HDA_COMPOSE_AMP_VAL(AD1986A_SURR_DAC, 3, 0, HDA_OUTPUT),
		HDA_COMPOSE_AMP_VAL(AD1986A_CLFE_DAC, 3, 0, HDA_OUTPUT),
		0
	},
};

static struct hda_bind_ctls ad1986a_bind_pcm_sw = {
	.ops = &snd_hda_bind_sw,
	.values = {
		HDA_COMPOSE_AMP_VAL(AD1986A_FRONT_DAC, 3, 0, HDA_OUTPUT),
		HDA_COMPOSE_AMP_VAL(AD1986A_SURR_DAC, 3, 0, HDA_OUTPUT),
		HDA_COMPOSE_AMP_VAL(AD1986A_CLFE_DAC, 3, 0, HDA_OUTPUT),
		0
	},
};

/*
 * mixers
 */
static struct snd_kcontrol_new ad1986a_mixers[] = {
	/*
	 * bind volumes/mutes of 3 DACs as a single PCM control for simplicity
	 */
	HDA_BIND_VOL("PCM Playback Volume", &ad1986a_bind_pcm_vol),
	HDA_BIND_SW("PCM Playback Switch", &ad1986a_bind_pcm_sw),
	HDA_CODEC_VOLUME("Front Playback Volume", 0x1b, 0x0, HDA_OUTPUT),
	HDA_CODEC_MUTE("Front Playback Switch", 0x1b, 0x0, HDA_OUTPUT),
	HDA_CODEC_VOLUME("Surround Playback Volume", 0x1c, 0x0, HDA_OUTPUT),
	HDA_CODEC_MUTE("Surround Playback Switch", 0x1c, 0x0, HDA_OUTPUT),
	HDA_CODEC_VOLUME_MONO("Center Playback Volume", 0x1d, 1, 0x0, HDA_OUTPUT),
	HDA_CODEC_VOLUME_MONO("LFE Playback Volume", 0x1d, 2, 0x0, HDA_OUTPUT),
	HDA_CODEC_MUTE_MONO("Center Playback Switch", 0x1d, 1, 0x0, HDA_OUTPUT),
	HDA_CODEC_MUTE_MONO("LFE Playback Switch", 0x1d, 2, 0x0, HDA_OUTPUT),
	HDA_CODEC_VOLUME("Headphone Playback Volume", 0x1a, 0x0, HDA_OUTPUT),
	HDA_CODEC_MUTE("Headphone Playback Switch", 0x1a, 0x0, HDA_OUTPUT),
	HDA_CODEC_VOLUME("CD Playback Volume", 0x15, 0x0, HDA_OUTPUT),
	HDA_CODEC_MUTE("CD Playback Switch", 0x15, 0x0, HDA_OUTPUT),
	HDA_CODEC_VOLUME("Line Playback Volume", 0x17, 0x0, HDA_OUTPUT),
	HDA_CODEC_MUTE("Line Playback Switch", 0x17, 0x0, HDA_OUTPUT),
	HDA_CODEC_VOLUME("Aux Playback Volume", 0x16, 0x0, HDA_OUTPUT),
	HDA_CODEC_MUTE("Aux Playback Switch", 0x16, 0x0, HDA_OUTPUT),
	HDA_CODEC_VOLUME("Mic Playback Volume", 0x13, 0x0, HDA_OUTPUT),
	HDA_CODEC_MUTE("Mic Playback Switch", 0x13, 0x0, HDA_OUTPUT),
	HDA_CODEC_VOLUME("Mic Boost", 0x0f, 0x0, HDA_OUTPUT),
	HDA_CODEC_VOLUME("Mono Playback Volume", 0x1e, 0x0, HDA_OUTPUT),
	HDA_CODEC_MUTE("Mono Playback Switch", 0x1e, 0x0, HDA_OUTPUT),
	HDA_CODEC_VOLUME("Capture Volume", 0x12, 0x0, HDA_OUTPUT),
	HDA_CODEC_MUTE("Capture Switch", 0x12, 0x0, HDA_OUTPUT),
	{
		.iface = SNDRV_CTL_ELEM_IFACE_MIXER,
		.name = "Capture Source",
		.info = ad198x_mux_enum_info,
		.get = ad198x_mux_enum_get,
		.put = ad198x_mux_enum_put,
	},
	HDA_CODEC_MUTE("Stereo Downmix Switch", 0x09, 0x0, HDA_OUTPUT),
	{ } /* end */
};

/* additional mixers for 3stack mode */
static struct snd_kcontrol_new ad1986a_3st_mixers[] = {
	{
		.iface = SNDRV_CTL_ELEM_IFACE_MIXER,
		.name = "Channel Mode",
		.info = ad198x_ch_mode_info,
		.get = ad198x_ch_mode_get,
		.put = ad198x_ch_mode_put,
	},
	{ } /* end */
};

/* laptop model - 2ch only */
static hda_nid_t ad1986a_laptop_dac_nids[1] = { AD1986A_FRONT_DAC };

/* master controls both pins 0x1a and 0x1b */
static struct hda_bind_ctls ad1986a_laptop_master_vol = {
	.ops = &snd_hda_bind_vol,
	.values = {
		HDA_COMPOSE_AMP_VAL(0x1a, 3, 0, HDA_OUTPUT),
		HDA_COMPOSE_AMP_VAL(0x1b, 3, 0, HDA_OUTPUT),
		0,
	},
};

static struct hda_bind_ctls ad1986a_laptop_master_sw = {
	.ops = &snd_hda_bind_sw,
	.values = {
		HDA_COMPOSE_AMP_VAL(0x1a, 3, 0, HDA_OUTPUT),
		HDA_COMPOSE_AMP_VAL(0x1b, 3, 0, HDA_OUTPUT),
		0,
	},
};

static struct snd_kcontrol_new ad1986a_laptop_mixers[] = {
	HDA_CODEC_VOLUME("PCM Playback Volume", 0x03, 0x0, HDA_OUTPUT),
	HDA_CODEC_MUTE("PCM Playback Switch", 0x03, 0x0, HDA_OUTPUT),
	HDA_BIND_VOL("Master Playback Volume", &ad1986a_laptop_master_vol),
	HDA_BIND_SW("Master Playback Switch", &ad1986a_laptop_master_sw),
	HDA_CODEC_VOLUME("CD Playback Volume", 0x15, 0x0, HDA_OUTPUT),
	HDA_CODEC_MUTE("CD Playback Switch", 0x15, 0x0, HDA_OUTPUT),
	HDA_CODEC_VOLUME("Line Playback Volume", 0x17, 0x0, HDA_OUTPUT),
	HDA_CODEC_MUTE("Line Playback Switch", 0x17, 0x0, HDA_OUTPUT),
	HDA_CODEC_VOLUME("Aux Playback Volume", 0x16, 0x0, HDA_OUTPUT),
	HDA_CODEC_MUTE("Aux Playback Switch", 0x16, 0x0, HDA_OUTPUT),
	HDA_CODEC_VOLUME("Mic Playback Volume", 0x13, 0x0, HDA_OUTPUT),
	HDA_CODEC_MUTE("Mic Playback Switch", 0x13, 0x0, HDA_OUTPUT),
	HDA_CODEC_VOLUME("Mic Boost", 0x0f, 0x0, HDA_OUTPUT),
	/* 
	   HDA_CODEC_VOLUME("Mono Playback Volume", 0x1e, 0x0, HDA_OUTPUT),
	   HDA_CODEC_MUTE("Mono Playback Switch", 0x1e, 0x0, HDA_OUTPUT), */
	HDA_CODEC_VOLUME("Capture Volume", 0x12, 0x0, HDA_OUTPUT),
	HDA_CODEC_MUTE("Capture Switch", 0x12, 0x0, HDA_OUTPUT),
	{
		.iface = SNDRV_CTL_ELEM_IFACE_MIXER,
		.name = "Capture Source",
		.info = ad198x_mux_enum_info,
		.get = ad198x_mux_enum_get,
		.put = ad198x_mux_enum_put,
	},
	{ } /* end */
};

/* laptop-eapd model - 2ch only */

static struct hda_input_mux ad1986a_laptop_eapd_capture_source = {
	.num_items = 3,
	.items = {
		{ "Mic", 0x0 },
		{ "Internal Mic", 0x4 },
		{ "Mix", 0x5 },
	},
};

static struct hda_input_mux ad1986a_automic_capture_source = {
	.num_items = 2,
	.items = {
		{ "Mic", 0x0 },
		{ "Mix", 0x5 },
	},
};

static struct snd_kcontrol_new ad1986a_laptop_master_mixers[] = {
	HDA_BIND_VOL("Master Playback Volume", &ad1986a_laptop_master_vol),
	HDA_BIND_SW("Master Playback Switch", &ad1986a_laptop_master_sw),
	{ } /* end */
};

static struct snd_kcontrol_new ad1986a_laptop_eapd_mixers[] = {
	HDA_CODEC_VOLUME("PCM Playback Volume", 0x03, 0x0, HDA_OUTPUT),
	HDA_CODEC_MUTE("PCM Playback Switch", 0x03, 0x0, HDA_OUTPUT),
	HDA_CODEC_VOLUME("Mic Playback Volume", 0x13, 0x0, HDA_OUTPUT),
	HDA_CODEC_MUTE("Mic Playback Switch", 0x13, 0x0, HDA_OUTPUT),
	HDA_CODEC_VOLUME("Mic Boost", 0x0f, 0x0, HDA_OUTPUT),
	HDA_CODEC_VOLUME("Capture Volume", 0x12, 0x0, HDA_OUTPUT),
	HDA_CODEC_MUTE("Capture Switch", 0x12, 0x0, HDA_OUTPUT),
	{
		.iface = SNDRV_CTL_ELEM_IFACE_MIXER,
		.name = "Capture Source",
		.info = ad198x_mux_enum_info,
		.get = ad198x_mux_enum_get,
		.put = ad198x_mux_enum_put,
	},
	{
		.iface = SNDRV_CTL_ELEM_IFACE_MIXER,
		.name = "External Amplifier",
		.info = ad198x_eapd_info,
		.get = ad198x_eapd_get,
		.put = ad198x_eapd_put,
		.private_value = 0x1b | (1 << 8), /* port-D, inversed */
	},
	{ } /* end */
};

static struct snd_kcontrol_new ad1986a_laptop_intmic_mixers[] = {
	HDA_CODEC_VOLUME("Internal Mic Playback Volume", 0x17, 0, HDA_OUTPUT),
	HDA_CODEC_MUTE("Internal Mic Playback Switch", 0x17, 0, HDA_OUTPUT),
	{ } /* end */
};

/* re-connect the mic boost input according to the jack sensing */
static void ad1986a_automic(struct hda_codec *codec)
{
	unsigned int present;
	present = snd_hda_codec_read(codec, 0x1f, 0, AC_VERB_GET_PIN_SENSE, 0);
	/* 0 = 0x1f, 2 = 0x1d, 4 = mixed */
	snd_hda_codec_write(codec, 0x0f, 0, AC_VERB_SET_CONNECT_SEL,
			    (present & AC_PINSENSE_PRESENCE) ? 0 : 2);
}

#define AD1986A_MIC_EVENT		0x36

static void ad1986a_automic_unsol_event(struct hda_codec *codec,
					    unsigned int res)
{
	if ((res >> 26) != AD1986A_MIC_EVENT)
		return;
	ad1986a_automic(codec);
}

static int ad1986a_automic_init(struct hda_codec *codec)
{
	ad198x_init(codec);
	ad1986a_automic(codec);
	return 0;
}

/* laptop-automute - 2ch only */

static void ad1986a_update_hp(struct hda_codec *codec)
{
	struct ad198x_spec *spec = codec->spec;
	unsigned int mute;

	if (spec->jack_present)
		mute = HDA_AMP_MUTE; /* mute internal speaker */
	else
		/* unmute internal speaker if necessary */
		mute = snd_hda_codec_amp_read(codec, 0x1a, 0, HDA_OUTPUT, 0);
	snd_hda_codec_amp_stereo(codec, 0x1b, HDA_OUTPUT, 0,
				 HDA_AMP_MUTE, mute);
}

static void ad1986a_hp_automute(struct hda_codec *codec)
{
	struct ad198x_spec *spec = codec->spec;
	unsigned int present;

	present = snd_hda_codec_read(codec, 0x1a, 0, AC_VERB_GET_PIN_SENSE, 0);
	spec->jack_present = !!(present & 0x80000000);
	if (spec->inv_jack_detect)
		spec->jack_present = !spec->jack_present;
	ad1986a_update_hp(codec);
}

#define AD1986A_HP_EVENT		0x37

static void ad1986a_hp_unsol_event(struct hda_codec *codec, unsigned int res)
{
	if ((res >> 26) != AD1986A_HP_EVENT)
		return;
	ad1986a_hp_automute(codec);
}

static int ad1986a_hp_init(struct hda_codec *codec)
{
	ad198x_init(codec);
	ad1986a_hp_automute(codec);
	return 0;
}

/* bind hp and internal speaker mute (with plug check) */
static int ad1986a_hp_master_sw_put(struct snd_kcontrol *kcontrol,
				    struct snd_ctl_elem_value *ucontrol)
{
	struct hda_codec *codec = snd_kcontrol_chip(kcontrol);
	long *valp = ucontrol->value.integer.value;
	int change;

	change = snd_hda_codec_amp_update(codec, 0x1a, 0, HDA_OUTPUT, 0,
					  HDA_AMP_MUTE,
					  valp[0] ? 0 : HDA_AMP_MUTE);
	change |= snd_hda_codec_amp_update(codec, 0x1a, 1, HDA_OUTPUT, 0,
					   HDA_AMP_MUTE,
					   valp[1] ? 0 : HDA_AMP_MUTE);
	if (change)
		ad1986a_update_hp(codec);
	return change;
}

static struct snd_kcontrol_new ad1986a_automute_master_mixers[] = {
	HDA_BIND_VOL("Master Playback Volume", &ad1986a_laptop_master_vol),
	{
		.iface = SNDRV_CTL_ELEM_IFACE_MIXER,
		.name = "Master Playback Switch",
		.info = snd_hda_mixer_amp_switch_info,
		.get = snd_hda_mixer_amp_switch_get,
		.put = ad1986a_hp_master_sw_put,
		.private_value = HDA_COMPOSE_AMP_VAL(0x1a, 3, 0, HDA_OUTPUT),
	},
	{ } /* end */
};


/*
 * initialization verbs
 */
static struct hda_verb ad1986a_init_verbs[] = {
	/* Front, Surround, CLFE DAC; mute as default */
	{0x03, AC_VERB_SET_AMP_GAIN_MUTE, 0xb080},
	{0x04, AC_VERB_SET_AMP_GAIN_MUTE, 0xb080},
	{0x05, AC_VERB_SET_AMP_GAIN_MUTE, 0xb080},
	/* Downmix - off */
	{0x09, AC_VERB_SET_AMP_GAIN_MUTE, 0xb080},
	/* HP, Line-Out, Surround, CLFE selectors */
	{0x0a, AC_VERB_SET_CONNECT_SEL, 0x0},
	{0x0b, AC_VERB_SET_CONNECT_SEL, 0x0},
	{0x0c, AC_VERB_SET_CONNECT_SEL, 0x0},
	{0x0d, AC_VERB_SET_CONNECT_SEL, 0x0},
	/* Mono selector */
	{0x0e, AC_VERB_SET_CONNECT_SEL, 0x0},
	/* Mic selector: Mic 1/2 pin */
	{0x0f, AC_VERB_SET_CONNECT_SEL, 0x0},
	/* Line-in selector: Line-in */
	{0x10, AC_VERB_SET_CONNECT_SEL, 0x0},
	/* Mic 1/2 swap */
	{0x11, AC_VERB_SET_CONNECT_SEL, 0x0},
	/* Record selector: mic */
	{0x12, AC_VERB_SET_CONNECT_SEL, 0x0},
	/* Mic, Phone, CD, Aux, Line-In amp; mute as default */
	{0x13, AC_VERB_SET_AMP_GAIN_MUTE, 0xb080},
	{0x14, AC_VERB_SET_AMP_GAIN_MUTE, 0xb080},
	{0x15, AC_VERB_SET_AMP_GAIN_MUTE, 0xb080},
	{0x16, AC_VERB_SET_AMP_GAIN_MUTE, 0xb080},
	{0x17, AC_VERB_SET_AMP_GAIN_MUTE, 0xb080},
	/* PC beep */
	{0x18, AC_VERB_SET_CONNECT_SEL, 0x0},
	/* HP, Line-Out, Surround, CLFE, Mono pins; mute as default */
	{0x1a, AC_VERB_SET_AMP_GAIN_MUTE, 0xb080},
	{0x1b, AC_VERB_SET_AMP_GAIN_MUTE, 0xb080},
	{0x1c, AC_VERB_SET_AMP_GAIN_MUTE, 0xb080},
	{0x1d, AC_VERB_SET_AMP_GAIN_MUTE, 0xb080},
	{0x1e, AC_VERB_SET_AMP_GAIN_MUTE, 0xb080},
	/* HP Pin */
	{0x1a, AC_VERB_SET_PIN_WIDGET_CONTROL, 0xc0 },
	/* Front, Surround, CLFE Pins */
	{0x1b, AC_VERB_SET_PIN_WIDGET_CONTROL, 0x40 },
	{0x1c, AC_VERB_SET_PIN_WIDGET_CONTROL, 0x40 },
	{0x1d, AC_VERB_SET_PIN_WIDGET_CONTROL, 0x40 },
	/* Mono Pin */
	{0x1e, AC_VERB_SET_PIN_WIDGET_CONTROL, 0x40 },
	/* Mic Pin */
	{0x1f, AC_VERB_SET_PIN_WIDGET_CONTROL, 0x24 },
	/* Line, Aux, CD, Beep-In Pin */
	{0x20, AC_VERB_SET_PIN_WIDGET_CONTROL, 0x20 },
	{0x21, AC_VERB_SET_PIN_WIDGET_CONTROL, 0x20 },
	{0x22, AC_VERB_SET_PIN_WIDGET_CONTROL, 0x20 },
	{0x23, AC_VERB_SET_PIN_WIDGET_CONTROL, 0x20 },
	{0x24, AC_VERB_SET_PIN_WIDGET_CONTROL, 0x20 },
	{ } /* end */
};

static struct hda_verb ad1986a_ch2_init[] = {
	/* Surround out -> Line In */
	{ 0x1c, AC_VERB_SET_PIN_WIDGET_CONTROL, PIN_IN },
 	/* Line-in selectors */
	{ 0x10, AC_VERB_SET_CONNECT_SEL, 0x1 },
	/* CLFE -> Mic in */
	{ 0x1d, AC_VERB_SET_PIN_WIDGET_CONTROL, PIN_VREF80 },
	/* Mic selector, mix C/LFE (backmic) and Mic (frontmic) */
	{ 0x0f, AC_VERB_SET_CONNECT_SEL, 0x4 },
	{ } /* end */
};

static struct hda_verb ad1986a_ch4_init[] = {
	/* Surround out -> Surround */
	{ 0x1c, AC_VERB_SET_PIN_WIDGET_CONTROL, PIN_OUT },
	{ 0x10, AC_VERB_SET_CONNECT_SEL, 0x0 },
	/* CLFE -> Mic in */
	{ 0x1d, AC_VERB_SET_PIN_WIDGET_CONTROL, PIN_VREF80 },
	{ 0x0f, AC_VERB_SET_CONNECT_SEL, 0x4 },
	{ } /* end */
};

static struct hda_verb ad1986a_ch6_init[] = {
	/* Surround out -> Surround out */
	{ 0x1c, AC_VERB_SET_PIN_WIDGET_CONTROL, PIN_OUT },
	{ 0x10, AC_VERB_SET_CONNECT_SEL, 0x0 },
	/* CLFE -> CLFE */
	{ 0x1d, AC_VERB_SET_PIN_WIDGET_CONTROL, PIN_OUT },
	{ 0x0f, AC_VERB_SET_CONNECT_SEL, 0x0 },
	{ } /* end */
};

static struct hda_channel_mode ad1986a_modes[3] = {
	{ 2, ad1986a_ch2_init },
	{ 4, ad1986a_ch4_init },
	{ 6, ad1986a_ch6_init },
};

/* eapd initialization */
static struct hda_verb ad1986a_eapd_init_verbs[] = {
	{0x1b, AC_VERB_SET_EAPD_BTLENABLE, 0x00 },
	{}
};

static struct hda_verb ad1986a_automic_verbs[] = {
	{0x1d, AC_VERB_SET_PIN_WIDGET_CONTROL, PIN_VREF80},
	{0x1f, AC_VERB_SET_PIN_WIDGET_CONTROL, PIN_VREF80},
	/*{0x20, AC_VERB_SET_PIN_WIDGET_CONTROL, PIN_VREF80},*/
	{0x0f, AC_VERB_SET_CONNECT_SEL, 0x0},
	{0x1f, AC_VERB_SET_UNSOLICITED_ENABLE, AC_USRSP_EN | AD1986A_MIC_EVENT},
	{}
};

/* Ultra initialization */
static struct hda_verb ad1986a_ultra_init[] = {
	/* eapd initialization */
	{ 0x1b, AC_VERB_SET_EAPD_BTLENABLE, 0x00 },
	/* CLFE -> Mic in */
	{ 0x0f, AC_VERB_SET_CONNECT_SEL, 0x2 },
	{ 0x1d, AC_VERB_SET_PIN_WIDGET_CONTROL, 0x24 },
	{ 0x1d, AC_VERB_SET_AMP_GAIN_MUTE, 0xb080 },
	{ } /* end */
};

/* pin sensing on HP jack */
static struct hda_verb ad1986a_hp_init_verbs[] = {
	{0x1a, AC_VERB_SET_UNSOLICITED_ENABLE, AC_USRSP_EN | AD1986A_HP_EVENT},
	{}
};

static void ad1986a_samsung_p50_unsol_event(struct hda_codec *codec,
					    unsigned int res)
{
	switch (res >> 26) {
	case AD1986A_HP_EVENT:
		ad1986a_hp_automute(codec);
		break;
	case AD1986A_MIC_EVENT:
		ad1986a_automic(codec);
		break;
	}
}

static int ad1986a_samsung_p50_init(struct hda_codec *codec)
{
	ad198x_init(codec);
	ad1986a_hp_automute(codec);
	ad1986a_automic(codec);
	return 0;
}


/* models */
enum {
	AD1986A_6STACK,
	AD1986A_3STACK,
	AD1986A_LAPTOP,
	AD1986A_LAPTOP_EAPD,
	AD1986A_LAPTOP_AUTOMUTE,
	AD1986A_ULTRA,
	AD1986A_SAMSUNG,
	AD1986A_SAMSUNG_P50,
	AD1986A_MODELS
};

static const char *ad1986a_models[AD1986A_MODELS] = {
	[AD1986A_6STACK]	= "6stack",
	[AD1986A_3STACK]	= "3stack",
	[AD1986A_LAPTOP]	= "laptop",
	[AD1986A_LAPTOP_EAPD]	= "laptop-eapd",
	[AD1986A_LAPTOP_AUTOMUTE] = "laptop-automute",
	[AD1986A_ULTRA]		= "ultra",
	[AD1986A_SAMSUNG]	= "samsung",
	[AD1986A_SAMSUNG_P50]	= "samsung-p50",
};

static struct snd_pci_quirk ad1986a_cfg_tbl[] = {
	SND_PCI_QUIRK(0x103c, 0x30af, "HP B2800", AD1986A_LAPTOP_EAPD),
	SND_PCI_QUIRK(0x1043, 0x1153, "ASUS M9", AD1986A_LAPTOP_EAPD),
	SND_PCI_QUIRK(0x1043, 0x11f7, "ASUS U5A", AD1986A_LAPTOP_EAPD),
	SND_PCI_QUIRK(0x1043, 0x1213, "ASUS A6J", AD1986A_LAPTOP_EAPD),
	SND_PCI_QUIRK(0x1043, 0x1263, "ASUS U5F", AD1986A_LAPTOP_EAPD),
	SND_PCI_QUIRK(0x1043, 0x1297, "ASUS Z62F", AD1986A_LAPTOP_EAPD),
	SND_PCI_QUIRK(0x1043, 0x12b3, "ASUS V1j", AD1986A_LAPTOP_EAPD),
	SND_PCI_QUIRK(0x1043, 0x1302, "ASUS W3j", AD1986A_LAPTOP_EAPD),
	SND_PCI_QUIRK(0x1043, 0x1443, "ASUS VX1", AD1986A_LAPTOP),
	SND_PCI_QUIRK(0x1043, 0x1447, "ASUS A8J", AD1986A_3STACK),
	SND_PCI_QUIRK(0x1043, 0x817f, "ASUS P5", AD1986A_3STACK),
	SND_PCI_QUIRK(0x1043, 0x818f, "ASUS P5", AD1986A_LAPTOP),
	SND_PCI_QUIRK(0x1043, 0x81b3, "ASUS P5", AD1986A_3STACK),
	SND_PCI_QUIRK(0x1043, 0x81cb, "ASUS M2N", AD1986A_3STACK),
	SND_PCI_QUIRK(0x1043, 0x8234, "ASUS M2N", AD1986A_3STACK),
	SND_PCI_QUIRK(0x10de, 0xcb84, "ASUS A8N-VM", AD1986A_3STACK),
	SND_PCI_QUIRK(0x1179, 0xff40, "Toshiba", AD1986A_LAPTOP_EAPD),
	SND_PCI_QUIRK(0x144d, 0xb03c, "Samsung R55", AD1986A_3STACK),
	SND_PCI_QUIRK(0x144d, 0xc01e, "FSC V2060", AD1986A_LAPTOP),
	SND_PCI_QUIRK(0x144d, 0xc024, "Samsung P50", AD1986A_SAMSUNG_P50),
	SND_PCI_QUIRK(0x144d, 0xc027, "Samsung Q1", AD1986A_ULTRA),
	SND_PCI_QUIRK_MASK(0x144d, 0xff00, 0xc000, "Samsung", AD1986A_SAMSUNG),
	SND_PCI_QUIRK(0x144d, 0xc504, "Samsung Q35", AD1986A_3STACK),
	SND_PCI_QUIRK(0x17aa, 0x1011, "Lenovo M55", AD1986A_LAPTOP),
	SND_PCI_QUIRK(0x17aa, 0x1017, "Lenovo A60", AD1986A_3STACK),
	SND_PCI_QUIRK(0x17aa, 0x2066, "Lenovo N100", AD1986A_LAPTOP_AUTOMUTE),
	SND_PCI_QUIRK(0x17c0, 0x2017, "Samsung M50", AD1986A_LAPTOP),
	{}
};

#ifdef CONFIG_SND_HDA_POWER_SAVE
static struct hda_amp_list ad1986a_loopbacks[] = {
	{ 0x13, HDA_OUTPUT, 0 }, /* Mic */
	{ 0x14, HDA_OUTPUT, 0 }, /* Phone */
	{ 0x15, HDA_OUTPUT, 0 }, /* CD */
	{ 0x16, HDA_OUTPUT, 0 }, /* Aux */
	{ 0x17, HDA_OUTPUT, 0 }, /* Line */
	{ } /* end */
};
#endif

static int is_jack_available(struct hda_codec *codec, hda_nid_t nid)
{
	unsigned int conf = snd_hda_codec_get_pincfg(codec, nid);
	return get_defcfg_connect(conf) != AC_JACK_PORT_NONE;
}

static int patch_ad1986a(struct hda_codec *codec)
{
	struct ad198x_spec *spec;
	int err, board_config;

	spec = kzalloc(sizeof(*spec), GFP_KERNEL);
	if (spec == NULL)
		return -ENOMEM;

	codec->spec = spec;

	err = snd_hda_attach_beep_device(codec, 0x19);
	if (err < 0) {
		ad198x_free(codec);
		return err;
	}
	set_beep_amp(spec, 0x18, 0, HDA_OUTPUT);

	spec->multiout.max_channels = 6;
	spec->multiout.num_dacs = ARRAY_SIZE(ad1986a_dac_nids);
	spec->multiout.dac_nids = ad1986a_dac_nids;
	spec->multiout.dig_out_nid = AD1986A_SPDIF_OUT;
	spec->num_adc_nids = 1;
	spec->adc_nids = ad1986a_adc_nids;
	spec->capsrc_nids = ad1986a_capsrc_nids;
	spec->input_mux = &ad1986a_capture_source;
	spec->num_mixers = 1;
	spec->mixers[0] = ad1986a_mixers;
	spec->num_init_verbs = 1;
	spec->init_verbs[0] = ad1986a_init_verbs;
#ifdef CONFIG_SND_HDA_POWER_SAVE
	spec->loopback.amplist = ad1986a_loopbacks;
#endif
	spec->vmaster_nid = 0x1b;

	codec->patch_ops = ad198x_patch_ops;

	/* override some parameters */
	board_config = snd_hda_check_board_config(codec, AD1986A_MODELS,
						  ad1986a_models,
						  ad1986a_cfg_tbl);
	switch (board_config) {
	case AD1986A_3STACK:
		spec->num_mixers = 2;
		spec->mixers[1] = ad1986a_3st_mixers;
		spec->num_init_verbs = 2;
		spec->init_verbs[1] = ad1986a_ch2_init;
		spec->channel_mode = ad1986a_modes;
		spec->num_channel_mode = ARRAY_SIZE(ad1986a_modes);
		spec->need_dac_fix = 1;
		spec->multiout.max_channels = 2;
		spec->multiout.num_dacs = 1;
		break;
	case AD1986A_LAPTOP:
		spec->mixers[0] = ad1986a_laptop_mixers;
		spec->multiout.max_channels = 2;
		spec->multiout.num_dacs = 1;
		spec->multiout.dac_nids = ad1986a_laptop_dac_nids;
		break;
	case AD1986A_LAPTOP_EAPD:
		spec->num_mixers = 3;
		spec->mixers[0] = ad1986a_laptop_master_mixers;
		spec->mixers[1] = ad1986a_laptop_eapd_mixers;
		spec->mixers[2] = ad1986a_laptop_intmic_mixers;
		spec->num_init_verbs = 2;
		spec->init_verbs[1] = ad1986a_eapd_init_verbs;
		spec->multiout.max_channels = 2;
		spec->multiout.num_dacs = 1;
		spec->multiout.dac_nids = ad1986a_laptop_dac_nids;
		if (!is_jack_available(codec, 0x25))
			spec->multiout.dig_out_nid = 0;
		spec->input_mux = &ad1986a_laptop_eapd_capture_source;
		break;
	case AD1986A_SAMSUNG:
		spec->num_mixers = 2;
		spec->mixers[0] = ad1986a_laptop_master_mixers;
		spec->mixers[1] = ad1986a_laptop_eapd_mixers;
		spec->num_init_verbs = 3;
		spec->init_verbs[1] = ad1986a_eapd_init_verbs;
		spec->init_verbs[2] = ad1986a_automic_verbs;
		spec->multiout.max_channels = 2;
		spec->multiout.num_dacs = 1;
		spec->multiout.dac_nids = ad1986a_laptop_dac_nids;
		if (!is_jack_available(codec, 0x25))
			spec->multiout.dig_out_nid = 0;
		spec->input_mux = &ad1986a_automic_capture_source;
		codec->patch_ops.unsol_event = ad1986a_automic_unsol_event;
		codec->patch_ops.init = ad1986a_automic_init;
		break;
	case AD1986A_SAMSUNG_P50:
		spec->num_mixers = 2;
		spec->mixers[0] = ad1986a_automute_master_mixers;
		spec->mixers[1] = ad1986a_laptop_eapd_mixers;
		spec->num_init_verbs = 4;
		spec->init_verbs[1] = ad1986a_eapd_init_verbs;
		spec->init_verbs[2] = ad1986a_automic_verbs;
		spec->init_verbs[3] = ad1986a_hp_init_verbs;
		spec->multiout.max_channels = 2;
		spec->multiout.num_dacs = 1;
		spec->multiout.dac_nids = ad1986a_laptop_dac_nids;
		if (!is_jack_available(codec, 0x25))
			spec->multiout.dig_out_nid = 0;
		spec->input_mux = &ad1986a_automic_capture_source;
		codec->patch_ops.unsol_event = ad1986a_samsung_p50_unsol_event;
		codec->patch_ops.init = ad1986a_samsung_p50_init;
		break;
	case AD1986A_LAPTOP_AUTOMUTE:
		spec->num_mixers = 3;
		spec->mixers[0] = ad1986a_automute_master_mixers;
		spec->mixers[1] = ad1986a_laptop_eapd_mixers;
		spec->mixers[2] = ad1986a_laptop_intmic_mixers;
		spec->num_init_verbs = 3;
		spec->init_verbs[1] = ad1986a_eapd_init_verbs;
		spec->init_verbs[2] = ad1986a_hp_init_verbs;
		spec->multiout.max_channels = 2;
		spec->multiout.num_dacs = 1;
		spec->multiout.dac_nids = ad1986a_laptop_dac_nids;
		if (!is_jack_available(codec, 0x25))
			spec->multiout.dig_out_nid = 0;
		spec->input_mux = &ad1986a_laptop_eapd_capture_source;
		codec->patch_ops.unsol_event = ad1986a_hp_unsol_event;
		codec->patch_ops.init = ad1986a_hp_init;
		/* Lenovo N100 seems to report the reversed bit
		 * for HP jack-sensing
		 */
		spec->inv_jack_detect = 1;
		break;
	case AD1986A_ULTRA:
		spec->mixers[0] = ad1986a_laptop_eapd_mixers;
		spec->num_init_verbs = 2;
		spec->init_verbs[1] = ad1986a_ultra_init;
		spec->multiout.max_channels = 2;
		spec->multiout.num_dacs = 1;
		spec->multiout.dac_nids = ad1986a_laptop_dac_nids;
		spec->multiout.dig_out_nid = 0;
		break;
	}

	/* AD1986A has a hardware problem that it can't share a stream
	 * with multiple output pins.  The copy of front to surrounds
	 * causes noisy or silent outputs at a certain timing, e.g.
	 * changing the volume.
	 * So, let's disable the shared stream.
	 */
	spec->multiout.no_share_stream = 1;

	return 0;
}

/*
 * AD1983 specific
 */

#define AD1983_SPDIF_OUT	0x02
#define AD1983_DAC		0x03
#define AD1983_ADC		0x04

static hda_nid_t ad1983_dac_nids[1] = { AD1983_DAC };
static hda_nid_t ad1983_adc_nids[1] = { AD1983_ADC };
static hda_nid_t ad1983_capsrc_nids[1] = { 0x15 };

static struct hda_input_mux ad1983_capture_source = {
	.num_items = 4,
	.items = {
		{ "Mic", 0x0 },
		{ "Line", 0x1 },
		{ "Mix", 0x2 },
		{ "Mix Mono", 0x3 },
	},
};

/*
 * SPDIF playback route
 */
static int ad1983_spdif_route_info(struct snd_kcontrol *kcontrol, struct snd_ctl_elem_info *uinfo)
{
	static char *texts[] = { "PCM", "ADC" };

	uinfo->type = SNDRV_CTL_ELEM_TYPE_ENUMERATED;
	uinfo->count = 1;
	uinfo->value.enumerated.items = 2;
	if (uinfo->value.enumerated.item > 1)
		uinfo->value.enumerated.item = 1;
	strcpy(uinfo->value.enumerated.name, texts[uinfo->value.enumerated.item]);
	return 0;
}

static int ad1983_spdif_route_get(struct snd_kcontrol *kcontrol, struct snd_ctl_elem_value *ucontrol)
{
	struct hda_codec *codec = snd_kcontrol_chip(kcontrol);
	struct ad198x_spec *spec = codec->spec;

	ucontrol->value.enumerated.item[0] = spec->spdif_route;
	return 0;
}

static int ad1983_spdif_route_put(struct snd_kcontrol *kcontrol, struct snd_ctl_elem_value *ucontrol)
{
	struct hda_codec *codec = snd_kcontrol_chip(kcontrol);
	struct ad198x_spec *spec = codec->spec;

	if (ucontrol->value.enumerated.item[0] > 1)
		return -EINVAL;
	if (spec->spdif_route != ucontrol->value.enumerated.item[0]) {
		spec->spdif_route = ucontrol->value.enumerated.item[0];
		snd_hda_codec_write_cache(codec, spec->multiout.dig_out_nid, 0,
					  AC_VERB_SET_CONNECT_SEL,
					  spec->spdif_route);
		return 1;
	}
	return 0;
}

static struct snd_kcontrol_new ad1983_mixers[] = {
	HDA_CODEC_VOLUME("Front Playback Volume", 0x05, 0x0, HDA_OUTPUT),
	HDA_CODEC_MUTE("Front Playback Switch", 0x05, 0x0, HDA_OUTPUT),
	HDA_CODEC_VOLUME("Headphone Playback Volume", 0x06, 0x0, HDA_OUTPUT),
	HDA_CODEC_MUTE("Headphone Playback Switch", 0x06, 0x0, HDA_OUTPUT),
	HDA_CODEC_VOLUME_MONO("Mono Playback Volume", 0x07, 1, 0x0, HDA_OUTPUT),
	HDA_CODEC_MUTE_MONO("Mono Playback Switch", 0x07, 1, 0x0, HDA_OUTPUT),
	HDA_CODEC_VOLUME("PCM Playback Volume", 0x11, 0x0, HDA_OUTPUT),
	HDA_CODEC_MUTE("PCM Playback Switch", 0x11, 0x0, HDA_OUTPUT),
	HDA_CODEC_VOLUME("Mic Playback Volume", 0x12, 0x0, HDA_OUTPUT),
	HDA_CODEC_MUTE("Mic Playback Switch", 0x12, 0x0, HDA_OUTPUT),
	HDA_CODEC_VOLUME("Line Playback Volume", 0x13, 0x0, HDA_OUTPUT),
	HDA_CODEC_MUTE("Line Playback Switch", 0x13, 0x0, HDA_OUTPUT),
	HDA_CODEC_VOLUME("Mic Boost", 0x0c, 0x0, HDA_OUTPUT),
	HDA_CODEC_VOLUME("Capture Volume", 0x15, 0x0, HDA_OUTPUT),
	HDA_CODEC_MUTE("Capture Switch", 0x15, 0x0, HDA_OUTPUT),
	{
		.iface = SNDRV_CTL_ELEM_IFACE_MIXER,
		.name = "Capture Source",
		.info = ad198x_mux_enum_info,
		.get = ad198x_mux_enum_get,
		.put = ad198x_mux_enum_put,
	},
	{
		.iface = SNDRV_CTL_ELEM_IFACE_MIXER,
		.name = SNDRV_CTL_NAME_IEC958("",PLAYBACK,NONE) "Source",
		.info = ad1983_spdif_route_info,
		.get = ad1983_spdif_route_get,
		.put = ad1983_spdif_route_put,
	},
	{ } /* end */
};

static struct hda_verb ad1983_init_verbs[] = {
	/* Front, HP, Mono; mute as default */
	{0x05, AC_VERB_SET_AMP_GAIN_MUTE, 0xb080},
	{0x06, AC_VERB_SET_AMP_GAIN_MUTE, 0xb080},
	{0x07, AC_VERB_SET_AMP_GAIN_MUTE, 0xb080},
	/* Beep, PCM, Mic, Line-In: mute */
	{0x10, AC_VERB_SET_AMP_GAIN_MUTE, 0xb080},
	{0x11, AC_VERB_SET_AMP_GAIN_MUTE, 0xb080},
	{0x12, AC_VERB_SET_AMP_GAIN_MUTE, 0xb080},
	{0x13, AC_VERB_SET_AMP_GAIN_MUTE, 0xb080},
	/* Front, HP selectors; from Mix */
	{0x05, AC_VERB_SET_CONNECT_SEL, 0x01},
	{0x06, AC_VERB_SET_CONNECT_SEL, 0x01},
	/* Mono selector; from Mix */
	{0x0b, AC_VERB_SET_CONNECT_SEL, 0x03},
	/* Mic selector; Mic */
	{0x0c, AC_VERB_SET_CONNECT_SEL, 0x0},
	/* Line-in selector: Line-in */
	{0x0d, AC_VERB_SET_CONNECT_SEL, 0x0},
	/* Mic boost: 0dB */
	{0x0c, AC_VERB_SET_AMP_GAIN_MUTE, 0xb000},
	/* Record selector: mic */
	{0x15, AC_VERB_SET_CONNECT_SEL, 0x0},
	{0x15, AC_VERB_SET_AMP_GAIN_MUTE, 0xb080},
	/* SPDIF route: PCM */
	{0x02, AC_VERB_SET_CONNECT_SEL, 0x0},
	/* Front Pin */
	{0x05, AC_VERB_SET_PIN_WIDGET_CONTROL, 0x40 },
	/* HP Pin */
	{0x06, AC_VERB_SET_PIN_WIDGET_CONTROL, 0xc0 },
	/* Mono Pin */
	{0x07, AC_VERB_SET_PIN_WIDGET_CONTROL, 0x40 },
	/* Mic Pin */
	{0x08, AC_VERB_SET_PIN_WIDGET_CONTROL, 0x24 },
	/* Line Pin */
	{0x09, AC_VERB_SET_PIN_WIDGET_CONTROL, 0x20 },
	{ } /* end */
};

#ifdef CONFIG_SND_HDA_POWER_SAVE
static struct hda_amp_list ad1983_loopbacks[] = {
	{ 0x12, HDA_OUTPUT, 0 }, /* Mic */
	{ 0x13, HDA_OUTPUT, 0 }, /* Line */
	{ } /* end */
};
#endif

static int patch_ad1983(struct hda_codec *codec)
{
	struct ad198x_spec *spec;
	int err;

	spec = kzalloc(sizeof(*spec), GFP_KERNEL);
	if (spec == NULL)
		return -ENOMEM;

	codec->spec = spec;

	err = snd_hda_attach_beep_device(codec, 0x10);
	if (err < 0) {
		ad198x_free(codec);
		return err;
	}
	set_beep_amp(spec, 0x10, 0, HDA_OUTPUT);

	spec->multiout.max_channels = 2;
	spec->multiout.num_dacs = ARRAY_SIZE(ad1983_dac_nids);
	spec->multiout.dac_nids = ad1983_dac_nids;
	spec->multiout.dig_out_nid = AD1983_SPDIF_OUT;
	spec->num_adc_nids = 1;
	spec->adc_nids = ad1983_adc_nids;
	spec->capsrc_nids = ad1983_capsrc_nids;
	spec->input_mux = &ad1983_capture_source;
	spec->num_mixers = 1;
	spec->mixers[0] = ad1983_mixers;
	spec->num_init_verbs = 1;
	spec->init_verbs[0] = ad1983_init_verbs;
	spec->spdif_route = 0;
#ifdef CONFIG_SND_HDA_POWER_SAVE
	spec->loopback.amplist = ad1983_loopbacks;
#endif
	spec->vmaster_nid = 0x05;

	codec->patch_ops = ad198x_patch_ops;

	return 0;
}


/*
 * AD1981 HD specific
 */

#define AD1981_SPDIF_OUT	0x02
#define AD1981_DAC		0x03
#define AD1981_ADC		0x04

static hda_nid_t ad1981_dac_nids[1] = { AD1981_DAC };
static hda_nid_t ad1981_adc_nids[1] = { AD1981_ADC };
static hda_nid_t ad1981_capsrc_nids[1] = { 0x15 };

/* 0x0c, 0x09, 0x0e, 0x0f, 0x19, 0x05, 0x18, 0x17 */
static struct hda_input_mux ad1981_capture_source = {
	.num_items = 7,
	.items = {
		{ "Front Mic", 0x0 },
		{ "Line", 0x1 },
		{ "Mix", 0x2 },
		{ "Mix Mono", 0x3 },
		{ "CD", 0x4 },
		{ "Mic", 0x6 },
		{ "Aux", 0x7 },
	},
};

static struct snd_kcontrol_new ad1981_mixers[] = {
	HDA_CODEC_VOLUME("Front Playback Volume", 0x05, 0x0, HDA_OUTPUT),
	HDA_CODEC_MUTE("Front Playback Switch", 0x05, 0x0, HDA_OUTPUT),
	HDA_CODEC_VOLUME("Headphone Playback Volume", 0x06, 0x0, HDA_OUTPUT),
	HDA_CODEC_MUTE("Headphone Playback Switch", 0x06, 0x0, HDA_OUTPUT),
	HDA_CODEC_VOLUME_MONO("Mono Playback Volume", 0x07, 1, 0x0, HDA_OUTPUT),
	HDA_CODEC_MUTE_MONO("Mono Playback Switch", 0x07, 1, 0x0, HDA_OUTPUT),
	HDA_CODEC_VOLUME("PCM Playback Volume", 0x11, 0x0, HDA_OUTPUT),
	HDA_CODEC_MUTE("PCM Playback Switch", 0x11, 0x0, HDA_OUTPUT),
	HDA_CODEC_VOLUME("Front Mic Playback Volume", 0x12, 0x0, HDA_OUTPUT),
	HDA_CODEC_MUTE("Front Mic Playback Switch", 0x12, 0x0, HDA_OUTPUT),
	HDA_CODEC_VOLUME("Line Playback Volume", 0x13, 0x0, HDA_OUTPUT),
	HDA_CODEC_MUTE("Line Playback Switch", 0x13, 0x0, HDA_OUTPUT),
	HDA_CODEC_VOLUME("Aux Playback Volume", 0x1b, 0x0, HDA_OUTPUT),
	HDA_CODEC_MUTE("Aux Playback Switch", 0x1b, 0x0, HDA_OUTPUT),
	HDA_CODEC_VOLUME("Mic Playback Volume", 0x1c, 0x0, HDA_OUTPUT),
	HDA_CODEC_MUTE("Mic Playback Switch", 0x1c, 0x0, HDA_OUTPUT),
	HDA_CODEC_VOLUME("CD Playback Volume", 0x1d, 0x0, HDA_OUTPUT),
	HDA_CODEC_MUTE("CD Playback Switch", 0x1d, 0x0, HDA_OUTPUT),
	HDA_CODEC_VOLUME("Front Mic Boost", 0x08, 0x0, HDA_INPUT),
	HDA_CODEC_VOLUME("Mic Boost", 0x18, 0x0, HDA_INPUT),
	HDA_CODEC_VOLUME("Capture Volume", 0x15, 0x0, HDA_OUTPUT),
	HDA_CODEC_MUTE("Capture Switch", 0x15, 0x0, HDA_OUTPUT),
	{
		.iface = SNDRV_CTL_ELEM_IFACE_MIXER,
		.name = "Capture Source",
		.info = ad198x_mux_enum_info,
		.get = ad198x_mux_enum_get,
		.put = ad198x_mux_enum_put,
	},
	/* identical with AD1983 */
	{
		.iface = SNDRV_CTL_ELEM_IFACE_MIXER,
		.name = SNDRV_CTL_NAME_IEC958("",PLAYBACK,NONE) "Source",
		.info = ad1983_spdif_route_info,
		.get = ad1983_spdif_route_get,
		.put = ad1983_spdif_route_put,
	},
	{ } /* end */
};

static struct hda_verb ad1981_init_verbs[] = {
	/* Front, HP, Mono; mute as default */
	{0x05, AC_VERB_SET_AMP_GAIN_MUTE, 0xb080},
	{0x06, AC_VERB_SET_AMP_GAIN_MUTE, 0xb080},
	{0x07, AC_VERB_SET_AMP_GAIN_MUTE, 0xb080},
	/* Beep, PCM, Front Mic, Line, Rear Mic, Aux, CD-In: mute */
	{0x0d, AC_VERB_SET_AMP_GAIN_MUTE, 0xb080},
	{0x11, AC_VERB_SET_AMP_GAIN_MUTE, 0xb080},
	{0x12, AC_VERB_SET_AMP_GAIN_MUTE, 0xb080},
	{0x13, AC_VERB_SET_AMP_GAIN_MUTE, 0xb080},
	{0x1b, AC_VERB_SET_AMP_GAIN_MUTE, 0xb080},
	{0x1c, AC_VERB_SET_AMP_GAIN_MUTE, 0xb080},
	{0x1d, AC_VERB_SET_AMP_GAIN_MUTE, 0xb080},
	/* Front, HP selectors; from Mix */
	{0x05, AC_VERB_SET_CONNECT_SEL, 0x01},
	{0x06, AC_VERB_SET_CONNECT_SEL, 0x01},
	/* Mono selector; from Mix */
	{0x0b, AC_VERB_SET_CONNECT_SEL, 0x03},
	/* Mic Mixer; select Front Mic */
	{0x1e, AC_VERB_SET_AMP_GAIN_MUTE, 0xb000},
	{0x1f, AC_VERB_SET_AMP_GAIN_MUTE, 0xb080},
	/* Mic boost: 0dB */
	{0x08, AC_VERB_SET_AMP_GAIN_MUTE, AMP_IN_UNMUTE(0)},
	{0x18, AC_VERB_SET_AMP_GAIN_MUTE, AMP_IN_UNMUTE(0)},
	/* Record selector: Front mic */
	{0x15, AC_VERB_SET_CONNECT_SEL, 0x0},
	{0x15, AC_VERB_SET_AMP_GAIN_MUTE, 0xb080},
	/* SPDIF route: PCM */
	{0x02, AC_VERB_SET_CONNECT_SEL, 0x0},
	/* Front Pin */
	{0x05, AC_VERB_SET_PIN_WIDGET_CONTROL, 0x40 },
	/* HP Pin */
	{0x06, AC_VERB_SET_PIN_WIDGET_CONTROL, 0xc0 },
	/* Mono Pin */
	{0x07, AC_VERB_SET_PIN_WIDGET_CONTROL, 0x40 },
	/* Front & Rear Mic Pins */
	{0x08, AC_VERB_SET_PIN_WIDGET_CONTROL, 0x24 },
	{0x18, AC_VERB_SET_PIN_WIDGET_CONTROL, 0x24 },
	/* Line Pin */
	{0x09, AC_VERB_SET_PIN_WIDGET_CONTROL, 0x20 },
	/* Digital Beep */
	{0x0d, AC_VERB_SET_CONNECT_SEL, 0x00},
	/* Line-Out as Input: disabled */
	{0x1a, AC_VERB_SET_AMP_GAIN_MUTE, 0xb080},
	{ } /* end */
};

#ifdef CONFIG_SND_HDA_POWER_SAVE
static struct hda_amp_list ad1981_loopbacks[] = {
	{ 0x12, HDA_OUTPUT, 0 }, /* Front Mic */
	{ 0x13, HDA_OUTPUT, 0 }, /* Line */
	{ 0x1b, HDA_OUTPUT, 0 }, /* Aux */
	{ 0x1c, HDA_OUTPUT, 0 }, /* Mic */
	{ 0x1d, HDA_OUTPUT, 0 }, /* CD */
	{ } /* end */
};
#endif

/*
 * Patch for HP nx6320
 *
 * nx6320 uses EAPD in the reverse way - EAPD-on means the internal
 * speaker output enabled _and_ mute-LED off.
 */

#define AD1981_HP_EVENT		0x37
#define AD1981_MIC_EVENT	0x38

static struct hda_verb ad1981_hp_init_verbs[] = {
	{0x05, AC_VERB_SET_EAPD_BTLENABLE, 0x00 }, /* default off */
	/* pin sensing on HP and Mic jacks */
	{0x06, AC_VERB_SET_UNSOLICITED_ENABLE, AC_USRSP_EN | AD1981_HP_EVENT},
	{0x08, AC_VERB_SET_UNSOLICITED_ENABLE, AC_USRSP_EN | AD1981_MIC_EVENT},
	{}
};

/* turn on/off EAPD (+ mute HP) as a master switch */
static int ad1981_hp_master_sw_put(struct snd_kcontrol *kcontrol,
				   struct snd_ctl_elem_value *ucontrol)
{
	struct hda_codec *codec = snd_kcontrol_chip(kcontrol);
	struct ad198x_spec *spec = codec->spec;

	if (! ad198x_eapd_put(kcontrol, ucontrol))
		return 0;
	/* change speaker pin appropriately */
	snd_hda_codec_write(codec, 0x05, 0,
			    AC_VERB_SET_PIN_WIDGET_CONTROL,
			    spec->cur_eapd ? PIN_OUT : 0);
	/* toggle HP mute appropriately */
	snd_hda_codec_amp_stereo(codec, 0x06, HDA_OUTPUT, 0,
				 HDA_AMP_MUTE,
				 spec->cur_eapd ? 0 : HDA_AMP_MUTE);
	return 1;
}

/* bind volumes of both NID 0x05 and 0x06 */
static struct hda_bind_ctls ad1981_hp_bind_master_vol = {
	.ops = &snd_hda_bind_vol,
	.values = {
		HDA_COMPOSE_AMP_VAL(0x05, 3, 0, HDA_OUTPUT),
		HDA_COMPOSE_AMP_VAL(0x06, 3, 0, HDA_OUTPUT),
		0
	},
};

/* mute internal speaker if HP is plugged */
static void ad1981_hp_automute(struct hda_codec *codec)
{
	unsigned int present;

	present = snd_hda_codec_read(codec, 0x06, 0,
				     AC_VERB_GET_PIN_SENSE, 0) & 0x80000000;
	snd_hda_codec_amp_stereo(codec, 0x05, HDA_OUTPUT, 0,
				 HDA_AMP_MUTE, present ? HDA_AMP_MUTE : 0);
}

/* toggle input of built-in and mic jack appropriately */
static void ad1981_hp_automic(struct hda_codec *codec)
{
	static struct hda_verb mic_jack_on[] = {
		{0x1f, AC_VERB_SET_AMP_GAIN_MUTE, 0xb080},
		{0x1e, AC_VERB_SET_AMP_GAIN_MUTE, 0xb000},
		{}
	};
	static struct hda_verb mic_jack_off[] = {
		{0x1e, AC_VERB_SET_AMP_GAIN_MUTE, 0xb080},
		{0x1f, AC_VERB_SET_AMP_GAIN_MUTE, 0xb000},
		{}
	};
	unsigned int present;

	present = snd_hda_codec_read(codec, 0x08, 0,
			    	 AC_VERB_GET_PIN_SENSE, 0) & 0x80000000;
	if (present)
		snd_hda_sequence_write(codec, mic_jack_on);
	else
		snd_hda_sequence_write(codec, mic_jack_off);
}

/* unsolicited event for HP jack sensing */
static void ad1981_hp_unsol_event(struct hda_codec *codec,
				  unsigned int res)
{
	res >>= 26;
	switch (res) {
	case AD1981_HP_EVENT:
		ad1981_hp_automute(codec);
		break;
	case AD1981_MIC_EVENT:
		ad1981_hp_automic(codec);
		break;
	}
}

static struct hda_input_mux ad1981_hp_capture_source = {
	.num_items = 3,
	.items = {
		{ "Mic", 0x0 },
		{ "Docking-Station", 0x1 },
		{ "Mix", 0x2 },
	},
};

static struct snd_kcontrol_new ad1981_hp_mixers[] = {
	HDA_BIND_VOL("Master Playback Volume", &ad1981_hp_bind_master_vol),
	{
		.iface = SNDRV_CTL_ELEM_IFACE_MIXER,
		.name = "Master Playback Switch",
		.info = ad198x_eapd_info,
		.get = ad198x_eapd_get,
		.put = ad1981_hp_master_sw_put,
		.private_value = 0x05,
	},
	HDA_CODEC_VOLUME("PCM Playback Volume", 0x11, 0x0, HDA_OUTPUT),
	HDA_CODEC_MUTE("PCM Playback Switch", 0x11, 0x0, HDA_OUTPUT),
#if 0
	/* FIXME: analog mic/line loopback doesn't work with my tests...
	 *        (although recording is OK)
	 */
	HDA_CODEC_VOLUME("Mic Playback Volume", 0x12, 0x0, HDA_OUTPUT),
	HDA_CODEC_MUTE("Mic Playback Switch", 0x12, 0x0, HDA_OUTPUT),
	HDA_CODEC_VOLUME("Docking-Station Playback Volume", 0x13, 0x0, HDA_OUTPUT),
	HDA_CODEC_MUTE("Docking-Station Playback Switch", 0x13, 0x0, HDA_OUTPUT),
	HDA_CODEC_VOLUME("Internal Mic Playback Volume", 0x1c, 0x0, HDA_OUTPUT),
	HDA_CODEC_MUTE("Internal Mic Playback Switch", 0x1c, 0x0, HDA_OUTPUT),
	/* FIXME: does this laptop have analog CD connection? */
	HDA_CODEC_VOLUME("CD Playback Volume", 0x1d, 0x0, HDA_OUTPUT),
	HDA_CODEC_MUTE("CD Playback Switch", 0x1d, 0x0, HDA_OUTPUT),
#endif
	HDA_CODEC_VOLUME("Mic Boost", 0x08, 0x0, HDA_INPUT),
	HDA_CODEC_VOLUME("Internal Mic Boost", 0x18, 0x0, HDA_INPUT),
	HDA_CODEC_VOLUME("Capture Volume", 0x15, 0x0, HDA_OUTPUT),
	HDA_CODEC_MUTE("Capture Switch", 0x15, 0x0, HDA_OUTPUT),
	{
		.iface = SNDRV_CTL_ELEM_IFACE_MIXER,
		.name = "Capture Source",
		.info = ad198x_mux_enum_info,
		.get = ad198x_mux_enum_get,
		.put = ad198x_mux_enum_put,
	},
	{ } /* end */
};

/* initialize jack-sensing, too */
static int ad1981_hp_init(struct hda_codec *codec)
{
	ad198x_init(codec);
	ad1981_hp_automute(codec);
	ad1981_hp_automic(codec);
	return 0;
}

/* configuration for Toshiba Laptops */
static struct hda_verb ad1981_toshiba_init_verbs[] = {
	{0x05, AC_VERB_SET_EAPD_BTLENABLE, 0x01 }, /* default on */
	/* pin sensing on HP and Mic jacks */
	{0x06, AC_VERB_SET_UNSOLICITED_ENABLE, AC_USRSP_EN | AD1981_HP_EVENT},
	{0x08, AC_VERB_SET_UNSOLICITED_ENABLE, AC_USRSP_EN | AD1981_MIC_EVENT},
	{}
};

static struct snd_kcontrol_new ad1981_toshiba_mixers[] = {
	HDA_CODEC_VOLUME("Amp Volume", 0x1a, 0x0, HDA_OUTPUT),
	HDA_CODEC_MUTE("Amp Switch", 0x1a, 0x0, HDA_OUTPUT),
	{ }
};

/* configuration for Lenovo Thinkpad T60 */
static struct snd_kcontrol_new ad1981_thinkpad_mixers[] = {
	HDA_CODEC_VOLUME("Master Playback Volume", 0x05, 0x0, HDA_OUTPUT),
	HDA_CODEC_MUTE("Master Playback Switch", 0x05, 0x0, HDA_OUTPUT),
	HDA_CODEC_VOLUME("PCM Playback Volume", 0x11, 0x0, HDA_OUTPUT),
	HDA_CODEC_MUTE("PCM Playback Switch", 0x11, 0x0, HDA_OUTPUT),
	HDA_CODEC_VOLUME("Mic Playback Volume", 0x12, 0x0, HDA_OUTPUT),
	HDA_CODEC_MUTE("Mic Playback Switch", 0x12, 0x0, HDA_OUTPUT),
	HDA_CODEC_VOLUME("CD Playback Volume", 0x1d, 0x0, HDA_OUTPUT),
	HDA_CODEC_MUTE("CD Playback Switch", 0x1d, 0x0, HDA_OUTPUT),
	HDA_CODEC_VOLUME("Mic Boost", 0x08, 0x0, HDA_INPUT),
	HDA_CODEC_VOLUME("Capture Volume", 0x15, 0x0, HDA_OUTPUT),
	HDA_CODEC_MUTE("Capture Switch", 0x15, 0x0, HDA_OUTPUT),
	{
		.iface = SNDRV_CTL_ELEM_IFACE_MIXER,
		.name = "Capture Source",
		.info = ad198x_mux_enum_info,
		.get = ad198x_mux_enum_get,
		.put = ad198x_mux_enum_put,
	},
	/* identical with AD1983 */
	{
		.iface = SNDRV_CTL_ELEM_IFACE_MIXER,
		.name = SNDRV_CTL_NAME_IEC958("",PLAYBACK,NONE) "Source",
		.info = ad1983_spdif_route_info,
		.get = ad1983_spdif_route_get,
		.put = ad1983_spdif_route_put,
	},
	{ } /* end */
};

static struct hda_input_mux ad1981_thinkpad_capture_source = {
	.num_items = 3,
	.items = {
		{ "Mic", 0x0 },
		{ "Mix", 0x2 },
		{ "CD", 0x4 },
	},
};

/* models */
enum {
	AD1981_BASIC,
	AD1981_HP,
	AD1981_THINKPAD,
	AD1981_TOSHIBA,
	AD1981_MODELS
};

static const char *ad1981_models[AD1981_MODELS] = {
	[AD1981_HP]		= "hp",
	[AD1981_THINKPAD]	= "thinkpad",
	[AD1981_BASIC]		= "basic",
	[AD1981_TOSHIBA]	= "toshiba"
};

static struct snd_pci_quirk ad1981_cfg_tbl[] = {
	SND_PCI_QUIRK(0x1014, 0x0597, "Lenovo Z60", AD1981_THINKPAD),
	SND_PCI_QUIRK(0x1014, 0x05b7, "Lenovo Z60m", AD1981_THINKPAD),
	/* All HP models */
	SND_PCI_QUIRK_VENDOR(0x103c, "HP nx", AD1981_HP),
	SND_PCI_QUIRK(0x1179, 0x0001, "Toshiba U205", AD1981_TOSHIBA),
	/* Lenovo Thinkpad T60/X60/Z6xx */
	SND_PCI_QUIRK_VENDOR(0x17aa, "Lenovo Thinkpad", AD1981_THINKPAD),
	/* HP nx6320 (reversed SSID, H/W bug) */
	SND_PCI_QUIRK(0x30b0, 0x103c, "HP nx6320", AD1981_HP),
	{}
};

static int patch_ad1981(struct hda_codec *codec)
{
	struct ad198x_spec *spec;
	int err, board_config;

	spec = kzalloc(sizeof(*spec), GFP_KERNEL);
	if (spec == NULL)
		return -ENOMEM;

	codec->spec = spec;

	err = snd_hda_attach_beep_device(codec, 0x10);
	if (err < 0) {
		ad198x_free(codec);
		return err;
	}
	set_beep_amp(spec, 0x0d, 0, HDA_OUTPUT);

	spec->multiout.max_channels = 2;
	spec->multiout.num_dacs = ARRAY_SIZE(ad1981_dac_nids);
	spec->multiout.dac_nids = ad1981_dac_nids;
	spec->multiout.dig_out_nid = AD1981_SPDIF_OUT;
	spec->num_adc_nids = 1;
	spec->adc_nids = ad1981_adc_nids;
	spec->capsrc_nids = ad1981_capsrc_nids;
	spec->input_mux = &ad1981_capture_source;
	spec->num_mixers = 1;
	spec->mixers[0] = ad1981_mixers;
	spec->num_init_verbs = 1;
	spec->init_verbs[0] = ad1981_init_verbs;
	spec->spdif_route = 0;
#ifdef CONFIG_SND_HDA_POWER_SAVE
	spec->loopback.amplist = ad1981_loopbacks;
#endif
	spec->vmaster_nid = 0x05;

	codec->patch_ops = ad198x_patch_ops;

	/* override some parameters */
	board_config = snd_hda_check_board_config(codec, AD1981_MODELS,
						  ad1981_models,
						  ad1981_cfg_tbl);
	switch (board_config) {
	case AD1981_HP:
		spec->mixers[0] = ad1981_hp_mixers;
		spec->num_init_verbs = 2;
		spec->init_verbs[1] = ad1981_hp_init_verbs;
		spec->multiout.dig_out_nid = 0;
		spec->input_mux = &ad1981_hp_capture_source;

		codec->patch_ops.init = ad1981_hp_init;
		codec->patch_ops.unsol_event = ad1981_hp_unsol_event;
		break;
	case AD1981_THINKPAD:
		spec->mixers[0] = ad1981_thinkpad_mixers;
		spec->input_mux = &ad1981_thinkpad_capture_source;
		break;
	case AD1981_TOSHIBA:
		spec->mixers[0] = ad1981_hp_mixers;
		spec->mixers[1] = ad1981_toshiba_mixers;
		spec->num_init_verbs = 2;
		spec->init_verbs[1] = ad1981_toshiba_init_verbs;
		spec->multiout.dig_out_nid = 0;
		spec->input_mux = &ad1981_hp_capture_source;
		codec->patch_ops.init = ad1981_hp_init;
		codec->patch_ops.unsol_event = ad1981_hp_unsol_event;
		break;
	}
	return 0;
}


/*
 * AD1988
 *
 * Output pins and routes
 *
 *        Pin               Mix     Sel     DAC (*)
 * port-A 0x11 (mute/hp) <- 0x22 <- 0x37 <- 03/04/06
 * port-B 0x14 (mute/hp) <- 0x2b <- 0x30 <- 03/04/06
 * port-C 0x15 (mute)    <- 0x2c <- 0x31 <- 05/0a
 * port-D 0x12 (mute/hp) <- 0x29         <- 04
 * port-E 0x17 (mute/hp) <- 0x26 <- 0x32 <- 05/0a
 * port-F 0x16 (mute)    <- 0x2a         <- 06
 * port-G 0x24 (mute)    <- 0x27         <- 05
 * port-H 0x25 (mute)    <- 0x28         <- 0a
 * mono   0x13 (mute/amp)<- 0x1e <- 0x36 <- 03/04/06
 *
 * DAC0 = 03h, DAC1 = 04h, DAC2 = 05h, DAC3 = 06h, DAC4 = 0ah
 * (*) DAC2/3/4 are swapped to DAC3/4/2 on AD198A rev.2 due to a h/w bug.
 *
 * Input pins and routes
 *
 *        pin     boost   mix input # / adc input #
 * port-A 0x11 -> 0x38 -> mix 2, ADC 0
 * port-B 0x14 -> 0x39 -> mix 0, ADC 1
 * port-C 0x15 -> 0x3a -> 33:0 - mix 1, ADC 2
 * port-D 0x12 -> 0x3d -> mix 3, ADC 8
 * port-E 0x17 -> 0x3c -> 34:0 - mix 4, ADC 4
 * port-F 0x16 -> 0x3b -> mix 5, ADC 3
 * port-G 0x24 -> N/A  -> 33:1 - mix 1, 34:1 - mix 4, ADC 6
 * port-H 0x25 -> N/A  -> 33:2 - mix 1, 34:2 - mix 4, ADC 7
 *
 *
 * DAC assignment
 *   6stack - front/surr/CLFE/side/opt DACs - 04/06/05/0a/03
 *   3stack - front/surr/CLFE/opt DACs - 04/05/0a/03
 *
 * Inputs of Analog Mix (0x20)
 *   0:Port-B (front mic)
 *   1:Port-C/G/H (line-in)
 *   2:Port-A
 *   3:Port-D (line-in/2)
 *   4:Port-E/G/H (mic-in)
 *   5:Port-F (mic2-in)
 *   6:CD
 *   7:Beep
 *
 * ADC selection
 *   0:Port-A
 *   1:Port-B (front mic-in)
 *   2:Port-C (line-in)
 *   3:Port-F (mic2-in)
 *   4:Port-E (mic-in)
 *   5:CD
 *   6:Port-G
 *   7:Port-H
 *   8:Port-D (line-in/2)
 *   9:Mix
 *
 * Proposed pin assignments by the datasheet
 *
 * 6-stack
 * Port-A front headphone
 *      B front mic-in
 *      C rear line-in
 *      D rear front-out
 *      E rear mic-in
 *      F rear surround
 *      G rear CLFE
 *      H rear side
 *
 * 3-stack
 * Port-A front headphone
 *      B front mic
 *      C rear line-in/surround
 *      D rear front-out
 *      E rear mic-in/CLFE
 *
 * laptop
 * Port-A headphone
 *      B mic-in
 *      C docking station
 *      D internal speaker (with EAPD)
 *      E/F quad mic array
 */


/* models */
enum {
	AD1988_6STACK,
	AD1988_6STACK_DIG,
	AD1988_3STACK,
	AD1988_3STACK_DIG,
	AD1988_LAPTOP,
	AD1988_LAPTOP_DIG,
	AD1988_AUTO,
	AD1988_MODEL_LAST,
};

/* reivision id to check workarounds */
#define AD1988A_REV2		0x100200

#define is_rev2(codec) \
	((codec)->vendor_id == 0x11d41988 && \
	 (codec)->revision_id == AD1988A_REV2)

/*
 * mixers
 */

static hda_nid_t ad1988_6stack_dac_nids[4] = {
	0x04, 0x06, 0x05, 0x0a
};

static hda_nid_t ad1988_3stack_dac_nids[3] = {
	0x04, 0x05, 0x0a
};

/* for AD1988A revision-2, DAC2-4 are swapped */
static hda_nid_t ad1988_6stack_dac_nids_rev2[4] = {
	0x04, 0x05, 0x0a, 0x06
};

static hda_nid_t ad1988_3stack_dac_nids_rev2[3] = {
	0x04, 0x0a, 0x06
};

static hda_nid_t ad1988_adc_nids[3] = {
	0x08, 0x09, 0x0f
};

static hda_nid_t ad1988_capsrc_nids[3] = {
	0x0c, 0x0d, 0x0e
};

#define AD1988_SPDIF_OUT		0x02
#define AD1988_SPDIF_OUT_HDMI	0x0b
#define AD1988_SPDIF_IN		0x07

static hda_nid_t ad1989b_slave_dig_outs[] = {
	AD1988_SPDIF_OUT, AD1988_SPDIF_OUT_HDMI, 0
};

static struct hda_input_mux ad1988_6stack_capture_source = {
	.num_items = 5,
	.items = {
		{ "Front Mic", 0x1 },	/* port-B */
		{ "Line", 0x2 },	/* port-C */
		{ "Mic", 0x4 },		/* port-E */
		{ "CD", 0x5 },
		{ "Mix", 0x9 },
	},
};

static struct hda_input_mux ad1988_laptop_capture_source = {
	.num_items = 3,
	.items = {
		{ "Mic/Line", 0x1 },	/* port-B */
		{ "CD", 0x5 },
		{ "Mix", 0x9 },
	},
};

/*
 */
static int ad198x_ch_mode_info(struct snd_kcontrol *kcontrol,
			       struct snd_ctl_elem_info *uinfo)
{
	struct hda_codec *codec = snd_kcontrol_chip(kcontrol);
	struct ad198x_spec *spec = codec->spec;
	return snd_hda_ch_mode_info(codec, uinfo, spec->channel_mode,
				    spec->num_channel_mode);
}

static int ad198x_ch_mode_get(struct snd_kcontrol *kcontrol,
			      struct snd_ctl_elem_value *ucontrol)
{
	struct hda_codec *codec = snd_kcontrol_chip(kcontrol);
	struct ad198x_spec *spec = codec->spec;
	return snd_hda_ch_mode_get(codec, ucontrol, spec->channel_mode,
				   spec->num_channel_mode, spec->multiout.max_channels);
}

static int ad198x_ch_mode_put(struct snd_kcontrol *kcontrol,
			      struct snd_ctl_elem_value *ucontrol)
{
	struct hda_codec *codec = snd_kcontrol_chip(kcontrol);
	struct ad198x_spec *spec = codec->spec;
	int err = snd_hda_ch_mode_put(codec, ucontrol, spec->channel_mode,
				      spec->num_channel_mode,
				      &spec->multiout.max_channels);
	if (err >= 0 && spec->need_dac_fix)
		spec->multiout.num_dacs = spec->multiout.max_channels / 2;
	return err;
}

/* 6-stack mode */
static struct snd_kcontrol_new ad1988_6stack_mixers1[] = {
	HDA_CODEC_VOLUME("Front Playback Volume", 0x04, 0x0, HDA_OUTPUT),
	HDA_CODEC_VOLUME("Surround Playback Volume", 0x06, 0x0, HDA_OUTPUT),
	HDA_CODEC_VOLUME_MONO("Center Playback Volume", 0x05, 1, 0x0, HDA_OUTPUT),
	HDA_CODEC_VOLUME_MONO("LFE Playback Volume", 0x05, 2, 0x0, HDA_OUTPUT),
	HDA_CODEC_VOLUME("Side Playback Volume", 0x0a, 0x0, HDA_OUTPUT),
	{ } /* end */
};

static struct snd_kcontrol_new ad1988_6stack_mixers1_rev2[] = {
	HDA_CODEC_VOLUME("Front Playback Volume", 0x04, 0x0, HDA_OUTPUT),
	HDA_CODEC_VOLUME("Surround Playback Volume", 0x05, 0x0, HDA_OUTPUT),
	HDA_CODEC_VOLUME_MONO("Center Playback Volume", 0x0a, 1, 0x0, HDA_OUTPUT),
	HDA_CODEC_VOLUME_MONO("LFE Playback Volume", 0x0a, 2, 0x0, HDA_OUTPUT),
	HDA_CODEC_VOLUME("Side Playback Volume", 0x06, 0x0, HDA_OUTPUT),
	{ } /* end */
};

static struct snd_kcontrol_new ad1988_6stack_mixers2[] = {
	HDA_BIND_MUTE("Front Playback Switch", 0x29, 2, HDA_INPUT),
	HDA_BIND_MUTE("Surround Playback Switch", 0x2a, 2, HDA_INPUT),
	HDA_BIND_MUTE_MONO("Center Playback Switch", 0x27, 1, 2, HDA_INPUT),
	HDA_BIND_MUTE_MONO("LFE Playback Switch", 0x27, 2, 2, HDA_INPUT),
	HDA_BIND_MUTE("Side Playback Switch", 0x28, 2, HDA_INPUT),
	HDA_BIND_MUTE("Headphone Playback Switch", 0x22, 2, HDA_INPUT),
	HDA_BIND_MUTE("Mono Playback Switch", 0x1e, 2, HDA_INPUT),

	HDA_CODEC_VOLUME("CD Playback Volume", 0x20, 0x6, HDA_INPUT),
	HDA_CODEC_MUTE("CD Playback Switch", 0x20, 0x6, HDA_INPUT),
	HDA_CODEC_VOLUME("Front Mic Playback Volume", 0x20, 0x0, HDA_INPUT),
	HDA_CODEC_MUTE("Front Mic Playback Switch", 0x20, 0x0, HDA_INPUT),
	HDA_CODEC_VOLUME("Line Playback Volume", 0x20, 0x1, HDA_INPUT),
	HDA_CODEC_MUTE("Line Playback Switch", 0x20, 0x1, HDA_INPUT),
	HDA_CODEC_VOLUME("Mic Playback Volume", 0x20, 0x4, HDA_INPUT),
	HDA_CODEC_MUTE("Mic Playback Switch", 0x20, 0x4, HDA_INPUT),

	HDA_CODEC_VOLUME("Analog Mix Playback Volume", 0x21, 0x0, HDA_OUTPUT),
	HDA_CODEC_MUTE("Analog Mix Playback Switch", 0x21, 0x0, HDA_OUTPUT),

	HDA_CODEC_VOLUME("Front Mic Boost", 0x39, 0x0, HDA_OUTPUT),
	HDA_CODEC_VOLUME("Mic Boost", 0x3c, 0x0, HDA_OUTPUT),

	{ } /* end */
};

/* 3-stack mode */
static struct snd_kcontrol_new ad1988_3stack_mixers1[] = {
	HDA_CODEC_VOLUME("Front Playback Volume", 0x04, 0x0, HDA_OUTPUT),
	HDA_CODEC_VOLUME("Surround Playback Volume", 0x0a, 0x0, HDA_OUTPUT),
	HDA_CODEC_VOLUME_MONO("Center Playback Volume", 0x05, 1, 0x0, HDA_OUTPUT),
	HDA_CODEC_VOLUME_MONO("LFE Playback Volume", 0x05, 2, 0x0, HDA_OUTPUT),
	{ } /* end */
};

static struct snd_kcontrol_new ad1988_3stack_mixers1_rev2[] = {
	HDA_CODEC_VOLUME("Front Playback Volume", 0x04, 0x0, HDA_OUTPUT),
	HDA_CODEC_VOLUME("Surround Playback Volume", 0x0a, 0x0, HDA_OUTPUT),
	HDA_CODEC_VOLUME_MONO("Center Playback Volume", 0x06, 1, 0x0, HDA_OUTPUT),
	HDA_CODEC_VOLUME_MONO("LFE Playback Volume", 0x06, 2, 0x0, HDA_OUTPUT),
	{ } /* end */
};

static struct snd_kcontrol_new ad1988_3stack_mixers2[] = {
	HDA_BIND_MUTE("Front Playback Switch", 0x29, 2, HDA_INPUT),
	HDA_BIND_MUTE("Surround Playback Switch", 0x2c, 2, HDA_INPUT),
	HDA_BIND_MUTE_MONO("Center Playback Switch", 0x26, 1, 2, HDA_INPUT),
	HDA_BIND_MUTE_MONO("LFE Playback Switch", 0x26, 2, 2, HDA_INPUT),
	HDA_BIND_MUTE("Headphone Playback Switch", 0x22, 2, HDA_INPUT),
	HDA_BIND_MUTE("Mono Playback Switch", 0x1e, 2, HDA_INPUT),

	HDA_CODEC_VOLUME("CD Playback Volume", 0x20, 0x6, HDA_INPUT),
	HDA_CODEC_MUTE("CD Playback Switch", 0x20, 0x6, HDA_INPUT),
	HDA_CODEC_VOLUME("Front Mic Playback Volume", 0x20, 0x0, HDA_INPUT),
	HDA_CODEC_MUTE("Front Mic Playback Switch", 0x20, 0x0, HDA_INPUT),
	HDA_CODEC_VOLUME("Line Playback Volume", 0x20, 0x1, HDA_INPUT),
	HDA_CODEC_MUTE("Line Playback Switch", 0x20, 0x1, HDA_INPUT),
	HDA_CODEC_VOLUME("Mic Playback Volume", 0x20, 0x4, HDA_INPUT),
	HDA_CODEC_MUTE("Mic Playback Switch", 0x20, 0x4, HDA_INPUT),

	HDA_CODEC_VOLUME("Analog Mix Playback Volume", 0x21, 0x0, HDA_OUTPUT),
	HDA_CODEC_MUTE("Analog Mix Playback Switch", 0x21, 0x0, HDA_OUTPUT),

	HDA_CODEC_VOLUME("Front Mic Boost", 0x39, 0x0, HDA_OUTPUT),
	HDA_CODEC_VOLUME("Mic Boost", 0x3c, 0x0, HDA_OUTPUT),
	{
		.iface = SNDRV_CTL_ELEM_IFACE_MIXER,
		.name = "Channel Mode",
		.info = ad198x_ch_mode_info,
		.get = ad198x_ch_mode_get,
		.put = ad198x_ch_mode_put,
	},

	{ } /* end */
};

/* laptop mode */
static struct snd_kcontrol_new ad1988_laptop_mixers[] = {
	HDA_CODEC_VOLUME("PCM Playback Volume", 0x04, 0x0, HDA_OUTPUT),
	HDA_CODEC_MUTE("PCM Playback Switch", 0x29, 0x0, HDA_INPUT),
	HDA_BIND_MUTE("Mono Playback Switch", 0x1e, 2, HDA_INPUT),

	HDA_CODEC_VOLUME("CD Playback Volume", 0x20, 0x6, HDA_INPUT),
	HDA_CODEC_MUTE("CD Playback Switch", 0x20, 0x6, HDA_INPUT),
	HDA_CODEC_VOLUME("Mic Playback Volume", 0x20, 0x0, HDA_INPUT),
	HDA_CODEC_MUTE("Mic Playback Switch", 0x20, 0x0, HDA_INPUT),
	HDA_CODEC_VOLUME("Line Playback Volume", 0x20, 0x1, HDA_INPUT),
	HDA_CODEC_MUTE("Line Playback Switch", 0x20, 0x1, HDA_INPUT),

	HDA_CODEC_VOLUME("Analog Mix Playback Volume", 0x21, 0x0, HDA_OUTPUT),
	HDA_CODEC_MUTE("Analog Mix Playback Switch", 0x21, 0x0, HDA_OUTPUT),

	HDA_CODEC_VOLUME("Mic Boost", 0x39, 0x0, HDA_OUTPUT),

	{
		.iface = SNDRV_CTL_ELEM_IFACE_MIXER,
		.name = "External Amplifier",
		.info = ad198x_eapd_info,
		.get = ad198x_eapd_get,
		.put = ad198x_eapd_put,
		.private_value = 0x12 | (1 << 8), /* port-D, inversed */
	},

	{ } /* end */
};

/* capture */
static struct snd_kcontrol_new ad1988_capture_mixers[] = {
	HDA_CODEC_VOLUME("Capture Volume", 0x0c, 0x0, HDA_OUTPUT),
	HDA_CODEC_MUTE("Capture Switch", 0x0c, 0x0, HDA_OUTPUT),
	HDA_CODEC_VOLUME_IDX("Capture Volume", 1, 0x0d, 0x0, HDA_OUTPUT),
	HDA_CODEC_MUTE_IDX("Capture Switch", 1, 0x0d, 0x0, HDA_OUTPUT),
	HDA_CODEC_VOLUME_IDX("Capture Volume", 2, 0x0e, 0x0, HDA_OUTPUT),
	HDA_CODEC_MUTE_IDX("Capture Switch", 2, 0x0e, 0x0, HDA_OUTPUT),
	{
		.iface = SNDRV_CTL_ELEM_IFACE_MIXER,
		/* The multiple "Capture Source" controls confuse alsamixer
		 * So call somewhat different..
		 */
		/* .name = "Capture Source", */
		.name = "Input Source",
		.count = 3,
		.info = ad198x_mux_enum_info,
		.get = ad198x_mux_enum_get,
		.put = ad198x_mux_enum_put,
	},
	{ } /* end */
};

static int ad1988_spdif_playback_source_info(struct snd_kcontrol *kcontrol,
					     struct snd_ctl_elem_info *uinfo)
{
	static char *texts[] = {
		"PCM", "ADC1", "ADC2", "ADC3"
	};
	uinfo->type = SNDRV_CTL_ELEM_TYPE_ENUMERATED;
	uinfo->count = 1;
	uinfo->value.enumerated.items = 4;
	if (uinfo->value.enumerated.item >= 4)
		uinfo->value.enumerated.item = 3;
	strcpy(uinfo->value.enumerated.name, texts[uinfo->value.enumerated.item]);
	return 0;
}

static int ad1988_spdif_playback_source_get(struct snd_kcontrol *kcontrol,
					    struct snd_ctl_elem_value *ucontrol)
{
	struct hda_codec *codec = snd_kcontrol_chip(kcontrol);
	unsigned int sel;

	sel = snd_hda_codec_read(codec, 0x1d, 0, AC_VERB_GET_AMP_GAIN_MUTE,
				 AC_AMP_GET_INPUT);
	if (!(sel & 0x80))
		ucontrol->value.enumerated.item[0] = 0;
	else {
		sel = snd_hda_codec_read(codec, 0x0b, 0,
					 AC_VERB_GET_CONNECT_SEL, 0);
		if (sel < 3)
			sel++;
		else
			sel = 0;
		ucontrol->value.enumerated.item[0] = sel;
	}
	return 0;
}

static int ad1988_spdif_playback_source_put(struct snd_kcontrol *kcontrol,
					    struct snd_ctl_elem_value *ucontrol)
{
	struct hda_codec *codec = snd_kcontrol_chip(kcontrol);
	unsigned int val, sel;
	int change;

	val = ucontrol->value.enumerated.item[0];
	if (val > 3)
		return -EINVAL;
	if (!val) {
		sel = snd_hda_codec_read(codec, 0x1d, 0,
					 AC_VERB_GET_AMP_GAIN_MUTE,
					 AC_AMP_GET_INPUT);
		change = sel & 0x80;
		if (change) {
			snd_hda_codec_write_cache(codec, 0x1d, 0,
						  AC_VERB_SET_AMP_GAIN_MUTE,
						  AMP_IN_UNMUTE(0));
			snd_hda_codec_write_cache(codec, 0x1d, 0,
						  AC_VERB_SET_AMP_GAIN_MUTE,
						  AMP_IN_MUTE(1));
		}
	} else {
		sel = snd_hda_codec_read(codec, 0x1d, 0,
					 AC_VERB_GET_AMP_GAIN_MUTE,
					 AC_AMP_GET_INPUT | 0x01);
		change = sel & 0x80;
		if (change) {
			snd_hda_codec_write_cache(codec, 0x1d, 0,
						  AC_VERB_SET_AMP_GAIN_MUTE,
						  AMP_IN_MUTE(0));
			snd_hda_codec_write_cache(codec, 0x1d, 0,
						  AC_VERB_SET_AMP_GAIN_MUTE,
						  AMP_IN_UNMUTE(1));
		}
		sel = snd_hda_codec_read(codec, 0x0b, 0,
					 AC_VERB_GET_CONNECT_SEL, 0) + 1;
		change |= sel != val;
		if (change)
			snd_hda_codec_write_cache(codec, 0x0b, 0,
						  AC_VERB_SET_CONNECT_SEL,
						  val - 1);
	}
	return change;
}

static struct snd_kcontrol_new ad1988_spdif_out_mixers[] = {
	HDA_CODEC_VOLUME("IEC958 Playback Volume", 0x1b, 0x0, HDA_OUTPUT),
	{
		.iface = SNDRV_CTL_ELEM_IFACE_MIXER,
		.name = "IEC958 Playback Source",
		.info = ad1988_spdif_playback_source_info,
		.get = ad1988_spdif_playback_source_get,
		.put = ad1988_spdif_playback_source_put,
	},
	{ } /* end */
};

static struct snd_kcontrol_new ad1988_spdif_in_mixers[] = {
	HDA_CODEC_VOLUME("IEC958 Capture Volume", 0x1c, 0x0, HDA_INPUT),
	{ } /* end */
};

static struct snd_kcontrol_new ad1989_spdif_out_mixers[] = {
	HDA_CODEC_VOLUME("IEC958 Playback Volume", 0x1b, 0x0, HDA_OUTPUT),
	HDA_CODEC_VOLUME("HDMI Playback Volume", 0x1d, 0x0, HDA_OUTPUT),
	{ } /* end */
};

/*
 * initialization verbs
 */

/*
 * for 6-stack (+dig)
 */
static struct hda_verb ad1988_6stack_init_verbs[] = {
	/* Front, Surround, CLFE, side DAC; unmute as default */
	{0x04, AC_VERB_SET_AMP_GAIN_MUTE, AMP_OUT_UNMUTE},
	{0x06, AC_VERB_SET_AMP_GAIN_MUTE, AMP_OUT_UNMUTE},
	{0x05, AC_VERB_SET_AMP_GAIN_MUTE, AMP_OUT_UNMUTE},
	{0x0a, AC_VERB_SET_AMP_GAIN_MUTE, AMP_OUT_UNMUTE},
	/* Port-A front headphon path */
	{0x37, AC_VERB_SET_CONNECT_SEL, 0x01}, /* DAC1:04h */
	{0x22, AC_VERB_SET_AMP_GAIN_MUTE, AMP_IN_MUTE(0)},
	{0x22, AC_VERB_SET_AMP_GAIN_MUTE, AMP_IN_MUTE(1)},
	{0x11, AC_VERB_SET_AMP_GAIN_MUTE, AMP_OUT_UNMUTE},
	{0x11, AC_VERB_SET_PIN_WIDGET_CONTROL, PIN_HP},
	/* Port-D line-out path */
	{0x29, AC_VERB_SET_AMP_GAIN_MUTE, AMP_IN_MUTE(0)},
	{0x29, AC_VERB_SET_AMP_GAIN_MUTE, AMP_IN_MUTE(1)},
	{0x12, AC_VERB_SET_AMP_GAIN_MUTE, AMP_OUT_UNMUTE},
	{0x12, AC_VERB_SET_PIN_WIDGET_CONTROL, PIN_OUT},
	/* Port-F surround path */
	{0x2a, AC_VERB_SET_AMP_GAIN_MUTE, AMP_IN_MUTE(0)},
	{0x2a, AC_VERB_SET_AMP_GAIN_MUTE, AMP_IN_MUTE(1)},
	{0x16, AC_VERB_SET_AMP_GAIN_MUTE, AMP_OUT_UNMUTE},
	{0x16, AC_VERB_SET_PIN_WIDGET_CONTROL, PIN_OUT},
	/* Port-G CLFE path */
	{0x27, AC_VERB_SET_AMP_GAIN_MUTE, AMP_IN_MUTE(0)},
	{0x27, AC_VERB_SET_AMP_GAIN_MUTE, AMP_IN_MUTE(1)},
	{0x24, AC_VERB_SET_AMP_GAIN_MUTE, AMP_OUT_UNMUTE},
	{0x24, AC_VERB_SET_PIN_WIDGET_CONTROL, PIN_OUT},
	/* Port-H side path */
	{0x28, AC_VERB_SET_AMP_GAIN_MUTE, AMP_IN_MUTE(0)},
	{0x28, AC_VERB_SET_AMP_GAIN_MUTE, AMP_IN_MUTE(1)},
	{0x25, AC_VERB_SET_AMP_GAIN_MUTE, AMP_OUT_UNMUTE},
	{0x25, AC_VERB_SET_PIN_WIDGET_CONTROL, PIN_OUT},
	/* Mono out path */
	{0x36, AC_VERB_SET_CONNECT_SEL, 0x1}, /* DAC1:04h */
	{0x1e, AC_VERB_SET_AMP_GAIN_MUTE, AMP_IN_MUTE(0)},
	{0x1e, AC_VERB_SET_AMP_GAIN_MUTE, AMP_IN_MUTE(1)},
	{0x13, AC_VERB_SET_PIN_WIDGET_CONTROL, PIN_OUT},
	{0x13, AC_VERB_SET_AMP_GAIN_MUTE, 0xb01f}, /* unmute, 0dB */
	/* Port-B front mic-in path */
	{0x14, AC_VERB_SET_AMP_GAIN_MUTE, AMP_OUT_MUTE},
	{0x14, AC_VERB_SET_PIN_WIDGET_CONTROL, PIN_VREF80},
	{0x39, AC_VERB_SET_AMP_GAIN_MUTE, AMP_OUT_ZERO},
	/* Port-C line-in path */
	{0x15, AC_VERB_SET_AMP_GAIN_MUTE, AMP_OUT_MUTE},
	{0x15, AC_VERB_SET_PIN_WIDGET_CONTROL, PIN_IN},
	{0x3a, AC_VERB_SET_AMP_GAIN_MUTE, AMP_OUT_ZERO},
	{0x33, AC_VERB_SET_CONNECT_SEL, 0x0},
	/* Port-E mic-in path */
	{0x17, AC_VERB_SET_AMP_GAIN_MUTE, AMP_OUT_MUTE},
	{0x17, AC_VERB_SET_PIN_WIDGET_CONTROL, PIN_VREF80},
	{0x3c, AC_VERB_SET_AMP_GAIN_MUTE, AMP_OUT_ZERO},
	{0x34, AC_VERB_SET_CONNECT_SEL, 0x0},
	/* Analog CD Input */
	{0x18, AC_VERB_SET_PIN_WIDGET_CONTROL, PIN_IN},
	/* Analog Mix output amp */
	{0x21, AC_VERB_SET_AMP_GAIN_MUTE, AMP_OUT_UNMUTE | 0x1f}, /* 0dB */

	{ }
};

static struct hda_verb ad1988_capture_init_verbs[] = {
	/* mute analog mix */
	{0x20, AC_VERB_SET_AMP_GAIN_MUTE, AMP_IN_MUTE(0)},
	{0x20, AC_VERB_SET_AMP_GAIN_MUTE, AMP_IN_MUTE(1)},
	{0x20, AC_VERB_SET_AMP_GAIN_MUTE, AMP_IN_MUTE(2)},
	{0x20, AC_VERB_SET_AMP_GAIN_MUTE, AMP_IN_MUTE(3)},
	{0x20, AC_VERB_SET_AMP_GAIN_MUTE, AMP_IN_MUTE(4)},
	{0x20, AC_VERB_SET_AMP_GAIN_MUTE, AMP_IN_MUTE(5)},
	{0x20, AC_VERB_SET_AMP_GAIN_MUTE, AMP_IN_MUTE(6)},
	{0x20, AC_VERB_SET_AMP_GAIN_MUTE, AMP_IN_MUTE(7)},
	/* select ADCs - front-mic */
	{0x0c, AC_VERB_SET_CONNECT_SEL, 0x1},
	{0x0d, AC_VERB_SET_CONNECT_SEL, 0x1},
	{0x0e, AC_VERB_SET_CONNECT_SEL, 0x1},

	{ }
};

static struct hda_verb ad1988_spdif_init_verbs[] = {
	/* SPDIF out sel */
	{0x02, AC_VERB_SET_CONNECT_SEL, 0x0}, /* PCM */
	{0x0b, AC_VERB_SET_CONNECT_SEL, 0x0}, /* ADC1 */
	{0x1d, AC_VERB_SET_AMP_GAIN_MUTE, AMP_IN_UNMUTE(0)},
	{0x1d, AC_VERB_SET_AMP_GAIN_MUTE, AMP_IN_MUTE(1)},
	/* SPDIF out pin */
	{0x1b, AC_VERB_SET_AMP_GAIN_MUTE, AMP_OUT_UNMUTE | 0x27}, /* 0dB */

	{ }
};

/* AD1989 has no ADC -> SPDIF route */
static struct hda_verb ad1989_spdif_init_verbs[] = {
	/* SPDIF-1 out pin */
	{0x1b, AC_VERB_SET_PIN_WIDGET_CONTROL, PIN_OUT },
	{0x1b, AC_VERB_SET_AMP_GAIN_MUTE, AMP_OUT_UNMUTE | 0x27}, /* 0dB */
	/* SPDIF-2/HDMI out pin */
	{0x1d, AC_VERB_SET_PIN_WIDGET_CONTROL, PIN_OUT },
	{0x1d, AC_VERB_SET_AMP_GAIN_MUTE, AMP_OUT_UNMUTE | 0x27}, /* 0dB */
	{ }
};

/*
 * verbs for 3stack (+dig)
 */
static struct hda_verb ad1988_3stack_ch2_init[] = {
	/* set port-C to line-in */
	{ 0x15, AC_VERB_SET_AMP_GAIN_MUTE, AMP_OUT_MUTE },
	{ 0x15, AC_VERB_SET_PIN_WIDGET_CONTROL, PIN_IN },
	/* set port-E to mic-in */
	{ 0x17, AC_VERB_SET_AMP_GAIN_MUTE, AMP_OUT_MUTE },
	{ 0x17, AC_VERB_SET_PIN_WIDGET_CONTROL, PIN_VREF80 },
	{ } /* end */
};

static struct hda_verb ad1988_3stack_ch6_init[] = {
	/* set port-C to surround out */
	{ 0x15, AC_VERB_SET_PIN_WIDGET_CONTROL, PIN_OUT },
	{ 0x15, AC_VERB_SET_AMP_GAIN_MUTE, AMP_OUT_UNMUTE },
	/* set port-E to CLFE out */
	{ 0x17, AC_VERB_SET_PIN_WIDGET_CONTROL, PIN_OUT },
	{ 0x17, AC_VERB_SET_AMP_GAIN_MUTE, AMP_OUT_UNMUTE },
	{ } /* end */
};

static struct hda_channel_mode ad1988_3stack_modes[2] = {
	{ 2, ad1988_3stack_ch2_init },
	{ 6, ad1988_3stack_ch6_init },
};

static struct hda_verb ad1988_3stack_init_verbs[] = {
	/* Front, Surround, CLFE, side DAC; unmute as default */
	{0x04, AC_VERB_SET_AMP_GAIN_MUTE, AMP_OUT_UNMUTE},
	{0x06, AC_VERB_SET_AMP_GAIN_MUTE, AMP_OUT_UNMUTE},
	{0x05, AC_VERB_SET_AMP_GAIN_MUTE, AMP_OUT_UNMUTE},
	{0x0a, AC_VERB_SET_AMP_GAIN_MUTE, AMP_OUT_UNMUTE},
	/* Port-A front headphon path */
	{0x37, AC_VERB_SET_CONNECT_SEL, 0x01}, /* DAC1:04h */
	{0x22, AC_VERB_SET_AMP_GAIN_MUTE, AMP_IN_MUTE(0)},
	{0x22, AC_VERB_SET_AMP_GAIN_MUTE, AMP_IN_MUTE(1)},
	{0x11, AC_VERB_SET_AMP_GAIN_MUTE, AMP_OUT_UNMUTE},
	{0x11, AC_VERB_SET_PIN_WIDGET_CONTROL, PIN_HP},
	/* Port-D line-out path */
	{0x29, AC_VERB_SET_AMP_GAIN_MUTE, AMP_IN_MUTE(0)},
	{0x29, AC_VERB_SET_AMP_GAIN_MUTE, AMP_IN_MUTE(1)},
	{0x12, AC_VERB_SET_AMP_GAIN_MUTE, AMP_OUT_UNMUTE},
	{0x12, AC_VERB_SET_PIN_WIDGET_CONTROL, PIN_OUT},
	/* Mono out path */
	{0x36, AC_VERB_SET_CONNECT_SEL, 0x1}, /* DAC1:04h */
	{0x1e, AC_VERB_SET_AMP_GAIN_MUTE, AMP_IN_MUTE(0)},
	{0x1e, AC_VERB_SET_AMP_GAIN_MUTE, AMP_IN_MUTE(1)},
	{0x13, AC_VERB_SET_PIN_WIDGET_CONTROL, PIN_OUT},
	{0x13, AC_VERB_SET_AMP_GAIN_MUTE, 0xb01f}, /* unmute, 0dB */
	/* Port-B front mic-in path */
	{0x14, AC_VERB_SET_AMP_GAIN_MUTE, AMP_OUT_MUTE},
	{0x14, AC_VERB_SET_PIN_WIDGET_CONTROL, PIN_VREF80},
	{0x39, AC_VERB_SET_AMP_GAIN_MUTE, AMP_OUT_ZERO},
	/* Port-C line-in/surround path - 6ch mode as default */
	{0x15, AC_VERB_SET_PIN_WIDGET_CONTROL, PIN_OUT},
	{0x15, AC_VERB_SET_AMP_GAIN_MUTE, AMP_OUT_UNMUTE},
	{0x3a, AC_VERB_SET_AMP_GAIN_MUTE, AMP_OUT_ZERO},
	{0x31, AC_VERB_SET_CONNECT_SEL, 0x0}, /* output sel: DAC 0x05 */
	{0x33, AC_VERB_SET_CONNECT_SEL, 0x0},
	/* Port-E mic-in/CLFE path - 6ch mode as default */
	{0x17, AC_VERB_SET_PIN_WIDGET_CONTROL, PIN_OUT},
	{0x17, AC_VERB_SET_AMP_GAIN_MUTE, AMP_OUT_UNMUTE},
	{0x3c, AC_VERB_SET_AMP_GAIN_MUTE, AMP_OUT_ZERO},
	{0x32, AC_VERB_SET_CONNECT_SEL, 0x1}, /* output sel: DAC 0x0a */
	{0x34, AC_VERB_SET_CONNECT_SEL, 0x0},
	/* mute analog mix */
	{0x20, AC_VERB_SET_AMP_GAIN_MUTE, AMP_IN_MUTE(0)},
	{0x20, AC_VERB_SET_AMP_GAIN_MUTE, AMP_IN_MUTE(1)},
	{0x20, AC_VERB_SET_AMP_GAIN_MUTE, AMP_IN_MUTE(2)},
	{0x20, AC_VERB_SET_AMP_GAIN_MUTE, AMP_IN_MUTE(3)},
	{0x20, AC_VERB_SET_AMP_GAIN_MUTE, AMP_IN_MUTE(4)},
	{0x20, AC_VERB_SET_AMP_GAIN_MUTE, AMP_IN_MUTE(5)},
	{0x20, AC_VERB_SET_AMP_GAIN_MUTE, AMP_IN_MUTE(6)},
	{0x20, AC_VERB_SET_AMP_GAIN_MUTE, AMP_IN_MUTE(7)},
	/* select ADCs - front-mic */
	{0x0c, AC_VERB_SET_CONNECT_SEL, 0x1},
	{0x0d, AC_VERB_SET_CONNECT_SEL, 0x1},
	{0x0e, AC_VERB_SET_CONNECT_SEL, 0x1},
	/* Analog Mix output amp */
	{0x21, AC_VERB_SET_AMP_GAIN_MUTE, AMP_OUT_UNMUTE | 0x1f}, /* 0dB */
	{ }
};

/*
 * verbs for laptop mode (+dig)
 */
static struct hda_verb ad1988_laptop_hp_on[] = {
	/* unmute port-A and mute port-D */
	{ 0x11, AC_VERB_SET_AMP_GAIN_MUTE, AMP_OUT_UNMUTE },
	{ 0x12, AC_VERB_SET_AMP_GAIN_MUTE, AMP_OUT_MUTE },
	{ } /* end */
};
static struct hda_verb ad1988_laptop_hp_off[] = {
	/* mute port-A and unmute port-D */
	{ 0x11, AC_VERB_SET_AMP_GAIN_MUTE, AMP_OUT_MUTE },
	{ 0x12, AC_VERB_SET_AMP_GAIN_MUTE, AMP_OUT_UNMUTE },
	{ } /* end */
};

#define AD1988_HP_EVENT	0x01

static struct hda_verb ad1988_laptop_init_verbs[] = {
	/* Front, Surround, CLFE, side DAC; unmute as default */
	{0x04, AC_VERB_SET_AMP_GAIN_MUTE, AMP_OUT_UNMUTE},
	{0x06, AC_VERB_SET_AMP_GAIN_MUTE, AMP_OUT_UNMUTE},
	{0x05, AC_VERB_SET_AMP_GAIN_MUTE, AMP_OUT_UNMUTE},
	{0x0a, AC_VERB_SET_AMP_GAIN_MUTE, AMP_OUT_UNMUTE},
	/* Port-A front headphon path */
	{0x37, AC_VERB_SET_CONNECT_SEL, 0x01}, /* DAC1:04h */
	{0x22, AC_VERB_SET_AMP_GAIN_MUTE, AMP_IN_MUTE(0)},
	{0x22, AC_VERB_SET_AMP_GAIN_MUTE, AMP_IN_MUTE(1)},
	{0x11, AC_VERB_SET_AMP_GAIN_MUTE, AMP_OUT_UNMUTE},
	{0x11, AC_VERB_SET_PIN_WIDGET_CONTROL, PIN_HP},
	/* unsolicited event for pin-sense */
	{0x11, AC_VERB_SET_UNSOLICITED_ENABLE, AC_USRSP_EN | AD1988_HP_EVENT },
	/* Port-D line-out path + EAPD */
	{0x29, AC_VERB_SET_AMP_GAIN_MUTE, AMP_IN_MUTE(0)},
	{0x29, AC_VERB_SET_AMP_GAIN_MUTE, AMP_IN_MUTE(1)},
	{0x12, AC_VERB_SET_AMP_GAIN_MUTE, AMP_OUT_UNMUTE},
	{0x12, AC_VERB_SET_PIN_WIDGET_CONTROL, PIN_OUT},
	{0x12, AC_VERB_SET_EAPD_BTLENABLE, 0x00}, /* EAPD-off */
	/* Mono out path */
	{0x36, AC_VERB_SET_CONNECT_SEL, 0x1}, /* DAC1:04h */
	{0x1e, AC_VERB_SET_AMP_GAIN_MUTE, AMP_IN_MUTE(0)},
	{0x1e, AC_VERB_SET_AMP_GAIN_MUTE, AMP_IN_MUTE(1)},
	{0x13, AC_VERB_SET_PIN_WIDGET_CONTROL, PIN_OUT},
	{0x13, AC_VERB_SET_AMP_GAIN_MUTE, 0xb01f}, /* unmute, 0dB */
	/* Port-B mic-in path */
	{0x14, AC_VERB_SET_AMP_GAIN_MUTE, AMP_OUT_MUTE},
	{0x14, AC_VERB_SET_PIN_WIDGET_CONTROL, PIN_VREF80},
	{0x39, AC_VERB_SET_AMP_GAIN_MUTE, AMP_OUT_ZERO},
	/* Port-C docking station - try to output */
	{0x15, AC_VERB_SET_AMP_GAIN_MUTE, AMP_OUT_UNMUTE},
	{0x15, AC_VERB_SET_PIN_WIDGET_CONTROL, PIN_OUT},
	{0x3a, AC_VERB_SET_AMP_GAIN_MUTE, AMP_OUT_ZERO},
	{0x33, AC_VERB_SET_CONNECT_SEL, 0x0},
	/* mute analog mix */
	{0x20, AC_VERB_SET_AMP_GAIN_MUTE, AMP_IN_MUTE(0)},
	{0x20, AC_VERB_SET_AMP_GAIN_MUTE, AMP_IN_MUTE(1)},
	{0x20, AC_VERB_SET_AMP_GAIN_MUTE, AMP_IN_MUTE(2)},
	{0x20, AC_VERB_SET_AMP_GAIN_MUTE, AMP_IN_MUTE(3)},
	{0x20, AC_VERB_SET_AMP_GAIN_MUTE, AMP_IN_MUTE(4)},
	{0x20, AC_VERB_SET_AMP_GAIN_MUTE, AMP_IN_MUTE(5)},
	{0x20, AC_VERB_SET_AMP_GAIN_MUTE, AMP_IN_MUTE(6)},
	{0x20, AC_VERB_SET_AMP_GAIN_MUTE, AMP_IN_MUTE(7)},
	/* select ADCs - mic */
	{0x0c, AC_VERB_SET_CONNECT_SEL, 0x1},
	{0x0d, AC_VERB_SET_CONNECT_SEL, 0x1},
	{0x0e, AC_VERB_SET_CONNECT_SEL, 0x1},
	/* Analog Mix output amp */
	{0x21, AC_VERB_SET_AMP_GAIN_MUTE, AMP_OUT_UNMUTE | 0x1f}, /* 0dB */
	{ }
};

static void ad1988_laptop_unsol_event(struct hda_codec *codec, unsigned int res)
{
	if ((res >> 26) != AD1988_HP_EVENT)
		return;
	if (snd_hda_codec_read(codec, 0x11, 0, AC_VERB_GET_PIN_SENSE, 0) & (1 << 31))
		snd_hda_sequence_write(codec, ad1988_laptop_hp_on);
	else
		snd_hda_sequence_write(codec, ad1988_laptop_hp_off);
} 

#ifdef CONFIG_SND_HDA_POWER_SAVE
static struct hda_amp_list ad1988_loopbacks[] = {
	{ 0x20, HDA_INPUT, 0 }, /* Front Mic */
	{ 0x20, HDA_INPUT, 1 }, /* Line */
	{ 0x20, HDA_INPUT, 4 }, /* Mic */
	{ 0x20, HDA_INPUT, 6 }, /* CD */
	{ } /* end */
};
#endif

/*
 * Automatic parse of I/O pins from the BIOS configuration
 */

enum {
	AD_CTL_WIDGET_VOL,
	AD_CTL_WIDGET_MUTE,
	AD_CTL_BIND_MUTE,
};
static struct snd_kcontrol_new ad1988_control_templates[] = {
	HDA_CODEC_VOLUME(NULL, 0, 0, 0),
	HDA_CODEC_MUTE(NULL, 0, 0, 0),
	HDA_BIND_MUTE(NULL, 0, 0, 0),
};

/* add dynamic controls */
static int add_control(struct ad198x_spec *spec, int type, const char *name,
		       unsigned long val)
{
	struct snd_kcontrol_new *knew;

	snd_array_init(&spec->kctls, sizeof(*knew), 32);
	knew = snd_array_new(&spec->kctls);
	if (!knew)
		return -ENOMEM;
	*knew = ad1988_control_templates[type];
	knew->name = kstrdup(name, GFP_KERNEL);
	if (! knew->name)
		return -ENOMEM;
	knew->private_value = val;
	return 0;
}

#define AD1988_PIN_CD_NID		0x18
#define AD1988_PIN_BEEP_NID		0x10

static hda_nid_t ad1988_mixer_nids[8] = {
	/* A     B     C     D     E     F     G     H */
	0x22, 0x2b, 0x2c, 0x29, 0x26, 0x2a, 0x27, 0x28
};

static inline hda_nid_t ad1988_idx_to_dac(struct hda_codec *codec, int idx)
{
	static hda_nid_t idx_to_dac[8] = {
		/* A     B     C     D     E     F     G     H */
		0x04, 0x06, 0x05, 0x04, 0x0a, 0x06, 0x05, 0x0a
	};
	static hda_nid_t idx_to_dac_rev2[8] = {
		/* A     B     C     D     E     F     G     H */
		0x04, 0x05, 0x0a, 0x04, 0x06, 0x05, 0x0a, 0x06
	};
	if (is_rev2(codec))
		return idx_to_dac_rev2[idx];
	else
		return idx_to_dac[idx];
}

static hda_nid_t ad1988_boost_nids[8] = {
	0x38, 0x39, 0x3a, 0x3d, 0x3c, 0x3b, 0, 0
};

static int ad1988_pin_idx(hda_nid_t nid)
{
	static hda_nid_t ad1988_io_pins[8] = {
		0x11, 0x14, 0x15, 0x12, 0x17, 0x16, 0x24, 0x25
	};
	int i;
	for (i = 0; i < ARRAY_SIZE(ad1988_io_pins); i++)
		if (ad1988_io_pins[i] == nid)
			return i;
	return 0; /* should be -1 */
}

static int ad1988_pin_to_loopback_idx(hda_nid_t nid)
{
	static int loopback_idx[8] = {
		2, 0, 1, 3, 4, 5, 1, 4
	};
	switch (nid) {
	case AD1988_PIN_CD_NID:
		return 6;
	default:
		return loopback_idx[ad1988_pin_idx(nid)];
	}
}

static int ad1988_pin_to_adc_idx(hda_nid_t nid)
{
	static int adc_idx[8] = {
		0, 1, 2, 8, 4, 3, 6, 7
	};
	switch (nid) {
	case AD1988_PIN_CD_NID:
		return 5;
	default:
		return adc_idx[ad1988_pin_idx(nid)];
	}
}

/* fill in the dac_nids table from the parsed pin configuration */
static int ad1988_auto_fill_dac_nids(struct hda_codec *codec,
				     const struct auto_pin_cfg *cfg)
{
	struct ad198x_spec *spec = codec->spec;
	int i, idx;

	spec->multiout.dac_nids = spec->private_dac_nids;

	/* check the pins hardwired to audio widget */
	for (i = 0; i < cfg->line_outs; i++) {
		idx = ad1988_pin_idx(cfg->line_out_pins[i]);
		spec->multiout.dac_nids[i] = ad1988_idx_to_dac(codec, idx);
	}
	spec->multiout.num_dacs = cfg->line_outs;
	return 0;
}

/* add playback controls from the parsed DAC table */
static int ad1988_auto_create_multi_out_ctls(struct ad198x_spec *spec,
					     const struct auto_pin_cfg *cfg)
{
	char name[32];
	static const char *chname[4] = { "Front", "Surround", NULL /*CLFE*/, "Side" };
	hda_nid_t nid;
	int i, err;

	for (i = 0; i < cfg->line_outs; i++) {
		hda_nid_t dac = spec->multiout.dac_nids[i];
		if (! dac)
			continue;
		nid = ad1988_mixer_nids[ad1988_pin_idx(cfg->line_out_pins[i])];
		if (i == 2) {
			/* Center/LFE */
			err = add_control(spec, AD_CTL_WIDGET_VOL,
					  "Center Playback Volume",
					  HDA_COMPOSE_AMP_VAL(dac, 1, 0, HDA_OUTPUT));
			if (err < 0)
				return err;
			err = add_control(spec, AD_CTL_WIDGET_VOL,
					  "LFE Playback Volume",
					  HDA_COMPOSE_AMP_VAL(dac, 2, 0, HDA_OUTPUT));
			if (err < 0)
				return err;
			err = add_control(spec, AD_CTL_BIND_MUTE,
					  "Center Playback Switch",
					  HDA_COMPOSE_AMP_VAL(nid, 1, 2, HDA_INPUT));
			if (err < 0)
				return err;
			err = add_control(spec, AD_CTL_BIND_MUTE,
					  "LFE Playback Switch",
					  HDA_COMPOSE_AMP_VAL(nid, 2, 2, HDA_INPUT));
			if (err < 0)
				return err;
		} else {
			sprintf(name, "%s Playback Volume", chname[i]);
			err = add_control(spec, AD_CTL_WIDGET_VOL, name,
					  HDA_COMPOSE_AMP_VAL(dac, 3, 0, HDA_OUTPUT));
			if (err < 0)
				return err;
			sprintf(name, "%s Playback Switch", chname[i]);
			err = add_control(spec, AD_CTL_BIND_MUTE, name,
					  HDA_COMPOSE_AMP_VAL(nid, 3, 2, HDA_INPUT));
			if (err < 0)
				return err;
		}
	}
	return 0;
}

/* add playback controls for speaker and HP outputs */
static int ad1988_auto_create_extra_out(struct hda_codec *codec, hda_nid_t pin,
					const char *pfx)
{
	struct ad198x_spec *spec = codec->spec;
	hda_nid_t nid;
	int i, idx, err;
	char name[32];

	if (! pin)
		return 0;

	idx = ad1988_pin_idx(pin);
	nid = ad1988_idx_to_dac(codec, idx);
	/* check whether the corresponding DAC was already taken */
	for (i = 0; i < spec->autocfg.line_outs; i++) {
		hda_nid_t pin = spec->autocfg.line_out_pins[i];
		hda_nid_t dac = ad1988_idx_to_dac(codec, ad1988_pin_idx(pin));
		if (dac == nid)
			break;
	}
	if (i >= spec->autocfg.line_outs) {
		/* specify the DAC as the extra output */
		if (!spec->multiout.hp_nid)
			spec->multiout.hp_nid = nid;
		else
			spec->multiout.extra_out_nid[0] = nid;
		/* control HP volume/switch on the output mixer amp */
		sprintf(name, "%s Playback Volume", pfx);
		err = add_control(spec, AD_CTL_WIDGET_VOL, name,
				  HDA_COMPOSE_AMP_VAL(nid, 3, 0, HDA_OUTPUT));
		if (err < 0)
			return err;
	}
	nid = ad1988_mixer_nids[idx];
	sprintf(name, "%s Playback Switch", pfx);
	if ((err = add_control(spec, AD_CTL_BIND_MUTE, name,
			       HDA_COMPOSE_AMP_VAL(nid, 3, 2, HDA_INPUT))) < 0)
		return err;
	return 0;
}

/* create input playback/capture controls for the given pin */
static int new_analog_input(struct ad198x_spec *spec, hda_nid_t pin,
			    const char *ctlname, int boost)
{
	char name[32];
	int err, idx;

	sprintf(name, "%s Playback Volume", ctlname);
	idx = ad1988_pin_to_loopback_idx(pin);
	if ((err = add_control(spec, AD_CTL_WIDGET_VOL, name,
			       HDA_COMPOSE_AMP_VAL(0x20, 3, idx, HDA_INPUT))) < 0)
		return err;
	sprintf(name, "%s Playback Switch", ctlname);
	if ((err = add_control(spec, AD_CTL_WIDGET_MUTE, name,
			       HDA_COMPOSE_AMP_VAL(0x20, 3, idx, HDA_INPUT))) < 0)
		return err;
	if (boost) {
		hda_nid_t bnid;
		idx = ad1988_pin_idx(pin);
		bnid = ad1988_boost_nids[idx];
		if (bnid) {
			sprintf(name, "%s Boost", ctlname);
			return add_control(spec, AD_CTL_WIDGET_VOL, name,
					   HDA_COMPOSE_AMP_VAL(bnid, 3, idx, HDA_OUTPUT));

		}
	}
	return 0;
}

/* create playback/capture controls for input pins */
static int ad1988_auto_create_analog_input_ctls(struct ad198x_spec *spec,
						const struct auto_pin_cfg *cfg)
{
	struct hda_input_mux *imux = &spec->private_imux;
	int i, err;

	for (i = 0; i < AUTO_PIN_LAST; i++) {
		err = new_analog_input(spec, cfg->input_pins[i],
				       auto_pin_cfg_labels[i],
				       i <= AUTO_PIN_FRONT_MIC);
		if (err < 0)
			return err;
		imux->items[imux->num_items].label = auto_pin_cfg_labels[i];
		imux->items[imux->num_items].index = ad1988_pin_to_adc_idx(cfg->input_pins[i]);
		imux->num_items++;
	}
	imux->items[imux->num_items].label = "Mix";
	imux->items[imux->num_items].index = 9;
	imux->num_items++;

	if ((err = add_control(spec, AD_CTL_WIDGET_VOL,
			       "Analog Mix Playback Volume",
			       HDA_COMPOSE_AMP_VAL(0x21, 3, 0x0, HDA_OUTPUT))) < 0)
		return err;
	if ((err = add_control(spec, AD_CTL_WIDGET_MUTE,
			       "Analog Mix Playback Switch",
			       HDA_COMPOSE_AMP_VAL(0x21, 3, 0x0, HDA_OUTPUT))) < 0)
		return err;

	return 0;
}

static void ad1988_auto_set_output_and_unmute(struct hda_codec *codec,
					      hda_nid_t nid, int pin_type,
					      int dac_idx)
{
	/* set as output */
	snd_hda_codec_write(codec, nid, 0, AC_VERB_SET_PIN_WIDGET_CONTROL, pin_type);
	snd_hda_codec_write(codec, nid, 0, AC_VERB_SET_AMP_GAIN_MUTE, AMP_OUT_UNMUTE);
	switch (nid) {
	case 0x11: /* port-A - DAC 04 */
		snd_hda_codec_write(codec, 0x37, 0, AC_VERB_SET_CONNECT_SEL, 0x01);
		break;
	case 0x14: /* port-B - DAC 06 */
		snd_hda_codec_write(codec, 0x30, 0, AC_VERB_SET_CONNECT_SEL, 0x02);
		break;
	case 0x15: /* port-C - DAC 05 */
		snd_hda_codec_write(codec, 0x31, 0, AC_VERB_SET_CONNECT_SEL, 0x00);
		break;
	case 0x17: /* port-E - DAC 0a */
		snd_hda_codec_write(codec, 0x32, 0, AC_VERB_SET_CONNECT_SEL, 0x01);
		break;
	case 0x13: /* mono - DAC 04 */
		snd_hda_codec_write(codec, 0x36, 0, AC_VERB_SET_CONNECT_SEL, 0x01);
		break;
	}
}

static void ad1988_auto_init_multi_out(struct hda_codec *codec)
{
	struct ad198x_spec *spec = codec->spec;
	int i;

	for (i = 0; i < spec->autocfg.line_outs; i++) {
		hda_nid_t nid = spec->autocfg.line_out_pins[i];
		ad1988_auto_set_output_and_unmute(codec, nid, PIN_OUT, i);
	}
}

static void ad1988_auto_init_extra_out(struct hda_codec *codec)
{
	struct ad198x_spec *spec = codec->spec;
	hda_nid_t pin;

	pin = spec->autocfg.speaker_pins[0];
	if (pin) /* connect to front */
		ad1988_auto_set_output_and_unmute(codec, pin, PIN_OUT, 0);
	pin = spec->autocfg.hp_pins[0];
	if (pin) /* connect to front */
		ad1988_auto_set_output_and_unmute(codec, pin, PIN_HP, 0);
}

static void ad1988_auto_init_analog_input(struct hda_codec *codec)
{
	struct ad198x_spec *spec = codec->spec;
	int i, idx;

	for (i = 0; i < AUTO_PIN_LAST; i++) {
		hda_nid_t nid = spec->autocfg.input_pins[i];
		if (! nid)
			continue;
		switch (nid) {
		case 0x15: /* port-C */
			snd_hda_codec_write(codec, 0x33, 0, AC_VERB_SET_CONNECT_SEL, 0x0);
			break;
		case 0x17: /* port-E */
			snd_hda_codec_write(codec, 0x34, 0, AC_VERB_SET_CONNECT_SEL, 0x0);
			break;
		}
		snd_hda_codec_write(codec, nid, 0, AC_VERB_SET_PIN_WIDGET_CONTROL,
				    i <= AUTO_PIN_FRONT_MIC ? PIN_VREF80 : PIN_IN);
		if (nid != AD1988_PIN_CD_NID)
			snd_hda_codec_write(codec, nid, 0, AC_VERB_SET_AMP_GAIN_MUTE,
					    AMP_OUT_MUTE);
		idx = ad1988_pin_idx(nid);
		if (ad1988_boost_nids[idx])
			snd_hda_codec_write(codec, ad1988_boost_nids[idx], 0,
					    AC_VERB_SET_AMP_GAIN_MUTE,
					    AMP_OUT_ZERO);
	}
}

/* parse the BIOS configuration and set up the alc_spec */
/* return 1 if successful, 0 if the proper config is not found, or a negative error code */
static int ad1988_parse_auto_config(struct hda_codec *codec)
{
	struct ad198x_spec *spec = codec->spec;
	int err;

	if ((err = snd_hda_parse_pin_def_config(codec, &spec->autocfg, NULL)) < 0)
		return err;
	if ((err = ad1988_auto_fill_dac_nids(codec, &spec->autocfg)) < 0)
		return err;
	if (! spec->autocfg.line_outs)
		return 0; /* can't find valid BIOS pin config */
	if ((err = ad1988_auto_create_multi_out_ctls(spec, &spec->autocfg)) < 0 ||
	    (err = ad1988_auto_create_extra_out(codec,
						spec->autocfg.speaker_pins[0],
						"Speaker")) < 0 ||
	    (err = ad1988_auto_create_extra_out(codec, spec->autocfg.hp_pins[0],
						"Headphone")) < 0 ||
	    (err = ad1988_auto_create_analog_input_ctls(spec, &spec->autocfg)) < 0)
		return err;

	spec->multiout.max_channels = spec->multiout.num_dacs * 2;

	if (spec->autocfg.dig_outs)
		spec->multiout.dig_out_nid = AD1988_SPDIF_OUT;
	if (spec->autocfg.dig_in_pin)
		spec->dig_in_nid = AD1988_SPDIF_IN;

	if (spec->kctls.list)
		spec->mixers[spec->num_mixers++] = spec->kctls.list;

	spec->init_verbs[spec->num_init_verbs++] = ad1988_6stack_init_verbs;

	spec->input_mux = &spec->private_imux;

	return 1;
}

/* init callback for auto-configuration model -- overriding the default init */
static int ad1988_auto_init(struct hda_codec *codec)
{
	ad198x_init(codec);
	ad1988_auto_init_multi_out(codec);
	ad1988_auto_init_extra_out(codec);
	ad1988_auto_init_analog_input(codec);
	return 0;
}


/*
 */

static const char *ad1988_models[AD1988_MODEL_LAST] = {
	[AD1988_6STACK]		= "6stack",
	[AD1988_6STACK_DIG]	= "6stack-dig",
	[AD1988_3STACK]		= "3stack",
	[AD1988_3STACK_DIG]	= "3stack-dig",
	[AD1988_LAPTOP]		= "laptop",
	[AD1988_LAPTOP_DIG]	= "laptop-dig",
	[AD1988_AUTO]		= "auto",
};

static struct snd_pci_quirk ad1988_cfg_tbl[] = {
	SND_PCI_QUIRK(0x1043, 0x81ec, "Asus P5B-DLX", AD1988_6STACK_DIG),
	SND_PCI_QUIRK(0x1043, 0x81f6, "Asus M2N-SLI", AD1988_6STACK_DIG),
	SND_PCI_QUIRK(0x1043, 0x8277, "Asus P5K-E/WIFI-AP", AD1988_6STACK_DIG),
	SND_PCI_QUIRK(0x1043, 0x8311, "Asus P5Q-Premium/Pro", AD1988_6STACK_DIG),
	{}
};

static int patch_ad1988(struct hda_codec *codec)
{
	struct ad198x_spec *spec;
	int err, board_config;

	spec = kzalloc(sizeof(*spec), GFP_KERNEL);
	if (spec == NULL)
		return -ENOMEM;

	codec->spec = spec;

	if (is_rev2(codec))
		snd_printk(KERN_INFO "patch_analog: AD1988A rev.2 is detected, enable workarounds\n");

	board_config = snd_hda_check_board_config(codec, AD1988_MODEL_LAST,
						  ad1988_models, ad1988_cfg_tbl);
	if (board_config < 0) {
		printk(KERN_INFO "hda_codec: Unknown model for AD1988, trying auto-probe from BIOS...\n");
		board_config = AD1988_AUTO;
	}

	if (board_config == AD1988_AUTO) {
		/* automatic parse from the BIOS config */
		err = ad1988_parse_auto_config(codec);
		if (err < 0) {
			ad198x_free(codec);
			return err;
		} else if (! err) {
			printk(KERN_INFO "hda_codec: Cannot set up configuration from BIOS.  Using 6-stack mode...\n");
			board_config = AD1988_6STACK;
		}
	}

	err = snd_hda_attach_beep_device(codec, 0x10);
	if (err < 0) {
		ad198x_free(codec);
		return err;
	}
	set_beep_amp(spec, 0x10, 0, HDA_OUTPUT);

	switch (board_config) {
	case AD1988_6STACK:
	case AD1988_6STACK_DIG:
		spec->multiout.max_channels = 8;
		spec->multiout.num_dacs = 4;
		if (is_rev2(codec))
			spec->multiout.dac_nids = ad1988_6stack_dac_nids_rev2;
		else
			spec->multiout.dac_nids = ad1988_6stack_dac_nids;
		spec->input_mux = &ad1988_6stack_capture_source;
		spec->num_mixers = 2;
		if (is_rev2(codec))
			spec->mixers[0] = ad1988_6stack_mixers1_rev2;
		else
			spec->mixers[0] = ad1988_6stack_mixers1;
		spec->mixers[1] = ad1988_6stack_mixers2;
		spec->num_init_verbs = 1;
		spec->init_verbs[0] = ad1988_6stack_init_verbs;
		if (board_config == AD1988_6STACK_DIG) {
			spec->multiout.dig_out_nid = AD1988_SPDIF_OUT;
			spec->dig_in_nid = AD1988_SPDIF_IN;
		}
		break;
	case AD1988_3STACK:
	case AD1988_3STACK_DIG:
		spec->multiout.max_channels = 6;
		spec->multiout.num_dacs = 3;
		if (is_rev2(codec))
			spec->multiout.dac_nids = ad1988_3stack_dac_nids_rev2;
		else
			spec->multiout.dac_nids = ad1988_3stack_dac_nids;
		spec->input_mux = &ad1988_6stack_capture_source;
		spec->channel_mode = ad1988_3stack_modes;
		spec->num_channel_mode = ARRAY_SIZE(ad1988_3stack_modes);
		spec->num_mixers = 2;
		if (is_rev2(codec))
			spec->mixers[0] = ad1988_3stack_mixers1_rev2;
		else
			spec->mixers[0] = ad1988_3stack_mixers1;
		spec->mixers[1] = ad1988_3stack_mixers2;
		spec->num_init_verbs = 1;
		spec->init_verbs[0] = ad1988_3stack_init_verbs;
		if (board_config == AD1988_3STACK_DIG)
			spec->multiout.dig_out_nid = AD1988_SPDIF_OUT;
		break;
	case AD1988_LAPTOP:
	case AD1988_LAPTOP_DIG:
		spec->multiout.max_channels = 2;
		spec->multiout.num_dacs = 1;
		spec->multiout.dac_nids = ad1988_3stack_dac_nids;
		spec->input_mux = &ad1988_laptop_capture_source;
		spec->num_mixers = 1;
		spec->mixers[0] = ad1988_laptop_mixers;
		spec->num_init_verbs = 1;
		spec->init_verbs[0] = ad1988_laptop_init_verbs;
		if (board_config == AD1988_LAPTOP_DIG)
			spec->multiout.dig_out_nid = AD1988_SPDIF_OUT;
		break;
	}

	spec->num_adc_nids = ARRAY_SIZE(ad1988_adc_nids);
	spec->adc_nids = ad1988_adc_nids;
	spec->capsrc_nids = ad1988_capsrc_nids;
	spec->mixers[spec->num_mixers++] = ad1988_capture_mixers;
	spec->init_verbs[spec->num_init_verbs++] = ad1988_capture_init_verbs;
	if (spec->multiout.dig_out_nid) {
		if (codec->vendor_id >= 0x11d4989a) {
			spec->mixers[spec->num_mixers++] =
				ad1989_spdif_out_mixers;
			spec->init_verbs[spec->num_init_verbs++] =
				ad1989_spdif_init_verbs;
			codec->slave_dig_outs = ad1989b_slave_dig_outs;
		} else {
			spec->mixers[spec->num_mixers++] =
				ad1988_spdif_out_mixers;
			spec->init_verbs[spec->num_init_verbs++] =
				ad1988_spdif_init_verbs;
		}
	}
	if (spec->dig_in_nid && codec->vendor_id < 0x11d4989a)
		spec->mixers[spec->num_mixers++] = ad1988_spdif_in_mixers;

	codec->patch_ops = ad198x_patch_ops;
	switch (board_config) {
	case AD1988_AUTO:
		codec->patch_ops.init = ad1988_auto_init;
		break;
	case AD1988_LAPTOP:
	case AD1988_LAPTOP_DIG:
		codec->patch_ops.unsol_event = ad1988_laptop_unsol_event;
		break;
	}
#ifdef CONFIG_SND_HDA_POWER_SAVE
	spec->loopback.amplist = ad1988_loopbacks;
#endif
	spec->vmaster_nid = 0x04;

	return 0;
}


/*
 * AD1884 / AD1984
 *
 * port-B - front line/mic-in
 * port-E - aux in/out
 * port-F - aux in/out
 * port-C - rear line/mic-in
 * port-D - rear line/hp-out
 * port-A - front line/hp-out
 *
 * AD1984 = AD1884 + two digital mic-ins
 *
 * FIXME:
 * For simplicity, we share the single DAC for both HP and line-outs
 * right now.  The inidividual playbacks could be easily implemented,
 * but no build-up framework is given, so far.
 */

static hda_nid_t ad1884_dac_nids[1] = {
	0x04,
};

static hda_nid_t ad1884_adc_nids[2] = {
	0x08, 0x09,
};

static hda_nid_t ad1884_capsrc_nids[2] = {
	0x0c, 0x0d,
};

#define AD1884_SPDIF_OUT	0x02

static struct hda_input_mux ad1884_capture_source = {
	.num_items = 4,
	.items = {
		{ "Front Mic", 0x0 },
		{ "Mic", 0x1 },
		{ "CD", 0x2 },
		{ "Mix", 0x3 },
	},
};

static struct snd_kcontrol_new ad1884_base_mixers[] = {
	HDA_CODEC_VOLUME("PCM Playback Volume", 0x04, 0x0, HDA_OUTPUT),
	/* HDA_CODEC_VOLUME_IDX("PCM Playback Volume", 1, 0x03, 0x0, HDA_OUTPUT), */
	HDA_CODEC_MUTE("Headphone Playback Switch", 0x11, 0x0, HDA_OUTPUT),
	HDA_CODEC_MUTE("Front Playback Switch", 0x12, 0x0, HDA_OUTPUT),
	HDA_CODEC_VOLUME_MONO("Mono Playback Volume", 0x13, 1, 0x0, HDA_OUTPUT),
	HDA_CODEC_MUTE_MONO("Mono Playback Switch", 0x13, 1, 0x0, HDA_OUTPUT),
	HDA_CODEC_VOLUME("Front Mic Playback Volume", 0x20, 0x00, HDA_INPUT),
	HDA_CODEC_MUTE("Front Mic Playback Switch", 0x20, 0x00, HDA_INPUT),
	HDA_CODEC_VOLUME("Mic Playback Volume", 0x20, 0x01, HDA_INPUT),
	HDA_CODEC_MUTE("Mic Playback Switch", 0x20, 0x01, HDA_INPUT),
	HDA_CODEC_VOLUME("CD Playback Volume", 0x20, 0x02, HDA_INPUT),
	HDA_CODEC_MUTE("CD Playback Switch", 0x20, 0x02, HDA_INPUT),
	HDA_CODEC_VOLUME("Mic Boost", 0x15, 0x0, HDA_INPUT),
	HDA_CODEC_VOLUME("Front Mic Boost", 0x14, 0x0, HDA_INPUT),
	HDA_CODEC_VOLUME("Capture Volume", 0x0c, 0x0, HDA_OUTPUT),
	HDA_CODEC_MUTE("Capture Switch", 0x0c, 0x0, HDA_OUTPUT),
	HDA_CODEC_VOLUME_IDX("Capture Volume", 1, 0x0d, 0x0, HDA_OUTPUT),
	HDA_CODEC_MUTE_IDX("Capture Switch", 1, 0x0d, 0x0, HDA_OUTPUT),
	{
		.iface = SNDRV_CTL_ELEM_IFACE_MIXER,
		/* The multiple "Capture Source" controls confuse alsamixer
		 * So call somewhat different..
		 */
		/* .name = "Capture Source", */
		.name = "Input Source",
		.count = 2,
		.info = ad198x_mux_enum_info,
		.get = ad198x_mux_enum_get,
		.put = ad198x_mux_enum_put,
	},
	/* SPDIF controls */
	HDA_CODEC_VOLUME("IEC958 Playback Volume", 0x1b, 0x0, HDA_OUTPUT),
	{
		.iface = SNDRV_CTL_ELEM_IFACE_MIXER,
		.name = SNDRV_CTL_NAME_IEC958("",PLAYBACK,NONE) "Source",
		/* identical with ad1983 */
		.info = ad1983_spdif_route_info,
		.get = ad1983_spdif_route_get,
		.put = ad1983_spdif_route_put,
	},
	{ } /* end */
};

static struct snd_kcontrol_new ad1984_dmic_mixers[] = {
	HDA_CODEC_VOLUME("Digital Mic Capture Volume", 0x05, 0x0, HDA_INPUT),
	HDA_CODEC_MUTE("Digital Mic Capture Switch", 0x05, 0x0, HDA_INPUT),
	HDA_CODEC_VOLUME_IDX("Digital Mic Capture Volume", 1, 0x06, 0x0,
			     HDA_INPUT),
	HDA_CODEC_MUTE_IDX("Digital Mic Capture Switch", 1, 0x06, 0x0,
			   HDA_INPUT),
	{ } /* end */
};

/*
 * initialization verbs
 */
static struct hda_verb ad1884_init_verbs[] = {
	/* DACs; mute as default */
	{0x03, AC_VERB_SET_AMP_GAIN_MUTE, AMP_OUT_ZERO},
	{0x04, AC_VERB_SET_AMP_GAIN_MUTE, AMP_OUT_ZERO},
	/* Port-A (HP) mixer */
	{0x07, AC_VERB_SET_AMP_GAIN_MUTE, AMP_IN_UNMUTE(0)},
	{0x07, AC_VERB_SET_AMP_GAIN_MUTE, AMP_IN_UNMUTE(1)},
	/* Port-A pin */
	{0x11, AC_VERB_SET_PIN_WIDGET_CONTROL, PIN_HP},
	{0x11, AC_VERB_SET_AMP_GAIN_MUTE, AMP_OUT_MUTE},
	/* HP selector - select DAC2 */
	{0x22, AC_VERB_SET_CONNECT_SEL, 0x1},
	/* Port-D (Line-out) mixer */
	{0x0a, AC_VERB_SET_AMP_GAIN_MUTE, AMP_IN_UNMUTE(0)},
	{0x0a, AC_VERB_SET_AMP_GAIN_MUTE, AMP_IN_UNMUTE(1)},
	/* Port-D pin */
	{0x12, AC_VERB_SET_PIN_WIDGET_CONTROL, PIN_HP},
	{0x12, AC_VERB_SET_AMP_GAIN_MUTE, AMP_OUT_MUTE},
	/* Mono-out mixer */
	{0x1e, AC_VERB_SET_AMP_GAIN_MUTE, AMP_IN_UNMUTE(0)},
	{0x1e, AC_VERB_SET_AMP_GAIN_MUTE, AMP_IN_UNMUTE(1)},
	/* Mono-out pin */
	{0x13, AC_VERB_SET_PIN_WIDGET_CONTROL, PIN_HP},
	{0x13, AC_VERB_SET_AMP_GAIN_MUTE, AMP_OUT_MUTE},
	/* Mono selector */
	{0x0e, AC_VERB_SET_CONNECT_SEL, 0x1},
	/* Port-B (front mic) pin */
	{0x14, AC_VERB_SET_PIN_WIDGET_CONTROL, PIN_VREF80},
	{0x14, AC_VERB_SET_AMP_GAIN_MUTE, AMP_IN_UNMUTE(0)},
	/* Port-C (rear mic) pin */
	{0x15, AC_VERB_SET_PIN_WIDGET_CONTROL, PIN_VREF80},
	{0x15, AC_VERB_SET_AMP_GAIN_MUTE, AMP_IN_UNMUTE(0)},
	/* Analog mixer; mute as default */
	{0x20, AC_VERB_SET_AMP_GAIN_MUTE, AMP_IN_MUTE(0)},
	{0x20, AC_VERB_SET_AMP_GAIN_MUTE, AMP_IN_MUTE(1)},
	{0x20, AC_VERB_SET_AMP_GAIN_MUTE, AMP_IN_MUTE(2)},
	{0x20, AC_VERB_SET_AMP_GAIN_MUTE, AMP_IN_MUTE(3)},
	/* Analog Mix output amp */
	{0x21, AC_VERB_SET_AMP_GAIN_MUTE, AMP_OUT_UNMUTE | 0x1f}, /* 0dB */
	/* SPDIF output selector */
	{0x02, AC_VERB_SET_CONNECT_SEL, 0x0}, /* PCM */
	{0x1b, AC_VERB_SET_AMP_GAIN_MUTE, AMP_OUT_UNMUTE | 0x27}, /* 0dB */
	{ } /* end */
};

#ifdef CONFIG_SND_HDA_POWER_SAVE
static struct hda_amp_list ad1884_loopbacks[] = {
	{ 0x20, HDA_INPUT, 0 }, /* Front Mic */
	{ 0x20, HDA_INPUT, 1 }, /* Mic */
	{ 0x20, HDA_INPUT, 2 }, /* CD */
	{ 0x20, HDA_INPUT, 4 }, /* Docking */
	{ } /* end */
};
#endif

static const char *ad1884_slave_vols[] = {
	"PCM Playback Volume",
	"Mic Playback Volume",
	"Mono Playback Volume",
	"Front Mic Playback Volume",
	"Mic Playback Volume",
	"CD Playback Volume",
	"Internal Mic Playback Volume",
	"Docking Mic Playback Volume",
	/* "Beep Playback Volume", */
	"IEC958 Playback Volume",
	NULL
};

static int patch_ad1884(struct hda_codec *codec)
{
	struct ad198x_spec *spec;
	int err;

	spec = kzalloc(sizeof(*spec), GFP_KERNEL);
	if (spec == NULL)
		return -ENOMEM;

	codec->spec = spec;

	err = snd_hda_attach_beep_device(codec, 0x10);
	if (err < 0) {
		ad198x_free(codec);
		return err;
	}
	set_beep_amp(spec, 0x10, 0, HDA_OUTPUT);

	spec->multiout.max_channels = 2;
	spec->multiout.num_dacs = ARRAY_SIZE(ad1884_dac_nids);
	spec->multiout.dac_nids = ad1884_dac_nids;
	spec->multiout.dig_out_nid = AD1884_SPDIF_OUT;
	spec->num_adc_nids = ARRAY_SIZE(ad1884_adc_nids);
	spec->adc_nids = ad1884_adc_nids;
	spec->capsrc_nids = ad1884_capsrc_nids;
	spec->input_mux = &ad1884_capture_source;
	spec->num_mixers = 1;
	spec->mixers[0] = ad1884_base_mixers;
	spec->num_init_verbs = 1;
	spec->init_verbs[0] = ad1884_init_verbs;
	spec->spdif_route = 0;
#ifdef CONFIG_SND_HDA_POWER_SAVE
	spec->loopback.amplist = ad1884_loopbacks;
#endif
	spec->vmaster_nid = 0x04;
	/* we need to cover all playback volumes */
	spec->slave_vols = ad1884_slave_vols;

	codec->patch_ops = ad198x_patch_ops;

	return 0;
}

/*
 * Lenovo Thinkpad T61/X61
 */
static struct hda_input_mux ad1984_thinkpad_capture_source = {
	.num_items = 4,
	.items = {
		{ "Mic", 0x0 },
		{ "Internal Mic", 0x1 },
		{ "Mix", 0x3 },
		{ "Docking-Station", 0x4 },
	},
};


/*
 * Dell Precision T3400
 */
static struct hda_input_mux ad1984_dell_desktop_capture_source = {
	.num_items = 3,
	.items = {
		{ "Front Mic", 0x0 },
		{ "Line-In", 0x1 },
		{ "Mix", 0x3 },
	},
};


static struct snd_kcontrol_new ad1984_thinkpad_mixers[] = {
	HDA_CODEC_VOLUME("PCM Playback Volume", 0x04, 0x0, HDA_OUTPUT),
	/* HDA_CODEC_VOLUME_IDX("PCM Playback Volume", 1, 0x03, 0x0, HDA_OUTPUT), */
	HDA_CODEC_MUTE("Headphone Playback Switch", 0x11, 0x0, HDA_OUTPUT),
	HDA_CODEC_MUTE("Speaker Playback Switch", 0x12, 0x0, HDA_OUTPUT),
	HDA_CODEC_VOLUME("Mic Playback Volume", 0x20, 0x00, HDA_INPUT),
	HDA_CODEC_MUTE("Mic Playback Switch", 0x20, 0x00, HDA_INPUT),
	HDA_CODEC_VOLUME("Internal Mic Playback Volume", 0x20, 0x01, HDA_INPUT),
	HDA_CODEC_MUTE("Internal Mic Playback Switch", 0x20, 0x01, HDA_INPUT),
	HDA_CODEC_VOLUME("Docking Mic Playback Volume", 0x20, 0x04, HDA_INPUT),
	HDA_CODEC_MUTE("Docking Mic Playback Switch", 0x20, 0x04, HDA_INPUT),
	HDA_CODEC_VOLUME("Mic Boost", 0x14, 0x0, HDA_INPUT),
	HDA_CODEC_VOLUME("Internal Mic Boost", 0x15, 0x0, HDA_INPUT),
	HDA_CODEC_VOLUME("Docking Mic Boost", 0x25, 0x0, HDA_OUTPUT),
	HDA_CODEC_VOLUME("Capture Volume", 0x0c, 0x0, HDA_OUTPUT),
	HDA_CODEC_MUTE("Capture Switch", 0x0c, 0x0, HDA_OUTPUT),
	HDA_CODEC_VOLUME_IDX("Capture Volume", 1, 0x0d, 0x0, HDA_OUTPUT),
	HDA_CODEC_MUTE_IDX("Capture Switch", 1, 0x0d, 0x0, HDA_OUTPUT),
	{
		.iface = SNDRV_CTL_ELEM_IFACE_MIXER,
		/* The multiple "Capture Source" controls confuse alsamixer
		 * So call somewhat different..
		 */
		/* .name = "Capture Source", */
		.name = "Input Source",
		.count = 2,
		.info = ad198x_mux_enum_info,
		.get = ad198x_mux_enum_get,
		.put = ad198x_mux_enum_put,
	},
	/* SPDIF controls */
	HDA_CODEC_VOLUME("IEC958 Playback Volume", 0x1b, 0x0, HDA_OUTPUT),
	{
		.iface = SNDRV_CTL_ELEM_IFACE_MIXER,
		.name = SNDRV_CTL_NAME_IEC958("",PLAYBACK,NONE) "Source",
		/* identical with ad1983 */
		.info = ad1983_spdif_route_info,
		.get = ad1983_spdif_route_get,
		.put = ad1983_spdif_route_put,
	},
	{ } /* end */
};

/* additional verbs */
static struct hda_verb ad1984_thinkpad_init_verbs[] = {
	/* Port-E (docking station mic) pin */
	{0x1c, AC_VERB_SET_PIN_WIDGET_CONTROL, PIN_VREF80},
	{0x1c, AC_VERB_SET_AMP_GAIN_MUTE, AMP_OUT_MUTE},
	/* docking mic boost */
	{0x25, AC_VERB_SET_AMP_GAIN_MUTE, AMP_OUT_ZERO},
	/* Analog mixer - docking mic; mute as default */
	{0x20, AC_VERB_SET_AMP_GAIN_MUTE, AMP_IN_MUTE(4)},
	/* enable EAPD bit */
	{0x12, AC_VERB_SET_EAPD_BTLENABLE, 0x02},
	{ } /* end */
};

/*
 * Dell Precision T3400
 */
static struct snd_kcontrol_new ad1984_dell_desktop_mixers[] = {
	HDA_CODEC_VOLUME("PCM Playback Volume", 0x04, 0x0, HDA_OUTPUT),
	HDA_CODEC_MUTE("Headphone Playback Switch", 0x11, 0x0, HDA_OUTPUT),
	HDA_CODEC_MUTE("Speaker Playback Switch", 0x12, 0x0, HDA_OUTPUT),
	HDA_CODEC_VOLUME_MONO("Mono Playback Volume", 0x13, 1, 0x0, HDA_OUTPUT),
	HDA_CODEC_MUTE_MONO("Mono Playback Switch", 0x13, 1, 0x0, HDA_OUTPUT),
	HDA_CODEC_VOLUME("Front Mic Playback Volume", 0x20, 0x00, HDA_INPUT),
	HDA_CODEC_MUTE("Front Mic Playback Switch", 0x20, 0x00, HDA_INPUT),
	HDA_CODEC_VOLUME("Line-In Playback Volume", 0x20, 0x01, HDA_INPUT),
	HDA_CODEC_MUTE("Line-In Playback Switch", 0x20, 0x01, HDA_INPUT),
	HDA_CODEC_VOLUME("Line-In Boost", 0x15, 0x0, HDA_INPUT),
	HDA_CODEC_VOLUME("Front Mic Boost", 0x14, 0x0, HDA_INPUT),
	HDA_CODEC_VOLUME("Capture Volume", 0x0c, 0x0, HDA_OUTPUT),
	HDA_CODEC_MUTE("Capture Switch", 0x0c, 0x0, HDA_OUTPUT),
	HDA_CODEC_VOLUME_IDX("Capture Volume", 1, 0x0d, 0x0, HDA_OUTPUT),
	HDA_CODEC_MUTE_IDX("Capture Switch", 1, 0x0d, 0x0, HDA_OUTPUT),
	{
		.iface = SNDRV_CTL_ELEM_IFACE_MIXER,
		/* The multiple "Capture Source" controls confuse alsamixer
		 * So call somewhat different..
		 */
		/* .name = "Capture Source", */
		.name = "Input Source",
		.count = 2,
		.info = ad198x_mux_enum_info,
		.get = ad198x_mux_enum_get,
		.put = ad198x_mux_enum_put,
	},
	{ } /* end */
};

/* Digial MIC ADC NID 0x05 + 0x06 */
static int ad1984_pcm_dmic_prepare(struct hda_pcm_stream *hinfo,
				   struct hda_codec *codec,
				   unsigned int stream_tag,
				   unsigned int format,
				   struct snd_pcm_substream *substream)
{
	snd_hda_codec_setup_stream(codec, 0x05 + substream->number,
				   stream_tag, 0, format);
	return 0;
}

static int ad1984_pcm_dmic_cleanup(struct hda_pcm_stream *hinfo,
				   struct hda_codec *codec,
				   struct snd_pcm_substream *substream)
{
	snd_hda_codec_cleanup_stream(codec, 0x05 + substream->number);
	return 0;
}

static struct hda_pcm_stream ad1984_pcm_dmic_capture = {
	.substreams = 2,
	.channels_min = 2,
	.channels_max = 2,
	.nid = 0x05,
	.ops = {
		.prepare = ad1984_pcm_dmic_prepare,
		.cleanup = ad1984_pcm_dmic_cleanup
	},
};

static int ad1984_build_pcms(struct hda_codec *codec)
{
	struct ad198x_spec *spec = codec->spec;
	struct hda_pcm *info;
	int err;

	err = ad198x_build_pcms(codec);
	if (err < 0)
		return err;

	info = spec->pcm_rec + codec->num_pcms;
	codec->num_pcms++;
	info->name = "AD1984 Digital Mic";
	info->stream[SNDRV_PCM_STREAM_CAPTURE] = ad1984_pcm_dmic_capture;
	return 0;
}

/* models */
enum {
	AD1984_BASIC,
	AD1984_THINKPAD,
	AD1984_DELL_DESKTOP,
	AD1984_MODELS
};

static const char *ad1984_models[AD1984_MODELS] = {
	[AD1984_BASIC]		= "basic",
	[AD1984_THINKPAD]	= "thinkpad",
	[AD1984_DELL_DESKTOP]	= "dell_desktop",
};

static struct snd_pci_quirk ad1984_cfg_tbl[] = {
	/* Lenovo Thinkpad T61/X61 */
	SND_PCI_QUIRK_VENDOR(0x17aa, "Lenovo Thinkpad", AD1984_THINKPAD),
	SND_PCI_QUIRK(0x1028, 0x0214, "Dell T3400", AD1984_DELL_DESKTOP),
	{}
};

static int patch_ad1984(struct hda_codec *codec)
{
	struct ad198x_spec *spec;
	int board_config, err;

	err = patch_ad1884(codec);
	if (err < 0)
		return err;
	spec = codec->spec;
	board_config = snd_hda_check_board_config(codec, AD1984_MODELS,
						  ad1984_models, ad1984_cfg_tbl);
	switch (board_config) {
	case AD1984_BASIC:
		/* additional digital mics */
		spec->mixers[spec->num_mixers++] = ad1984_dmic_mixers;
		codec->patch_ops.build_pcms = ad1984_build_pcms;
		break;
	case AD1984_THINKPAD:
		spec->multiout.dig_out_nid = AD1884_SPDIF_OUT;
		spec->input_mux = &ad1984_thinkpad_capture_source;
		spec->mixers[0] = ad1984_thinkpad_mixers;
		spec->init_verbs[spec->num_init_verbs++] = ad1984_thinkpad_init_verbs;
		break;
	case AD1984_DELL_DESKTOP:
		spec->multiout.dig_out_nid = 0;
		spec->input_mux = &ad1984_dell_desktop_capture_source;
		spec->mixers[0] = ad1984_dell_desktop_mixers;
		break;
	}
	return 0;
}


/*
 * AD1883 / AD1884A / AD1984A / AD1984B
 *
 * port-B (0x14) - front mic-in
 * port-E (0x1c) - rear mic-in
 * port-F (0x16) - CD / ext out
 * port-C (0x15) - rear line-in
 * port-D (0x12) - rear line-out
 * port-A (0x11) - front hp-out
 *
 * AD1984A = AD1884A + digital-mic
 * AD1883 = equivalent with AD1984A
 * AD1984B = AD1984A + extra SPDIF-out
 *
 * FIXME:
 * We share the single DAC for both HP and line-outs (see AD1884/1984).
 */

static hda_nid_t ad1884a_dac_nids[1] = {
	0x03,
};

#define ad1884a_adc_nids	ad1884_adc_nids
#define ad1884a_capsrc_nids	ad1884_capsrc_nids

#define AD1884A_SPDIF_OUT	0x02

static struct hda_input_mux ad1884a_capture_source = {
	.num_items = 5,
	.items = {
		{ "Front Mic", 0x0 },
		{ "Mic", 0x4 },
		{ "Line", 0x1 },
		{ "CD", 0x2 },
		{ "Mix", 0x3 },
	},
};

static struct snd_kcontrol_new ad1884a_base_mixers[] = {
	HDA_CODEC_VOLUME("Master Playback Volume", 0x21, 0x0, HDA_OUTPUT),
	HDA_CODEC_MUTE("Master Playback Switch", 0x21, 0x0, HDA_OUTPUT),
	HDA_CODEC_MUTE("Headphone Playback Switch", 0x11, 0x0, HDA_OUTPUT),
	HDA_CODEC_MUTE("Front Playback Switch", 0x12, 0x0, HDA_OUTPUT),
	HDA_CODEC_VOLUME_MONO("Mono Playback Volume", 0x13, 1, 0x0, HDA_OUTPUT),
	HDA_CODEC_MUTE_MONO("Mono Playback Switch", 0x13, 1, 0x0, HDA_OUTPUT),
	HDA_CODEC_VOLUME("PCM Playback Volume", 0x20, 0x5, HDA_INPUT),
	HDA_CODEC_MUTE("PCM Playback Switch", 0x20, 0x5, HDA_INPUT),
	HDA_CODEC_VOLUME("Front Mic Playback Volume", 0x20, 0x00, HDA_INPUT),
	HDA_CODEC_MUTE("Front Mic Playback Switch", 0x20, 0x00, HDA_INPUT),
	HDA_CODEC_VOLUME("Line Playback Volume", 0x20, 0x01, HDA_INPUT),
	HDA_CODEC_MUTE("Line Playback Switch", 0x20, 0x01, HDA_INPUT),
	HDA_CODEC_VOLUME("Mic Playback Volume", 0x20, 0x04, HDA_INPUT),
	HDA_CODEC_MUTE("Mic Playback Switch", 0x20, 0x04, HDA_INPUT),
	HDA_CODEC_VOLUME("CD Playback Volume", 0x20, 0x02, HDA_INPUT),
	HDA_CODEC_MUTE("CD Playback Switch", 0x20, 0x02, HDA_INPUT),
	HDA_CODEC_VOLUME("Front Mic Boost", 0x14, 0x0, HDA_INPUT),
	HDA_CODEC_VOLUME("Line Boost", 0x15, 0x0, HDA_INPUT),
	HDA_CODEC_VOLUME("Mic Boost", 0x25, 0x0, HDA_OUTPUT),
	HDA_CODEC_VOLUME("Capture Volume", 0x0c, 0x0, HDA_OUTPUT),
	HDA_CODEC_MUTE("Capture Switch", 0x0c, 0x0, HDA_OUTPUT),
	HDA_CODEC_VOLUME_IDX("Capture Volume", 1, 0x0d, 0x0, HDA_OUTPUT),
	HDA_CODEC_MUTE_IDX("Capture Switch", 1, 0x0d, 0x0, HDA_OUTPUT),
	{
		.iface = SNDRV_CTL_ELEM_IFACE_MIXER,
		/* The multiple "Capture Source" controls confuse alsamixer
		 * So call somewhat different..
		 */
		/* .name = "Capture Source", */
		.name = "Input Source",
		.count = 2,
		.info = ad198x_mux_enum_info,
		.get = ad198x_mux_enum_get,
		.put = ad198x_mux_enum_put,
	},
	/* SPDIF controls */
	HDA_CODEC_VOLUME("IEC958 Playback Volume", 0x1b, 0x0, HDA_OUTPUT),
	{
		.iface = SNDRV_CTL_ELEM_IFACE_MIXER,
		.name = SNDRV_CTL_NAME_IEC958("",PLAYBACK,NONE) "Source",
		/* identical with ad1983 */
		.info = ad1983_spdif_route_info,
		.get = ad1983_spdif_route_get,
		.put = ad1983_spdif_route_put,
	},
	{ } /* end */
};

/*
 * initialization verbs
 */
static struct hda_verb ad1884a_init_verbs[] = {
	/* DACs; unmute as default */
	{0x03, AC_VERB_SET_AMP_GAIN_MUTE, 0x27}, /* 0dB */
	{0x04, AC_VERB_SET_AMP_GAIN_MUTE, 0x27}, /* 0dB */
	/* Port-A (HP) mixer - route only from analog mixer */
	{0x07, AC_VERB_SET_AMP_GAIN_MUTE, AMP_IN_MUTE(0)},
	{0x07, AC_VERB_SET_AMP_GAIN_MUTE, AMP_IN_UNMUTE(1)},
	/* Port-A pin */
	{0x11, AC_VERB_SET_PIN_WIDGET_CONTROL, PIN_HP},
	{0x11, AC_VERB_SET_AMP_GAIN_MUTE, AMP_OUT_MUTE},
	/* Port-D (Line-out) mixer - route only from analog mixer */
	{0x0a, AC_VERB_SET_AMP_GAIN_MUTE, AMP_IN_MUTE(0)},
	{0x0a, AC_VERB_SET_AMP_GAIN_MUTE, AMP_IN_UNMUTE(1)},
	/* Port-D pin */
	{0x12, AC_VERB_SET_PIN_WIDGET_CONTROL, PIN_HP},
	{0x12, AC_VERB_SET_AMP_GAIN_MUTE, AMP_OUT_MUTE},
	/* Mono-out mixer - route only from analog mixer */
	{0x1e, AC_VERB_SET_AMP_GAIN_MUTE, AMP_IN_MUTE(0)},
	{0x1e, AC_VERB_SET_AMP_GAIN_MUTE, AMP_IN_UNMUTE(1)},
	/* Mono-out pin */
	{0x13, AC_VERB_SET_PIN_WIDGET_CONTROL, PIN_HP},
	{0x13, AC_VERB_SET_AMP_GAIN_MUTE, AMP_OUT_MUTE},
	/* Port-B (front mic) pin */
	{0x14, AC_VERB_SET_PIN_WIDGET_CONTROL, PIN_VREF80},
	{0x14, AC_VERB_SET_AMP_GAIN_MUTE, AMP_IN_UNMUTE(0)},
	/* Port-C (rear line-in) pin */
	{0x15, AC_VERB_SET_PIN_WIDGET_CONTROL, PIN_IN},
	{0x15, AC_VERB_SET_AMP_GAIN_MUTE, AMP_IN_UNMUTE(0)},
	/* Port-E (rear mic) pin */
	{0x1c, AC_VERB_SET_PIN_WIDGET_CONTROL, PIN_VREF80},
	{0x1c, AC_VERB_SET_AMP_GAIN_MUTE, AMP_OUT_MUTE},
	{0x25, AC_VERB_SET_AMP_GAIN_MUTE, AMP_OUT_ZERO}, /* no boost */
	/* Port-F (CD) pin */
	{0x16, AC_VERB_SET_PIN_WIDGET_CONTROL, PIN_IN},
	{0x16, AC_VERB_SET_AMP_GAIN_MUTE, AMP_OUT_MUTE},
	/* Analog mixer; mute as default */
	{0x20, AC_VERB_SET_AMP_GAIN_MUTE, AMP_IN_MUTE(0)},
	{0x20, AC_VERB_SET_AMP_GAIN_MUTE, AMP_IN_MUTE(1)},
	{0x20, AC_VERB_SET_AMP_GAIN_MUTE, AMP_IN_MUTE(2)},
	{0x20, AC_VERB_SET_AMP_GAIN_MUTE, AMP_IN_MUTE(3)},
	{0x20, AC_VERB_SET_AMP_GAIN_MUTE, AMP_IN_UNMUTE(4)}, /* aux */
	{0x20, AC_VERB_SET_AMP_GAIN_MUTE, AMP_IN_MUTE(5)},
	/* Analog Mix output amp */
	{0x21, AC_VERB_SET_AMP_GAIN_MUTE, AMP_OUT_MUTE},
	/* capture sources */
	{0x0c, AC_VERB_SET_CONNECT_SEL, 0x0},
	{0x0c, AC_VERB_SET_AMP_GAIN_MUTE, AMP_OUT_MUTE},
	{0x0d, AC_VERB_SET_CONNECT_SEL, 0x0},
	{0x0d, AC_VERB_SET_AMP_GAIN_MUTE, AMP_OUT_MUTE},
	/* SPDIF output amp */
	{0x1b, AC_VERB_SET_AMP_GAIN_MUTE, AMP_OUT_UNMUTE | 0x27}, /* 0dB */
	{ } /* end */
};

#ifdef CONFIG_SND_HDA_POWER_SAVE
static struct hda_amp_list ad1884a_loopbacks[] = {
	{ 0x20, HDA_INPUT, 0 }, /* Front Mic */
	{ 0x20, HDA_INPUT, 1 }, /* Mic */
	{ 0x20, HDA_INPUT, 2 }, /* CD */
	{ 0x20, HDA_INPUT, 4 }, /* Docking */
	{ } /* end */
};
#endif

/*
 * Laptop model
 *
 * Port A: Headphone jack
 * Port B: MIC jack
 * Port C: Internal MIC
 * Port D: Dock Line Out (if enabled)
 * Port E: Dock Line In (if enabled)
 * Port F: Internal speakers
 */

static struct hda_input_mux ad1884a_laptop_capture_source = {
	.num_items = 4,
	.items = {
		{ "Mic", 0x0 },		/* port-B */
		{ "Internal Mic", 0x1 }, /* port-C */
		{ "Dock Mic", 0x4 },	/* port-E */
		{ "Mix", 0x3 },
	},
};

static struct snd_kcontrol_new ad1884a_laptop_mixers[] = {
	HDA_CODEC_VOLUME("Master Playback Volume", 0x21, 0x0, HDA_OUTPUT),
	HDA_CODEC_MUTE("Master Playback Switch", 0x21, 0x0, HDA_OUTPUT),
	HDA_CODEC_MUTE("Dock Playback Switch", 0x12, 0x0, HDA_OUTPUT),
	HDA_CODEC_VOLUME("PCM Playback Volume", 0x20, 0x5, HDA_INPUT),
	HDA_CODEC_MUTE("PCM Playback Switch", 0x20, 0x5, HDA_INPUT),
	HDA_CODEC_VOLUME("Mic Playback Volume", 0x20, 0x00, HDA_INPUT),
	HDA_CODEC_MUTE("Mic Playback Switch", 0x20, 0x00, HDA_INPUT),
	HDA_CODEC_VOLUME("Internal Mic Playback Volume", 0x20, 0x01, HDA_INPUT),
	HDA_CODEC_MUTE("Internal Mic Playback Switch", 0x20, 0x01, HDA_INPUT),
	HDA_CODEC_VOLUME("Dock Mic Playback Volume", 0x20, 0x04, HDA_INPUT),
	HDA_CODEC_MUTE("Dock Mic Playback Switch", 0x20, 0x04, HDA_INPUT),
	HDA_CODEC_VOLUME("Mic Boost", 0x14, 0x0, HDA_INPUT),
	HDA_CODEC_VOLUME("Internal Mic Boost", 0x15, 0x0, HDA_INPUT),
	HDA_CODEC_VOLUME("Dock Mic Boost", 0x25, 0x0, HDA_OUTPUT),
	HDA_CODEC_VOLUME("Capture Volume", 0x0c, 0x0, HDA_OUTPUT),
	HDA_CODEC_MUTE("Capture Switch", 0x0c, 0x0, HDA_OUTPUT),
	HDA_CODEC_VOLUME_IDX("Capture Volume", 1, 0x0d, 0x0, HDA_OUTPUT),
	HDA_CODEC_MUTE_IDX("Capture Switch", 1, 0x0d, 0x0, HDA_OUTPUT),
	{
		.iface = SNDRV_CTL_ELEM_IFACE_MIXER,
		/* The multiple "Capture Source" controls confuse alsamixer
		 * So call somewhat different..
		 */
		/* .name = "Capture Source", */
		.name = "Input Source",
		.count = 2,
		.info = ad198x_mux_enum_info,
		.get = ad198x_mux_enum_get,
		.put = ad198x_mux_enum_put,
	},
	{ } /* end */
};

static int ad1884a_mobile_master_sw_put(struct snd_kcontrol *kcontrol,
				        struct snd_ctl_elem_value *ucontrol)
{
	struct hda_codec *codec = snd_kcontrol_chip(kcontrol);
	int ret = snd_hda_mixer_amp_switch_put(kcontrol, ucontrol);
	int mute = (!ucontrol->value.integer.value[0] &&
		    !ucontrol->value.integer.value[1]);
	/* toggle GPIO1 according to the mute state */
<<<<<<< HEAD
	snd_hda_codec_write(codec, 0x01, 0, AC_VERB_SET_GPIO_DATA,
=======
	snd_hda_codec_write_cache(codec, 0x01, 0, AC_VERB_SET_GPIO_DATA,
>>>>>>> 9799218a
			    mute ? 0x02 : 0x0);
	return ret;
}

static struct snd_kcontrol_new ad1884a_mobile_mixers[] = {
	HDA_CODEC_VOLUME("Master Playback Volume", 0x21, 0x0, HDA_OUTPUT),
	/*HDA_CODEC_MUTE("Master Playback Switch", 0x21, 0x0, HDA_OUTPUT),*/
	{
		.iface = SNDRV_CTL_ELEM_IFACE_MIXER,
		.name = "Master Playback Switch",
		.info = snd_hda_mixer_amp_switch_info,
		.get = snd_hda_mixer_amp_switch_get,
		.put = ad1884a_mobile_master_sw_put,
		.private_value = HDA_COMPOSE_AMP_VAL(0x21, 3, 0, HDA_OUTPUT),
	},
	HDA_CODEC_VOLUME("PCM Playback Volume", 0x20, 0x5, HDA_INPUT),
	HDA_CODEC_MUTE("PCM Playback Switch", 0x20, 0x5, HDA_INPUT),
	HDA_CODEC_VOLUME("Mic Capture Volume", 0x14, 0x0, HDA_INPUT),
	HDA_CODEC_VOLUME("Internal Mic Capture Volume", 0x15, 0x0, HDA_INPUT),
	HDA_CODEC_VOLUME("Capture Volume", 0x0c, 0x0, HDA_OUTPUT),
	HDA_CODEC_MUTE("Capture Switch", 0x0c, 0x0, HDA_OUTPUT),
	{ } /* end */
};

/* mute internal speaker if HP is plugged */
static void ad1884a_hp_automute(struct hda_codec *codec)
{
	unsigned int present;

	present = snd_hda_codec_read(codec, 0x11, 0,
				     AC_VERB_GET_PIN_SENSE, 0) & 0x80000000;
	snd_hda_codec_amp_stereo(codec, 0x16, HDA_OUTPUT, 0,
				 HDA_AMP_MUTE, present ? HDA_AMP_MUTE : 0);
	snd_hda_codec_write(codec, 0x16, 0, AC_VERB_SET_EAPD_BTLENABLE,
			    present ? 0x00 : 0x02);
}

/* switch to external mic if plugged */
static void ad1884a_hp_automic(struct hda_codec *codec)
{
	unsigned int present;

	present = snd_hda_codec_read(codec, 0x14, 0,
				     AC_VERB_GET_PIN_SENSE, 0) & 0x80000000;
	snd_hda_codec_write(codec, 0x0c, 0, AC_VERB_SET_CONNECT_SEL,
			    present ? 0 : 1);
}

#define AD1884A_HP_EVENT		0x37
#define AD1884A_MIC_EVENT		0x36

/* unsolicited event for HP jack sensing */
static void ad1884a_hp_unsol_event(struct hda_codec *codec, unsigned int res)
{
	switch (res >> 26) {
	case AD1884A_HP_EVENT:
		ad1884a_hp_automute(codec);
		break;
	case AD1884A_MIC_EVENT:
		ad1884a_hp_automic(codec);
		break;
	}
}

/* initialize jack-sensing, too */
static int ad1884a_hp_init(struct hda_codec *codec)
{
	ad198x_init(codec);
	ad1884a_hp_automute(codec);
	ad1884a_hp_automic(codec);
	return 0;
}

/* additional verbs for laptop model */
static struct hda_verb ad1884a_laptop_verbs[] = {
	/* Port-A (HP) pin - always unmuted */
	{0x11, AC_VERB_SET_AMP_GAIN_MUTE, AMP_OUT_UNMUTE},
	/* Port-F (int speaker) mixer - route only from analog mixer */
	{0x0b, AC_VERB_SET_AMP_GAIN_MUTE, AMP_IN_MUTE(0)},
	{0x0b, AC_VERB_SET_AMP_GAIN_MUTE, AMP_IN_UNMUTE(1)},
	/* Port-F pin */
	{0x16, AC_VERB_SET_PIN_WIDGET_CONTROL, PIN_HP},
	{0x16, AC_VERB_SET_AMP_GAIN_MUTE, AMP_OUT_MUTE},
	/* Port-C pin - internal mic-in */
	{0x15, AC_VERB_SET_PIN_WIDGET_CONTROL, PIN_VREF80},
	{0x14, AC_VERB_SET_AMP_GAIN_MUTE, 0x7002}, /* raise mic as default */
	{0x15, AC_VERB_SET_AMP_GAIN_MUTE, 0x7002}, /* raise mic as default */
	/* analog mix */
	{0x20, AC_VERB_SET_AMP_GAIN_MUTE, AMP_IN_MUTE(4)},
	/* unsolicited event for pin-sense */
	{0x11, AC_VERB_SET_UNSOLICITED_ENABLE, AC_USRSP_EN | AD1884A_HP_EVENT},
	{0x14, AC_VERB_SET_UNSOLICITED_ENABLE, AC_USRSP_EN | AD1884A_MIC_EVENT},
	{ } /* end */
};

static struct hda_verb ad1884a_mobile_verbs[] = {
	/* DACs; unmute as default */
	{0x03, AC_VERB_SET_AMP_GAIN_MUTE, 0x27}, /* 0dB */
	{0x04, AC_VERB_SET_AMP_GAIN_MUTE, 0x27}, /* 0dB */
	/* Port-A (HP) mixer - route only from analog mixer */
	{0x07, AC_VERB_SET_AMP_GAIN_MUTE, AMP_IN_MUTE(0)},
	{0x07, AC_VERB_SET_AMP_GAIN_MUTE, AMP_IN_UNMUTE(1)},
	/* Port-A pin */
	{0x11, AC_VERB_SET_PIN_WIDGET_CONTROL, PIN_HP},
	/* Port-A (HP) pin - always unmuted */
	{0x11, AC_VERB_SET_AMP_GAIN_MUTE, AMP_OUT_UNMUTE},
	/* Port-B (mic jack) pin */
	{0x14, AC_VERB_SET_PIN_WIDGET_CONTROL, PIN_VREF80},
	{0x14, AC_VERB_SET_AMP_GAIN_MUTE, 0x7002}, /* raise mic as default */
	/* Port-C (int mic) pin */
	{0x15, AC_VERB_SET_PIN_WIDGET_CONTROL, PIN_VREF80},
	{0x15, AC_VERB_SET_AMP_GAIN_MUTE, 0x7002}, /* raise mic as default */
	/* Port-F (int speaker) mixer - route only from analog mixer */
	{0x0b, AC_VERB_SET_AMP_GAIN_MUTE, AMP_IN_MUTE(0)},
	{0x0b, AC_VERB_SET_AMP_GAIN_MUTE, AMP_IN_UNMUTE(1)},
	/* Port-F pin */
	{0x16, AC_VERB_SET_PIN_WIDGET_CONTROL, PIN_HP},
	{0x16, AC_VERB_SET_AMP_GAIN_MUTE, AMP_OUT_MUTE},
	/* Analog mixer; mute as default */
	{0x20, AC_VERB_SET_AMP_GAIN_MUTE, AMP_IN_MUTE(0)},
	{0x20, AC_VERB_SET_AMP_GAIN_MUTE, AMP_IN_MUTE(1)},
	{0x20, AC_VERB_SET_AMP_GAIN_MUTE, AMP_IN_MUTE(2)},
	{0x20, AC_VERB_SET_AMP_GAIN_MUTE, AMP_IN_MUTE(3)},
	{0x20, AC_VERB_SET_AMP_GAIN_MUTE, AMP_IN_MUTE(4)},
	{0x20, AC_VERB_SET_AMP_GAIN_MUTE, AMP_IN_MUTE(5)},
	/* Analog Mix output amp */
	{0x21, AC_VERB_SET_AMP_GAIN_MUTE, AMP_OUT_MUTE},
	/* capture sources */
	/* {0x0c, AC_VERB_SET_CONNECT_SEL, 0x0}, */ /* set via unsol */
	{0x0c, AC_VERB_SET_AMP_GAIN_MUTE, AMP_OUT_MUTE},
	{0x0d, AC_VERB_SET_CONNECT_SEL, 0x0},
	{0x0d, AC_VERB_SET_AMP_GAIN_MUTE, AMP_OUT_MUTE},
	/* unsolicited event for pin-sense */
	{0x11, AC_VERB_SET_UNSOLICITED_ENABLE, AC_USRSP_EN | AD1884A_HP_EVENT},
	{0x14, AC_VERB_SET_UNSOLICITED_ENABLE, AC_USRSP_EN | AD1884A_MIC_EVENT},
	/* allow to touch GPIO1 (for mute control) */
	{0x01, AC_VERB_SET_GPIO_MASK, 0x02},
	{0x01, AC_VERB_SET_GPIO_DIRECTION, 0x02},
	{0x01, AC_VERB_SET_GPIO_DATA, 0x02}, /* first muted */
	{ } /* end */
};

/*
 * Thinkpad X300
 * 0x11 - HP
 * 0x12 - speaker
 * 0x14 - mic-in
 * 0x17 - built-in mic
 */

static struct hda_verb ad1984a_thinkpad_verbs[] = {
	/* HP unmute */
	{0x11, AC_VERB_SET_AMP_GAIN_MUTE, AMP_OUT_UNMUTE},
	/* analog mix */
	{0x20, AC_VERB_SET_AMP_GAIN_MUTE, AMP_IN_MUTE(4)},
	/* turn on EAPD */
	{0x12, AC_VERB_SET_EAPD_BTLENABLE, 0x02},
	/* unsolicited event for pin-sense */
	{0x11, AC_VERB_SET_UNSOLICITED_ENABLE, AC_USRSP_EN | AD1884A_HP_EVENT},
	/* internal mic - dmic */
	{0x17, AC_VERB_SET_PIN_WIDGET_CONTROL, PIN_IN},
	/* set magic COEFs for dmic */
	{0x01, AC_VERB_SET_COEF_INDEX, 0x13f7},
	{0x01, AC_VERB_SET_PROC_COEF, 0x08},
	{ } /* end */
};

static struct snd_kcontrol_new ad1984a_thinkpad_mixers[] = {
	HDA_CODEC_VOLUME("Master Playback Volume", 0x21, 0x0, HDA_OUTPUT),
	HDA_CODEC_MUTE("Master Playback Switch", 0x21, 0x0, HDA_OUTPUT),
	HDA_CODEC_VOLUME("PCM Playback Volume", 0x20, 0x5, HDA_INPUT),
	HDA_CODEC_MUTE("PCM Playback Switch", 0x20, 0x5, HDA_INPUT),
	HDA_CODEC_VOLUME("Mic Playback Volume", 0x20, 0x00, HDA_INPUT),
	HDA_CODEC_MUTE("Mic Playback Switch", 0x20, 0x00, HDA_INPUT),
	HDA_CODEC_VOLUME("Mic Boost", 0x14, 0x0, HDA_INPUT),
	HDA_CODEC_VOLUME("Internal Mic Boost", 0x17, 0x0, HDA_INPUT),
	HDA_CODEC_VOLUME("Capture Volume", 0x0c, 0x0, HDA_OUTPUT),
	HDA_CODEC_MUTE("Capture Switch", 0x0c, 0x0, HDA_OUTPUT),
	{
		.iface = SNDRV_CTL_ELEM_IFACE_MIXER,
		.name = "Capture Source",
		.info = ad198x_mux_enum_info,
		.get = ad198x_mux_enum_get,
		.put = ad198x_mux_enum_put,
	},
	{ } /* end */
};

static struct hda_input_mux ad1984a_thinkpad_capture_source = {
	.num_items = 3,
	.items = {
		{ "Mic", 0x0 },
		{ "Internal Mic", 0x5 },
		{ "Mix", 0x3 },
	},
};

/* mute internal speaker if HP is plugged */
static void ad1984a_thinkpad_automute(struct hda_codec *codec)
{
	unsigned int present;

	present = snd_hda_codec_read(codec, 0x11, 0, AC_VERB_GET_PIN_SENSE, 0)
		& AC_PINSENSE_PRESENCE;
	snd_hda_codec_amp_stereo(codec, 0x12, HDA_OUTPUT, 0,
				 HDA_AMP_MUTE, present ? HDA_AMP_MUTE : 0);
}

/* unsolicited event for HP jack sensing */
static void ad1984a_thinkpad_unsol_event(struct hda_codec *codec,
					 unsigned int res)
{
	if ((res >> 26) != AD1884A_HP_EVENT)
		return;
	ad1984a_thinkpad_automute(codec);
}

/* initialize jack-sensing, too */
static int ad1984a_thinkpad_init(struct hda_codec *codec)
{
	ad198x_init(codec);
	ad1984a_thinkpad_automute(codec);
	return 0;
}

/*
 */

enum {
	AD1884A_DESKTOP,
	AD1884A_LAPTOP,
	AD1884A_MOBILE,
	AD1884A_THINKPAD,
	AD1884A_MODELS
};

static const char *ad1884a_models[AD1884A_MODELS] = {
	[AD1884A_DESKTOP]	= "desktop",
	[AD1884A_LAPTOP]	= "laptop",
	[AD1884A_MOBILE]	= "mobile",
	[AD1884A_THINKPAD]	= "thinkpad",
};

static struct snd_pci_quirk ad1884a_cfg_tbl[] = {
	SND_PCI_QUIRK(0x103c, 0x3030, "HP", AD1884A_MOBILE),
	SND_PCI_QUIRK(0x103c, 0x3037, "HP 2230s", AD1884A_LAPTOP),
	SND_PCI_QUIRK(0x103c, 0x3056, "HP", AD1884A_MOBILE),
	SND_PCI_QUIRK_MASK(0x103c, 0xfff0, 0x3070, "HP", AD1884A_MOBILE),
	SND_PCI_QUIRK_MASK(0x103c, 0xfff0, 0x30d0, "HP laptop", AD1884A_LAPTOP),
	SND_PCI_QUIRK_MASK(0x103c, 0xfff0, 0x30e0, "HP laptop", AD1884A_LAPTOP),
	SND_PCI_QUIRK_MASK(0x103c, 0xff00, 0x3600, "HP laptop", AD1884A_LAPTOP),
	SND_PCI_QUIRK(0x17aa, 0x20ac, "Thinkpad X300", AD1884A_THINKPAD),
	{}
};

static int patch_ad1884a(struct hda_codec *codec)
{
	struct ad198x_spec *spec;
	int err, board_config;

	spec = kzalloc(sizeof(*spec), GFP_KERNEL);
	if (spec == NULL)
		return -ENOMEM;

	codec->spec = spec;

	err = snd_hda_attach_beep_device(codec, 0x10);
	if (err < 0) {
		ad198x_free(codec);
		return err;
	}
	set_beep_amp(spec, 0x10, 0, HDA_OUTPUT);

	spec->multiout.max_channels = 2;
	spec->multiout.num_dacs = ARRAY_SIZE(ad1884a_dac_nids);
	spec->multiout.dac_nids = ad1884a_dac_nids;
	spec->multiout.dig_out_nid = AD1884A_SPDIF_OUT;
	spec->num_adc_nids = ARRAY_SIZE(ad1884a_adc_nids);
	spec->adc_nids = ad1884a_adc_nids;
	spec->capsrc_nids = ad1884a_capsrc_nids;
	spec->input_mux = &ad1884a_capture_source;
	spec->num_mixers = 1;
	spec->mixers[0] = ad1884a_base_mixers;
	spec->num_init_verbs = 1;
	spec->init_verbs[0] = ad1884a_init_verbs;
	spec->spdif_route = 0;
#ifdef CONFIG_SND_HDA_POWER_SAVE
	spec->loopback.amplist = ad1884a_loopbacks;
#endif
	codec->patch_ops = ad198x_patch_ops;

	/* override some parameters */
	board_config = snd_hda_check_board_config(codec, AD1884A_MODELS,
						  ad1884a_models,
						  ad1884a_cfg_tbl);
	switch (board_config) {
	case AD1884A_LAPTOP:
		spec->mixers[0] = ad1884a_laptop_mixers;
		spec->init_verbs[spec->num_init_verbs++] = ad1884a_laptop_verbs;
		spec->multiout.dig_out_nid = 0;
		spec->input_mux = &ad1884a_laptop_capture_source;
		codec->patch_ops.unsol_event = ad1884a_hp_unsol_event;
		codec->patch_ops.init = ad1884a_hp_init;
		/* set the upper-limit for mixer amp to 0dB for avoiding the
		 * possible damage by overloading
		 */
		snd_hda_override_amp_caps(codec, 0x20, HDA_INPUT,
					  (0x17 << AC_AMPCAP_OFFSET_SHIFT) |
					  (0x17 << AC_AMPCAP_NUM_STEPS_SHIFT) |
					  (0x05 << AC_AMPCAP_STEP_SIZE_SHIFT) |
					  (1 << AC_AMPCAP_MUTE_SHIFT));
		break;
	case AD1884A_MOBILE:
		spec->mixers[0] = ad1884a_mobile_mixers;
		spec->init_verbs[0] = ad1884a_mobile_verbs;
		spec->multiout.dig_out_nid = 0;
		codec->patch_ops.unsol_event = ad1884a_hp_unsol_event;
		codec->patch_ops.init = ad1884a_hp_init;
		/* set the upper-limit for mixer amp to 0dB for avoiding the
		 * possible damage by overloading
		 */
		snd_hda_override_amp_caps(codec, 0x20, HDA_INPUT,
					  (0x17 << AC_AMPCAP_OFFSET_SHIFT) |
					  (0x17 << AC_AMPCAP_NUM_STEPS_SHIFT) |
					  (0x05 << AC_AMPCAP_STEP_SIZE_SHIFT) |
					  (1 << AC_AMPCAP_MUTE_SHIFT));
		break;
	case AD1884A_THINKPAD:
		spec->mixers[0] = ad1984a_thinkpad_mixers;
		spec->init_verbs[spec->num_init_verbs++] =
			ad1984a_thinkpad_verbs;
		spec->multiout.dig_out_nid = 0;
		spec->input_mux = &ad1984a_thinkpad_capture_source;
		codec->patch_ops.unsol_event = ad1984a_thinkpad_unsol_event;
		codec->patch_ops.init = ad1984a_thinkpad_init;
		break;
	}

	return 0;
}


/*
 * AD1882 / AD1882A
 *
 * port-A - front hp-out
 * port-B - front mic-in
 * port-C - rear line-in, shared surr-out (3stack)
 * port-D - rear line-out
 * port-E - rear mic-in, shared clfe-out (3stack)
 * port-F - rear surr-out (6stack)
 * port-G - rear clfe-out (6stack)
 */

static hda_nid_t ad1882_dac_nids[3] = {
	0x04, 0x03, 0x05
};

static hda_nid_t ad1882_adc_nids[2] = {
	0x08, 0x09,
};

static hda_nid_t ad1882_capsrc_nids[2] = {
	0x0c, 0x0d,
};

#define AD1882_SPDIF_OUT	0x02

/* list: 0x11, 0x39, 0x3a, 0x18, 0x3c, 0x3b, 0x12, 0x20 */
static struct hda_input_mux ad1882_capture_source = {
	.num_items = 5,
	.items = {
		{ "Front Mic", 0x1 },
		{ "Mic", 0x4 },
		{ "Line", 0x2 },
		{ "CD", 0x3 },
		{ "Mix", 0x7 },
	},
};

/* list: 0x11, 0x39, 0x3a, 0x3c, 0x18, 0x1f, 0x12, 0x20 */
static struct hda_input_mux ad1882a_capture_source = {
	.num_items = 5,
	.items = {
		{ "Front Mic", 0x1 },
		{ "Mic", 0x4},
		{ "Line", 0x2 },
		{ "Digital Mic", 0x06 },
		{ "Mix", 0x7 },
	},
};

static struct snd_kcontrol_new ad1882_base_mixers[] = {
	HDA_CODEC_VOLUME("Front Playback Volume", 0x04, 0x0, HDA_OUTPUT),
	HDA_CODEC_VOLUME("Surround Playback Volume", 0x03, 0x0, HDA_OUTPUT),
	HDA_CODEC_VOLUME_MONO("Center Playback Volume", 0x05, 1, 0x0, HDA_OUTPUT),
	HDA_CODEC_VOLUME_MONO("LFE Playback Volume", 0x05, 2, 0x0, HDA_OUTPUT),
	HDA_CODEC_MUTE("Headphone Playback Switch", 0x11, 0x0, HDA_OUTPUT),
	HDA_CODEC_MUTE("Front Playback Switch", 0x12, 0x0, HDA_OUTPUT),
	HDA_CODEC_VOLUME_MONO("Mono Playback Volume", 0x13, 1, 0x0, HDA_OUTPUT),
	HDA_CODEC_MUTE_MONO("Mono Playback Switch", 0x13, 1, 0x0, HDA_OUTPUT),

	HDA_CODEC_VOLUME("Mic Boost", 0x3c, 0x0, HDA_OUTPUT),
	HDA_CODEC_VOLUME("Front Mic Boost", 0x39, 0x0, HDA_OUTPUT),
	HDA_CODEC_VOLUME("Line-In Boost", 0x3a, 0x0, HDA_OUTPUT),
	HDA_CODEC_VOLUME("Capture Volume", 0x0c, 0x0, HDA_OUTPUT),
	HDA_CODEC_MUTE("Capture Switch", 0x0c, 0x0, HDA_OUTPUT),
	HDA_CODEC_VOLUME_IDX("Capture Volume", 1, 0x0d, 0x0, HDA_OUTPUT),
	HDA_CODEC_MUTE_IDX("Capture Switch", 1, 0x0d, 0x0, HDA_OUTPUT),
	{
		.iface = SNDRV_CTL_ELEM_IFACE_MIXER,
		/* The multiple "Capture Source" controls confuse alsamixer
		 * So call somewhat different..
		 */
		/* .name = "Capture Source", */
		.name = "Input Source",
		.count = 2,
		.info = ad198x_mux_enum_info,
		.get = ad198x_mux_enum_get,
		.put = ad198x_mux_enum_put,
	},
	/* SPDIF controls */
	HDA_CODEC_VOLUME("IEC958 Playback Volume", 0x1b, 0x0, HDA_OUTPUT),
	{
		.iface = SNDRV_CTL_ELEM_IFACE_MIXER,
		.name = SNDRV_CTL_NAME_IEC958("",PLAYBACK,NONE) "Source",
		/* identical with ad1983 */
		.info = ad1983_spdif_route_info,
		.get = ad1983_spdif_route_get,
		.put = ad1983_spdif_route_put,
	},
	{ } /* end */
};

static struct snd_kcontrol_new ad1882_loopback_mixers[] = {
	HDA_CODEC_VOLUME("Front Mic Playback Volume", 0x20, 0x00, HDA_INPUT),
	HDA_CODEC_MUTE("Front Mic Playback Switch", 0x20, 0x00, HDA_INPUT),
	HDA_CODEC_VOLUME("Mic Playback Volume", 0x20, 0x01, HDA_INPUT),
	HDA_CODEC_MUTE("Mic Playback Switch", 0x20, 0x01, HDA_INPUT),
	HDA_CODEC_VOLUME("Line Playback Volume", 0x20, 0x04, HDA_INPUT),
	HDA_CODEC_MUTE("Line Playback Switch", 0x20, 0x04, HDA_INPUT),
	HDA_CODEC_VOLUME("CD Playback Volume", 0x20, 0x06, HDA_INPUT),
	HDA_CODEC_MUTE("CD Playback Switch", 0x20, 0x06, HDA_INPUT),
	{ } /* end */
};

static struct snd_kcontrol_new ad1882a_loopback_mixers[] = {
	HDA_CODEC_VOLUME("Front Mic Playback Volume", 0x20, 0x00, HDA_INPUT),
	HDA_CODEC_MUTE("Front Mic Playback Switch", 0x20, 0x00, HDA_INPUT),
	HDA_CODEC_VOLUME("Mic Playback Volume", 0x20, 0x04, HDA_INPUT),
	HDA_CODEC_MUTE("Mic Playback Switch", 0x20, 0x04, HDA_INPUT),
	HDA_CODEC_VOLUME("Line Playback Volume", 0x20, 0x01, HDA_INPUT),
	HDA_CODEC_MUTE("Line Playback Switch", 0x20, 0x01, HDA_INPUT),
	HDA_CODEC_VOLUME("CD Playback Volume", 0x20, 0x06, HDA_INPUT),
	HDA_CODEC_MUTE("CD Playback Switch", 0x20, 0x06, HDA_INPUT),
	HDA_CODEC_VOLUME("Digital Mic Boost", 0x1f, 0x0, HDA_INPUT),
	{ } /* end */
};

static struct snd_kcontrol_new ad1882_3stack_mixers[] = {
	HDA_CODEC_MUTE("Surround Playback Switch", 0x15, 0x0, HDA_OUTPUT),
	HDA_CODEC_MUTE_MONO("Center Playback Switch", 0x17, 1, 0x0, HDA_OUTPUT),
	HDA_CODEC_MUTE_MONO("LFE Playback Switch", 0x17, 2, 0x0, HDA_OUTPUT),
	{
		.iface = SNDRV_CTL_ELEM_IFACE_MIXER,
		.name = "Channel Mode",
		.info = ad198x_ch_mode_info,
		.get = ad198x_ch_mode_get,
		.put = ad198x_ch_mode_put,
	},
	{ } /* end */
};

static struct snd_kcontrol_new ad1882_6stack_mixers[] = {
	HDA_CODEC_MUTE("Surround Playback Switch", 0x16, 0x0, HDA_OUTPUT),
	HDA_CODEC_MUTE_MONO("Center Playback Switch", 0x24, 1, 0x0, HDA_OUTPUT),
	HDA_CODEC_MUTE_MONO("LFE Playback Switch", 0x24, 2, 0x0, HDA_OUTPUT),
	{ } /* end */
};

static struct hda_verb ad1882_ch2_init[] = {
	{0x15, AC_VERB_SET_PIN_WIDGET_CONTROL, PIN_IN},
	{0x2c, AC_VERB_SET_AMP_GAIN_MUTE, AMP_IN_MUTE(0)},
	{0x2c, AC_VERB_SET_AMP_GAIN_MUTE, AMP_IN_MUTE(1)},
	{0x17, AC_VERB_SET_PIN_WIDGET_CONTROL, PIN_VREF80},
	{0x26, AC_VERB_SET_AMP_GAIN_MUTE, AMP_IN_MUTE(0)},
	{0x26, AC_VERB_SET_AMP_GAIN_MUTE, AMP_IN_MUTE(1)},
	{ } /* end */
};

static struct hda_verb ad1882_ch4_init[] = {
	{0x15, AC_VERB_SET_PIN_WIDGET_CONTROL, PIN_OUT},
	{0x2c, AC_VERB_SET_AMP_GAIN_MUTE, AMP_IN_UNMUTE(0)},
	{0x2c, AC_VERB_SET_AMP_GAIN_MUTE, AMP_IN_UNMUTE(1)},
	{0x17, AC_VERB_SET_PIN_WIDGET_CONTROL, PIN_VREF80},
	{0x26, AC_VERB_SET_AMP_GAIN_MUTE, AMP_IN_MUTE(0)},
	{0x26, AC_VERB_SET_AMP_GAIN_MUTE, AMP_IN_MUTE(1)},
	{ } /* end */
};

static struct hda_verb ad1882_ch6_init[] = {
	{0x15, AC_VERB_SET_PIN_WIDGET_CONTROL, PIN_OUT},
	{0x2c, AC_VERB_SET_AMP_GAIN_MUTE, AMP_IN_UNMUTE(0)},
	{0x2c, AC_VERB_SET_AMP_GAIN_MUTE, AMP_IN_UNMUTE(1)},
	{0x17, AC_VERB_SET_PIN_WIDGET_CONTROL, PIN_OUT},
	{0x26, AC_VERB_SET_AMP_GAIN_MUTE, AMP_IN_UNMUTE(0)},
	{0x26, AC_VERB_SET_AMP_GAIN_MUTE, AMP_IN_UNMUTE(1)},
	{ } /* end */
};

static struct hda_channel_mode ad1882_modes[3] = {
	{ 2, ad1882_ch2_init },
	{ 4, ad1882_ch4_init },
	{ 6, ad1882_ch6_init },
};

/*
 * initialization verbs
 */
static struct hda_verb ad1882_init_verbs[] = {
	/* DACs; mute as default */
	{0x03, AC_VERB_SET_AMP_GAIN_MUTE, AMP_OUT_ZERO},
	{0x04, AC_VERB_SET_AMP_GAIN_MUTE, AMP_OUT_ZERO},
	{0x05, AC_VERB_SET_AMP_GAIN_MUTE, AMP_OUT_ZERO},
	/* Port-A (HP) mixer */
	{0x22, AC_VERB_SET_AMP_GAIN_MUTE, AMP_IN_UNMUTE(0)},
	{0x22, AC_VERB_SET_AMP_GAIN_MUTE, AMP_IN_UNMUTE(1)},
	/* Port-A pin */
	{0x11, AC_VERB_SET_PIN_WIDGET_CONTROL, PIN_HP},
	{0x11, AC_VERB_SET_AMP_GAIN_MUTE, AMP_OUT_MUTE},
	/* HP selector - select DAC2 */
	{0x37, AC_VERB_SET_CONNECT_SEL, 0x1},
	/* Port-D (Line-out) mixer */
	{0x29, AC_VERB_SET_AMP_GAIN_MUTE, AMP_IN_UNMUTE(0)},
	{0x29, AC_VERB_SET_AMP_GAIN_MUTE, AMP_IN_UNMUTE(1)},
	/* Port-D pin */
	{0x12, AC_VERB_SET_PIN_WIDGET_CONTROL, PIN_HP},
	{0x12, AC_VERB_SET_AMP_GAIN_MUTE, AMP_OUT_MUTE},
	/* Mono-out mixer */
	{0x1e, AC_VERB_SET_AMP_GAIN_MUTE, AMP_IN_UNMUTE(0)},
	{0x1e, AC_VERB_SET_AMP_GAIN_MUTE, AMP_IN_UNMUTE(1)},
	/* Mono-out pin */
	{0x13, AC_VERB_SET_PIN_WIDGET_CONTROL, PIN_HP},
	{0x13, AC_VERB_SET_AMP_GAIN_MUTE, AMP_OUT_MUTE},
	/* Port-B (front mic) pin */
	{0x14, AC_VERB_SET_PIN_WIDGET_CONTROL, PIN_VREF80},
	{0x14, AC_VERB_SET_AMP_GAIN_MUTE, AMP_OUT_MUTE},
	{0x39, AC_VERB_SET_AMP_GAIN_MUTE, AMP_OUT_ZERO}, /* boost */
	/* Port-C (line-in) pin */
	{0x15, AC_VERB_SET_PIN_WIDGET_CONTROL, PIN_IN},
	{0x15, AC_VERB_SET_AMP_GAIN_MUTE, AMP_OUT_MUTE},
	{0x3a, AC_VERB_SET_AMP_GAIN_MUTE, AMP_OUT_ZERO}, /* boost */
	/* Port-C mixer - mute as input */
	{0x2c, AC_VERB_SET_AMP_GAIN_MUTE, AMP_IN_MUTE(0)},
	{0x2c, AC_VERB_SET_AMP_GAIN_MUTE, AMP_IN_MUTE(1)},
	/* Port-E (mic-in) pin */
	{0x17, AC_VERB_SET_PIN_WIDGET_CONTROL, PIN_VREF80},
	{0x17, AC_VERB_SET_AMP_GAIN_MUTE, AMP_OUT_MUTE},
	{0x3c, AC_VERB_SET_AMP_GAIN_MUTE, AMP_OUT_ZERO}, /* boost */
	/* Port-E mixer - mute as input */
	{0x26, AC_VERB_SET_AMP_GAIN_MUTE, AMP_IN_MUTE(0)},
	{0x26, AC_VERB_SET_AMP_GAIN_MUTE, AMP_IN_MUTE(1)},
	/* Port-F (surround) */
	{0x16, AC_VERB_SET_PIN_WIDGET_CONTROL, PIN_OUT},
	{0x16, AC_VERB_SET_AMP_GAIN_MUTE, AMP_OUT_MUTE},
	/* Port-G (CLFE) */
	{0x24, AC_VERB_SET_PIN_WIDGET_CONTROL, PIN_OUT},
	{0x24, AC_VERB_SET_AMP_GAIN_MUTE, AMP_OUT_MUTE},
	/* Analog mixer; mute as default */
	/* list: 0x39, 0x3a, 0x11, 0x12, 0x3c, 0x3b, 0x18, 0x1a */
	{0x20, AC_VERB_SET_AMP_GAIN_MUTE, AMP_IN_MUTE(0)},
	{0x20, AC_VERB_SET_AMP_GAIN_MUTE, AMP_IN_MUTE(1)},
	{0x20, AC_VERB_SET_AMP_GAIN_MUTE, AMP_IN_MUTE(2)},
	{0x20, AC_VERB_SET_AMP_GAIN_MUTE, AMP_IN_MUTE(3)},
	{0x20, AC_VERB_SET_AMP_GAIN_MUTE, AMP_IN_MUTE(4)},
	{0x20, AC_VERB_SET_AMP_GAIN_MUTE, AMP_IN_MUTE(5)},
	{0x20, AC_VERB_SET_AMP_GAIN_MUTE, AMP_IN_MUTE(6)},
	{0x20, AC_VERB_SET_AMP_GAIN_MUTE, AMP_IN_MUTE(7)},
	/* Analog Mix output amp */
	{0x21, AC_VERB_SET_AMP_GAIN_MUTE, AMP_OUT_UNMUTE | 0x1f}, /* 0dB */
	/* SPDIF output selector */
	{0x02, AC_VERB_SET_AMP_GAIN_MUTE, AMP_OUT_UNMUTE | 0x27}, /* 0dB */
	{0x02, AC_VERB_SET_CONNECT_SEL, 0x0}, /* PCM */
	{0x1b, AC_VERB_SET_AMP_GAIN_MUTE, AMP_OUT_UNMUTE | 0x27}, /* 0dB */
	{ } /* end */
};

#ifdef CONFIG_SND_HDA_POWER_SAVE
static struct hda_amp_list ad1882_loopbacks[] = {
	{ 0x20, HDA_INPUT, 0 }, /* Front Mic */
	{ 0x20, HDA_INPUT, 1 }, /* Mic */
	{ 0x20, HDA_INPUT, 4 }, /* Line */
	{ 0x20, HDA_INPUT, 6 }, /* CD */
	{ } /* end */
};
#endif

/* models */
enum {
	AD1882_3STACK,
	AD1882_6STACK,
	AD1882_MODELS
};

static const char *ad1882_models[AD1986A_MODELS] = {
	[AD1882_3STACK]		= "3stack",
	[AD1882_6STACK]		= "6stack",
};


static int patch_ad1882(struct hda_codec *codec)
{
	struct ad198x_spec *spec;
	int err, board_config;

	spec = kzalloc(sizeof(*spec), GFP_KERNEL);
	if (spec == NULL)
		return -ENOMEM;

	codec->spec = spec;

	err = snd_hda_attach_beep_device(codec, 0x10);
	if (err < 0) {
		ad198x_free(codec);
		return err;
	}
	set_beep_amp(spec, 0x10, 0, HDA_OUTPUT);

	spec->multiout.max_channels = 6;
	spec->multiout.num_dacs = 3;
	spec->multiout.dac_nids = ad1882_dac_nids;
	spec->multiout.dig_out_nid = AD1882_SPDIF_OUT;
	spec->num_adc_nids = ARRAY_SIZE(ad1882_adc_nids);
	spec->adc_nids = ad1882_adc_nids;
	spec->capsrc_nids = ad1882_capsrc_nids;
	if (codec->vendor_id == 0x11d41882)
		spec->input_mux = &ad1882_capture_source;
	else
		spec->input_mux = &ad1882a_capture_source;
	spec->num_mixers = 2;
	spec->mixers[0] = ad1882_base_mixers;
	if (codec->vendor_id == 0x11d41882)
		spec->mixers[1] = ad1882_loopback_mixers;
	else
		spec->mixers[1] = ad1882a_loopback_mixers;
	spec->num_init_verbs = 1;
	spec->init_verbs[0] = ad1882_init_verbs;
	spec->spdif_route = 0;
#ifdef CONFIG_SND_HDA_POWER_SAVE
	spec->loopback.amplist = ad1882_loopbacks;
#endif
	spec->vmaster_nid = 0x04;

	codec->patch_ops = ad198x_patch_ops;

	/* override some parameters */
	board_config = snd_hda_check_board_config(codec, AD1882_MODELS,
						  ad1882_models, NULL);
	switch (board_config) {
	default:
	case AD1882_3STACK:
		spec->num_mixers = 3;
		spec->mixers[2] = ad1882_3stack_mixers;
		spec->channel_mode = ad1882_modes;
		spec->num_channel_mode = ARRAY_SIZE(ad1882_modes);
		spec->need_dac_fix = 1;
		spec->multiout.max_channels = 2;
		spec->multiout.num_dacs = 1;
		break;
	case AD1882_6STACK:
		spec->num_mixers = 3;
		spec->mixers[2] = ad1882_6stack_mixers;
		break;
	}
	return 0;
}


/*
 * patch entries
 */
static struct hda_codec_preset snd_hda_preset_analog[] = {
	{ .id = 0x11d4184a, .name = "AD1884A", .patch = patch_ad1884a },
	{ .id = 0x11d41882, .name = "AD1882", .patch = patch_ad1882 },
	{ .id = 0x11d41883, .name = "AD1883", .patch = patch_ad1884a },
	{ .id = 0x11d41884, .name = "AD1884", .patch = patch_ad1884 },
	{ .id = 0x11d4194a, .name = "AD1984A", .patch = patch_ad1884a },
	{ .id = 0x11d4194b, .name = "AD1984B", .patch = patch_ad1884a },
	{ .id = 0x11d41981, .name = "AD1981", .patch = patch_ad1981 },
	{ .id = 0x11d41983, .name = "AD1983", .patch = patch_ad1983 },
	{ .id = 0x11d41984, .name = "AD1984", .patch = patch_ad1984 },
	{ .id = 0x11d41986, .name = "AD1986A", .patch = patch_ad1986a },
	{ .id = 0x11d41988, .name = "AD1988", .patch = patch_ad1988 },
	{ .id = 0x11d4198b, .name = "AD1988B", .patch = patch_ad1988 },
	{ .id = 0x11d4882a, .name = "AD1882A", .patch = patch_ad1882 },
	{ .id = 0x11d4989a, .name = "AD1989A", .patch = patch_ad1988 },
	{ .id = 0x11d4989b, .name = "AD1989B", .patch = patch_ad1988 },
	{} /* terminator */
};

MODULE_ALIAS("snd-hda-codec-id:11d4*");

MODULE_LICENSE("GPL");
MODULE_DESCRIPTION("Analog Devices HD-audio codec");

static struct hda_codec_preset_list analog_list = {
	.preset = snd_hda_preset_analog,
	.owner = THIS_MODULE,
};

static int __init patch_analog_init(void)
{
	return snd_hda_add_codec_preset(&analog_list);
}

static void __exit patch_analog_exit(void)
{
	snd_hda_delete_codec_preset(&analog_list);
}

module_init(patch_analog_init)
module_exit(patch_analog_exit)<|MERGE_RESOLUTION|>--- conflicted
+++ resolved
@@ -3754,11 +3754,7 @@
 	int mute = (!ucontrol->value.integer.value[0] &&
 		    !ucontrol->value.integer.value[1]);
 	/* toggle GPIO1 according to the mute state */
-<<<<<<< HEAD
-	snd_hda_codec_write(codec, 0x01, 0, AC_VERB_SET_GPIO_DATA,
-=======
 	snd_hda_codec_write_cache(codec, 0x01, 0, AC_VERB_SET_GPIO_DATA,
->>>>>>> 9799218a
 			    mute ? 0x02 : 0x0);
 	return ret;
 }
