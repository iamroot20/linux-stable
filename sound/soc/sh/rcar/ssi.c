--- conflicted
+++ resolved
@@ -800,55 +800,8 @@
 		stop = true;
 	}
 
-<<<<<<< HEAD
-	status = 0;
-
-	if (is_tdm || is_tdm_split) {
-		switch (id) {
-		case 0:
-		case 1:
-		case 2:
-		case 3:
-		case 4:
-			for (i = 0; i < 4; i++) {
-				status = rsnd_mod_read(mod,
-						       SSI_SYS_STATUS(i * 2));
-				status &= 0xf << (id * 4);
-
-				if (status) {
-					rsnd_dbg_irq_status(dev,
-						"%s err status : 0x%08x\n",
-						rsnd_mod_name(mod), status);
-					rsnd_mod_write(mod,
-						       SSI_SYS_STATUS(i * 2),
-						       0xf << (id * 4));
-					stop = true;
-				}
-			}
-			break;
-		case 9:
-			for (i = 0; i < 4; i++) {
-				status = rsnd_mod_read(mod,
-						SSI_SYS_STATUS((i * 2) + 1));
-				status &= 0xf << 4;
-
-				if (status) {
-					rsnd_dbg_irq_status(dev,
-						"%s err status : 0x%08x\n",
-						rsnd_mod_name(mod), status);
-					rsnd_mod_write(mod,
-						SSI_SYS_STATUS((i * 2) + 1),
-						0xf << 4);
-					stop = true;
-				}
-			}
-			break;
-		}
-	}
-=======
 	if (is_tdm || is_tdm_split)
 		stop |= rsnd_ssi_busif_err_status_clear(mod);
->>>>>>> 25423f4b
 
 	rsnd_ssi_status_clear(mod);
 rsnd_ssi_interrupt_out:
