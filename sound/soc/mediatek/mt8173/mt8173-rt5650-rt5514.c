--- conflicted
+++ resolved
@@ -217,12 +217,6 @@
 	card->dev = &pdev->dev;
 
 	ret = devm_snd_soc_register_card(&pdev->dev, card);
-<<<<<<< HEAD
-	if (ret)
-		dev_err(&pdev->dev, "%s snd_soc_register_card fail %d\n",
-			__func__, ret);
-=======
->>>>>>> d60c95ef
 
 out:
 	of_node_put(platform_node);
