// SPDX-License-Identifier: (GPL-2.0-only OR BSD-3-Clause)
//
// This file is provided under a dual BSD/GPLv2 license.  When using or
// redistributing this file, you may do so under either license.
//
// Copyright(c) 2018-2021 Intel Corporation. All rights reserved.
//
// Author: Liam Girdwood <liam.r.girdwood@linux.intel.com>
//

#include <linux/module.h>
#include <linux/pci.h>
#include <sound/soc-acpi.h>
#include <sound/soc-acpi-intel-match.h>
#include <sound/sof.h>
#include "../ops.h"
#include "../sof-pci-dev.h"

/* platform specific devices */
#include "hda.h"

static const struct sof_dev_desc tgl_desc = {
	.machines               = snd_soc_acpi_intel_tgl_machines,
	.alt_machines		= snd_soc_acpi_intel_tgl_sdw_machines,
	.use_acpi_target_states	= true,
	.resindex_lpe_base      = 0,
	.resindex_pcicfg_base   = -1,
	.resindex_imr_base      = -1,
	.irqindex_host_ipc      = -1,
	.chip_info = &tgl_chip_info,
	.ipc_supported_mask	= BIT(SOF_IPC) | BIT(SOF_INTEL_IPC4),
	.ipc_default		= SOF_IPC,
	.default_fw_path = {
		[SOF_IPC] = "intel/sof",
		[SOF_INTEL_IPC4] = "intel/avs/tgl",
	},
	.default_tplg_path = {
		[SOF_IPC] = "intel/sof-tplg",
		[SOF_INTEL_IPC4] = "intel/avs-tplg",
	},
	.default_fw_filename = {
		[SOF_IPC] = "sof-tgl.ri",
		[SOF_INTEL_IPC4] = "dsp_basefw.bin",
	},
	.nocodec_tplg_filename = "sof-tgl-nocodec.tplg",
	.ops = &sof_tgl_ops,
	.ops_init = sof_tgl_ops_init,
};

static const struct sof_dev_desc tglh_desc = {
	.machines               = snd_soc_acpi_intel_tgl_machines,
	.alt_machines		= snd_soc_acpi_intel_tgl_sdw_machines,
	.use_acpi_target_states	= true,
	.resindex_lpe_base      = 0,
	.resindex_pcicfg_base   = -1,
	.resindex_imr_base      = -1,
	.irqindex_host_ipc      = -1,
	.chip_info = &tglh_chip_info,
	.ipc_supported_mask	= BIT(SOF_IPC) | BIT(SOF_INTEL_IPC4),
	.ipc_default		= SOF_IPC,
	.default_fw_path = {
		[SOF_IPC] = "intel/sof",
		[SOF_INTEL_IPC4] = "intel/avs/tgl-h",
	},
	.default_tplg_path = {
		[SOF_IPC] = "intel/sof-tplg",
		[SOF_INTEL_IPC4] = "intel/avs-tplg",
	},
	.default_fw_filename = {
		[SOF_IPC] = "sof-tgl-h.ri",
		[SOF_INTEL_IPC4] = "dsp_basefw.bin",
	},
	.nocodec_tplg_filename = "sof-tgl-nocodec.tplg",
	.ops = &sof_tgl_ops,
	.ops_init = sof_tgl_ops_init,
	.ops_free = hda_ops_free,
};

static const struct sof_dev_desc ehl_desc = {
	.machines               = snd_soc_acpi_intel_ehl_machines,
	.use_acpi_target_states	= true,
	.resindex_lpe_base      = 0,
	.resindex_pcicfg_base   = -1,
	.resindex_imr_base      = -1,
	.irqindex_host_ipc      = -1,
	.chip_info = &ehl_chip_info,
	.ipc_supported_mask	= BIT(SOF_IPC) | BIT(SOF_INTEL_IPC4),
	.ipc_default		= SOF_IPC,
	.default_fw_path = {
		[SOF_IPC] = "intel/sof",
		[SOF_INTEL_IPC4] = "intel/avs/ehl",
	},
	.default_tplg_path = {
		[SOF_IPC] = "intel/sof-tplg",
		[SOF_INTEL_IPC4] = "intel/avs-tplg",
	},
	.default_fw_filename = {
		[SOF_IPC] = "sof-ehl.ri",
		[SOF_INTEL_IPC4] = "dsp_basefw.bin",
	},
	.nocodec_tplg_filename = "sof-ehl-nocodec.tplg",
	.ops = &sof_tgl_ops,
	.ops_init = sof_tgl_ops_init,
};

static const struct sof_dev_desc adls_desc = {
	.machines               = snd_soc_acpi_intel_adl_machines,
	.alt_machines           = snd_soc_acpi_intel_adl_sdw_machines,
	.use_acpi_target_states	= true,
	.resindex_lpe_base      = 0,
	.resindex_pcicfg_base   = -1,
	.resindex_imr_base      = -1,
	.irqindex_host_ipc      = -1,
	.chip_info = &adls_chip_info,
	.ipc_supported_mask	= BIT(SOF_IPC) | BIT(SOF_INTEL_IPC4),
	.ipc_default		= SOF_IPC,
	.default_fw_path = {
		[SOF_IPC] = "intel/sof",
		[SOF_INTEL_IPC4] = "intel/avs/adl-s",
	},
	.default_tplg_path = {
		[SOF_IPC] = "intel/sof-tplg",
		[SOF_INTEL_IPC4] = "intel/avs-tplg",
	},
	.default_fw_filename = {
		[SOF_IPC] = "sof-adl-s.ri",
		[SOF_INTEL_IPC4] = "dsp_basefw.bin",
	},
	.nocodec_tplg_filename = "sof-adl-nocodec.tplg",
	.ops = &sof_tgl_ops,
	.ops_init = sof_tgl_ops_init,
};

static const struct sof_dev_desc adl_desc = {
	.machines               = snd_soc_acpi_intel_adl_machines,
	.alt_machines           = snd_soc_acpi_intel_adl_sdw_machines,
	.use_acpi_target_states = true,
	.resindex_lpe_base      = 0,
	.resindex_pcicfg_base   = -1,
	.resindex_imr_base      = -1,
	.irqindex_host_ipc      = -1,
	.chip_info = &tgl_chip_info,
	.ipc_supported_mask	= BIT(SOF_IPC) | BIT(SOF_INTEL_IPC4),
	.ipc_default		= SOF_IPC,
	.default_fw_path = {
		[SOF_IPC] = "intel/sof",
		[SOF_INTEL_IPC4] = "intel/avs/adl",
	},
	.default_tplg_path = {
		[SOF_IPC] = "intel/sof-tplg",
		[SOF_INTEL_IPC4] = "intel/avs-tplg",
	},
	.default_fw_filename = {
		[SOF_IPC] = "sof-adl.ri",
		[SOF_INTEL_IPC4] = "dsp_basefw.bin",
	},
	.nocodec_tplg_filename = "sof-adl-nocodec.tplg",
	.ops = &sof_tgl_ops,
	.ops_init = sof_tgl_ops_init,
};

static const struct sof_dev_desc adl_n_desc = {
	.machines               = snd_soc_acpi_intel_adl_machines,
	.alt_machines           = snd_soc_acpi_intel_adl_sdw_machines,
	.use_acpi_target_states = true,
	.resindex_lpe_base      = 0,
	.resindex_pcicfg_base   = -1,
	.resindex_imr_base      = -1,
	.irqindex_host_ipc      = -1,
	.chip_info = &tgl_chip_info,
	.ipc_supported_mask	= BIT(SOF_IPC) | BIT(SOF_INTEL_IPC4),
	.ipc_default		= SOF_IPC,
	.default_fw_path = {
		[SOF_IPC] = "intel/sof",
		[SOF_INTEL_IPC4] = "intel/avs/adl-n",
	},
	.default_tplg_path = {
		[SOF_IPC] = "intel/sof-tplg",
		[SOF_INTEL_IPC4] = "intel/avs-tplg",
	},
	.default_fw_filename = {
		[SOF_IPC] = "sof-adl-n.ri",
		[SOF_INTEL_IPC4] = "dsp_basefw.bin",
	},
	.nocodec_tplg_filename = "sof-adl-nocodec.tplg",
	.ops = &sof_tgl_ops,
	.ops_init = sof_tgl_ops_init,
};

static const struct sof_dev_desc rpls_desc = {
	.machines               = snd_soc_acpi_intel_rpl_machines,
	.alt_machines           = snd_soc_acpi_intel_rpl_sdw_machines,
	.use_acpi_target_states	= true,
	.resindex_lpe_base      = 0,
	.resindex_pcicfg_base   = -1,
	.resindex_imr_base      = -1,
	.irqindex_host_ipc      = -1,
	.chip_info = &adls_chip_info,
	.ipc_supported_mask	= BIT(SOF_IPC) | BIT(SOF_INTEL_IPC4),
	.ipc_default		= SOF_IPC,
	.default_fw_path = {
		[SOF_IPC] = "intel/sof",
		[SOF_INTEL_IPC4] = "intel/avs/rpl-s",
	},
	.default_tplg_path = {
		[SOF_IPC] = "intel/sof-tplg",
		[SOF_INTEL_IPC4] = "intel/avs-tplg",
	},
	.default_fw_filename = {
		[SOF_IPC] = "sof-rpl-s.ri",
		[SOF_INTEL_IPC4] = "dsp_basefw.bin",
	},
	.nocodec_tplg_filename = "sof-rpl-nocodec.tplg",
	.ops = &sof_tgl_ops,
	.ops_init = sof_tgl_ops_init,
};

static const struct sof_dev_desc rpl_desc = {
	.machines               = snd_soc_acpi_intel_rpl_machines,
	.alt_machines           = snd_soc_acpi_intel_rpl_sdw_machines,
	.use_acpi_target_states = true,
	.resindex_lpe_base      = 0,
	.resindex_pcicfg_base   = -1,
	.resindex_imr_base      = -1,
	.irqindex_host_ipc      = -1,
	.chip_info = &tgl_chip_info,
	.ipc_supported_mask	= BIT(SOF_IPC) | BIT(SOF_INTEL_IPC4),
	.ipc_default		= SOF_IPC,
	.default_fw_path = {
		[SOF_IPC] = "intel/sof",
		[SOF_INTEL_IPC4] = "intel/avs/rpl",
	},
	.default_tplg_path = {
		[SOF_IPC] = "intel/sof-tplg",
		[SOF_INTEL_IPC4] = "intel/avs-tplg",
	},
	.default_fw_filename = {
		[SOF_IPC] = "sof-rpl.ri",
		[SOF_INTEL_IPC4] = "dsp_basefw.bin",
	},
	.nocodec_tplg_filename = "sof-rpl-nocodec.tplg",
	.ops = &sof_tgl_ops,
	.ops_init = sof_tgl_ops_init,
};

/* PCI IDs */
static const struct pci_device_id sof_pci_ids[] = {
	{ PCI_DEVICE(0x8086, 0xa0c8), /* TGL-LP */
		.driver_data = (unsigned long)&tgl_desc},
	{ PCI_DEVICE(0x8086, 0x43c8), /* TGL-H */
		.driver_data = (unsigned long)&tglh_desc},
	{ PCI_DEVICE(0x8086, 0x4b55), /* EHL */
		.driver_data = (unsigned long)&ehl_desc},
	{ PCI_DEVICE(0x8086, 0x4b58), /* EHL */
		.driver_data = (unsigned long)&ehl_desc},
	{ PCI_DEVICE(0x8086, 0x7ad0), /* ADL-S */
		.driver_data = (unsigned long)&adls_desc},
	{ PCI_DEVICE(0x8086, 0x7a50), /* RPL-S */
		.driver_data = (unsigned long)&rpls_desc},
	{ PCI_DEVICE(0x8086, 0x51c8), /* ADL-P */
		.driver_data = (unsigned long)&adl_desc},
	{ PCI_DEVICE(0x8086, 0x51c9), /* ADL-PS */
		.driver_data = (unsigned long)&adl_desc},
	{ PCI_DEVICE(0x8086, 0x51ca), /* RPL-P */
		.driver_data = (unsigned long)&rpl_desc},
	{ PCI_DEVICE(0x8086, 0x51cb), /* RPL-P */
		.driver_data = (unsigned long)&rpl_desc},
	{ PCI_DEVICE(0x8086, 0x51cc), /* ADL-M */
		.driver_data = (unsigned long)&adl_desc},
<<<<<<< HEAD
=======
	{ PCI_DEVICE(0x8086, 0x51cd), /* ADL-P */
		.driver_data = (unsigned long)&adl_desc},
	{ PCI_DEVICE(0x8086, 0x51ce), /* RPL-M */
		.driver_data = (unsigned long)&rpl_desc},
	{ PCI_DEVICE(0x8086, 0x51cf), /* RPL-PX */
		.driver_data = (unsigned long)&rpl_desc},
>>>>>>> 2cb8e624
	{ PCI_DEVICE(0x8086, 0x54c8), /* ADL-N */
		.driver_data = (unsigned long)&adl_n_desc},
	{ 0, }
};
MODULE_DEVICE_TABLE(pci, sof_pci_ids);

/* pci_driver definition */
static struct pci_driver snd_sof_pci_intel_tgl_driver = {
	.name = "sof-audio-pci-intel-tgl",
	.id_table = sof_pci_ids,
	.probe = hda_pci_intel_probe,
	.remove = sof_pci_remove,
	.shutdown = sof_pci_shutdown,
	.driver = {
		.pm = &sof_pci_pm,
	},
};
module_pci_driver(snd_sof_pci_intel_tgl_driver);

MODULE_LICENSE("Dual BSD/GPL");
MODULE_IMPORT_NS(SND_SOC_SOF_INTEL_HDA_COMMON);
MODULE_IMPORT_NS(SND_SOC_SOF_PCI_DEV);<|MERGE_RESOLUTION|>--- conflicted
+++ resolved
@@ -267,15 +267,12 @@
 		.driver_data = (unsigned long)&rpl_desc},
 	{ PCI_DEVICE(0x8086, 0x51cc), /* ADL-M */
 		.driver_data = (unsigned long)&adl_desc},
-<<<<<<< HEAD
-=======
 	{ PCI_DEVICE(0x8086, 0x51cd), /* ADL-P */
 		.driver_data = (unsigned long)&adl_desc},
 	{ PCI_DEVICE(0x8086, 0x51ce), /* RPL-M */
 		.driver_data = (unsigned long)&rpl_desc},
 	{ PCI_DEVICE(0x8086, 0x51cf), /* RPL-PX */
 		.driver_data = (unsigned long)&rpl_desc},
->>>>>>> 2cb8e624
 	{ PCI_DEVICE(0x8086, 0x54c8), /* ADL-N */
 		.driver_data = (unsigned long)&adl_n_desc},
 	{ 0, }
