--- conflicted
+++ resolved
@@ -75,24 +75,6 @@
 	struct snd_soc_pcm_runtime *rtd = substream->private_data;
 	struct snd_soc_dai *cpu_dai = asoc_rtd_to_cpu(rtd, 0);
 	struct sm8250_snd_data *pdata = snd_soc_card_get_drvdata(rtd->card);
-<<<<<<< HEAD
-	struct sdw_stream_runtime *sruntime;
-	int i;
-
-	switch (cpu_dai->id) {
-	case WSA_CODEC_DMA_RX_0:
-		for_each_rtd_codec_dais(rtd, i, codec_dai) {
-			sruntime = snd_soc_dai_get_stream(codec_dai,
-							  substream->stream);
-			if (sruntime != ERR_PTR(-ENOTSUPP))
-				pdata->sruntime[cpu_dai->id] = sruntime;
-		}
-		break;
-	}
-
-	return 0;
-=======
->>>>>>> d60c95ef
 
 	return qcom_snd_sdw_hw_params(substream, params, &pdata->sruntime[cpu_dai->id]);
 }
