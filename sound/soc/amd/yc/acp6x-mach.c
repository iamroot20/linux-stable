--- conflicted
+++ resolved
@@ -154,8 +154,6 @@
 	struct acpi_device *adev;
 	int ret;
 
-<<<<<<< HEAD
-=======
 	/* check the parent device's firmware node has _DSD or not */
 	adev = ACPI_COMPANION(pdev->dev.parent);
 	if (adev) {
@@ -166,7 +164,6 @@
 			platform_set_drvdata(pdev, &acp6x_card);
 	}
 
->>>>>>> bf44eed7
 	/* check for any DMI overrides */
 	dmi_id = dmi_first_match(yc_acp_quirk_table);
 	if (dmi_id)
@@ -175,10 +172,7 @@
 	card = platform_get_drvdata(pdev);
 	if (!card)
 		return -ENODEV;
-<<<<<<< HEAD
-=======
 	dev_info(&pdev->dev, "Enabling ACP DMIC support via %s", dmi_id ? "DMI" : "ACPI");
->>>>>>> bf44eed7
 	acp6x_card.dev = &pdev->dev;
 
 	snd_soc_card_set_drvdata(card, machine);
