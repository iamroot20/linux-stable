// SPDX-License-Identifier: GPL-2.0-only
// Copyright (c) 2020 Intel Corporation

/*
 *  sof_sdw - ASOC Machine driver for Intel SoundWire platforms
 */

#include <linux/device.h>
#include <linux/dmi.h>
#include <linux/module.h>
#include <linux/soundwire/sdw.h>
#include <linux/soundwire/sdw_type.h>
#include <sound/soc.h>
#include <sound/soc-acpi.h>
#include "sof_sdw_common.h"

unsigned long sof_sdw_quirk = SOF_RT711_JD_SRC_JD1;
static int quirk_override = -1;
module_param_named(quirk, quirk_override, int, 0444);
MODULE_PARM_DESC(quirk, "Board-specific quirk override");

#define INC_ID(BE, CPU, LINK)	do { (BE)++; (CPU)++; (LINK)++; } while (0)

static void log_quirks(struct device *dev)
{
	if (SOF_RT711_JDSRC(sof_sdw_quirk))
		dev_dbg(dev, "quirk realtek,jack-detect-source %ld\n",
			SOF_RT711_JDSRC(sof_sdw_quirk));
	if (sof_sdw_quirk & SOF_SDW_FOUR_SPK)
		dev_dbg(dev, "quirk SOF_SDW_FOUR_SPK enabled\n");
	if (sof_sdw_quirk & SOF_SDW_TGL_HDMI)
		dev_dbg(dev, "quirk SOF_SDW_TGL_HDMI enabled\n");
	if (sof_sdw_quirk & SOF_SDW_PCH_DMIC)
		dev_dbg(dev, "quirk SOF_SDW_PCH_DMIC enabled\n");
	if (SOF_SSP_GET_PORT(sof_sdw_quirk))
		dev_dbg(dev, "SSP port %ld\n",
			SOF_SSP_GET_PORT(sof_sdw_quirk));
	if (sof_sdw_quirk & SOF_RT715_DAI_ID_FIX)
		dev_dbg(dev, "quirk SOF_RT715_DAI_ID_FIX enabled\n");
	if (sof_sdw_quirk & SOF_SDW_NO_AGGREGATION)
		dev_dbg(dev, "quirk SOF_SDW_NO_AGGREGATION enabled\n");
}

static int sof_sdw_quirk_cb(const struct dmi_system_id *id)
{
	sof_sdw_quirk = (unsigned long)id->driver_data;
	return 1;
}

static const struct dmi_system_id sof_sdw_quirk_table[] = {
	{
		.callback = sof_sdw_quirk_cb,
		.matches = {
			DMI_MATCH(DMI_SYS_VENDOR, "Dell Inc"),
			DMI_EXACT_MATCH(DMI_PRODUCT_SKU, "09C6")
		},
		.driver_data = (void *)(SOF_RT711_JD_SRC_JD2 |
					SOF_RT715_DAI_ID_FIX),
	},
	{
		/* early version of SKU 09C6 */
		.callback = sof_sdw_quirk_cb,
		.matches = {
			DMI_MATCH(DMI_SYS_VENDOR, "Dell Inc"),
			DMI_EXACT_MATCH(DMI_PRODUCT_SKU, "0983")
		},
		.driver_data = (void *)(SOF_RT711_JD_SRC_JD2 |
					SOF_RT715_DAI_ID_FIX),
	},
	{
		.callback = sof_sdw_quirk_cb,
		.matches = {
			DMI_MATCH(DMI_SYS_VENDOR, "Dell Inc"),
			DMI_EXACT_MATCH(DMI_PRODUCT_SKU, "098F"),
		},
		.driver_data = (void *)(SOF_RT711_JD_SRC_JD2 |
					SOF_RT715_DAI_ID_FIX |
					SOF_SDW_FOUR_SPK),
	},
		{
		.callback = sof_sdw_quirk_cb,
		.matches = {
			DMI_MATCH(DMI_SYS_VENDOR, "Dell Inc"),
			DMI_EXACT_MATCH(DMI_PRODUCT_SKU, "0990"),
		},
		.driver_data = (void *)(SOF_RT711_JD_SRC_JD2 |
					SOF_RT715_DAI_ID_FIX |
					SOF_SDW_FOUR_SPK),
	},
	{
		.callback = sof_sdw_quirk_cb,
		.matches = {
			DMI_MATCH(DMI_SYS_VENDOR, "Intel Corporation"),
			DMI_MATCH(DMI_PRODUCT_NAME,
				  "Tiger Lake Client Platform"),
		},
		.driver_data = (void *)(SOF_RT711_JD_SRC_JD1 |
				SOF_SDW_TGL_HDMI | SOF_SDW_PCH_DMIC |
				SOF_SSP_PORT(SOF_I2S_SSP2)),
	},
	{
		.callback = sof_sdw_quirk_cb,
		.matches = {
			DMI_MATCH(DMI_SYS_VENDOR, "Intel Corporation"),
			DMI_MATCH(DMI_PRODUCT_NAME, "Ice Lake Client"),
		},
		.driver_data = (void *)SOF_SDW_PCH_DMIC,
	},
	{
		.callback = sof_sdw_quirk_cb,
		.matches = {
			DMI_MATCH(DMI_SYS_VENDOR, "Intel Corporation"),
			DMI_MATCH(DMI_PRODUCT_NAME, "CometLake Client"),
		},
		.driver_data = (void *)SOF_SDW_PCH_DMIC,
	},
	{
		.callback = sof_sdw_quirk_cb,
		.matches = {
			DMI_MATCH(DMI_SYS_VENDOR, "Google"),
			DMI_MATCH(DMI_PRODUCT_NAME, "Volteer"),
		},
		.driver_data = (void *)(SOF_SDW_TGL_HDMI | SOF_SDW_PCH_DMIC |
					SOF_SDW_FOUR_SPK),
	},

	{}
};

static struct snd_soc_codec_conf codec_conf[] = {
	{
		.dlc = COMP_CODEC_CONF("sdw:0:25d:711:0"),
		.name_prefix = "rt711",
	},
	/* rt1308 w/ I2S connection */
	{
		.dlc = COMP_CODEC_CONF("i2c-10EC1308:00"),
		.name_prefix = "rt1308-1",
	},
	/* rt1308 left on link 1 */
	{
		.dlc = COMP_CODEC_CONF("sdw:1:25d:1308:0"),
		.name_prefix = "rt1308-1",
	},
	/* two 1308s on link1 with different unique id */
	{
		.dlc = COMP_CODEC_CONF("sdw:1:25d:1308:0:0"),
		.name_prefix = "rt1308-1",
	},
	{
		.dlc = COMP_CODEC_CONF("sdw:1:25d:1308:0:2"),
		.name_prefix = "rt1308-2",
	},
	/* rt1308 right on link 2 */
	{
		.dlc = COMP_CODEC_CONF("sdw:2:25d:1308:0"),
		.name_prefix = "rt1308-2",
	},
	{
		.dlc = COMP_CODEC_CONF("sdw:3:25d:715:0"),
		.name_prefix = "rt715",
	},
	/* two MAX98373s on link1 with different unique id */
	{
		.dlc = COMP_CODEC_CONF("sdw:1:19f:8373:0:3"),
		.name_prefix = "Right",
	},
	{
		.dlc = COMP_CODEC_CONF("sdw:1:19f:8373:0:7"),
		.name_prefix = "Left",
	},
	{
		.dlc = COMP_CODEC_CONF("sdw:0:25d:5682:0"),
		.name_prefix = "rt5682",
	},
};

static struct snd_soc_dai_link_component dmic_component[] = {
	{
		.name = "dmic-codec",
		.dai_name = "dmic-hifi",
	}
};

static struct snd_soc_dai_link_component platform_component[] = {
	{
		/* name might be overridden during probe */
		.name = "0000:00:1f.3"
	}
};

/* these wrappers are only needed to avoid typecast compilation errors */
int sdw_startup(struct snd_pcm_substream *substream)
{
	return sdw_startup_stream(substream);
}

void sdw_shutdown(struct snd_pcm_substream *substream)
{
	sdw_shutdown_stream(substream);
}

static const struct snd_soc_ops sdw_ops = {
	.startup = sdw_startup,
	.shutdown = sdw_shutdown,
};

static struct sof_sdw_codec_info codec_info_list[] = {
	{
		.id = 0x700,
		.direction = {true, true},
		.dai_name = "rt700-aif1",
		.init = sof_sdw_rt700_init,
	},
	{
		.id = 0x711,
		.direction = {true, true},
		.dai_name = "rt711-aif1",
		.init = sof_sdw_rt711_init,
		.exit = sof_sdw_rt711_exit,
	},
	{
		.id = 0x1308,
		.acpi_id = "10EC1308",
		.direction = {true, false},
		.dai_name = "rt1308-aif",
		.ops = &sof_sdw_rt1308_i2s_ops,
		.init = sof_sdw_rt1308_init,
	},
	{
		.id = 0x715,
		.direction = {false, true},
		.dai_name = "rt715-aif2",
		.init = sof_sdw_rt715_init,
	},
	{
		.id = 0x8373,
		.direction = {true, true},
		.dai_name = "max98373-aif1",
		.init = sof_sdw_mx8373_init,
		.codec_card_late_probe = sof_sdw_mx8373_late_probe,
	},
	{
		.id = 0x5682,
		.direction = {true, true},
		.dai_name = "rt5682-sdw",
		.init = sof_sdw_rt5682_init,
	},
};

static inline int find_codec_info_part(unsigned int part_id)
{
	int i;

	for (i = 0; i < ARRAY_SIZE(codec_info_list); i++)
		if (part_id == codec_info_list[i].id)
			break;

	if (i == ARRAY_SIZE(codec_info_list))
		return -EINVAL;

	return i;
}

static inline int find_codec_info_acpi(const u8 *acpi_id)
{
	int i;

	if (!acpi_id[0])
		return -EINVAL;

	for (i = 0; i < ARRAY_SIZE(codec_info_list); i++)
		if (!memcmp(codec_info_list[i].acpi_id, acpi_id,
			    ACPI_ID_LEN))
			break;

	if (i == ARRAY_SIZE(codec_info_list))
		return -EINVAL;

	return i;
}

/*
 * get BE dailink number and CPU DAI number based on sdw link adr.
 * Since some sdw slaves may be aggregated, the CPU DAI number
 * may be larger than the number of BE dailinks.
 */
static int get_sdw_dailink_info(const struct snd_soc_acpi_link_adr *links,
				int *sdw_be_num, int *sdw_cpu_dai_num)
{
	const struct snd_soc_acpi_link_adr *link;
	bool group_visited[SDW_MAX_GROUPS];
	bool no_aggregation;
	int i;

	no_aggregation = sof_sdw_quirk & SOF_SDW_NO_AGGREGATION;
	*sdw_cpu_dai_num = 0;
	*sdw_be_num  = 0;

	if (!links)
		return -EINVAL;

	for (i = 0; i < SDW_MAX_GROUPS; i++)
		group_visited[i] = false;

	for (link = links; link->num_adr; link++) {
		const struct snd_soc_acpi_endpoint *endpoint;
		int part_id, codec_index;
		int stream;
		u64 adr;

		adr = link->adr_d->adr;
		part_id = SDW_PART_ID(adr);
		codec_index = find_codec_info_part(part_id);
		if (codec_index < 0)
			return codec_index;

		endpoint = link->adr_d->endpoints;

		/* count DAI number for playback and capture */
		for_each_pcm_streams(stream) {
			if (!codec_info_list[codec_index].direction[stream])
				continue;

			(*sdw_cpu_dai_num)++;

			/* count BE for each non-aggregated slave or group */
			if (!endpoint->aggregated || no_aggregation ||
			    !group_visited[endpoint->group_id])
				(*sdw_be_num)++;
		}

		if (endpoint->aggregated)
			group_visited[endpoint->group_id] = true;
	}

	return 0;
}

static void init_dai_link(struct snd_soc_dai_link *dai_links, int be_id,
			  char *name, int playback, int capture,
			  struct snd_soc_dai_link_component *cpus,
			  int cpus_num,
			  struct snd_soc_dai_link_component *codecs,
			  int codecs_num,
			  int (*init)(struct snd_soc_pcm_runtime *rtd),
			  const struct snd_soc_ops *ops)
{
	dai_links->id = be_id;
	dai_links->name = name;
	dai_links->platforms = platform_component;
	dai_links->num_platforms = ARRAY_SIZE(platform_component);
	dai_links->nonatomic = true;
	dai_links->no_pcm = 1;
	dai_links->cpus = cpus;
	dai_links->num_cpus = cpus_num;
	dai_links->codecs = codecs;
	dai_links->num_codecs = codecs_num;
	dai_links->dpcm_playback = playback;
	dai_links->dpcm_capture = capture;
	dai_links->init = init;
	dai_links->ops = ops;
}

static bool is_unique_device(const struct snd_soc_acpi_link_adr *link,
			     unsigned int sdw_version,
			     unsigned int mfg_id,
			     unsigned int part_id,
			     unsigned int class_id,
			     int index_in_link
			    )
{
	int i;

	for (i = 0; i < link->num_adr; i++) {
		unsigned int sdw1_version, mfg1_id, part1_id, class1_id;
		u64 adr;

		/* skip itself */
		if (i == index_in_link)
			continue;

		adr = link->adr_d[i].adr;

		sdw1_version = SDW_VERSION(adr);
		mfg1_id = SDW_MFG_ID(adr);
		part1_id = SDW_PART_ID(adr);
		class1_id = SDW_CLASS_ID(adr);

		if (sdw_version == sdw1_version &&
		    mfg_id == mfg1_id &&
		    part_id == part1_id &&
		    class_id == class1_id)
			return false;
	}

	return true;
}

static int create_codec_dai_name(struct device *dev,
				 const struct snd_soc_acpi_link_adr *link,
				 struct snd_soc_dai_link_component *codec,
				 int offset)
{
	int i;

	for (i = 0; i < link->num_adr; i++) {
		unsigned int sdw_version, unique_id, mfg_id;
		unsigned int link_id, part_id, class_id;
		int codec_index, comp_index;
		char *codec_str;
		u64 adr;

		adr = link->adr_d[i].adr;

		sdw_version = SDW_VERSION(adr);
		link_id = SDW_DISCO_LINK_ID(adr);
		unique_id = SDW_UNIQUE_ID(adr);
		mfg_id = SDW_MFG_ID(adr);
		part_id = SDW_PART_ID(adr);
		class_id = SDW_CLASS_ID(adr);

		comp_index = i + offset;
		if (is_unique_device(link, sdw_version, mfg_id, part_id,
				     class_id, i)) {
			codec_str = "sdw:%x:%x:%x:%x";
			codec[comp_index].name =
				devm_kasprintf(dev, GFP_KERNEL, codec_str,
					       link_id, mfg_id, part_id,
					       class_id);
		} else {
			codec_str = "sdw:%x:%x:%x:%x:%x";
			codec[comp_index].name =
				devm_kasprintf(dev, GFP_KERNEL, codec_str,
					       link_id, mfg_id, part_id,
					       class_id, unique_id);
		}

		if (!codec[comp_index].name)
			return -ENOMEM;

		codec_index = find_codec_info_part(part_id);
		if (codec_index < 0)
			return codec_index;

		codec[comp_index].dai_name =
			codec_info_list[codec_index].dai_name;
	}

	return 0;
}

static int set_codec_init_func(const struct snd_soc_acpi_link_adr *link,
			       struct snd_soc_dai_link *dai_links,
			       bool playback, int group_id)
{
	int i;

	do {
		/*
		 * Initialize the codec. If codec is part of an aggregated
		 * group (group_id>0), initialize all codecs belonging to
		 * same group.
		 */
		for (i = 0; i < link->num_adr; i++) {
			unsigned int part_id;
			int codec_index;

			part_id = SDW_PART_ID(link->adr_d[i].adr);
			codec_index = find_codec_info_part(part_id);

			if (codec_index < 0)
				return codec_index;
			/* The group_id is > 0 iff the codec is aggregated */
			if (link->adr_d[i].endpoints->group_id != group_id)
				continue;
			if (codec_info_list[codec_index].init)
				codec_info_list[codec_index].init(link,
						dai_links,
						&codec_info_list[codec_index],
						playback);
		}
		link++;
	} while (link->mask && group_id);

	return 0;
}

/*
 * check endpoint status in slaves and gather link ID for all slaves in
 * the same group to generate different CPU DAI. Now only support
 * one sdw link with all slaves set with only single group id.
 *
 * one slave on one sdw link with aggregated = 0
 * one sdw BE DAI <---> one-cpu DAI <---> one-codec DAI
 *
 * two or more slaves on one sdw link with aggregated = 0
 * one sdw BE DAI  <---> one-cpu DAI <---> multi-codec DAIs
 *
 * multiple links with multiple slaves with aggregated = 1
 * one sdw BE DAI  <---> 1 .. N CPU DAIs <----> 1 .. N codec DAIs
 */
static int get_slave_info(const struct snd_soc_acpi_link_adr *adr_link,
			  struct device *dev, int *cpu_dai_id, int *cpu_dai_num,
			  int *codec_num, int *group_id,
			  bool *group_generated)
{
	const struct snd_soc_acpi_adr_device *adr_d;
	const struct snd_soc_acpi_link_adr *adr_next;
	bool no_aggregation;
	int index = 0;

	no_aggregation = sof_sdw_quirk & SOF_SDW_NO_AGGREGATION;
	*codec_num = adr_link->num_adr;
	adr_d = adr_link->adr_d;

	/* make sure the link mask has a single bit set */
	if (!is_power_of_2(adr_link->mask))
		return -EINVAL;

	cpu_dai_id[index++] = ffs(adr_link->mask) - 1;
	if (!adr_d->endpoints->aggregated || no_aggregation) {
		*cpu_dai_num = 1;
		*group_id = 0;
		return 0;
	}

	*group_id = adr_d->endpoints->group_id;

	/* gather other link ID of slaves in the same group */
	for (adr_next = adr_link + 1; adr_next && adr_next->num_adr;
		adr_next++) {
		const struct snd_soc_acpi_endpoint *endpoint;

		endpoint = adr_next->adr_d->endpoints;
		if (!endpoint->aggregated ||
		    endpoint->group_id != *group_id)
			continue;

		/* make sure the link mask has a single bit set */
		if (!is_power_of_2(adr_next->mask))
			return -EINVAL;

		if (index >= SDW_MAX_CPU_DAIS) {
			dev_err(dev, " cpu_dai_id array overflows");
			return -EINVAL;
		}

		cpu_dai_id[index++] = ffs(adr_next->mask) - 1;
		*codec_num += adr_next->num_adr;
	}

	/*
	 * indicate CPU DAIs for this group have been generated
	 * to avoid generating CPU DAIs for this group again.
	 */
	group_generated[*group_id] = true;
	*cpu_dai_num = index;

	return 0;
}

static int create_sdw_dailink(struct device *dev, int *be_index,
			      struct snd_soc_dai_link *dai_links,
			      int sdw_be_num, int sdw_cpu_dai_num,
			      struct snd_soc_dai_link_component *cpus,
			      const struct snd_soc_acpi_link_adr *link,
			      int *cpu_id, bool *group_generated)
{
	const struct snd_soc_acpi_link_adr *link_next;
	struct snd_soc_dai_link_component *codecs;
	int cpu_dai_id[SDW_MAX_CPU_DAIS];
	int cpu_dai_num, cpu_dai_index;
	unsigned int part_id, group_id;
	int codec_idx = 0;
	int i = 0, j = 0;
	int codec_index;
	int codec_num;
	int stream;
	int ret;
	int k;

	ret = get_slave_info(link, dev, cpu_dai_id, &cpu_dai_num, &codec_num,
			     &group_id, group_generated);
	if (ret)
		return ret;

	codecs = devm_kcalloc(dev, codec_num, sizeof(*codecs), GFP_KERNEL);
	if (!codecs)
		return -ENOMEM;

	/* generate codec name on different links in the same group */
	for (link_next = link; link_next && link_next->num_adr &&
	     i < cpu_dai_num; link_next++) {
		const struct snd_soc_acpi_endpoint *endpoints;

		endpoints = link_next->adr_d->endpoints;
		if (group_id && (!endpoints->aggregated ||
				 endpoints->group_id != group_id))
			continue;

		/* skip the link excluded by this processed group */
		if (cpu_dai_id[i] != ffs(link_next->mask) - 1)
			continue;

		ret = create_codec_dai_name(dev, link_next, codecs, codec_idx);
		if (ret < 0)
			return ret;

		/* check next link to create codec dai in the processed group */
		i++;
		codec_idx += link_next->num_adr;
	}

	/* find codec info to create BE DAI */
	part_id = SDW_PART_ID(link->adr_d[0].adr);
	codec_index = find_codec_info_part(part_id);
	if (codec_index < 0)
		return codec_index;

	cpu_dai_index = *cpu_id;
	for_each_pcm_streams(stream) {
		char *name, *cpu_name;
		int playback, capture;
		static const char * const sdw_stream_name[] = {
			"SDW%d-Playback",
			"SDW%d-Capture",
		};

		if (!codec_info_list[codec_index].direction[stream])
			continue;

		/* create stream name according to first link id */
		name = devm_kasprintf(dev, GFP_KERNEL,
				      sdw_stream_name[stream], cpu_dai_id[0]);
		if (!name)
			return -ENOMEM;

		/*
		 * generate CPU DAI name base on the sdw link ID and
		 * PIN ID with offset of 2 according to sdw dai driver.
		 */
		for (k = 0; k < cpu_dai_num; k++) {
			cpu_name = devm_kasprintf(dev, GFP_KERNEL,
						  "SDW%d Pin%d", cpu_dai_id[k],
						  j + SDW_INTEL_BIDIR_PDI_BASE);
			if (!cpu_name)
				return -ENOMEM;

			if (cpu_dai_index >= sdw_cpu_dai_num) {
				dev_err(dev, "invalid cpu dai index %d",
					cpu_dai_index);
				return -EINVAL;
			}

			cpus[cpu_dai_index++].dai_name = cpu_name;
		}

		if (*be_index >= sdw_be_num) {
			dev_err(dev, " invalid be dai index %d", *be_index);
			return -EINVAL;
		}

		if (*cpu_id >= sdw_cpu_dai_num) {
			dev_err(dev, " invalid cpu dai index %d", *cpu_id);
			return -EINVAL;
		}

		playback = (stream == SNDRV_PCM_STREAM_PLAYBACK);
		capture = (stream == SNDRV_PCM_STREAM_CAPTURE);
		init_dai_link(dai_links + *be_index, *be_index, name,
			      playback, capture,
			      cpus + *cpu_id, cpu_dai_num,
			      codecs, codec_num,
			      NULL, &sdw_ops);

		ret = set_codec_init_func(link, dai_links + (*be_index)++,
					  playback, group_id);
		if (ret < 0) {
			dev_err(dev, "failed to init codec %d", codec_index);
			return ret;
		}

		*cpu_id += cpu_dai_num;
		j++;
	}

	return 0;
}

/*
 * DAI link ID of SSP & DMIC & HDMI are based on last
 * link ID used by sdw link. Since be_id may be changed
 * in init func of sdw codec, it is not equal to be_id
 */
static inline int get_next_be_id(struct snd_soc_dai_link *links,
				 int be_id)
{
	return links[be_id - 1].id + 1;
}

#define IDISP_CODEC_MASK	0x4

static int sof_card_dai_links_create(struct device *dev,
				     struct snd_soc_acpi_mach *mach,
				     struct snd_soc_card *card)
{
	int ssp_num, sdw_be_num = 0, hdmi_num = 0, dmic_num;
	struct mc_private *ctx = snd_soc_card_get_drvdata(card);
	struct snd_soc_dai_link_component *idisp_components;
	struct snd_soc_dai_link_component *ssp_components;
	struct snd_soc_acpi_mach_params *mach_params;
	const struct snd_soc_acpi_link_adr *adr_link;
	struct snd_soc_dai_link_component *cpus;
	bool group_generated[SDW_MAX_GROUPS];
	int ssp_codec_index, ssp_mask;
	struct snd_soc_dai_link *links;
	int num_links, link_id = 0;
	char *name, *cpu_name;
	int total_cpu_dai_num;
	int sdw_cpu_dai_num;
	int i, j, be_id = 0;
	int cpu_id = 0;
	int comp_num;
	int ret;

	/* reset amp_num to ensure amp_num++ starts from 0 in each probe */
	for (i = 0; i < ARRAY_SIZE(codec_info_list); i++)
		codec_info_list[i].amp_num = 0;

	hdmi_num = sof_sdw_quirk & SOF_SDW_TGL_HDMI ?
				SOF_TGL_HDMI_COUNT : SOF_PRE_TGL_HDMI_COUNT;

	ssp_mask = SOF_SSP_GET_PORT(sof_sdw_quirk);
	/*
	 * on generic tgl platform, I2S or sdw mode is supported
	 * based on board rework. A ACPI device is registered in
	 * system only when I2S mode is supported, not sdw mode.
	 * Here check ACPI ID to confirm I2S is supported.
	 */
	ssp_codec_index = find_codec_info_acpi(mach->id);
	ssp_num = ssp_codec_index >= 0 ? hweight_long(ssp_mask) : 0;
	comp_num = hdmi_num + ssp_num;

	mach_params = &mach->mach_params;
	ret = get_sdw_dailink_info(mach_params->links,
				   &sdw_be_num, &sdw_cpu_dai_num);
	if (ret < 0) {
		dev_err(dev, "failed to get sdw link info %d", ret);
		return ret;
	}

	if (mach_params->codec_mask & IDISP_CODEC_MASK)
		ctx->idisp_codec = true;

	/* enable dmic01 & dmic16k */
	dmic_num = (sof_sdw_quirk & SOF_SDW_PCH_DMIC) ? 2 : 0;
	comp_num += dmic_num;

	dev_dbg(dev, "sdw %d, ssp %d, dmic %d, hdmi %d", sdw_be_num, ssp_num,
		dmic_num, ctx->idisp_codec ? hdmi_num : 0);

	/* allocate BE dailinks */
	num_links = comp_num + sdw_be_num;
	links = devm_kcalloc(dev, num_links, sizeof(*links), GFP_KERNEL);

	/* allocated CPU DAIs */
	total_cpu_dai_num = comp_num + sdw_cpu_dai_num;
	cpus = devm_kcalloc(dev, total_cpu_dai_num, sizeof(*cpus),
			    GFP_KERNEL);

	if (!links || !cpus)
		return -ENOMEM;

	/* SDW */
	if (!sdw_be_num)
		goto SSP;

	adr_link = mach_params->links;
	if (!adr_link)
		return -EINVAL;

	/*
	 * SoundWire Slaves aggregated in the same group may be
	 * located on different hardware links. Clear array to indicate
	 * CPU DAIs for this group have not been generated.
	 */
	for (i = 0; i < SDW_MAX_GROUPS; i++)
		group_generated[i] = false;

	/* generate DAI links by each sdw link */
	for (; adr_link->num_adr; adr_link++) {
		const struct snd_soc_acpi_endpoint *endpoint;

		endpoint = adr_link->adr_d->endpoints;
		if (endpoint->aggregated && !endpoint->group_id) {
			dev_err(dev, "invalid group id on link %x",
				adr_link->mask);
			continue;
		}

		/* this group has been generated */
		if (endpoint->aggregated &&
		    group_generated[endpoint->group_id])
			continue;

		ret = create_sdw_dailink(dev, &be_id, links, sdw_be_num,
					 sdw_cpu_dai_num, cpus, adr_link,
					 &cpu_id, group_generated);
		if (ret < 0) {
			dev_err(dev, "failed to create dai link %d", be_id);
			return -ENOMEM;
		}
	}

	/* non-sdw DAI follows sdw DAI */
	link_id = be_id;

	/* get BE ID for non-sdw DAI */
	be_id = get_next_be_id(links, be_id);

SSP:
	/* SSP */
	if (!ssp_num)
		goto DMIC;

	for (i = 0, j = 0; ssp_mask; i++, ssp_mask >>= 1) {
		struct sof_sdw_codec_info *info;
		int playback, capture;
		char *codec_name;

		if (!(ssp_mask & 0x1))
			continue;

		name = devm_kasprintf(dev, GFP_KERNEL,
				      "SSP%d-Codec", i);
		if (!name)
			return -ENOMEM;

		cpu_name = devm_kasprintf(dev, GFP_KERNEL, "SSP%d Pin", i);
		if (!cpu_name)
			return -ENOMEM;

		ssp_components = devm_kzalloc(dev, sizeof(*ssp_components),
					      GFP_KERNEL);
		if (!ssp_components)
			return -ENOMEM;

		info = &codec_info_list[ssp_codec_index];
		codec_name = devm_kasprintf(dev, GFP_KERNEL, "i2c-%s:0%d",
					    info->acpi_id, j++);
		if (!codec_name)
			return -ENOMEM;

		ssp_components->name = codec_name;
		ssp_components->dai_name = info->dai_name;
		cpus[cpu_id].dai_name = cpu_name;

		playback = info->direction[SNDRV_PCM_STREAM_PLAYBACK];
		capture = info->direction[SNDRV_PCM_STREAM_CAPTURE];
		init_dai_link(links + link_id, be_id, name,
			      playback, capture,
			      cpus + cpu_id, 1,
			      ssp_components, 1,
			      NULL, info->ops);

		ret = info->init(NULL, links + link_id, info, 0);
		if (ret < 0)
			return ret;

		INC_ID(be_id, cpu_id, link_id);
	}

DMIC:
	/* dmic */
	if (dmic_num > 0) {
		cpus[cpu_id].dai_name = "DMIC01 Pin";
		init_dai_link(links + link_id, be_id, "dmic01",
			      0, 1, // DMIC only supports capture
			      cpus + cpu_id, 1,
			      dmic_component, 1,
			      sof_sdw_dmic_init, NULL);
		INC_ID(be_id, cpu_id, link_id);

		cpus[cpu_id].dai_name = "DMIC16k Pin";
		init_dai_link(links + link_id, be_id, "dmic16k",
			      0, 1, // DMIC only supports capture
			      cpus + cpu_id, 1,
			      dmic_component, 1,
			      /* don't call sof_sdw_dmic_init() twice */
			      NULL, NULL);
		INC_ID(be_id, cpu_id, link_id);
	}

	/* HDMI */
	if (hdmi_num > 0) {
		idisp_components = devm_kcalloc(dev, hdmi_num,
						sizeof(*idisp_components),
						GFP_KERNEL);
		if (!idisp_components)
			return -ENOMEM;
	}

	for (i = 0; i < hdmi_num; i++) {
		name = devm_kasprintf(dev, GFP_KERNEL,
				      "iDisp%d", i + 1);
		if (!name)
			return -ENOMEM;

		if (ctx->idisp_codec) {
			idisp_components[i].name = "ehdaudio0D2";
			idisp_components[i].dai_name = devm_kasprintf(dev,
								      GFP_KERNEL,
								      "intel-hdmi-hifi%d",
								      i + 1);
			if (!idisp_components[i].dai_name)
				return -ENOMEM;
		} else {
			idisp_components[i].name = "snd-soc-dummy";
			idisp_components[i].dai_name = "snd-soc-dummy-dai";
		}

		cpu_name = devm_kasprintf(dev, GFP_KERNEL,
					  "iDisp%d Pin", i + 1);
		if (!cpu_name)
			return -ENOMEM;

		cpus[cpu_id].dai_name = cpu_name;
		init_dai_link(links + link_id, be_id, name,
			      1, 0, // HDMI only supports playback
			      cpus + cpu_id, 1,
			      idisp_components + i, 1,
			      sof_sdw_hdmi_init, NULL);
		INC_ID(be_id, cpu_id, link_id);
	}

	card->dai_link = links;
	card->num_links = num_links;

	return 0;
}

static int sof_sdw_card_late_probe(struct snd_soc_card *card)
{
	int i, ret;

	for (i = 0; i < ARRAY_SIZE(codec_info_list); i++) {
		if (!codec_info_list[i].late_probe)
			continue;

		ret = codec_info_list[i].codec_card_late_probe(card);
		if (ret < 0)
			return ret;
	}

	return sof_sdw_hdmi_card_late_probe(card);
}

/* SoC card */
static const char sdw_card_long_name[] = "Intel Soundwire SOF";

static struct snd_soc_card card_sof_sdw = {
	.name = "soundwire",
	.owner = THIS_MODULE,
<<<<<<< HEAD
	.late_probe = sof_sdw_hdmi_card_late_probe,
=======
	.late_probe = sof_sdw_card_late_probe,
>>>>>>> 85b047c6
	.codec_conf = codec_conf,
	.num_configs = ARRAY_SIZE(codec_conf),
};

static int mc_probe(struct platform_device *pdev)
{
	struct snd_soc_card *card = &card_sof_sdw;
	struct snd_soc_acpi_mach *mach;
	struct mc_private *ctx;
	int amp_num = 0, i;
	int ret;

	dev_dbg(&pdev->dev, "Entry %s\n", __func__);

	ctx = devm_kzalloc(&pdev->dev, sizeof(*ctx), GFP_KERNEL);
	if (!ctx)
		return -ENOMEM;

	dmi_check_system(sof_sdw_quirk_table);

	if (quirk_override != -1) {
		dev_info(&pdev->dev, "Overriding quirk 0x%lx => 0x%x\n",
			 sof_sdw_quirk, quirk_override);
		sof_sdw_quirk = quirk_override;
	}
	log_quirks(&pdev->dev);

	INIT_LIST_HEAD(&ctx->hdmi_pcm_list);

	card->dev = &pdev->dev;
	snd_soc_card_set_drvdata(card, ctx);

	mach = pdev->dev.platform_data;
	ret = sof_card_dai_links_create(&pdev->dev, mach,
					card);
	if (ret < 0)
		return ret;

	ctx->common_hdmi_codec_drv = mach->mach_params.common_hdmi_codec_drv;

	/*
	 * the default amp_num is zero for each codec and
	 * amp_num will only be increased for active amp
	 * codecs on used platform
	 */
	for (i = 0; i < ARRAY_SIZE(codec_info_list); i++)
		amp_num += codec_info_list[i].amp_num;

	card->components = devm_kasprintf(card->dev, GFP_KERNEL,
					  "cfg-spk:%d cfg-amp:%d",
					  (sof_sdw_quirk & SOF_SDW_FOUR_SPK)
					  ? 4 : 2, amp_num);
	if (!card->components)
		return -ENOMEM;

	card->long_name = sdw_card_long_name;

	/* Register the card */
	ret = devm_snd_soc_register_card(&pdev->dev, card);
	if (ret) {
		dev_err(card->dev, "snd_soc_register_card failed %d\n", ret);
		return ret;
	}

	platform_set_drvdata(pdev, card);

	return ret;
}

static struct platform_driver sof_sdw_driver = {
	.driver = {
		.name = "sof_sdw",
		.pm = &snd_soc_pm_ops,
	},
	.probe = mc_probe,
};

module_platform_driver(sof_sdw_driver);

MODULE_DESCRIPTION("ASoC SoundWire Generic Machine driver");
MODULE_AUTHOR("Bard Liao <yung-chuan.liao@linux.intel.com>");
MODULE_AUTHOR("Rander Wang <rander.wang@linux.intel.com>");
MODULE_AUTHOR("Pierre-Louis Bossart <pierre-louis.bossart@linux.intel.com>");
MODULE_LICENSE("GPL v2");
MODULE_ALIAS("platform:sof_sdw");<|MERGE_RESOLUTION|>--- conflicted
+++ resolved
@@ -962,11 +962,7 @@
 static struct snd_soc_card card_sof_sdw = {
 	.name = "soundwire",
 	.owner = THIS_MODULE,
-<<<<<<< HEAD
-	.late_probe = sof_sdw_hdmi_card_late_probe,
-=======
 	.late_probe = sof_sdw_card_late_probe,
->>>>>>> 85b047c6
 	.codec_conf = codec_conf,
 	.num_configs = ARRAY_SIZE(codec_conf),
 };
