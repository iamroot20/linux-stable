// SPDX-License-Identifier: GPL-2.0-only
//
// rt5682.c  --  RT5682 ALSA SoC audio component driver
//
// Copyright 2018 Realtek Semiconductor Corp.
// Author: Bard Liao <bardliao@realtek.com>
//

#include <linux/module.h>
#include <linux/moduleparam.h>
#include <linux/init.h>
#include <linux/delay.h>
#include <linux/pm.h>
#include <linux/pm_runtime.h>
#include <linux/platform_device.h>
#include <linux/spi/spi.h>
#include <linux/acpi.h>
#include <linux/gpio.h>
#include <linux/of_gpio.h>
#include <linux/mutex.h>
#include <sound/core.h>
#include <sound/pcm.h>
#include <sound/pcm_params.h>
#include <sound/jack.h>
#include <sound/soc.h>
#include <sound/soc-dapm.h>
#include <sound/initval.h>
#include <sound/tlv.h>
#include <sound/rt5682.h>

#include "rl6231.h"
#include "rt5682.h"

const char *rt5682_supply_names[RT5682_NUM_SUPPLIES] = {
	"AVDD",
	"MICVDD",
	"VBAT",
};
EXPORT_SYMBOL_GPL(rt5682_supply_names);

static const struct reg_sequence patch_list[] = {
	{RT5682_HP_IMP_SENS_CTRL_19, 0x1000},
	{RT5682_DAC_ADC_DIG_VOL1, 0xa020},
	{RT5682_I2C_CTRL, 0x000f},
	{RT5682_PLL2_INTERNAL, 0x8266},
	{RT5682_SAR_IL_CMD_1, 0x22b7},
	{RT5682_SAR_IL_CMD_3, 0x0365},
	{RT5682_SAR_IL_CMD_6, 0x0110},
	{RT5682_CHARGE_PUMP_1, 0x0210},
	{RT5682_HP_LOGIC_CTRL_2, 0x0007},
	{RT5682_SAR_IL_CMD_2, 0xac00},
	{RT5682_CBJ_CTRL_7, 0x0104},
};

void rt5682_apply_patch_list(struct rt5682_priv *rt5682, struct device *dev)
{
	int ret;

	ret = regmap_multi_reg_write(rt5682->regmap, patch_list,
				     ARRAY_SIZE(patch_list));
	if (ret)
		dev_warn(dev, "Failed to apply regmap patch: %d\n", ret);
}
EXPORT_SYMBOL_GPL(rt5682_apply_patch_list);

const struct reg_default rt5682_reg[RT5682_REG_NUM] = {
	{0x0002, 0x8080},
	{0x0003, 0x8000},
	{0x0005, 0x0000},
	{0x0006, 0x0000},
	{0x0008, 0x800f},
	{0x000b, 0x0000},
	{0x0010, 0x4040},
	{0x0011, 0x0000},
	{0x0012, 0x1404},
	{0x0013, 0x1000},
	{0x0014, 0xa00a},
	{0x0015, 0x0404},
	{0x0016, 0x0404},
	{0x0019, 0xafaf},
	{0x001c, 0x2f2f},
	{0x001f, 0x0000},
	{0x0022, 0x5757},
	{0x0023, 0x0039},
	{0x0024, 0x000b},
	{0x0026, 0xc0c4},
	{0x0029, 0x8080},
	{0x002a, 0xa0a0},
	{0x002b, 0x0300},
	{0x0030, 0x0000},
	{0x003c, 0x0080},
	{0x0044, 0x0c0c},
	{0x0049, 0x0000},
	{0x0061, 0x0000},
	{0x0062, 0x0000},
	{0x0063, 0x003f},
	{0x0064, 0x0000},
	{0x0065, 0x0000},
	{0x0066, 0x0030},
	{0x0067, 0x0000},
	{0x006b, 0x0000},
	{0x006c, 0x0000},
	{0x006d, 0x2200},
	{0x006e, 0x0a10},
	{0x0070, 0x8000},
	{0x0071, 0x8000},
	{0x0073, 0x0000},
	{0x0074, 0x0000},
	{0x0075, 0x0002},
	{0x0076, 0x0001},
	{0x0079, 0x0000},
	{0x007a, 0x0000},
	{0x007b, 0x0000},
	{0x007c, 0x0100},
	{0x007e, 0x0000},
	{0x0080, 0x0000},
	{0x0081, 0x0000},
	{0x0082, 0x0000},
	{0x0083, 0x0000},
	{0x0084, 0x0000},
	{0x0085, 0x0000},
	{0x0086, 0x0005},
	{0x0087, 0x0000},
	{0x0088, 0x0000},
	{0x008c, 0x0003},
	{0x008d, 0x0000},
	{0x008e, 0x0060},
	{0x008f, 0x1000},
	{0x0091, 0x0c26},
	{0x0092, 0x0073},
	{0x0093, 0x0000},
	{0x0094, 0x0080},
	{0x0098, 0x0000},
	{0x009a, 0x0000},
	{0x009b, 0x0000},
	{0x009c, 0x0000},
	{0x009d, 0x0000},
	{0x009e, 0x100c},
	{0x009f, 0x0000},
	{0x00a0, 0x0000},
	{0x00a3, 0x0002},
	{0x00a4, 0x0001},
	{0x00ae, 0x2040},
	{0x00af, 0x0000},
	{0x00b6, 0x0000},
	{0x00b7, 0x0000},
	{0x00b8, 0x0000},
	{0x00b9, 0x0002},
	{0x00be, 0x0000},
	{0x00c0, 0x0160},
	{0x00c1, 0x82a0},
	{0x00c2, 0x0000},
	{0x00d0, 0x0000},
	{0x00d1, 0x2244},
	{0x00d2, 0x3300},
	{0x00d3, 0x2200},
	{0x00d4, 0x0000},
	{0x00d9, 0x0009},
	{0x00da, 0x0000},
	{0x00db, 0x0000},
	{0x00dc, 0x00c0},
	{0x00dd, 0x2220},
	{0x00de, 0x3131},
	{0x00df, 0x3131},
	{0x00e0, 0x3131},
	{0x00e2, 0x0000},
	{0x00e3, 0x4000},
	{0x00e4, 0x0aa0},
	{0x00e5, 0x3131},
	{0x00e6, 0x3131},
	{0x00e7, 0x3131},
	{0x00e8, 0x3131},
	{0x00ea, 0xb320},
	{0x00eb, 0x0000},
	{0x00f0, 0x0000},
	{0x00f1, 0x00d0},
	{0x00f2, 0x00d0},
	{0x00f6, 0x0000},
	{0x00fa, 0x0000},
	{0x00fb, 0x0000},
	{0x00fc, 0x0000},
	{0x00fd, 0x0000},
	{0x00fe, 0x10ec},
	{0x00ff, 0x6530},
	{0x0100, 0xa0a0},
	{0x010b, 0x0000},
	{0x010c, 0xae00},
	{0x010d, 0xaaa0},
	{0x010e, 0x8aa2},
	{0x010f, 0x02a2},
	{0x0110, 0xc000},
	{0x0111, 0x04a2},
	{0x0112, 0x2800},
	{0x0113, 0x0000},
	{0x0117, 0x0100},
	{0x0125, 0x0410},
	{0x0132, 0x6026},
	{0x0136, 0x5555},
	{0x0138, 0x3700},
	{0x013a, 0x2000},
	{0x013b, 0x2000},
	{0x013c, 0x2005},
	{0x013f, 0x0000},
	{0x0142, 0x0000},
	{0x0145, 0x0002},
	{0x0146, 0x0000},
	{0x0147, 0x0000},
	{0x0148, 0x0000},
	{0x0149, 0x0000},
	{0x0150, 0x79a1},
	{0x0156, 0xaaaa},
	{0x0160, 0x4ec0},
	{0x0161, 0x0080},
	{0x0162, 0x0200},
	{0x0163, 0x0800},
	{0x0164, 0x0000},
	{0x0165, 0x0000},
	{0x0166, 0x0000},
	{0x0167, 0x000f},
	{0x0168, 0x000f},
	{0x0169, 0x0021},
	{0x0190, 0x413d},
	{0x0194, 0x0000},
	{0x0195, 0x0000},
	{0x0197, 0x0022},
	{0x0198, 0x0000},
	{0x0199, 0x0000},
	{0x01af, 0x0000},
	{0x01b0, 0x0400},
	{0x01b1, 0x0000},
	{0x01b2, 0x0000},
	{0x01b3, 0x0000},
	{0x01b4, 0x0000},
	{0x01b5, 0x0000},
	{0x01b6, 0x01c3},
	{0x01b7, 0x02a0},
	{0x01b8, 0x03e9},
	{0x01b9, 0x1389},
	{0x01ba, 0xc351},
	{0x01bb, 0x0009},
	{0x01bc, 0x0018},
	{0x01bd, 0x002a},
	{0x01be, 0x004c},
	{0x01bf, 0x0097},
	{0x01c0, 0x433d},
	{0x01c2, 0x0000},
	{0x01c3, 0x0000},
	{0x01c4, 0x0000},
	{0x01c5, 0x0000},
	{0x01c6, 0x0000},
	{0x01c7, 0x0000},
	{0x01c8, 0x40af},
	{0x01c9, 0x0702},
	{0x01ca, 0x0000},
	{0x01cb, 0x0000},
	{0x01cc, 0x5757},
	{0x01cd, 0x5757},
	{0x01ce, 0x5757},
	{0x01cf, 0x5757},
	{0x01d0, 0x5757},
	{0x01d1, 0x5757},
	{0x01d2, 0x5757},
	{0x01d3, 0x5757},
	{0x01d4, 0x5757},
	{0x01d5, 0x5757},
	{0x01d6, 0x0000},
	{0x01d7, 0x0008},
	{0x01d8, 0x0029},
	{0x01d9, 0x3333},
	{0x01da, 0x0000},
	{0x01db, 0x0004},
	{0x01dc, 0x0000},
	{0x01de, 0x7c00},
	{0x01df, 0x0320},
	{0x01e0, 0x06a1},
	{0x01e1, 0x0000},
	{0x01e2, 0x0000},
	{0x01e3, 0x0000},
	{0x01e4, 0x0000},
	{0x01e6, 0x0001},
	{0x01e7, 0x0000},
	{0x01e8, 0x0000},
	{0x01ea, 0x0000},
	{0x01eb, 0x0000},
	{0x01ec, 0x0000},
	{0x01ed, 0x0000},
	{0x01ee, 0x0000},
	{0x01ef, 0x0000},
	{0x01f0, 0x0000},
	{0x01f1, 0x0000},
	{0x01f2, 0x0000},
	{0x01f3, 0x0000},
	{0x01f4, 0x0000},
	{0x0210, 0x6297},
	{0x0211, 0xa005},
	{0x0212, 0x824c},
	{0x0213, 0xf7ff},
	{0x0214, 0xf24c},
	{0x0215, 0x0102},
	{0x0216, 0x00a3},
	{0x0217, 0x0048},
	{0x0218, 0xa2c0},
	{0x0219, 0x0400},
	{0x021a, 0x00c8},
	{0x021b, 0x00c0},
	{0x021c, 0x0000},
	{0x0250, 0x4500},
	{0x0251, 0x40b3},
	{0x0252, 0x0000},
	{0x0253, 0x0000},
	{0x0254, 0x0000},
	{0x0255, 0x0000},
	{0x0256, 0x0000},
	{0x0257, 0x0000},
	{0x0258, 0x0000},
	{0x0259, 0x0000},
	{0x025a, 0x0005},
	{0x0270, 0x0000},
	{0x02ff, 0x0110},
	{0x0300, 0x001f},
	{0x0301, 0x032c},
	{0x0302, 0x5f21},
	{0x0303, 0x4000},
	{0x0304, 0x4000},
	{0x0305, 0x06d5},
	{0x0306, 0x8000},
	{0x0307, 0x0700},
	{0x0310, 0x4560},
	{0x0311, 0xa4a8},
	{0x0312, 0x7418},
	{0x0313, 0x0000},
	{0x0314, 0x0006},
	{0x0315, 0xffff},
	{0x0316, 0xc400},
	{0x0317, 0x0000},
	{0x03c0, 0x7e00},
	{0x03c1, 0x8000},
	{0x03c2, 0x8000},
	{0x03c3, 0x8000},
	{0x03c4, 0x8000},
	{0x03c5, 0x8000},
	{0x03c6, 0x8000},
	{0x03c7, 0x8000},
	{0x03c8, 0x8000},
	{0x03c9, 0x8000},
	{0x03ca, 0x8000},
	{0x03cb, 0x8000},
	{0x03cc, 0x8000},
	{0x03d0, 0x0000},
	{0x03d1, 0x0000},
	{0x03d2, 0x0000},
	{0x03d3, 0x0000},
	{0x03d4, 0x2000},
	{0x03d5, 0x2000},
	{0x03d6, 0x0000},
	{0x03d7, 0x0000},
	{0x03d8, 0x2000},
	{0x03d9, 0x2000},
	{0x03da, 0x2000},
	{0x03db, 0x2000},
	{0x03dc, 0x0000},
	{0x03dd, 0x0000},
	{0x03de, 0x0000},
	{0x03df, 0x2000},
	{0x03e0, 0x0000},
	{0x03e1, 0x0000},
	{0x03e2, 0x0000},
	{0x03e3, 0x0000},
	{0x03e4, 0x0000},
	{0x03e5, 0x0000},
	{0x03e6, 0x0000},
	{0x03e7, 0x0000},
	{0x03e8, 0x0000},
	{0x03e9, 0x0000},
	{0x03ea, 0x0000},
	{0x03eb, 0x0000},
	{0x03ec, 0x0000},
	{0x03ed, 0x0000},
	{0x03ee, 0x0000},
	{0x03ef, 0x0000},
	{0x03f0, 0x0800},
	{0x03f1, 0x0800},
	{0x03f2, 0x0800},
	{0x03f3, 0x0800},
};
EXPORT_SYMBOL_GPL(rt5682_reg);

bool rt5682_volatile_register(struct device *dev, unsigned int reg)
{
	switch (reg) {
	case RT5682_RESET:
	case RT5682_CBJ_CTRL_2:
	case RT5682_INT_ST_1:
	case RT5682_4BTN_IL_CMD_1:
	case RT5682_AJD1_CTRL:
	case RT5682_HP_CALIB_CTRL_1:
	case RT5682_DEVICE_ID:
	case RT5682_I2C_MODE:
	case RT5682_HP_CALIB_CTRL_10:
	case RT5682_EFUSE_CTRL_2:
	case RT5682_JD_TOP_VC_VTRL:
	case RT5682_HP_IMP_SENS_CTRL_19:
	case RT5682_IL_CMD_1:
	case RT5682_SAR_IL_CMD_2:
	case RT5682_SAR_IL_CMD_4:
	case RT5682_SAR_IL_CMD_10:
	case RT5682_SAR_IL_CMD_11:
	case RT5682_EFUSE_CTRL_6...RT5682_EFUSE_CTRL_11:
	case RT5682_HP_CALIB_STA_1...RT5682_HP_CALIB_STA_11:
		return true;
	default:
		return false;
	}
}
EXPORT_SYMBOL_GPL(rt5682_volatile_register);

bool rt5682_readable_register(struct device *dev, unsigned int reg)
{
	switch (reg) {
	case RT5682_RESET:
	case RT5682_VERSION_ID:
	case RT5682_VENDOR_ID:
	case RT5682_DEVICE_ID:
	case RT5682_HP_CTRL_1:
	case RT5682_HP_CTRL_2:
	case RT5682_HPL_GAIN:
	case RT5682_HPR_GAIN:
	case RT5682_I2C_CTRL:
	case RT5682_CBJ_BST_CTRL:
	case RT5682_CBJ_CTRL_1:
	case RT5682_CBJ_CTRL_2:
	case RT5682_CBJ_CTRL_3:
	case RT5682_CBJ_CTRL_4:
	case RT5682_CBJ_CTRL_5:
	case RT5682_CBJ_CTRL_6:
	case RT5682_CBJ_CTRL_7:
	case RT5682_DAC1_DIG_VOL:
	case RT5682_STO1_ADC_DIG_VOL:
	case RT5682_STO1_ADC_BOOST:
	case RT5682_HP_IMP_GAIN_1:
	case RT5682_HP_IMP_GAIN_2:
	case RT5682_SIDETONE_CTRL:
	case RT5682_STO1_ADC_MIXER:
	case RT5682_AD_DA_MIXER:
	case RT5682_STO1_DAC_MIXER:
	case RT5682_A_DAC1_MUX:
	case RT5682_DIG_INF2_DATA:
	case RT5682_REC_MIXER:
	case RT5682_CAL_REC:
	case RT5682_ALC_BACK_GAIN:
	case RT5682_PWR_DIG_1:
	case RT5682_PWR_DIG_2:
	case RT5682_PWR_ANLG_1:
	case RT5682_PWR_ANLG_2:
	case RT5682_PWR_ANLG_3:
	case RT5682_PWR_MIXER:
	case RT5682_PWR_VOL:
	case RT5682_CLK_DET:
	case RT5682_RESET_LPF_CTRL:
	case RT5682_RESET_HPF_CTRL:
	case RT5682_DMIC_CTRL_1:
	case RT5682_I2S1_SDP:
	case RT5682_I2S2_SDP:
	case RT5682_ADDA_CLK_1:
	case RT5682_ADDA_CLK_2:
	case RT5682_I2S1_F_DIV_CTRL_1:
	case RT5682_I2S1_F_DIV_CTRL_2:
	case RT5682_TDM_CTRL:
	case RT5682_TDM_ADDA_CTRL_1:
	case RT5682_TDM_ADDA_CTRL_2:
	case RT5682_DATA_SEL_CTRL_1:
	case RT5682_TDM_TCON_CTRL:
	case RT5682_GLB_CLK:
	case RT5682_PLL_CTRL_1:
	case RT5682_PLL_CTRL_2:
	case RT5682_PLL_TRACK_1:
	case RT5682_PLL_TRACK_2:
	case RT5682_PLL_TRACK_3:
	case RT5682_PLL_TRACK_4:
	case RT5682_PLL_TRACK_5:
	case RT5682_PLL_TRACK_6:
	case RT5682_PLL_TRACK_11:
	case RT5682_SDW_REF_CLK:
	case RT5682_DEPOP_1:
	case RT5682_DEPOP_2:
	case RT5682_HP_CHARGE_PUMP_1:
	case RT5682_HP_CHARGE_PUMP_2:
	case RT5682_MICBIAS_1:
	case RT5682_MICBIAS_2:
	case RT5682_PLL_TRACK_12:
	case RT5682_PLL_TRACK_14:
	case RT5682_PLL2_CTRL_1:
	case RT5682_PLL2_CTRL_2:
	case RT5682_PLL2_CTRL_3:
	case RT5682_PLL2_CTRL_4:
	case RT5682_RC_CLK_CTRL:
	case RT5682_I2S_M_CLK_CTRL_1:
	case RT5682_I2S2_F_DIV_CTRL_1:
	case RT5682_I2S2_F_DIV_CTRL_2:
	case RT5682_EQ_CTRL_1:
	case RT5682_EQ_CTRL_2:
	case RT5682_IRQ_CTRL_1:
	case RT5682_IRQ_CTRL_2:
	case RT5682_IRQ_CTRL_3:
	case RT5682_IRQ_CTRL_4:
	case RT5682_INT_ST_1:
	case RT5682_GPIO_CTRL_1:
	case RT5682_GPIO_CTRL_2:
	case RT5682_GPIO_CTRL_3:
	case RT5682_HP_AMP_DET_CTRL_1:
	case RT5682_HP_AMP_DET_CTRL_2:
	case RT5682_MID_HP_AMP_DET:
	case RT5682_LOW_HP_AMP_DET:
	case RT5682_DELAY_BUF_CTRL:
	case RT5682_SV_ZCD_1:
	case RT5682_SV_ZCD_2:
	case RT5682_IL_CMD_1:
	case RT5682_IL_CMD_2:
	case RT5682_IL_CMD_3:
	case RT5682_IL_CMD_4:
	case RT5682_IL_CMD_5:
	case RT5682_IL_CMD_6:
	case RT5682_4BTN_IL_CMD_1:
	case RT5682_4BTN_IL_CMD_2:
	case RT5682_4BTN_IL_CMD_3:
	case RT5682_4BTN_IL_CMD_4:
	case RT5682_4BTN_IL_CMD_5:
	case RT5682_4BTN_IL_CMD_6:
	case RT5682_4BTN_IL_CMD_7:
	case RT5682_ADC_STO1_HP_CTRL_1:
	case RT5682_ADC_STO1_HP_CTRL_2:
	case RT5682_AJD1_CTRL:
	case RT5682_JD1_THD:
	case RT5682_JD2_THD:
	case RT5682_JD_CTRL_1:
	case RT5682_DUMMY_1:
	case RT5682_DUMMY_2:
	case RT5682_DUMMY_3:
	case RT5682_DAC_ADC_DIG_VOL1:
	case RT5682_BIAS_CUR_CTRL_2:
	case RT5682_BIAS_CUR_CTRL_3:
	case RT5682_BIAS_CUR_CTRL_4:
	case RT5682_BIAS_CUR_CTRL_5:
	case RT5682_BIAS_CUR_CTRL_6:
	case RT5682_BIAS_CUR_CTRL_7:
	case RT5682_BIAS_CUR_CTRL_8:
	case RT5682_BIAS_CUR_CTRL_9:
	case RT5682_BIAS_CUR_CTRL_10:
	case RT5682_VREF_REC_OP_FB_CAP_CTRL:
	case RT5682_CHARGE_PUMP_1:
	case RT5682_DIG_IN_CTRL_1:
	case RT5682_PAD_DRIVING_CTRL:
	case RT5682_SOFT_RAMP_DEPOP:
	case RT5682_CHOP_DAC:
	case RT5682_CHOP_ADC:
	case RT5682_CALIB_ADC_CTRL:
	case RT5682_VOL_TEST:
	case RT5682_SPKVDD_DET_STA:
	case RT5682_TEST_MODE_CTRL_1:
	case RT5682_TEST_MODE_CTRL_2:
	case RT5682_TEST_MODE_CTRL_3:
	case RT5682_TEST_MODE_CTRL_4:
	case RT5682_TEST_MODE_CTRL_5:
	case RT5682_PLL1_INTERNAL:
	case RT5682_PLL2_INTERNAL:
	case RT5682_STO_NG2_CTRL_1:
	case RT5682_STO_NG2_CTRL_2:
	case RT5682_STO_NG2_CTRL_3:
	case RT5682_STO_NG2_CTRL_4:
	case RT5682_STO_NG2_CTRL_5:
	case RT5682_STO_NG2_CTRL_6:
	case RT5682_STO_NG2_CTRL_7:
	case RT5682_STO_NG2_CTRL_8:
	case RT5682_STO_NG2_CTRL_9:
	case RT5682_STO_NG2_CTRL_10:
	case RT5682_STO1_DAC_SIL_DET:
	case RT5682_SIL_PSV_CTRL1:
	case RT5682_SIL_PSV_CTRL2:
	case RT5682_SIL_PSV_CTRL3:
	case RT5682_SIL_PSV_CTRL4:
	case RT5682_SIL_PSV_CTRL5:
	case RT5682_HP_IMP_SENS_CTRL_01:
	case RT5682_HP_IMP_SENS_CTRL_02:
	case RT5682_HP_IMP_SENS_CTRL_03:
	case RT5682_HP_IMP_SENS_CTRL_04:
	case RT5682_HP_IMP_SENS_CTRL_05:
	case RT5682_HP_IMP_SENS_CTRL_06:
	case RT5682_HP_IMP_SENS_CTRL_07:
	case RT5682_HP_IMP_SENS_CTRL_08:
	case RT5682_HP_IMP_SENS_CTRL_09:
	case RT5682_HP_IMP_SENS_CTRL_10:
	case RT5682_HP_IMP_SENS_CTRL_11:
	case RT5682_HP_IMP_SENS_CTRL_12:
	case RT5682_HP_IMP_SENS_CTRL_13:
	case RT5682_HP_IMP_SENS_CTRL_14:
	case RT5682_HP_IMP_SENS_CTRL_15:
	case RT5682_HP_IMP_SENS_CTRL_16:
	case RT5682_HP_IMP_SENS_CTRL_17:
	case RT5682_HP_IMP_SENS_CTRL_18:
	case RT5682_HP_IMP_SENS_CTRL_19:
	case RT5682_HP_IMP_SENS_CTRL_20:
	case RT5682_HP_IMP_SENS_CTRL_21:
	case RT5682_HP_IMP_SENS_CTRL_22:
	case RT5682_HP_IMP_SENS_CTRL_23:
	case RT5682_HP_IMP_SENS_CTRL_24:
	case RT5682_HP_IMP_SENS_CTRL_25:
	case RT5682_HP_IMP_SENS_CTRL_26:
	case RT5682_HP_IMP_SENS_CTRL_27:
	case RT5682_HP_IMP_SENS_CTRL_28:
	case RT5682_HP_IMP_SENS_CTRL_29:
	case RT5682_HP_IMP_SENS_CTRL_30:
	case RT5682_HP_IMP_SENS_CTRL_31:
	case RT5682_HP_IMP_SENS_CTRL_32:
	case RT5682_HP_IMP_SENS_CTRL_33:
	case RT5682_HP_IMP_SENS_CTRL_34:
	case RT5682_HP_IMP_SENS_CTRL_35:
	case RT5682_HP_IMP_SENS_CTRL_36:
	case RT5682_HP_IMP_SENS_CTRL_37:
	case RT5682_HP_IMP_SENS_CTRL_38:
	case RT5682_HP_IMP_SENS_CTRL_39:
	case RT5682_HP_IMP_SENS_CTRL_40:
	case RT5682_HP_IMP_SENS_CTRL_41:
	case RT5682_HP_IMP_SENS_CTRL_42:
	case RT5682_HP_IMP_SENS_CTRL_43:
	case RT5682_HP_LOGIC_CTRL_1:
	case RT5682_HP_LOGIC_CTRL_2:
	case RT5682_HP_LOGIC_CTRL_3:
	case RT5682_HP_CALIB_CTRL_1:
	case RT5682_HP_CALIB_CTRL_2:
	case RT5682_HP_CALIB_CTRL_3:
	case RT5682_HP_CALIB_CTRL_4:
	case RT5682_HP_CALIB_CTRL_5:
	case RT5682_HP_CALIB_CTRL_6:
	case RT5682_HP_CALIB_CTRL_7:
	case RT5682_HP_CALIB_CTRL_9:
	case RT5682_HP_CALIB_CTRL_10:
	case RT5682_HP_CALIB_CTRL_11:
	case RT5682_HP_CALIB_STA_1:
	case RT5682_HP_CALIB_STA_2:
	case RT5682_HP_CALIB_STA_3:
	case RT5682_HP_CALIB_STA_4:
	case RT5682_HP_CALIB_STA_5:
	case RT5682_HP_CALIB_STA_6:
	case RT5682_HP_CALIB_STA_7:
	case RT5682_HP_CALIB_STA_8:
	case RT5682_HP_CALIB_STA_9:
	case RT5682_HP_CALIB_STA_10:
	case RT5682_HP_CALIB_STA_11:
	case RT5682_SAR_IL_CMD_1:
	case RT5682_SAR_IL_CMD_2:
	case RT5682_SAR_IL_CMD_3:
	case RT5682_SAR_IL_CMD_4:
	case RT5682_SAR_IL_CMD_5:
	case RT5682_SAR_IL_CMD_6:
	case RT5682_SAR_IL_CMD_7:
	case RT5682_SAR_IL_CMD_8:
	case RT5682_SAR_IL_CMD_9:
	case RT5682_SAR_IL_CMD_10:
	case RT5682_SAR_IL_CMD_11:
	case RT5682_SAR_IL_CMD_12:
	case RT5682_SAR_IL_CMD_13:
	case RT5682_EFUSE_CTRL_1:
	case RT5682_EFUSE_CTRL_2:
	case RT5682_EFUSE_CTRL_3:
	case RT5682_EFUSE_CTRL_4:
	case RT5682_EFUSE_CTRL_5:
	case RT5682_EFUSE_CTRL_6:
	case RT5682_EFUSE_CTRL_7:
	case RT5682_EFUSE_CTRL_8:
	case RT5682_EFUSE_CTRL_9:
	case RT5682_EFUSE_CTRL_10:
	case RT5682_EFUSE_CTRL_11:
	case RT5682_JD_TOP_VC_VTRL:
	case RT5682_DRC1_CTRL_0:
	case RT5682_DRC1_CTRL_1:
	case RT5682_DRC1_CTRL_2:
	case RT5682_DRC1_CTRL_3:
	case RT5682_DRC1_CTRL_4:
	case RT5682_DRC1_CTRL_5:
	case RT5682_DRC1_CTRL_6:
	case RT5682_DRC1_HARD_LMT_CTRL_1:
	case RT5682_DRC1_HARD_LMT_CTRL_2:
	case RT5682_DRC1_PRIV_1:
	case RT5682_DRC1_PRIV_2:
	case RT5682_DRC1_PRIV_3:
	case RT5682_DRC1_PRIV_4:
	case RT5682_DRC1_PRIV_5:
	case RT5682_DRC1_PRIV_6:
	case RT5682_DRC1_PRIV_7:
	case RT5682_DRC1_PRIV_8:
	case RT5682_EQ_AUTO_RCV_CTRL1:
	case RT5682_EQ_AUTO_RCV_CTRL2:
	case RT5682_EQ_AUTO_RCV_CTRL3:
	case RT5682_EQ_AUTO_RCV_CTRL4:
	case RT5682_EQ_AUTO_RCV_CTRL5:
	case RT5682_EQ_AUTO_RCV_CTRL6:
	case RT5682_EQ_AUTO_RCV_CTRL7:
	case RT5682_EQ_AUTO_RCV_CTRL8:
	case RT5682_EQ_AUTO_RCV_CTRL9:
	case RT5682_EQ_AUTO_RCV_CTRL10:
	case RT5682_EQ_AUTO_RCV_CTRL11:
	case RT5682_EQ_AUTO_RCV_CTRL12:
	case RT5682_EQ_AUTO_RCV_CTRL13:
	case RT5682_ADC_L_EQ_LPF1_A1:
	case RT5682_R_EQ_LPF1_A1:
	case RT5682_L_EQ_LPF1_H0:
	case RT5682_R_EQ_LPF1_H0:
	case RT5682_L_EQ_BPF1_A1:
	case RT5682_R_EQ_BPF1_A1:
	case RT5682_L_EQ_BPF1_A2:
	case RT5682_R_EQ_BPF1_A2:
	case RT5682_L_EQ_BPF1_H0:
	case RT5682_R_EQ_BPF1_H0:
	case RT5682_L_EQ_BPF2_A1:
	case RT5682_R_EQ_BPF2_A1:
	case RT5682_L_EQ_BPF2_A2:
	case RT5682_R_EQ_BPF2_A2:
	case RT5682_L_EQ_BPF2_H0:
	case RT5682_R_EQ_BPF2_H0:
	case RT5682_L_EQ_BPF3_A1:
	case RT5682_R_EQ_BPF3_A1:
	case RT5682_L_EQ_BPF3_A2:
	case RT5682_R_EQ_BPF3_A2:
	case RT5682_L_EQ_BPF3_H0:
	case RT5682_R_EQ_BPF3_H0:
	case RT5682_L_EQ_BPF4_A1:
	case RT5682_R_EQ_BPF4_A1:
	case RT5682_L_EQ_BPF4_A2:
	case RT5682_R_EQ_BPF4_A2:
	case RT5682_L_EQ_BPF4_H0:
	case RT5682_R_EQ_BPF4_H0:
	case RT5682_L_EQ_HPF1_A1:
	case RT5682_R_EQ_HPF1_A1:
	case RT5682_L_EQ_HPF1_H0:
	case RT5682_R_EQ_HPF1_H0:
	case RT5682_L_EQ_PRE_VOL:
	case RT5682_R_EQ_PRE_VOL:
	case RT5682_L_EQ_POST_VOL:
	case RT5682_R_EQ_POST_VOL:
	case RT5682_I2C_MODE:
		return true;
	default:
		return false;
	}
}
EXPORT_SYMBOL_GPL(rt5682_readable_register);

static const DECLARE_TLV_DB_SCALE(dac_vol_tlv, -6525, 75, 0);
static const DECLARE_TLV_DB_SCALE(adc_vol_tlv, -1725, 75, 0);
static const DECLARE_TLV_DB_SCALE(adc_bst_tlv, 0, 1200, 0);

/* {0, +20, +24, +30, +35, +40, +44, +50, +52} dB */
static const DECLARE_TLV_DB_RANGE(bst_tlv,
	0, 0, TLV_DB_SCALE_ITEM(0, 0, 0),
	1, 1, TLV_DB_SCALE_ITEM(2000, 0, 0),
	2, 2, TLV_DB_SCALE_ITEM(2400, 0, 0),
	3, 5, TLV_DB_SCALE_ITEM(3000, 500, 0),
	6, 6, TLV_DB_SCALE_ITEM(4400, 0, 0),
	7, 7, TLV_DB_SCALE_ITEM(5000, 0, 0),
	8, 8, TLV_DB_SCALE_ITEM(5200, 0, 0)
);

/* Interface data select */
static const char * const rt5682_data_select[] = {
	"L/R", "R/L", "L/L", "R/R"
};

static SOC_ENUM_SINGLE_DECL(rt5682_if2_adc_enum,
	RT5682_DIG_INF2_DATA, RT5682_IF2_ADC_SEL_SFT, rt5682_data_select);

static SOC_ENUM_SINGLE_DECL(rt5682_if1_01_adc_enum,
	RT5682_TDM_ADDA_CTRL_1, RT5682_IF1_ADC1_SEL_SFT, rt5682_data_select);

static SOC_ENUM_SINGLE_DECL(rt5682_if1_23_adc_enum,
	RT5682_TDM_ADDA_CTRL_1, RT5682_IF1_ADC2_SEL_SFT, rt5682_data_select);

static SOC_ENUM_SINGLE_DECL(rt5682_if1_45_adc_enum,
	RT5682_TDM_ADDA_CTRL_1, RT5682_IF1_ADC3_SEL_SFT, rt5682_data_select);

static SOC_ENUM_SINGLE_DECL(rt5682_if1_67_adc_enum,
	RT5682_TDM_ADDA_CTRL_1, RT5682_IF1_ADC4_SEL_SFT, rt5682_data_select);

static const struct snd_kcontrol_new rt5682_if2_adc_swap_mux =
	SOC_DAPM_ENUM("IF2 ADC Swap Mux", rt5682_if2_adc_enum);

static const struct snd_kcontrol_new rt5682_if1_01_adc_swap_mux =
	SOC_DAPM_ENUM("IF1 01 ADC Swap Mux", rt5682_if1_01_adc_enum);

static const struct snd_kcontrol_new rt5682_if1_23_adc_swap_mux =
	SOC_DAPM_ENUM("IF1 23 ADC Swap Mux", rt5682_if1_23_adc_enum);

static const struct snd_kcontrol_new rt5682_if1_45_adc_swap_mux =
	SOC_DAPM_ENUM("IF1 45 ADC Swap Mux", rt5682_if1_45_adc_enum);

static const struct snd_kcontrol_new rt5682_if1_67_adc_swap_mux =
	SOC_DAPM_ENUM("IF1 67 ADC Swap Mux", rt5682_if1_67_adc_enum);

static const char * const rt5682_dac_select[] = {
	"IF1", "SOUND"
};

static SOC_ENUM_SINGLE_DECL(rt5682_dacl_enum,
	RT5682_AD_DA_MIXER, RT5682_DAC1_L_SEL_SFT, rt5682_dac_select);

static const struct snd_kcontrol_new rt5682_dac_l_mux =
	SOC_DAPM_ENUM("DAC L Mux", rt5682_dacl_enum);

static SOC_ENUM_SINGLE_DECL(rt5682_dacr_enum,
	RT5682_AD_DA_MIXER, RT5682_DAC1_R_SEL_SFT, rt5682_dac_select);

static const struct snd_kcontrol_new rt5682_dac_r_mux =
	SOC_DAPM_ENUM("DAC R Mux", rt5682_dacr_enum);

void rt5682_reset(struct rt5682_priv *rt5682)
{
	regmap_write(rt5682->regmap, RT5682_RESET, 0);
	if (!rt5682->is_sdw)
		regmap_write(rt5682->regmap, RT5682_I2C_MODE, 1);
}
EXPORT_SYMBOL_GPL(rt5682_reset);

/**
 * rt5682_sel_asrc_clk_src - select ASRC clock source for a set of filters
 * @component: SoC audio component device.
 * @filter_mask: mask of filters.
 * @clk_src: clock source
 *
 * The ASRC function is for asynchronous MCLK and LRCK. Also, since RT5682 can
 * only support standard 32fs or 64fs i2s format, ASRC should be enabled to
 * support special i2s clock format such as Intel's 100fs(100 * sampling rate).
 * ASRC function will track i2s clock and generate a corresponding system clock
 * for codec. This function provides an API to select the clock source for a
 * set of filters specified by the mask. And the component driver will turn on
 * ASRC for these filters if ASRC is selected as their clock source.
 */
int rt5682_sel_asrc_clk_src(struct snd_soc_component *component,
		unsigned int filter_mask, unsigned int clk_src)
{
	switch (clk_src) {
	case RT5682_CLK_SEL_SYS:
	case RT5682_CLK_SEL_I2S1_ASRC:
	case RT5682_CLK_SEL_I2S2_ASRC:
		break;

	default:
		return -EINVAL;
	}

	if (filter_mask & RT5682_DA_STEREO1_FILTER) {
		snd_soc_component_update_bits(component, RT5682_PLL_TRACK_2,
			RT5682_FILTER_CLK_SEL_MASK,
			clk_src << RT5682_FILTER_CLK_SEL_SFT);
	}

	if (filter_mask & RT5682_AD_STEREO1_FILTER) {
		snd_soc_component_update_bits(component, RT5682_PLL_TRACK_3,
			RT5682_FILTER_CLK_SEL_MASK,
			clk_src << RT5682_FILTER_CLK_SEL_SFT);
	}

	return 0;
}
EXPORT_SYMBOL_GPL(rt5682_sel_asrc_clk_src);

static int rt5682_button_detect(struct snd_soc_component *component)
{
	int btn_type, val;

	val = snd_soc_component_read(component, RT5682_4BTN_IL_CMD_1);
	btn_type = val & 0xfff0;
	snd_soc_component_write(component, RT5682_4BTN_IL_CMD_1, val);
	dev_dbg(component->dev, "%s btn_type=%x\n", __func__, btn_type);
	snd_soc_component_update_bits(component,
		RT5682_SAR_IL_CMD_2, 0x10, 0x10);

	return btn_type;
}

static void rt5682_enable_push_button_irq(struct snd_soc_component *component,
		bool enable)
{
	struct rt5682_priv *rt5682 = snd_soc_component_get_drvdata(component);

	if (enable) {
		snd_soc_component_update_bits(component, RT5682_SAR_IL_CMD_1,
			RT5682_SAR_BUTT_DET_MASK, RT5682_SAR_BUTT_DET_EN);
		snd_soc_component_update_bits(component, RT5682_SAR_IL_CMD_13,
			RT5682_SAR_SOUR_MASK, RT5682_SAR_SOUR_BTN);
		snd_soc_component_write(component, RT5682_IL_CMD_1, 0x0040);
		snd_soc_component_update_bits(component, RT5682_4BTN_IL_CMD_2,
			RT5682_4BTN_IL_MASK | RT5682_4BTN_IL_RST_MASK,
			RT5682_4BTN_IL_EN | RT5682_4BTN_IL_NOR);
		if (rt5682->is_sdw)
			snd_soc_component_update_bits(component,
				RT5682_IRQ_CTRL_3,
				RT5682_IL_IRQ_MASK | RT5682_IL_IRQ_TYPE_MASK,
				RT5682_IL_IRQ_EN | RT5682_IL_IRQ_PUL);
		else
			snd_soc_component_update_bits(component,
				RT5682_IRQ_CTRL_3, RT5682_IL_IRQ_MASK,
				RT5682_IL_IRQ_EN);
	} else {
		snd_soc_component_update_bits(component, RT5682_IRQ_CTRL_3,
			RT5682_IL_IRQ_MASK, RT5682_IL_IRQ_DIS);
		snd_soc_component_update_bits(component, RT5682_SAR_IL_CMD_1,
			RT5682_SAR_BUTT_DET_MASK, RT5682_SAR_BUTT_DET_DIS);
		snd_soc_component_update_bits(component, RT5682_4BTN_IL_CMD_2,
			RT5682_4BTN_IL_MASK, RT5682_4BTN_IL_DIS);
		snd_soc_component_update_bits(component, RT5682_4BTN_IL_CMD_2,
			RT5682_4BTN_IL_RST_MASK, RT5682_4BTN_IL_RST);
		snd_soc_component_update_bits(component, RT5682_SAR_IL_CMD_13,
			RT5682_SAR_SOUR_MASK, RT5682_SAR_SOUR_TYPE);
	}
}

/**
 * rt5682_headset_detect - Detect headset.
 * @component: SoC audio component device.
 * @jack_insert: Jack insert or not.
 *
 * Detect whether is headset or not when jack inserted.
 *
 * Returns detect status.
 */
static int rt5682_headset_detect(struct snd_soc_component *component, int jack_insert)
{
	struct rt5682_priv *rt5682 = snd_soc_component_get_drvdata(component);
	struct snd_soc_dapm_context *dapm = &component->dapm;
	unsigned int val, count;

	if (jack_insert) {
		snd_soc_component_update_bits(component, RT5682_PWR_ANLG_1,
			RT5682_PWR_VREF2 | RT5682_PWR_MB,
			RT5682_PWR_VREF2 | RT5682_PWR_MB);
		snd_soc_component_update_bits(component,
			RT5682_PWR_ANLG_1, RT5682_PWR_FV2, 0);
		usleep_range(15000, 20000);
		snd_soc_component_update_bits(component,
			RT5682_PWR_ANLG_1, RT5682_PWR_FV2, RT5682_PWR_FV2);
		snd_soc_component_update_bits(component, RT5682_PWR_ANLG_3,
			RT5682_PWR_CBJ, RT5682_PWR_CBJ);
		snd_soc_component_update_bits(component,
			RT5682_HP_CHARGE_PUMP_1,
			RT5682_OSW_L_MASK | RT5682_OSW_R_MASK, 0);
		rt5682_enable_push_button_irq(component, false);
		snd_soc_component_update_bits(component, RT5682_CBJ_CTRL_1,
			RT5682_TRIG_JD_MASK, RT5682_TRIG_JD_LOW);
		usleep_range(55000, 60000);
		snd_soc_component_update_bits(component, RT5682_CBJ_CTRL_1,
			RT5682_TRIG_JD_MASK, RT5682_TRIG_JD_HIGH);

		count = 0;
		val = snd_soc_component_read(component, RT5682_CBJ_CTRL_2)
			& RT5682_JACK_TYPE_MASK;
		while (val == 0 && count < 50) {
			usleep_range(10000, 15000);
			val = snd_soc_component_read(component,
				RT5682_CBJ_CTRL_2) & RT5682_JACK_TYPE_MASK;
			count++;
		}

		switch (val) {
		case 0x1:
		case 0x2:
			rt5682->jack_type = SND_JACK_HEADSET;
			snd_soc_component_update_bits(component, RT5682_CBJ_CTRL_1,
				RT5682_FAST_OFF_MASK, RT5682_FAST_OFF_EN);
			rt5682_enable_push_button_irq(component, true);
			break;
		default:
			rt5682->jack_type = SND_JACK_HEADPHONE;
			break;
		}

		snd_soc_component_update_bits(component,
			RT5682_HP_CHARGE_PUMP_1,
			RT5682_OSW_L_MASK | RT5682_OSW_R_MASK,
			RT5682_OSW_L_EN | RT5682_OSW_R_EN);
		snd_soc_component_update_bits(component, RT5682_MICBIAS_2,
			RT5682_PWR_CLK25M_MASK | RT5682_PWR_CLK1M_MASK,
			RT5682_PWR_CLK25M_PU | RT5682_PWR_CLK1M_PU);
	} else {
		rt5682_enable_push_button_irq(component, false);
		snd_soc_component_update_bits(component, RT5682_CBJ_CTRL_1,
			RT5682_TRIG_JD_MASK, RT5682_TRIG_JD_LOW);
		if (!snd_soc_dapm_get_pin_status(dapm, "MICBIAS") &&
			!snd_soc_dapm_get_pin_status(dapm, "PLL1") &&
			!snd_soc_dapm_get_pin_status(dapm, "PLL2B"))
			snd_soc_component_update_bits(component,
				RT5682_PWR_ANLG_1, RT5682_PWR_MB, 0);
		if (!snd_soc_dapm_get_pin_status(dapm, "Vref2") &&
			!snd_soc_dapm_get_pin_status(dapm, "PLL1") &&
			!snd_soc_dapm_get_pin_status(dapm, "PLL2B"))
			snd_soc_component_update_bits(component,
				RT5682_PWR_ANLG_1, RT5682_PWR_VREF2, 0);
		snd_soc_component_update_bits(component, RT5682_PWR_ANLG_3,
			RT5682_PWR_CBJ, 0);
		snd_soc_component_update_bits(component, RT5682_MICBIAS_2,
			RT5682_PWR_CLK25M_MASK | RT5682_PWR_CLK1M_MASK,
			RT5682_PWR_CLK25M_PD | RT5682_PWR_CLK1M_PD);
		snd_soc_component_update_bits(component, RT5682_CBJ_CTRL_1,
			RT5682_FAST_OFF_MASK, RT5682_FAST_OFF_DIS);

		rt5682->jack_type = 0;
	}

	dev_dbg(component->dev, "jack_type = %d\n", rt5682->jack_type);
	return rt5682->jack_type;
}

static int rt5682_set_jack_detect(struct snd_soc_component *component,
		struct snd_soc_jack *hs_jack, void *data)
{
	struct rt5682_priv *rt5682 = snd_soc_component_get_drvdata(component);

	rt5682->hs_jack = hs_jack;

	if (!hs_jack) {
		regmap_update_bits(rt5682->regmap, RT5682_IRQ_CTRL_2,
			RT5682_JD1_EN_MASK, RT5682_JD1_DIS);
		regmap_update_bits(rt5682->regmap, RT5682_RC_CLK_CTRL,
			RT5682_POW_JDH | RT5682_POW_JDL, 0);
		cancel_delayed_work_sync(&rt5682->jack_detect_work);

		return 0;
	}

	if (!rt5682->is_sdw) {
		switch (rt5682->pdata.jd_src) {
		case RT5682_JD1:
			snd_soc_component_update_bits(component,
				RT5682_CBJ_CTRL_5, 0x0700, 0x0600);
			snd_soc_component_update_bits(component,
				RT5682_CBJ_CTRL_2, RT5682_EXT_JD_SRC,
				RT5682_EXT_JD_SRC_MANUAL);
			snd_soc_component_write(component, RT5682_CBJ_CTRL_1,
				0xd142);
			snd_soc_component_update_bits(component,
				RT5682_CBJ_CTRL_3, RT5682_CBJ_IN_BUF_EN,
				RT5682_CBJ_IN_BUF_EN);
			snd_soc_component_update_bits(component,
				RT5682_SAR_IL_CMD_1, RT5682_SAR_POW_MASK,
				RT5682_SAR_POW_EN);
			regmap_update_bits(rt5682->regmap, RT5682_GPIO_CTRL_1,
				RT5682_GP1_PIN_MASK, RT5682_GP1_PIN_IRQ);
			regmap_update_bits(rt5682->regmap, RT5682_RC_CLK_CTRL,
				RT5682_POW_IRQ | RT5682_POW_JDH |
				RT5682_POW_ANA, RT5682_POW_IRQ |
				RT5682_POW_JDH | RT5682_POW_ANA);
			regmap_update_bits(rt5682->regmap, RT5682_PWR_ANLG_2,
				RT5682_PWR_JDH, RT5682_PWR_JDH);
			regmap_update_bits(rt5682->regmap, RT5682_IRQ_CTRL_2,
				RT5682_JD1_EN_MASK | RT5682_JD1_POL_MASK,
				RT5682_JD1_EN | RT5682_JD1_POL_NOR);
			regmap_update_bits(rt5682->regmap, RT5682_4BTN_IL_CMD_4,
				0x7f7f, (rt5682->pdata.btndet_delay << 8 |
				rt5682->pdata.btndet_delay));
			regmap_update_bits(rt5682->regmap, RT5682_4BTN_IL_CMD_5,
				0x7f7f, (rt5682->pdata.btndet_delay << 8 |
				rt5682->pdata.btndet_delay));
			regmap_update_bits(rt5682->regmap, RT5682_4BTN_IL_CMD_6,
				0x7f7f, (rt5682->pdata.btndet_delay << 8 |
				rt5682->pdata.btndet_delay));
			regmap_update_bits(rt5682->regmap, RT5682_4BTN_IL_CMD_7,
				0x7f7f, (rt5682->pdata.btndet_delay << 8 |
				rt5682->pdata.btndet_delay));
			mod_delayed_work(system_power_efficient_wq,
				&rt5682->jack_detect_work,
				msecs_to_jiffies(250));
			break;

		case RT5682_JD_NULL:
			regmap_update_bits(rt5682->regmap, RT5682_IRQ_CTRL_2,
				RT5682_JD1_EN_MASK, RT5682_JD1_DIS);
			regmap_update_bits(rt5682->regmap, RT5682_RC_CLK_CTRL,
				RT5682_POW_JDH | RT5682_POW_JDL, 0);
			break;

		default:
			dev_warn(component->dev, "Wrong JD source\n");
			break;
		}
	}

	return 0;
}

void rt5682_jack_detect_handler(struct work_struct *work)
{
	struct rt5682_priv *rt5682 =
		container_of(work, struct rt5682_priv, jack_detect_work.work);
	struct snd_soc_dapm_context *dapm;
	int val, btn_type;

	if (!rt5682->component || !rt5682->component->card ||
	    !rt5682->component->card->instantiated) {
		/* card not yet ready, try later */
		mod_delayed_work(system_power_efficient_wq,
				 &rt5682->jack_detect_work, msecs_to_jiffies(15));
		return;
	}
<<<<<<< HEAD
=======

	if (rt5682->is_sdw) {
		if (pm_runtime_status_suspended(rt5682->slave->dev.parent)) {
			dev_dbg(&rt5682->slave->dev,
				"%s: parent device is pm_runtime_status_suspended, skipping jack detection\n",
				__func__);
			return;
		}
	}
>>>>>>> d60c95ef

	dapm = snd_soc_component_get_dapm(rt5682->component);

	snd_soc_dapm_mutex_lock(dapm);
	mutex_lock(&rt5682->calibrate_mutex);

	val = snd_soc_component_read(rt5682->component, RT5682_AJD1_CTRL)
		& RT5682_JDH_RS_MASK;
	if (!val) {
		/* jack in */
		if (rt5682->jack_type == 0) {
			/* jack was out, report jack type */
			rt5682->jack_type =
				rt5682_headset_detect(rt5682->component, 1);
			rt5682->irq_work_delay_time = 0;
		} else if ((rt5682->jack_type & SND_JACK_HEADSET) ==
			SND_JACK_HEADSET) {
			/* jack is already in, report button event */
			rt5682->jack_type = SND_JACK_HEADSET;
			btn_type = rt5682_button_detect(rt5682->component);
			/**
			 * rt5682 can report three kinds of button behavior,
			 * one click, double click and hold. However,
			 * currently we will report button pressed/released
			 * event. So all the three button behaviors are
			 * treated as button pressed.
			 */
			switch (btn_type) {
			case 0x8000:
			case 0x4000:
			case 0x2000:
				rt5682->jack_type |= SND_JACK_BTN_0;
				break;
			case 0x1000:
			case 0x0800:
			case 0x0400:
				rt5682->jack_type |= SND_JACK_BTN_1;
				break;
			case 0x0200:
			case 0x0100:
			case 0x0080:
				rt5682->jack_type |= SND_JACK_BTN_2;
				break;
			case 0x0040:
			case 0x0020:
			case 0x0010:
				rt5682->jack_type |= SND_JACK_BTN_3;
				break;
			case 0x0000: /* unpressed */
				break;
			default:
				dev_err(rt5682->component->dev,
					"Unexpected button code 0x%04x\n",
					btn_type);
				break;
			}
		}
	} else {
		/* jack out */
		rt5682->jack_type = rt5682_headset_detect(rt5682->component, 0);
		rt5682->irq_work_delay_time = 50;
	}

	mutex_unlock(&rt5682->calibrate_mutex);
	snd_soc_dapm_mutex_unlock(dapm);

	snd_soc_jack_report(rt5682->hs_jack, rt5682->jack_type,
		SND_JACK_HEADSET |
		SND_JACK_BTN_0 | SND_JACK_BTN_1 |
		SND_JACK_BTN_2 | SND_JACK_BTN_3);

	if (!rt5682->is_sdw) {
		if (rt5682->jack_type & (SND_JACK_BTN_0 | SND_JACK_BTN_1 |
			SND_JACK_BTN_2 | SND_JACK_BTN_3))
			schedule_delayed_work(&rt5682->jd_check_work, 0);
		else
			cancel_delayed_work_sync(&rt5682->jd_check_work);
	}
}
EXPORT_SYMBOL_GPL(rt5682_jack_detect_handler);

static const struct snd_kcontrol_new rt5682_snd_controls[] = {
	/* DAC Digital Volume */
	SOC_DOUBLE_TLV("DAC1 Playback Volume", RT5682_DAC1_DIG_VOL,
		RT5682_L_VOL_SFT + 1, RT5682_R_VOL_SFT + 1, 87, 0, dac_vol_tlv),

	/* IN Boost Volume */
	SOC_SINGLE_TLV("CBJ Boost Volume", RT5682_CBJ_BST_CTRL,
		RT5682_BST_CBJ_SFT, 8, 0, bst_tlv),

	/* ADC Digital Volume Control */
	SOC_DOUBLE("STO1 ADC Capture Switch", RT5682_STO1_ADC_DIG_VOL,
		RT5682_L_MUTE_SFT, RT5682_R_MUTE_SFT, 1, 1),
	SOC_DOUBLE_TLV("STO1 ADC Capture Volume", RT5682_STO1_ADC_DIG_VOL,
		RT5682_L_VOL_SFT + 1, RT5682_R_VOL_SFT + 1, 63, 0, adc_vol_tlv),

	/* ADC Boost Volume Control */
	SOC_DOUBLE_TLV("STO1 ADC Boost Gain Volume", RT5682_STO1_ADC_BOOST,
		RT5682_STO1_ADC_L_BST_SFT, RT5682_STO1_ADC_R_BST_SFT,
		3, 0, adc_bst_tlv),
};

static int rt5682_div_sel(struct rt5682_priv *rt5682,
		int target, const int div[], int size)
{
	int i;

	if (rt5682->sysclk < target) {
		dev_err(rt5682->component->dev,
			"sysclk rate %d is too low\n", rt5682->sysclk);
		return 0;
	}

	for (i = 0; i < size - 1; i++) {
		dev_dbg(rt5682->component->dev, "div[%d]=%d\n", i, div[i]);
		if (target * div[i] == rt5682->sysclk)
			return i;
		if (target * div[i + 1] > rt5682->sysclk) {
			dev_dbg(rt5682->component->dev,
				"can't find div for sysclk %d\n",
				rt5682->sysclk);
			return i;
		}
	}

	if (target * div[i] < rt5682->sysclk)
		dev_err(rt5682->component->dev,
			"sysclk rate %d is too high\n", rt5682->sysclk);

	return size - 1;
}

/**
 * set_dmic_clk - Set parameter of dmic.
 *
 * @w: DAPM widget.
 * @kcontrol: The kcontrol of this widget.
 * @event: Event id.
 *
 * Choose dmic clock between 1MHz and 3MHz.
 * It is better for clock to approximate 3MHz.
 */
static int set_dmic_clk(struct snd_soc_dapm_widget *w,
		struct snd_kcontrol *kcontrol, int event)
{
	struct snd_soc_component *component =
		snd_soc_dapm_to_component(w->dapm);
	struct rt5682_priv *rt5682 = snd_soc_component_get_drvdata(component);
	int idx, dmic_clk_rate = 3072000;
	static const int div[] = {2, 4, 6, 8, 12, 16, 24, 32, 48, 64, 96, 128};

	if (rt5682->pdata.dmic_clk_rate)
		dmic_clk_rate = rt5682->pdata.dmic_clk_rate;

	idx = rt5682_div_sel(rt5682, dmic_clk_rate, div, ARRAY_SIZE(div));

	snd_soc_component_update_bits(component, RT5682_DMIC_CTRL_1,
		RT5682_DMIC_CLK_MASK, idx << RT5682_DMIC_CLK_SFT);

	return 0;
}

static int set_filter_clk(struct snd_soc_dapm_widget *w,
		struct snd_kcontrol *kcontrol, int event)
{
	struct snd_soc_component *component =
		snd_soc_dapm_to_component(w->dapm);
	struct rt5682_priv *rt5682 = snd_soc_component_get_drvdata(component);
	int ref, val, reg, idx;
	static const int div_f[] = {1, 2, 3, 4, 6, 8, 12, 16, 24, 32, 48};
	static const int div_o[] = {1, 2, 4, 6, 8, 12, 16, 24, 32, 48};

	if (rt5682->is_sdw)
		return 0;

	val = snd_soc_component_read(component, RT5682_GPIO_CTRL_1) &
		RT5682_GP4_PIN_MASK;
	if (w->shift == RT5682_PWR_ADC_S1F_BIT &&
		val == RT5682_GP4_PIN_ADCDAT2)
		ref = 256 * rt5682->lrck[RT5682_AIF2];
	else
		ref = 256 * rt5682->lrck[RT5682_AIF1];

	idx = rt5682_div_sel(rt5682, ref, div_f, ARRAY_SIZE(div_f));

	if (w->shift == RT5682_PWR_ADC_S1F_BIT)
		reg = RT5682_PLL_TRACK_3;
	else
		reg = RT5682_PLL_TRACK_2;

	snd_soc_component_update_bits(component, reg,
		RT5682_FILTER_CLK_DIV_MASK, idx << RT5682_FILTER_CLK_DIV_SFT);

	/* select over sample rate */
	for (idx = 0; idx < ARRAY_SIZE(div_o); idx++) {
		if (rt5682->sysclk <= 12288000 * div_o[idx])
			break;
	}

	snd_soc_component_update_bits(component, RT5682_ADDA_CLK_1,
		RT5682_ADC_OSR_MASK | RT5682_DAC_OSR_MASK,
		(idx << RT5682_ADC_OSR_SFT) | (idx << RT5682_DAC_OSR_SFT));

	return 0;
}

static int is_sys_clk_from_pll1(struct snd_soc_dapm_widget *w,
		struct snd_soc_dapm_widget *sink)
{
	unsigned int val;
	struct snd_soc_component *component =
		snd_soc_dapm_to_component(w->dapm);

	val = snd_soc_component_read(component, RT5682_GLB_CLK);
	val &= RT5682_SCLK_SRC_MASK;
	if (val == RT5682_SCLK_SRC_PLL1)
		return 1;
	else
		return 0;
}

static int is_sys_clk_from_pll2(struct snd_soc_dapm_widget *w,
		struct snd_soc_dapm_widget *sink)
{
	unsigned int val;
	struct snd_soc_component *component =
		snd_soc_dapm_to_component(w->dapm);

	val = snd_soc_component_read(component, RT5682_GLB_CLK);
	val &= RT5682_SCLK_SRC_MASK;
	if (val == RT5682_SCLK_SRC_PLL2)
		return 1;
	else
		return 0;
}

static int is_using_asrc(struct snd_soc_dapm_widget *w,
		struct snd_soc_dapm_widget *sink)
{
	unsigned int reg, shift, val;
	struct snd_soc_component *component =
		snd_soc_dapm_to_component(w->dapm);

	switch (w->shift) {
	case RT5682_ADC_STO1_ASRC_SFT:
		reg = RT5682_PLL_TRACK_3;
		shift = RT5682_FILTER_CLK_SEL_SFT;
		break;
	case RT5682_DAC_STO1_ASRC_SFT:
		reg = RT5682_PLL_TRACK_2;
		shift = RT5682_FILTER_CLK_SEL_SFT;
		break;
	default:
		return 0;
	}

	val = (snd_soc_component_read(component, reg) >> shift) & 0xf;
	switch (val) {
	case RT5682_CLK_SEL_I2S1_ASRC:
	case RT5682_CLK_SEL_I2S2_ASRC:
		return 1;
	default:
		return 0;
	}
}

/* Digital Mixer */
static const struct snd_kcontrol_new rt5682_sto1_adc_l_mix[] = {
	SOC_DAPM_SINGLE("ADC1 Switch", RT5682_STO1_ADC_MIXER,
			RT5682_M_STO1_ADC_L1_SFT, 1, 1),
	SOC_DAPM_SINGLE("ADC2 Switch", RT5682_STO1_ADC_MIXER,
			RT5682_M_STO1_ADC_L2_SFT, 1, 1),
};

static const struct snd_kcontrol_new rt5682_sto1_adc_r_mix[] = {
	SOC_DAPM_SINGLE("ADC1 Switch", RT5682_STO1_ADC_MIXER,
			RT5682_M_STO1_ADC_R1_SFT, 1, 1),
	SOC_DAPM_SINGLE("ADC2 Switch", RT5682_STO1_ADC_MIXER,
			RT5682_M_STO1_ADC_R2_SFT, 1, 1),
};

static const struct snd_kcontrol_new rt5682_dac_l_mix[] = {
	SOC_DAPM_SINGLE("Stereo ADC Switch", RT5682_AD_DA_MIXER,
			RT5682_M_ADCMIX_L_SFT, 1, 1),
	SOC_DAPM_SINGLE("DAC1 Switch", RT5682_AD_DA_MIXER,
			RT5682_M_DAC1_L_SFT, 1, 1),
};

static const struct snd_kcontrol_new rt5682_dac_r_mix[] = {
	SOC_DAPM_SINGLE("Stereo ADC Switch", RT5682_AD_DA_MIXER,
			RT5682_M_ADCMIX_R_SFT, 1, 1),
	SOC_DAPM_SINGLE("DAC1 Switch", RT5682_AD_DA_MIXER,
			RT5682_M_DAC1_R_SFT, 1, 1),
};

static const struct snd_kcontrol_new rt5682_sto1_dac_l_mix[] = {
	SOC_DAPM_SINGLE("DAC L1 Switch", RT5682_STO1_DAC_MIXER,
			RT5682_M_DAC_L1_STO_L_SFT, 1, 1),
	SOC_DAPM_SINGLE("DAC R1 Switch", RT5682_STO1_DAC_MIXER,
			RT5682_M_DAC_R1_STO_L_SFT, 1, 1),
};

static const struct snd_kcontrol_new rt5682_sto1_dac_r_mix[] = {
	SOC_DAPM_SINGLE("DAC L1 Switch", RT5682_STO1_DAC_MIXER,
			RT5682_M_DAC_L1_STO_R_SFT, 1, 1),
	SOC_DAPM_SINGLE("DAC R1 Switch", RT5682_STO1_DAC_MIXER,
			RT5682_M_DAC_R1_STO_R_SFT, 1, 1),
};

/* Analog Input Mixer */
static const struct snd_kcontrol_new rt5682_rec1_l_mix[] = {
	SOC_DAPM_SINGLE("CBJ Switch", RT5682_REC_MIXER,
			RT5682_M_CBJ_RM1_L_SFT, 1, 1),
};

/* STO1 ADC1 Source */
/* MX-26 [13] [5] */
static const char * const rt5682_sto1_adc1_src[] = {
	"DAC MIX", "ADC"
};

static SOC_ENUM_SINGLE_DECL(
	rt5682_sto1_adc1l_enum, RT5682_STO1_ADC_MIXER,
	RT5682_STO1_ADC1L_SRC_SFT, rt5682_sto1_adc1_src);

static const struct snd_kcontrol_new rt5682_sto1_adc1l_mux =
	SOC_DAPM_ENUM("Stereo1 ADC1L Source", rt5682_sto1_adc1l_enum);

static SOC_ENUM_SINGLE_DECL(
	rt5682_sto1_adc1r_enum, RT5682_STO1_ADC_MIXER,
	RT5682_STO1_ADC1R_SRC_SFT, rt5682_sto1_adc1_src);

static const struct snd_kcontrol_new rt5682_sto1_adc1r_mux =
	SOC_DAPM_ENUM("Stereo1 ADC1L Source", rt5682_sto1_adc1r_enum);

/* STO1 ADC Source */
/* MX-26 [11:10] [3:2] */
static const char * const rt5682_sto1_adc_src[] = {
	"ADC1 L", "ADC1 R"
};

static SOC_ENUM_SINGLE_DECL(
	rt5682_sto1_adcl_enum, RT5682_STO1_ADC_MIXER,
	RT5682_STO1_ADCL_SRC_SFT, rt5682_sto1_adc_src);

static const struct snd_kcontrol_new rt5682_sto1_adcl_mux =
	SOC_DAPM_ENUM("Stereo1 ADCL Source", rt5682_sto1_adcl_enum);

static SOC_ENUM_SINGLE_DECL(
	rt5682_sto1_adcr_enum, RT5682_STO1_ADC_MIXER,
	RT5682_STO1_ADCR_SRC_SFT, rt5682_sto1_adc_src);

static const struct snd_kcontrol_new rt5682_sto1_adcr_mux =
	SOC_DAPM_ENUM("Stereo1 ADCR Source", rt5682_sto1_adcr_enum);

/* STO1 ADC2 Source */
/* MX-26 [12] [4] */
static const char * const rt5682_sto1_adc2_src[] = {
	"DAC MIX", "DMIC"
};

static SOC_ENUM_SINGLE_DECL(
	rt5682_sto1_adc2l_enum, RT5682_STO1_ADC_MIXER,
	RT5682_STO1_ADC2L_SRC_SFT, rt5682_sto1_adc2_src);

static const struct snd_kcontrol_new rt5682_sto1_adc2l_mux =
	SOC_DAPM_ENUM("Stereo1 ADC2L Source", rt5682_sto1_adc2l_enum);

static SOC_ENUM_SINGLE_DECL(
	rt5682_sto1_adc2r_enum, RT5682_STO1_ADC_MIXER,
	RT5682_STO1_ADC2R_SRC_SFT, rt5682_sto1_adc2_src);

static const struct snd_kcontrol_new rt5682_sto1_adc2r_mux =
	SOC_DAPM_ENUM("Stereo1 ADC2R Source", rt5682_sto1_adc2r_enum);

/* MX-79 [6:4] I2S1 ADC data location */
static const unsigned int rt5682_if1_adc_slot_values[] = {
	0,
	2,
	4,
	6,
};

static const char * const rt5682_if1_adc_slot_src[] = {
	"Slot 0", "Slot 2", "Slot 4", "Slot 6"
};

static SOC_VALUE_ENUM_SINGLE_DECL(rt5682_if1_adc_slot_enum,
	RT5682_TDM_CTRL, RT5682_TDM_ADC_LCA_SFT, RT5682_TDM_ADC_LCA_MASK,
	rt5682_if1_adc_slot_src, rt5682_if1_adc_slot_values);

static const struct snd_kcontrol_new rt5682_if1_adc_slot_mux =
	SOC_DAPM_ENUM("IF1 ADC Slot location", rt5682_if1_adc_slot_enum);

/* Analog DAC L1 Source, Analog DAC R1 Source*/
/* MX-2B [4], MX-2B [0]*/
static const char * const rt5682_alg_dac1_src[] = {
	"Stereo1 DAC Mixer", "DAC1"
};

static SOC_ENUM_SINGLE_DECL(
	rt5682_alg_dac_l1_enum, RT5682_A_DAC1_MUX,
	RT5682_A_DACL1_SFT, rt5682_alg_dac1_src);

static const struct snd_kcontrol_new rt5682_alg_dac_l1_mux =
	SOC_DAPM_ENUM("Analog DAC L1 Source", rt5682_alg_dac_l1_enum);

static SOC_ENUM_SINGLE_DECL(
	rt5682_alg_dac_r1_enum, RT5682_A_DAC1_MUX,
	RT5682_A_DACR1_SFT, rt5682_alg_dac1_src);

static const struct snd_kcontrol_new rt5682_alg_dac_r1_mux =
	SOC_DAPM_ENUM("Analog DAC R1 Source", rt5682_alg_dac_r1_enum);

/* Out Switch */
static const struct snd_kcontrol_new hpol_switch =
	SOC_DAPM_SINGLE_AUTODISABLE("Switch", RT5682_HP_CTRL_1,
		RT5682_L_MUTE_SFT, 1, 1);
static const struct snd_kcontrol_new hpor_switch =
	SOC_DAPM_SINGLE_AUTODISABLE("Switch", RT5682_HP_CTRL_1,
		RT5682_R_MUTE_SFT, 1, 1);

static int rt5682_hp_event(struct snd_soc_dapm_widget *w,
		struct snd_kcontrol *kcontrol, int event)
{
	struct snd_soc_component *component =
		snd_soc_dapm_to_component(w->dapm);

	switch (event) {
	case SND_SOC_DAPM_PRE_PMU:
		snd_soc_component_update_bits(component, RT5682_HP_CTRL_2,
			RT5682_HP_C2_DAC_AMP_MUTE, 0);
		snd_soc_component_update_bits(component, RT5682_HP_LOGIC_CTRL_2,
			RT5682_HP_LC2_SIG_SOUR2_MASK, RT5682_HP_LC2_SIG_SOUR2_REG);
		snd_soc_component_update_bits(component,
			RT5682_DEPOP_1, 0x60, 0x60);
		snd_soc_component_update_bits(component,
			RT5682_DAC_ADC_DIG_VOL1, 0x00c0, 0x0080);
		snd_soc_component_update_bits(component, RT5682_HP_CTRL_2,
			RT5682_HP_C2_DAC_L_EN | RT5682_HP_C2_DAC_R_EN,
			RT5682_HP_C2_DAC_L_EN | RT5682_HP_C2_DAC_R_EN);
		usleep_range(5000, 10000);
		snd_soc_component_update_bits(component, RT5682_CHARGE_PUMP_1,
			RT5682_CP_SW_SIZE_MASK, RT5682_CP_SW_SIZE_L);
		break;

	case SND_SOC_DAPM_POST_PMD:
		snd_soc_component_update_bits(component, RT5682_HP_CTRL_2,
			RT5682_HP_C2_DAC_L_EN | RT5682_HP_C2_DAC_R_EN, 0);
		snd_soc_component_update_bits(component, RT5682_CHARGE_PUMP_1,
			RT5682_CP_SW_SIZE_MASK, RT5682_CP_SW_SIZE_M);
		snd_soc_component_update_bits(component,
			RT5682_DEPOP_1, 0x60, 0x0);
		snd_soc_component_update_bits(component,
			RT5682_DAC_ADC_DIG_VOL1, 0x00c0, 0x0000);
		break;
	}

	return 0;
}

static int set_dmic_power(struct snd_soc_dapm_widget *w,
		struct snd_kcontrol *kcontrol, int event)
{
	struct snd_soc_component *component =
		snd_soc_dapm_to_component(w->dapm);
	struct rt5682_priv *rt5682 = snd_soc_component_get_drvdata(component);
	unsigned int delay = 50, val;

	if (rt5682->pdata.dmic_delay)
		delay = rt5682->pdata.dmic_delay;

	switch (event) {
	case SND_SOC_DAPM_POST_PMU:
		val = snd_soc_component_read(component, RT5682_GLB_CLK);
		val &= RT5682_SCLK_SRC_MASK;
		if (val == RT5682_SCLK_SRC_PLL1 || val == RT5682_SCLK_SRC_PLL2)
			snd_soc_component_update_bits(component,
				RT5682_PWR_ANLG_1,
				RT5682_PWR_VREF2 | RT5682_PWR_MB,
				RT5682_PWR_VREF2 | RT5682_PWR_MB);

		/*Add delay to avoid pop noise*/
		msleep(delay);
		break;

	case SND_SOC_DAPM_POST_PMD:
		if (!rt5682->jack_type) {
			if (!snd_soc_dapm_get_pin_status(w->dapm, "MICBIAS"))
				snd_soc_component_update_bits(component,
					RT5682_PWR_ANLG_1, RT5682_PWR_MB, 0);
			if (!snd_soc_dapm_get_pin_status(w->dapm, "Vref2"))
				snd_soc_component_update_bits(component,
					RT5682_PWR_ANLG_1, RT5682_PWR_VREF2, 0);
		}
		break;
	}

	return 0;
}

static int rt5682_set_verf(struct snd_soc_dapm_widget *w,
		struct snd_kcontrol *kcontrol, int event)
{
	struct snd_soc_component *component =
		snd_soc_dapm_to_component(w->dapm);

	switch (event) {
	case SND_SOC_DAPM_PRE_PMU:
		switch (w->shift) {
		case RT5682_PWR_VREF1_BIT:
			snd_soc_component_update_bits(component,
				RT5682_PWR_ANLG_1, RT5682_PWR_FV1, 0);
			break;

		case RT5682_PWR_VREF2_BIT:
			snd_soc_component_update_bits(component,
				RT5682_PWR_ANLG_1, RT5682_PWR_FV2, 0);
			break;
		}
		break;

	case SND_SOC_DAPM_POST_PMU:
		usleep_range(15000, 20000);
		switch (w->shift) {
		case RT5682_PWR_VREF1_BIT:
			snd_soc_component_update_bits(component,
				RT5682_PWR_ANLG_1, RT5682_PWR_FV1,
				RT5682_PWR_FV1);
			break;

		case RT5682_PWR_VREF2_BIT:
			snd_soc_component_update_bits(component,
				RT5682_PWR_ANLG_1, RT5682_PWR_FV2,
				RT5682_PWR_FV2);
			break;
		}
		break;
	}

	return 0;
}

static const unsigned int rt5682_adcdat_pin_values[] = {
	1,
	3,
};

static const char * const rt5682_adcdat_pin_select[] = {
	"ADCDAT1",
	"ADCDAT2",
};

static SOC_VALUE_ENUM_SINGLE_DECL(rt5682_adcdat_pin_enum,
	RT5682_GPIO_CTRL_1, RT5682_GP4_PIN_SFT, RT5682_GP4_PIN_MASK,
	rt5682_adcdat_pin_select, rt5682_adcdat_pin_values);

static const struct snd_kcontrol_new rt5682_adcdat_pin_ctrl =
	SOC_DAPM_ENUM("ADCDAT", rt5682_adcdat_pin_enum);

static const unsigned int rt5682_hpo_sig_out_values[] = {
	2,
	7,
};

static const char * const rt5682_hpo_sig_out_mode[] = {
	"Legacy",
	"OneBit",
};

static SOC_VALUE_ENUM_SINGLE_DECL(rt5682_hpo_sig_out_enum,
	RT5682_HP_LOGIC_CTRL_2, 0, RT5682_HP_LC2_SIG_SOUR1_MASK,
	rt5682_hpo_sig_out_mode, rt5682_hpo_sig_out_values);

static const struct snd_kcontrol_new rt5682_hpo_sig_demux =
	SOC_DAPM_ENUM("HPO Signal Demux", rt5682_hpo_sig_out_enum);

static const struct snd_soc_dapm_widget rt5682_dapm_widgets[] = {
	SND_SOC_DAPM_SUPPLY("LDO2", RT5682_PWR_ANLG_3, RT5682_PWR_LDO2_BIT,
		0, NULL, 0),
	SND_SOC_DAPM_SUPPLY("PLL1", RT5682_PWR_ANLG_3, RT5682_PWR_PLL_BIT,
		0, NULL, 0),
	SND_SOC_DAPM_SUPPLY("PLL2B", RT5682_PWR_ANLG_3, RT5682_PWR_PLL2B_BIT,
		0, NULL, 0),
	SND_SOC_DAPM_SUPPLY("PLL2F", RT5682_PWR_ANLG_3, RT5682_PWR_PLL2F_BIT,
		0, set_filter_clk, SND_SOC_DAPM_PRE_PMU),
	SND_SOC_DAPM_SUPPLY("Vref1", RT5682_PWR_ANLG_1, RT5682_PWR_VREF1_BIT, 0,
		rt5682_set_verf, SND_SOC_DAPM_PRE_PMU | SND_SOC_DAPM_POST_PMU),
	SND_SOC_DAPM_SUPPLY("Vref2", SND_SOC_NOPM, 0, 0, NULL, 0),
	SND_SOC_DAPM_SUPPLY("MICBIAS", SND_SOC_NOPM, 0, 0, NULL, 0),

	/* ASRC */
	SND_SOC_DAPM_SUPPLY_S("DAC STO1 ASRC", 1, RT5682_PLL_TRACK_1,
		RT5682_DAC_STO1_ASRC_SFT, 0, NULL, 0),
	SND_SOC_DAPM_SUPPLY_S("ADC STO1 ASRC", 1, RT5682_PLL_TRACK_1,
		RT5682_ADC_STO1_ASRC_SFT, 0, NULL, 0),
	SND_SOC_DAPM_SUPPLY_S("AD ASRC", 1, RT5682_PLL_TRACK_1,
		RT5682_AD_ASRC_SFT, 0, NULL, 0),
	SND_SOC_DAPM_SUPPLY_S("DA ASRC", 1, RT5682_PLL_TRACK_1,
		RT5682_DA_ASRC_SFT, 0, NULL, 0),
	SND_SOC_DAPM_SUPPLY_S("DMIC ASRC", 1, RT5682_PLL_TRACK_1,
		RT5682_DMIC_ASRC_SFT, 0, NULL, 0),

	/* Input Side */
	SND_SOC_DAPM_SUPPLY("MICBIAS1", RT5682_PWR_ANLG_2, RT5682_PWR_MB1_BIT,
		0, NULL, 0),
	SND_SOC_DAPM_SUPPLY("MICBIAS2", RT5682_PWR_ANLG_2, RT5682_PWR_MB2_BIT,
		0, NULL, 0),

	/* Input Lines */
	SND_SOC_DAPM_INPUT("DMIC L1"),
	SND_SOC_DAPM_INPUT("DMIC R1"),

	SND_SOC_DAPM_INPUT("IN1P"),

	SND_SOC_DAPM_SUPPLY("DMIC CLK", SND_SOC_NOPM, 0, 0,
		set_dmic_clk, SND_SOC_DAPM_PRE_PMU),
	SND_SOC_DAPM_SUPPLY("DMIC1 Power", RT5682_DMIC_CTRL_1,
		RT5682_DMIC_1_EN_SFT, 0, set_dmic_power,
		SND_SOC_DAPM_POST_PMU | SND_SOC_DAPM_POST_PMD),

	/* Boost */
	SND_SOC_DAPM_PGA("BST1 CBJ", SND_SOC_NOPM,
		0, 0, NULL, 0),

	/* REC Mixer */
	SND_SOC_DAPM_MIXER("RECMIX1L", SND_SOC_NOPM, 0, 0, rt5682_rec1_l_mix,
		ARRAY_SIZE(rt5682_rec1_l_mix)),
	SND_SOC_DAPM_SUPPLY("RECMIX1L Power", RT5682_PWR_ANLG_2,
		RT5682_PWR_RM1_L_BIT, 0, NULL, 0),

	/* ADCs */
	SND_SOC_DAPM_ADC("ADC1 L", NULL, SND_SOC_NOPM, 0, 0),
	SND_SOC_DAPM_ADC("ADC1 R", NULL, SND_SOC_NOPM, 0, 0),

	SND_SOC_DAPM_SUPPLY("ADC1 L Power", RT5682_PWR_DIG_1,
		RT5682_PWR_ADC_L1_BIT, 0, NULL, 0),
	SND_SOC_DAPM_SUPPLY("ADC1 R Power", RT5682_PWR_DIG_1,
		RT5682_PWR_ADC_R1_BIT, 0, NULL, 0),
	SND_SOC_DAPM_SUPPLY("ADC1 clock", RT5682_CHOP_ADC,
		RT5682_CKGEN_ADC1_SFT, 0, NULL, 0),

	/* ADC Mux */
	SND_SOC_DAPM_MUX("Stereo1 ADC L1 Mux", SND_SOC_NOPM, 0, 0,
		&rt5682_sto1_adc1l_mux),
	SND_SOC_DAPM_MUX("Stereo1 ADC R1 Mux", SND_SOC_NOPM, 0, 0,
		&rt5682_sto1_adc1r_mux),
	SND_SOC_DAPM_MUX("Stereo1 ADC L2 Mux", SND_SOC_NOPM, 0, 0,
		&rt5682_sto1_adc2l_mux),
	SND_SOC_DAPM_MUX("Stereo1 ADC R2 Mux", SND_SOC_NOPM, 0, 0,
		&rt5682_sto1_adc2r_mux),
	SND_SOC_DAPM_MUX("Stereo1 ADC L Mux", SND_SOC_NOPM, 0, 0,
		&rt5682_sto1_adcl_mux),
	SND_SOC_DAPM_MUX("Stereo1 ADC R Mux", SND_SOC_NOPM, 0, 0,
		&rt5682_sto1_adcr_mux),
	SND_SOC_DAPM_MUX("IF1_ADC Mux", SND_SOC_NOPM, 0, 0,
		&rt5682_if1_adc_slot_mux),

	/* ADC Mixer */
	SND_SOC_DAPM_SUPPLY("ADC Stereo1 Filter", RT5682_PWR_DIG_2,
		RT5682_PWR_ADC_S1F_BIT, 0, set_filter_clk,
		SND_SOC_DAPM_PRE_PMU),
	SND_SOC_DAPM_MIXER("Stereo1 ADC MIXL", RT5682_STO1_ADC_DIG_VOL,
		RT5682_L_MUTE_SFT, 1, rt5682_sto1_adc_l_mix,
		ARRAY_SIZE(rt5682_sto1_adc_l_mix)),
	SND_SOC_DAPM_MIXER("Stereo1 ADC MIXR", RT5682_STO1_ADC_DIG_VOL,
		RT5682_R_MUTE_SFT, 1, rt5682_sto1_adc_r_mix,
		ARRAY_SIZE(rt5682_sto1_adc_r_mix)),

	/* ADC PGA */
	SND_SOC_DAPM_PGA("Stereo1 ADC MIX", SND_SOC_NOPM, 0, 0, NULL, 0),

	/* Digital Interface */
	SND_SOC_DAPM_SUPPLY("I2S1", RT5682_PWR_DIG_1, RT5682_PWR_I2S1_BIT,
		0, NULL, 0),
	SND_SOC_DAPM_SUPPLY("I2S2", RT5682_PWR_DIG_1, RT5682_PWR_I2S2_BIT,
		0, NULL, 0),
	SND_SOC_DAPM_PGA("IF1 DAC1", SND_SOC_NOPM, 0, 0, NULL, 0),
	SND_SOC_DAPM_PGA("IF1 DAC1 L", SND_SOC_NOPM, 0, 0, NULL, 0),
	SND_SOC_DAPM_PGA("IF1 DAC1 R", SND_SOC_NOPM, 0, 0, NULL, 0),
	SND_SOC_DAPM_PGA("SOUND DAC L", SND_SOC_NOPM, 0, 0, NULL, 0),
	SND_SOC_DAPM_PGA("SOUND DAC R", SND_SOC_NOPM, 0, 0, NULL, 0),

	/* Digital Interface Select */
	SND_SOC_DAPM_MUX("IF1 01 ADC Swap Mux", SND_SOC_NOPM, 0, 0,
		&rt5682_if1_01_adc_swap_mux),
	SND_SOC_DAPM_MUX("IF1 23 ADC Swap Mux", SND_SOC_NOPM, 0, 0,
		&rt5682_if1_23_adc_swap_mux),
	SND_SOC_DAPM_MUX("IF1 45 ADC Swap Mux", SND_SOC_NOPM, 0, 0,
		&rt5682_if1_45_adc_swap_mux),
	SND_SOC_DAPM_MUX("IF1 67 ADC Swap Mux", SND_SOC_NOPM, 0, 0,
		&rt5682_if1_67_adc_swap_mux),
	SND_SOC_DAPM_MUX("IF2 ADC Swap Mux", SND_SOC_NOPM, 0, 0,
		&rt5682_if2_adc_swap_mux),

	SND_SOC_DAPM_MUX("ADCDAT Mux", SND_SOC_NOPM, 0, 0,
		&rt5682_adcdat_pin_ctrl),

	SND_SOC_DAPM_MUX("DAC L Mux", SND_SOC_NOPM, 0, 0,
		&rt5682_dac_l_mux),
	SND_SOC_DAPM_MUX("DAC R Mux", SND_SOC_NOPM, 0, 0,
		&rt5682_dac_r_mux),

	/* Audio Interface */
	SND_SOC_DAPM_AIF_OUT("AIF1TX", "AIF1 Capture", 0,
		RT5682_I2S1_SDP, RT5682_SEL_ADCDAT_SFT, 1),
	SND_SOC_DAPM_AIF_OUT("AIF2TX", "AIF2 Capture", 0,
		RT5682_I2S2_SDP, RT5682_I2S2_PIN_CFG_SFT, 1),
	SND_SOC_DAPM_AIF_IN("AIF1RX", "AIF1 Playback", 0, SND_SOC_NOPM, 0, 0),
	SND_SOC_DAPM_AIF_IN("SDWRX", "SDW Playback", 0, SND_SOC_NOPM, 0, 0),
	SND_SOC_DAPM_AIF_OUT("SDWTX", "SDW Capture", 0, SND_SOC_NOPM, 0, 0),

	/* Output Side */
	/* DAC mixer before sound effect  */
	SND_SOC_DAPM_MIXER("DAC1 MIXL", SND_SOC_NOPM, 0, 0,
		rt5682_dac_l_mix, ARRAY_SIZE(rt5682_dac_l_mix)),
	SND_SOC_DAPM_MIXER("DAC1 MIXR", SND_SOC_NOPM, 0, 0,
		rt5682_dac_r_mix, ARRAY_SIZE(rt5682_dac_r_mix)),

	/* DAC channel Mux */
	SND_SOC_DAPM_MUX("DAC L1 Source", SND_SOC_NOPM, 0, 0,
		&rt5682_alg_dac_l1_mux),
	SND_SOC_DAPM_MUX("DAC R1 Source", SND_SOC_NOPM, 0, 0,
		&rt5682_alg_dac_r1_mux),

	/* DAC Mixer */
	SND_SOC_DAPM_SUPPLY("DAC Stereo1 Filter", RT5682_PWR_DIG_2,
		RT5682_PWR_DAC_S1F_BIT, 0, set_filter_clk,
		SND_SOC_DAPM_PRE_PMU),
	SND_SOC_DAPM_MIXER("Stereo1 DAC MIXL", SND_SOC_NOPM, 0, 0,
		rt5682_sto1_dac_l_mix, ARRAY_SIZE(rt5682_sto1_dac_l_mix)),
	SND_SOC_DAPM_MIXER("Stereo1 DAC MIXR", SND_SOC_NOPM, 0, 0,
		rt5682_sto1_dac_r_mix, ARRAY_SIZE(rt5682_sto1_dac_r_mix)),

	/* DACs */
	SND_SOC_DAPM_DAC("DAC L1", NULL, RT5682_PWR_DIG_1,
		RT5682_PWR_DAC_L1_BIT, 0),
	SND_SOC_DAPM_DAC("DAC R1", NULL, RT5682_PWR_DIG_1,
		RT5682_PWR_DAC_R1_BIT, 0),
	SND_SOC_DAPM_SUPPLY_S("DAC 1 Clock", 3, RT5682_CHOP_DAC,
		RT5682_CKGEN_DAC1_SFT, 0, NULL, 0),

	/* HPO */
	SND_SOC_DAPM_PGA_S("HP Amp", 1, SND_SOC_NOPM, 0, 0, rt5682_hp_event,
		SND_SOC_DAPM_POST_PMD | SND_SOC_DAPM_PRE_PMU),

	SND_SOC_DAPM_SUPPLY("HP Amp L", RT5682_PWR_ANLG_1,
		RT5682_PWR_HA_L_BIT, 0, NULL, 0),
	SND_SOC_DAPM_SUPPLY("HP Amp R", RT5682_PWR_ANLG_1,
		RT5682_PWR_HA_R_BIT, 0, NULL, 0),
	SND_SOC_DAPM_SUPPLY_S("Charge Pump", 1, RT5682_DEPOP_1,
		RT5682_PUMP_EN_SFT, 0, NULL, 0),
	SND_SOC_DAPM_SUPPLY_S("Capless", 2, RT5682_DEPOP_1,
		RT5682_CAPLESS_EN_SFT, 0, NULL, 0),

	SND_SOC_DAPM_SWITCH("HPOL Playback", SND_SOC_NOPM, 0, 0,
		&hpol_switch),
	SND_SOC_DAPM_SWITCH("HPOR Playback", SND_SOC_NOPM, 0, 0,
		&hpor_switch),

	SND_SOC_DAPM_OUT_DRV("HPO Legacy", SND_SOC_NOPM, 0, 0, NULL, 0),
	SND_SOC_DAPM_OUT_DRV("HPO OneBit", SND_SOC_NOPM, 0, 0, NULL, 0),
	SND_SOC_DAPM_DEMUX("HPO Signal Demux", SND_SOC_NOPM, 0, 0, &rt5682_hpo_sig_demux),

	/* CLK DET */
	SND_SOC_DAPM_SUPPLY("CLKDET SYS", RT5682_CLK_DET,
		RT5682_SYS_CLK_DET_SFT,	0, NULL, 0),
	SND_SOC_DAPM_SUPPLY("CLKDET PLL1", RT5682_CLK_DET,
		RT5682_PLL1_CLK_DET_SFT, 0, NULL, 0),
	SND_SOC_DAPM_SUPPLY("CLKDET PLL2", RT5682_CLK_DET,
		RT5682_PLL2_CLK_DET_SFT, 0, NULL, 0),
	SND_SOC_DAPM_SUPPLY("CLKDET", RT5682_CLK_DET,
		RT5682_POW_CLK_DET_SFT, 0, NULL, 0),

	/* Output Lines */
	SND_SOC_DAPM_OUTPUT("HPOL"),
	SND_SOC_DAPM_OUTPUT("HPOR"),
};

static const struct snd_soc_dapm_route rt5682_dapm_routes[] = {
	/*PLL*/
	{"ADC Stereo1 Filter", NULL, "PLL1", is_sys_clk_from_pll1},
	{"ADC Stereo1 Filter", NULL, "PLL2B", is_sys_clk_from_pll2},
	{"ADC Stereo1 Filter", NULL, "PLL2F", is_sys_clk_from_pll2},
	{"DAC Stereo1 Filter", NULL, "PLL1", is_sys_clk_from_pll1},
	{"DAC Stereo1 Filter", NULL, "PLL2B", is_sys_clk_from_pll2},
	{"DAC Stereo1 Filter", NULL, "PLL2F", is_sys_clk_from_pll2},

	/*ASRC*/
	{"ADC Stereo1 Filter", NULL, "ADC STO1 ASRC", is_using_asrc},
	{"DAC Stereo1 Filter", NULL, "DAC STO1 ASRC", is_using_asrc},
	{"ADC STO1 ASRC", NULL, "AD ASRC"},
	{"ADC STO1 ASRC", NULL, "DA ASRC"},
	{"ADC STO1 ASRC", NULL, "CLKDET"},
	{"DAC STO1 ASRC", NULL, "AD ASRC"},
	{"DAC STO1 ASRC", NULL, "DA ASRC"},
	{"DAC STO1 ASRC", NULL, "CLKDET"},

	/*Vref*/
	{"MICBIAS1", NULL, "Vref1"},
	{"MICBIAS2", NULL, "Vref1"},

	{"CLKDET SYS", NULL, "CLKDET"},

	{"BST1 CBJ", NULL, "IN1P"},

	{"RECMIX1L", "CBJ Switch", "BST1 CBJ"},
	{"RECMIX1L", NULL, "RECMIX1L Power"},

	{"ADC1 L", NULL, "RECMIX1L"},
	{"ADC1 L", NULL, "ADC1 L Power"},
	{"ADC1 L", NULL, "ADC1 clock"},

	{"DMIC L1", NULL, "DMIC CLK"},
	{"DMIC L1", NULL, "DMIC1 Power"},
	{"DMIC R1", NULL, "DMIC CLK"},
	{"DMIC R1", NULL, "DMIC1 Power"},
	{"DMIC CLK", NULL, "DMIC ASRC"},

	{"Stereo1 ADC L Mux", "ADC1 L", "ADC1 L"},
	{"Stereo1 ADC L Mux", "ADC1 R", "ADC1 R"},
	{"Stereo1 ADC R Mux", "ADC1 L", "ADC1 L"},
	{"Stereo1 ADC R Mux", "ADC1 R", "ADC1 R"},

	{"Stereo1 ADC L1 Mux", "ADC", "Stereo1 ADC L Mux"},
	{"Stereo1 ADC L1 Mux", "DAC MIX", "Stereo1 DAC MIXL"},
	{"Stereo1 ADC L2 Mux", "DMIC", "DMIC L1"},
	{"Stereo1 ADC L2 Mux", "DAC MIX", "Stereo1 DAC MIXL"},

	{"Stereo1 ADC R1 Mux", "ADC", "Stereo1 ADC R Mux"},
	{"Stereo1 ADC R1 Mux", "DAC MIX", "Stereo1 DAC MIXR"},
	{"Stereo1 ADC R2 Mux", "DMIC", "DMIC R1"},
	{"Stereo1 ADC R2 Mux", "DAC MIX", "Stereo1 DAC MIXR"},

	{"Stereo1 ADC MIXL", "ADC1 Switch", "Stereo1 ADC L1 Mux"},
	{"Stereo1 ADC MIXL", "ADC2 Switch", "Stereo1 ADC L2 Mux"},
	{"Stereo1 ADC MIXL", NULL, "ADC Stereo1 Filter"},

	{"Stereo1 ADC MIXR", "ADC1 Switch", "Stereo1 ADC R1 Mux"},
	{"Stereo1 ADC MIXR", "ADC2 Switch", "Stereo1 ADC R2 Mux"},
	{"Stereo1 ADC MIXR", NULL, "ADC Stereo1 Filter"},

	{"Stereo1 ADC MIX", NULL, "Stereo1 ADC MIXL"},
	{"Stereo1 ADC MIX", NULL, "Stereo1 ADC MIXR"},

	{"IF1 01 ADC Swap Mux", "L/R", "Stereo1 ADC MIX"},
	{"IF1 01 ADC Swap Mux", "L/L", "Stereo1 ADC MIX"},
	{"IF1 01 ADC Swap Mux", "R/L", "Stereo1 ADC MIX"},
	{"IF1 01 ADC Swap Mux", "R/R", "Stereo1 ADC MIX"},
	{"IF1 23 ADC Swap Mux", "L/R", "Stereo1 ADC MIX"},
	{"IF1 23 ADC Swap Mux", "R/L", "Stereo1 ADC MIX"},
	{"IF1 23 ADC Swap Mux", "L/L", "Stereo1 ADC MIX"},
	{"IF1 23 ADC Swap Mux", "R/R", "Stereo1 ADC MIX"},
	{"IF1 45 ADC Swap Mux", "L/R", "Stereo1 ADC MIX"},
	{"IF1 45 ADC Swap Mux", "R/L", "Stereo1 ADC MIX"},
	{"IF1 45 ADC Swap Mux", "L/L", "Stereo1 ADC MIX"},
	{"IF1 45 ADC Swap Mux", "R/R", "Stereo1 ADC MIX"},
	{"IF1 67 ADC Swap Mux", "L/R", "Stereo1 ADC MIX"},
	{"IF1 67 ADC Swap Mux", "R/L", "Stereo1 ADC MIX"},
	{"IF1 67 ADC Swap Mux", "L/L", "Stereo1 ADC MIX"},
	{"IF1 67 ADC Swap Mux", "R/R", "Stereo1 ADC MIX"},

	{"IF1_ADC Mux", "Slot 0", "IF1 01 ADC Swap Mux"},
	{"IF1_ADC Mux", "Slot 2", "IF1 23 ADC Swap Mux"},
	{"IF1_ADC Mux", "Slot 4", "IF1 45 ADC Swap Mux"},
	{"IF1_ADC Mux", "Slot 6", "IF1 67 ADC Swap Mux"},
	{"ADCDAT Mux", "ADCDAT1", "IF1_ADC Mux"},
	{"AIF1TX", NULL, "I2S1"},
	{"AIF1TX", NULL, "ADCDAT Mux"},
	{"IF2 ADC Swap Mux", "L/R", "Stereo1 ADC MIX"},
	{"IF2 ADC Swap Mux", "R/L", "Stereo1 ADC MIX"},
	{"IF2 ADC Swap Mux", "L/L", "Stereo1 ADC MIX"},
	{"IF2 ADC Swap Mux", "R/R", "Stereo1 ADC MIX"},
	{"ADCDAT Mux", "ADCDAT2", "IF2 ADC Swap Mux"},
	{"AIF2TX", NULL, "ADCDAT Mux"},

	{"SDWTX", NULL, "PLL2B"},
	{"SDWTX", NULL, "PLL2F"},
	{"SDWTX", NULL, "ADCDAT Mux"},

	{"IF1 DAC1 L", NULL, "AIF1RX"},
	{"IF1 DAC1 L", NULL, "I2S1"},
	{"IF1 DAC1 L", NULL, "DAC Stereo1 Filter"},
	{"IF1 DAC1 R", NULL, "AIF1RX"},
	{"IF1 DAC1 R", NULL, "I2S1"},
	{"IF1 DAC1 R", NULL, "DAC Stereo1 Filter"},

	{"SOUND DAC L", NULL, "SDWRX"},
	{"SOUND DAC L", NULL, "DAC Stereo1 Filter"},
	{"SOUND DAC L", NULL, "PLL2B"},
	{"SOUND DAC L", NULL, "PLL2F"},
	{"SOUND DAC R", NULL, "SDWRX"},
	{"SOUND DAC R", NULL, "DAC Stereo1 Filter"},
	{"SOUND DAC R", NULL, "PLL2B"},
	{"SOUND DAC R", NULL, "PLL2F"},

	{"DAC L Mux", "IF1", "IF1 DAC1 L"},
	{"DAC L Mux", "SOUND", "SOUND DAC L"},
	{"DAC R Mux", "IF1", "IF1 DAC1 R"},
	{"DAC R Mux", "SOUND", "SOUND DAC R"},

	{"DAC1 MIXL", "Stereo ADC Switch", "Stereo1 ADC MIXL"},
	{"DAC1 MIXL", "DAC1 Switch", "DAC L Mux"},
	{"DAC1 MIXR", "Stereo ADC Switch", "Stereo1 ADC MIXR"},
	{"DAC1 MIXR", "DAC1 Switch", "DAC R Mux"},

	{"Stereo1 DAC MIXL", "DAC L1 Switch", "DAC1 MIXL"},
	{"Stereo1 DAC MIXL", "DAC R1 Switch", "DAC1 MIXR"},

	{"Stereo1 DAC MIXR", "DAC R1 Switch", "DAC1 MIXR"},
	{"Stereo1 DAC MIXR", "DAC L1 Switch", "DAC1 MIXL"},

	{"DAC L1 Source", "DAC1", "DAC1 MIXL"},
	{"DAC L1 Source", "Stereo1 DAC Mixer", "Stereo1 DAC MIXL"},
	{"DAC R1 Source", "DAC1", "DAC1 MIXR"},
	{"DAC R1 Source", "Stereo1 DAC Mixer", "Stereo1 DAC MIXR"},

	{"DAC L1", NULL, "DAC L1 Source"},
	{"DAC R1", NULL, "DAC R1 Source"},

	{"DAC L1", NULL, "DAC 1 Clock"},
	{"DAC R1", NULL, "DAC 1 Clock"},

	{"HP Amp", NULL, "DAC L1"},
	{"HP Amp", NULL, "DAC R1"},
	{"HP Amp", NULL, "HP Amp L"},
	{"HP Amp", NULL, "HP Amp R"},
	{"HP Amp", NULL, "Capless"},
	{"HP Amp", NULL, "Charge Pump"},
	{"HP Amp", NULL, "CLKDET SYS"},
	{"HP Amp", NULL, "Vref1"},

	{"HPO Signal Demux", NULL, "HP Amp"},

	{"HPO Legacy", "Legacy", "HPO Signal Demux"},
	{"HPO OneBit", "OneBit", "HPO Signal Demux"},

	{"HPOL Playback", "Switch", "HPO Legacy"},
	{"HPOR Playback", "Switch", "HPO Legacy"},

	{"HPOL", NULL, "HPOL Playback"},
	{"HPOR", NULL, "HPOR Playback"},
	{"HPOL", NULL, "HPO OneBit"},
	{"HPOR", NULL, "HPO OneBit"},
};

static int rt5682_set_tdm_slot(struct snd_soc_dai *dai, unsigned int tx_mask,
		unsigned int rx_mask, int slots, int slot_width)
{
	struct snd_soc_component *component = dai->component;
	unsigned int cl, val = 0;

	if (tx_mask || rx_mask)
		snd_soc_component_update_bits(component, RT5682_TDM_ADDA_CTRL_2,
			RT5682_TDM_EN, RT5682_TDM_EN);
	else
		snd_soc_component_update_bits(component, RT5682_TDM_ADDA_CTRL_2,
			RT5682_TDM_EN, 0);

	switch (slots) {
	case 4:
		val |= RT5682_TDM_TX_CH_4;
		val |= RT5682_TDM_RX_CH_4;
		break;
	case 6:
		val |= RT5682_TDM_TX_CH_6;
		val |= RT5682_TDM_RX_CH_6;
		break;
	case 8:
		val |= RT5682_TDM_TX_CH_8;
		val |= RT5682_TDM_RX_CH_8;
		break;
	case 2:
		break;
	default:
		return -EINVAL;
	}

	snd_soc_component_update_bits(component, RT5682_TDM_CTRL,
		RT5682_TDM_TX_CH_MASK | RT5682_TDM_RX_CH_MASK, val);

	switch (slot_width) {
	case 8:
		if (tx_mask || rx_mask)
			return -EINVAL;
		cl = RT5682_I2S1_TX_CHL_8 | RT5682_I2S1_RX_CHL_8;
		break;
	case 16:
		val = RT5682_TDM_CL_16;
		cl = RT5682_I2S1_TX_CHL_16 | RT5682_I2S1_RX_CHL_16;
		break;
	case 20:
		val = RT5682_TDM_CL_20;
		cl = RT5682_I2S1_TX_CHL_20 | RT5682_I2S1_RX_CHL_20;
		break;
	case 24:
		val = RT5682_TDM_CL_24;
		cl = RT5682_I2S1_TX_CHL_24 | RT5682_I2S1_RX_CHL_24;
		break;
	case 32:
		val = RT5682_TDM_CL_32;
		cl = RT5682_I2S1_TX_CHL_32 | RT5682_I2S1_RX_CHL_32;
		break;
	default:
		return -EINVAL;
	}

	snd_soc_component_update_bits(component, RT5682_TDM_TCON_CTRL,
		RT5682_TDM_CL_MASK, val);
	snd_soc_component_update_bits(component, RT5682_I2S1_SDP,
		RT5682_I2S1_TX_CHL_MASK | RT5682_I2S1_RX_CHL_MASK, cl);

	return 0;
}

static int rt5682_hw_params(struct snd_pcm_substream *substream,
		struct snd_pcm_hw_params *params, struct snd_soc_dai *dai)
{
	struct snd_soc_component *component = dai->component;
	struct rt5682_priv *rt5682 = snd_soc_component_get_drvdata(component);
	unsigned int len_1 = 0, len_2 = 0;
	int pre_div, frame_size;

	rt5682->lrck[dai->id] = params_rate(params);
	pre_div = rl6231_get_clk_info(rt5682->sysclk, rt5682->lrck[dai->id]);

	frame_size = snd_soc_params_to_frame_size(params);
	if (frame_size < 0) {
		dev_err(component->dev, "Unsupported frame size: %d\n",
			frame_size);
		return -EINVAL;
	}

	dev_dbg(dai->dev, "lrck is %dHz and pre_div is %d for iis %d\n",
		rt5682->lrck[dai->id], pre_div, dai->id);

	switch (params_width(params)) {
	case 16:
		break;
	case 20:
		len_1 |= RT5682_I2S1_DL_20;
		len_2 |= RT5682_I2S2_DL_20;
		break;
	case 24:
		len_1 |= RT5682_I2S1_DL_24;
		len_2 |= RT5682_I2S2_DL_24;
		break;
	case 32:
		len_1 |= RT5682_I2S1_DL_32;
		len_2 |= RT5682_I2S2_DL_24;
		break;
	case 8:
		len_1 |= RT5682_I2S2_DL_8;
		len_2 |= RT5682_I2S2_DL_8;
		break;
	default:
		return -EINVAL;
	}

	switch (dai->id) {
	case RT5682_AIF1:
		snd_soc_component_update_bits(component, RT5682_I2S1_SDP,
			RT5682_I2S1_DL_MASK, len_1);
		if (rt5682->master[RT5682_AIF1]) {
			snd_soc_component_update_bits(component,
				RT5682_ADDA_CLK_1, RT5682_I2S_M_DIV_MASK |
				RT5682_I2S_CLK_SRC_MASK,
				pre_div << RT5682_I2S_M_DIV_SFT |
				(rt5682->sysclk_src) << RT5682_I2S_CLK_SRC_SFT);
		}
		if (params_channels(params) == 1) /* mono mode */
			snd_soc_component_update_bits(component,
				RT5682_I2S1_SDP, RT5682_I2S1_MONO_MASK,
				RT5682_I2S1_MONO_EN);
		else
			snd_soc_component_update_bits(component,
				RT5682_I2S1_SDP, RT5682_I2S1_MONO_MASK,
				RT5682_I2S1_MONO_DIS);
		break;
	case RT5682_AIF2:
		snd_soc_component_update_bits(component, RT5682_I2S2_SDP,
			RT5682_I2S2_DL_MASK, len_2);
		if (rt5682->master[RT5682_AIF2]) {
			snd_soc_component_update_bits(component,
				RT5682_I2S_M_CLK_CTRL_1, RT5682_I2S2_M_PD_MASK,
				pre_div << RT5682_I2S2_M_PD_SFT);
		}
		if (params_channels(params) == 1) /* mono mode */
			snd_soc_component_update_bits(component,
				RT5682_I2S2_SDP, RT5682_I2S2_MONO_MASK,
				RT5682_I2S2_MONO_EN);
		else
			snd_soc_component_update_bits(component,
				RT5682_I2S2_SDP, RT5682_I2S2_MONO_MASK,
				RT5682_I2S2_MONO_DIS);
		break;
	default:
		dev_err(component->dev, "Invalid dai->id: %d\n", dai->id);
		return -EINVAL;
	}

	return 0;
}

static int rt5682_set_dai_fmt(struct snd_soc_dai *dai, unsigned int fmt)
{
	struct snd_soc_component *component = dai->component;
	struct rt5682_priv *rt5682 = snd_soc_component_get_drvdata(component);
	unsigned int reg_val = 0, tdm_ctrl = 0;

	switch (fmt & SND_SOC_DAIFMT_MASTER_MASK) {
	case SND_SOC_DAIFMT_CBM_CFM:
		rt5682->master[dai->id] = 1;
		break;
	case SND_SOC_DAIFMT_CBS_CFS:
		rt5682->master[dai->id] = 0;
		break;
	default:
		return -EINVAL;
	}

	switch (fmt & SND_SOC_DAIFMT_INV_MASK) {
	case SND_SOC_DAIFMT_NB_NF:
		break;
	case SND_SOC_DAIFMT_IB_NF:
		reg_val |= RT5682_I2S_BP_INV;
		tdm_ctrl |= RT5682_TDM_S_BP_INV;
		break;
	case SND_SOC_DAIFMT_NB_IF:
		if (dai->id == RT5682_AIF1)
			tdm_ctrl |= RT5682_TDM_S_LP_INV | RT5682_TDM_M_BP_INV;
		else
			return -EINVAL;
		break;
	case SND_SOC_DAIFMT_IB_IF:
		if (dai->id == RT5682_AIF1)
			tdm_ctrl |= RT5682_TDM_S_BP_INV | RT5682_TDM_S_LP_INV |
				    RT5682_TDM_M_BP_INV | RT5682_TDM_M_LP_INV;
		else
			return -EINVAL;
		break;
	default:
		return -EINVAL;
	}

	switch (fmt & SND_SOC_DAIFMT_FORMAT_MASK) {
	case SND_SOC_DAIFMT_I2S:
		break;
	case SND_SOC_DAIFMT_LEFT_J:
		reg_val |= RT5682_I2S_DF_LEFT;
		tdm_ctrl |= RT5682_TDM_DF_LEFT;
		break;
	case SND_SOC_DAIFMT_DSP_A:
		reg_val |= RT5682_I2S_DF_PCM_A;
		tdm_ctrl |= RT5682_TDM_DF_PCM_A;
		break;
	case SND_SOC_DAIFMT_DSP_B:
		reg_val |= RT5682_I2S_DF_PCM_B;
		tdm_ctrl |= RT5682_TDM_DF_PCM_B;
		break;
	default:
		return -EINVAL;
	}

	switch (dai->id) {
	case RT5682_AIF1:
		snd_soc_component_update_bits(component, RT5682_I2S1_SDP,
			RT5682_I2S_DF_MASK, reg_val);
		snd_soc_component_update_bits(component, RT5682_TDM_TCON_CTRL,
			RT5682_TDM_MS_MASK | RT5682_TDM_S_BP_MASK |
			RT5682_TDM_DF_MASK | RT5682_TDM_M_BP_MASK |
			RT5682_TDM_M_LP_MASK | RT5682_TDM_S_LP_MASK,
			tdm_ctrl | rt5682->master[dai->id]);
		break;
	case RT5682_AIF2:
		if (rt5682->master[dai->id] == 0)
			reg_val |= RT5682_I2S2_MS_S;
		snd_soc_component_update_bits(component, RT5682_I2S2_SDP,
			RT5682_I2S2_MS_MASK | RT5682_I2S_BP_MASK |
			RT5682_I2S_DF_MASK, reg_val);
		break;
	default:
		dev_err(component->dev, "Invalid dai->id: %d\n", dai->id);
		return -EINVAL;
	}
	return 0;
}

static int rt5682_set_component_sysclk(struct snd_soc_component *component,
		int clk_id, int source, unsigned int freq, int dir)
{
	struct rt5682_priv *rt5682 = snd_soc_component_get_drvdata(component);
	unsigned int reg_val = 0, src = 0;

	if (freq == rt5682->sysclk && clk_id == rt5682->sysclk_src)
		return 0;

	switch (clk_id) {
	case RT5682_SCLK_S_MCLK:
		reg_val |= RT5682_SCLK_SRC_MCLK;
		src = RT5682_CLK_SRC_MCLK;
		break;
	case RT5682_SCLK_S_PLL1:
		reg_val |= RT5682_SCLK_SRC_PLL1;
		src = RT5682_CLK_SRC_PLL1;
		break;
	case RT5682_SCLK_S_PLL2:
		reg_val |= RT5682_SCLK_SRC_PLL2;
		src = RT5682_CLK_SRC_PLL2;
		break;
	case RT5682_SCLK_S_RCCLK:
		reg_val |= RT5682_SCLK_SRC_RCCLK;
		src = RT5682_CLK_SRC_RCCLK;
		break;
	default:
		dev_err(component->dev, "Invalid clock id (%d)\n", clk_id);
		return -EINVAL;
	}
	snd_soc_component_update_bits(component, RT5682_GLB_CLK,
		RT5682_SCLK_SRC_MASK, reg_val);

	if (rt5682->master[RT5682_AIF2]) {
		snd_soc_component_update_bits(component,
			RT5682_I2S_M_CLK_CTRL_1, RT5682_I2S2_SRC_MASK,
			src << RT5682_I2S2_SRC_SFT);
	}

	rt5682->sysclk = freq;
	rt5682->sysclk_src = clk_id;

	dev_dbg(component->dev, "Sysclk is %dHz and clock id is %d\n",
		freq, clk_id);

	return 0;
}

static int rt5682_set_component_pll(struct snd_soc_component *component,
		int pll_id, int source, unsigned int freq_in,
		unsigned int freq_out)
{
	struct rt5682_priv *rt5682 = snd_soc_component_get_drvdata(component);
	struct rl6231_pll_code pll_code, pll2f_code, pll2b_code;
	unsigned int pll2_fout1, pll2_ps_val;
	int ret;

	if (source == rt5682->pll_src[pll_id] &&
	    freq_in == rt5682->pll_in[pll_id] &&
	    freq_out == rt5682->pll_out[pll_id])
		return 0;

	if (!freq_in || !freq_out) {
		dev_dbg(component->dev, "PLL disabled\n");

		rt5682->pll_in[pll_id] = 0;
		rt5682->pll_out[pll_id] = 0;
		snd_soc_component_update_bits(component, RT5682_GLB_CLK,
			RT5682_SCLK_SRC_MASK, RT5682_SCLK_SRC_MCLK);
		return 0;
	}

	if (pll_id == RT5682_PLL2) {
		switch (source) {
		case RT5682_PLL2_S_MCLK:
			snd_soc_component_update_bits(component,
				RT5682_GLB_CLK, RT5682_PLL2_SRC_MASK,
				RT5682_PLL2_SRC_MCLK);
			break;
		default:
			dev_err(component->dev, "Unknown PLL2 Source %d\n",
				source);
			return -EINVAL;
		}

		/**
		 * PLL2 concatenates 2 PLL units.
		 * We suggest the Fout of the front PLL is 3.84MHz.
		 */
		pll2_fout1 = 3840000;
		ret = rl6231_pll_calc(freq_in, pll2_fout1, &pll2f_code);
		if (ret < 0) {
			dev_err(component->dev, "Unsupported input clock %d\n",
				freq_in);
			return ret;
		}
		dev_dbg(component->dev, "PLL2F: fin=%d fout=%d bypass=%d m=%d n=%d k=%d\n",
			freq_in, pll2_fout1,
			pll2f_code.m_bp,
			(pll2f_code.m_bp ? 0 : pll2f_code.m_code),
			pll2f_code.n_code, pll2f_code.k_code);

		ret = rl6231_pll_calc(pll2_fout1, freq_out, &pll2b_code);
		if (ret < 0) {
			dev_err(component->dev, "Unsupported input clock %d\n",
				pll2_fout1);
			return ret;
		}
		dev_dbg(component->dev, "PLL2B: fin=%d fout=%d bypass=%d m=%d n=%d k=%d\n",
			pll2_fout1, freq_out,
			pll2b_code.m_bp,
			(pll2b_code.m_bp ? 0 : pll2b_code.m_code),
			pll2b_code.n_code, pll2b_code.k_code);

		snd_soc_component_write(component, RT5682_PLL2_CTRL_1,
			pll2f_code.k_code << RT5682_PLL2F_K_SFT |
			pll2b_code.k_code << RT5682_PLL2B_K_SFT |
			pll2b_code.m_code);
		snd_soc_component_write(component, RT5682_PLL2_CTRL_2,
			pll2f_code.m_code << RT5682_PLL2F_M_SFT |
			pll2b_code.n_code);
		snd_soc_component_write(component, RT5682_PLL2_CTRL_3,
			pll2f_code.n_code << RT5682_PLL2F_N_SFT);

		if (freq_out == 22579200)
			pll2_ps_val = 1 << RT5682_PLL2B_SEL_PS_SFT;
		else
			pll2_ps_val = 1 << RT5682_PLL2B_PS_BYP_SFT;
		snd_soc_component_update_bits(component, RT5682_PLL2_CTRL_4,
			RT5682_PLL2B_SEL_PS_MASK | RT5682_PLL2B_PS_BYP_MASK |
			RT5682_PLL2B_M_BP_MASK | RT5682_PLL2F_M_BP_MASK | 0xf,
			pll2_ps_val |
			(pll2b_code.m_bp ? 1 : 0) << RT5682_PLL2B_M_BP_SFT |
			(pll2f_code.m_bp ? 1 : 0) << RT5682_PLL2F_M_BP_SFT |
			0xf);
	} else {
		switch (source) {
		case RT5682_PLL1_S_MCLK:
			snd_soc_component_update_bits(component,
				RT5682_GLB_CLK, RT5682_PLL1_SRC_MASK,
				RT5682_PLL1_SRC_MCLK);
			break;
		case RT5682_PLL1_S_BCLK1:
			snd_soc_component_update_bits(component,
				RT5682_GLB_CLK, RT5682_PLL1_SRC_MASK,
				RT5682_PLL1_SRC_BCLK1);
			break;
		default:
			dev_err(component->dev, "Unknown PLL1 Source %d\n",
				source);
			return -EINVAL;
		}

		ret = rl6231_pll_calc(freq_in, freq_out, &pll_code);
		if (ret < 0) {
			dev_err(component->dev, "Unsupported input clock %d\n",
				freq_in);
			return ret;
		}

		dev_dbg(component->dev, "bypass=%d m=%d n=%d k=%d\n",
			pll_code.m_bp, (pll_code.m_bp ? 0 : pll_code.m_code),
			pll_code.n_code, pll_code.k_code);

		snd_soc_component_write(component, RT5682_PLL_CTRL_1,
			(pll_code.n_code << RT5682_PLL_N_SFT) | pll_code.k_code);
		snd_soc_component_write(component, RT5682_PLL_CTRL_2,
			((pll_code.m_bp ? 0 : pll_code.m_code) << RT5682_PLL_M_SFT) |
			((pll_code.m_bp << RT5682_PLL_M_BP_SFT) | RT5682_PLL_RST));
	}

	rt5682->pll_in[pll_id] = freq_in;
	rt5682->pll_out[pll_id] = freq_out;
	rt5682->pll_src[pll_id] = source;

	return 0;
}

static int rt5682_set_bclk1_ratio(struct snd_soc_dai *dai, unsigned int ratio)
{
	struct snd_soc_component *component = dai->component;
	struct rt5682_priv *rt5682 = snd_soc_component_get_drvdata(component);

	rt5682->bclk[dai->id] = ratio;

	switch (ratio) {
	case 256:
		snd_soc_component_update_bits(component, RT5682_TDM_TCON_CTRL,
			RT5682_TDM_BCLK_MS1_MASK, RT5682_TDM_BCLK_MS1_256);
		break;
	case 128:
		snd_soc_component_update_bits(component, RT5682_TDM_TCON_CTRL,
			RT5682_TDM_BCLK_MS1_MASK, RT5682_TDM_BCLK_MS1_128);
		break;
	case 64:
		snd_soc_component_update_bits(component, RT5682_TDM_TCON_CTRL,
			RT5682_TDM_BCLK_MS1_MASK, RT5682_TDM_BCLK_MS1_64);
		break;
	case 32:
		snd_soc_component_update_bits(component, RT5682_TDM_TCON_CTRL,
			RT5682_TDM_BCLK_MS1_MASK, RT5682_TDM_BCLK_MS1_32);
		break;
	default:
		dev_err(dai->dev, "Invalid bclk1 ratio %d\n", ratio);
		return -EINVAL;
	}

	return 0;
}

static int rt5682_set_bclk2_ratio(struct snd_soc_dai *dai, unsigned int ratio)
{
	struct snd_soc_component *component = dai->component;
	struct rt5682_priv *rt5682 = snd_soc_component_get_drvdata(component);

	rt5682->bclk[dai->id] = ratio;

	switch (ratio) {
	case 64:
		snd_soc_component_update_bits(component, RT5682_ADDA_CLK_2,
			RT5682_I2S2_BCLK_MS2_MASK,
			RT5682_I2S2_BCLK_MS2_64);
		break;
	case 32:
		snd_soc_component_update_bits(component, RT5682_ADDA_CLK_2,
			RT5682_I2S2_BCLK_MS2_MASK,
			RT5682_I2S2_BCLK_MS2_32);
		break;
	default:
		dev_err(dai->dev, "Invalid bclk2 ratio %d\n", ratio);
		return -EINVAL;
	}

	return 0;
}

static int rt5682_set_bias_level(struct snd_soc_component *component,
		enum snd_soc_bias_level level)
{
	struct rt5682_priv *rt5682 = snd_soc_component_get_drvdata(component);

	switch (level) {
	case SND_SOC_BIAS_PREPARE:
		regmap_update_bits(rt5682->regmap, RT5682_PWR_ANLG_1,
			RT5682_PWR_BG, RT5682_PWR_BG);
		regmap_update_bits(rt5682->regmap, RT5682_PWR_DIG_1,
			RT5682_DIG_GATE_CTRL | RT5682_PWR_LDO,
			RT5682_DIG_GATE_CTRL | RT5682_PWR_LDO);
		break;

	case SND_SOC_BIAS_STANDBY:
		regmap_update_bits(rt5682->regmap, RT5682_PWR_DIG_1,
			RT5682_DIG_GATE_CTRL, RT5682_DIG_GATE_CTRL);
		break;
	case SND_SOC_BIAS_OFF:
		regmap_update_bits(rt5682->regmap, RT5682_PWR_DIG_1,
			RT5682_DIG_GATE_CTRL | RT5682_PWR_LDO, 0);
		regmap_update_bits(rt5682->regmap, RT5682_PWR_ANLG_1,
			RT5682_PWR_BG, 0);
		break;
	case SND_SOC_BIAS_ON:
		break;
	}

	return 0;
}

#ifdef CONFIG_COMMON_CLK
#define CLK_PLL2_FIN 48000000
#define CLK_48 48000
#define CLK_44 44100

static bool rt5682_clk_check(struct rt5682_priv *rt5682)
{
	if (!rt5682->master[RT5682_AIF1]) {
		dev_dbg(rt5682->i2c_dev, "sysclk/dai not set correctly\n");
		return false;
	}
	return true;
}

static int rt5682_wclk_prepare(struct clk_hw *hw)
{
	struct rt5682_priv *rt5682 =
		container_of(hw, struct rt5682_priv,
			     dai_clks_hw[RT5682_DAI_WCLK_IDX]);
	struct snd_soc_component *component;
	struct snd_soc_dapm_context *dapm;

	if (!rt5682_clk_check(rt5682))
		return -EINVAL;

	component = rt5682->component;
	dapm = snd_soc_component_get_dapm(component);

	snd_soc_dapm_mutex_lock(dapm);

	snd_soc_dapm_force_enable_pin_unlocked(dapm, "MICBIAS");
	snd_soc_component_update_bits(component, RT5682_PWR_ANLG_1,
				RT5682_PWR_MB, RT5682_PWR_MB);

	snd_soc_dapm_force_enable_pin_unlocked(dapm, "Vref2");
	snd_soc_component_update_bits(component, RT5682_PWR_ANLG_1,
			RT5682_PWR_VREF2 | RT5682_PWR_FV2,
			RT5682_PWR_VREF2);
	usleep_range(55000, 60000);
	snd_soc_component_update_bits(component, RT5682_PWR_ANLG_1,
			RT5682_PWR_FV2, RT5682_PWR_FV2);

	snd_soc_dapm_force_enable_pin_unlocked(dapm, "I2S1");
	snd_soc_dapm_force_enable_pin_unlocked(dapm, "PLL2F");
	snd_soc_dapm_force_enable_pin_unlocked(dapm, "PLL2B");
	snd_soc_dapm_sync_unlocked(dapm);

	snd_soc_dapm_mutex_unlock(dapm);

	return 0;
}

static void rt5682_wclk_unprepare(struct clk_hw *hw)
{
	struct rt5682_priv *rt5682 =
		container_of(hw, struct rt5682_priv,
			     dai_clks_hw[RT5682_DAI_WCLK_IDX]);
	struct snd_soc_component *component;
	struct snd_soc_dapm_context *dapm;

	if (!rt5682_clk_check(rt5682))
		return;

	component = rt5682->component;
	dapm = snd_soc_component_get_dapm(component);

	snd_soc_dapm_mutex_lock(dapm);

	snd_soc_dapm_disable_pin_unlocked(dapm, "MICBIAS");
	snd_soc_dapm_disable_pin_unlocked(dapm, "Vref2");
	if (!rt5682->jack_type)
		snd_soc_component_update_bits(component, RT5682_PWR_ANLG_1,
				RT5682_PWR_VREF2 | RT5682_PWR_FV2 |
				RT5682_PWR_MB, 0);

	snd_soc_dapm_disable_pin_unlocked(dapm, "I2S1");
	snd_soc_dapm_disable_pin_unlocked(dapm, "PLL2F");
	snd_soc_dapm_disable_pin_unlocked(dapm, "PLL2B");
	snd_soc_dapm_sync_unlocked(dapm);

	snd_soc_dapm_mutex_unlock(dapm);
}

static unsigned long rt5682_wclk_recalc_rate(struct clk_hw *hw,
					     unsigned long parent_rate)
{
	struct rt5682_priv *rt5682 =
		container_of(hw, struct rt5682_priv,
			     dai_clks_hw[RT5682_DAI_WCLK_IDX]);
	const char * const clk_name = clk_hw_get_name(hw);

	if (!rt5682_clk_check(rt5682))
		return 0;
	/*
	 * Only accept to set wclk rate to 44.1k or 48kHz.
	 */
	if (rt5682->lrck[RT5682_AIF1] != CLK_48 &&
	    rt5682->lrck[RT5682_AIF1] != CLK_44) {
		dev_warn(rt5682->i2c_dev, "%s: clk %s only support %d or %d Hz output\n",
			__func__, clk_name, CLK_44, CLK_48);
		return 0;
	}

	return rt5682->lrck[RT5682_AIF1];
}

static long rt5682_wclk_round_rate(struct clk_hw *hw, unsigned long rate,
				   unsigned long *parent_rate)
{
	struct rt5682_priv *rt5682 =
		container_of(hw, struct rt5682_priv,
			     dai_clks_hw[RT5682_DAI_WCLK_IDX]);
	const char * const clk_name = clk_hw_get_name(hw);

	if (!rt5682_clk_check(rt5682))
		return -EINVAL;
	/*
	 * Only accept to set wclk rate to 44.1k or 48kHz.
	 * It will force to 48kHz if not both.
	 */
	if (rate != CLK_48 && rate != CLK_44) {
		dev_warn(rt5682->i2c_dev, "%s: clk %s only support %d or %d Hz output\n",
			__func__, clk_name, CLK_44, CLK_48);
		rate = CLK_48;
	}

	return rate;
}

static int rt5682_wclk_set_rate(struct clk_hw *hw, unsigned long rate,
				unsigned long parent_rate)
{
	struct rt5682_priv *rt5682 =
		container_of(hw, struct rt5682_priv,
			     dai_clks_hw[RT5682_DAI_WCLK_IDX]);
	struct snd_soc_component *component;
	struct clk_hw *parent_hw;
	const char * const clk_name = clk_hw_get_name(hw);
	int pre_div;
	unsigned int clk_pll2_out;

	if (!rt5682_clk_check(rt5682))
		return -EINVAL;

	component = rt5682->component;

	/*
	 * Whether the wclk's parent clk (mclk) exists or not, please ensure
	 * it is fixed or set to 48MHz before setting wclk rate. It's a
	 * temporary limitation. Only accept 48MHz clk as the clk provider.
	 *
	 * It will set the codec anyway by assuming mclk is 48MHz.
	 */
	parent_hw = clk_hw_get_parent(hw);
	if (!parent_hw)
		dev_warn(rt5682->i2c_dev,
			"Parent mclk of wclk not acquired in driver. Please ensure mclk was provided as %d Hz.\n",
			CLK_PLL2_FIN);

	if (parent_rate != CLK_PLL2_FIN)
		dev_warn(rt5682->i2c_dev, "clk %s only support %d Hz input\n",
			clk_name, CLK_PLL2_FIN);

	/*
	 * To achieve the rate conversion from 48MHz to 44.1k or 48kHz,
	 * PLL2 is needed.
	 */
	clk_pll2_out = rate * 512;
	rt5682_set_component_pll(component, RT5682_PLL2, RT5682_PLL2_S_MCLK,
		CLK_PLL2_FIN, clk_pll2_out);

	rt5682_set_component_sysclk(component, RT5682_SCLK_S_PLL2, 0,
		clk_pll2_out, SND_SOC_CLOCK_IN);

	rt5682->lrck[RT5682_AIF1] = rate;

	pre_div = rl6231_get_clk_info(rt5682->sysclk, rate);

	snd_soc_component_update_bits(component, RT5682_ADDA_CLK_1,
		RT5682_I2S_M_DIV_MASK | RT5682_I2S_CLK_SRC_MASK,
		pre_div << RT5682_I2S_M_DIV_SFT |
		(rt5682->sysclk_src) << RT5682_I2S_CLK_SRC_SFT);

	return 0;
}

static unsigned long rt5682_bclk_recalc_rate(struct clk_hw *hw,
					     unsigned long parent_rate)
{
	struct rt5682_priv *rt5682 =
		container_of(hw, struct rt5682_priv,
			     dai_clks_hw[RT5682_DAI_BCLK_IDX]);
	unsigned int bclks_per_wclk;

	regmap_read(rt5682->regmap, RT5682_TDM_TCON_CTRL, &bclks_per_wclk);

	switch (bclks_per_wclk & RT5682_TDM_BCLK_MS1_MASK) {
	case RT5682_TDM_BCLK_MS1_256:
		return parent_rate * 256;
	case RT5682_TDM_BCLK_MS1_128:
		return parent_rate * 128;
	case RT5682_TDM_BCLK_MS1_64:
		return parent_rate * 64;
	case RT5682_TDM_BCLK_MS1_32:
		return parent_rate * 32;
	default:
		return 0;
	}
}

static unsigned long rt5682_bclk_get_factor(unsigned long rate,
					    unsigned long parent_rate)
{
	unsigned long factor;

	factor = rate / parent_rate;
	if (factor < 64)
		return 32;
	else if (factor < 128)
		return 64;
	else if (factor < 256)
		return 128;
	else
		return 256;
}

static long rt5682_bclk_round_rate(struct clk_hw *hw, unsigned long rate,
				   unsigned long *parent_rate)
{
	struct rt5682_priv *rt5682 =
		container_of(hw, struct rt5682_priv,
			     dai_clks_hw[RT5682_DAI_BCLK_IDX]);
	unsigned long factor;

	if (!*parent_rate || !rt5682_clk_check(rt5682))
		return -EINVAL;

	/*
	 * BCLK rates are set as a multiplier of WCLK in HW.
	 * We don't allow changing the parent WCLK. We just do
	 * some rounding down based on the parent WCLK rate
	 * and find the appropriate multiplier of BCLK to
	 * get the rounded down BCLK value.
	 */
	factor = rt5682_bclk_get_factor(rate, *parent_rate);

	return *parent_rate * factor;
}

static int rt5682_bclk_set_rate(struct clk_hw *hw, unsigned long rate,
				unsigned long parent_rate)
{
	struct rt5682_priv *rt5682 =
		container_of(hw, struct rt5682_priv,
			     dai_clks_hw[RT5682_DAI_BCLK_IDX]);
	struct snd_soc_component *component;
	struct snd_soc_dai *dai;
	unsigned long factor;

	if (!rt5682_clk_check(rt5682))
		return -EINVAL;

	component = rt5682->component;

	factor = rt5682_bclk_get_factor(rate, parent_rate);

	for_each_component_dais(component, dai)
		if (dai->id == RT5682_AIF1)
			return rt5682_set_bclk1_ratio(dai, factor);

	dev_err(rt5682->i2c_dev, "dai %d not found in component\n",
		RT5682_AIF1);
	return -ENODEV;
}

static const struct clk_ops rt5682_dai_clk_ops[RT5682_DAI_NUM_CLKS] = {
	[RT5682_DAI_WCLK_IDX] = {
		.prepare = rt5682_wclk_prepare,
		.unprepare = rt5682_wclk_unprepare,
		.recalc_rate = rt5682_wclk_recalc_rate,
		.round_rate = rt5682_wclk_round_rate,
		.set_rate = rt5682_wclk_set_rate,
	},
	[RT5682_DAI_BCLK_IDX] = {
		.recalc_rate = rt5682_bclk_recalc_rate,
		.round_rate = rt5682_bclk_round_rate,
		.set_rate = rt5682_bclk_set_rate,
	},
};

int rt5682_register_dai_clks(struct rt5682_priv *rt5682)
{
	struct device *dev = rt5682->i2c_dev;
	struct rt5682_platform_data *pdata = &rt5682->pdata;
	struct clk_hw *dai_clk_hw;
	int i, ret;

	for (i = 0; i < RT5682_DAI_NUM_CLKS; ++i) {
		struct clk_init_data init = { };
<<<<<<< HEAD
		struct clk_parent_data parent_data;
=======
>>>>>>> d60c95ef
		const struct clk_hw *parent;

		dai_clk_hw = &rt5682->dai_clks_hw[i];

		switch (i) {
		case RT5682_DAI_WCLK_IDX:
			/* Make MCLK the parent of WCLK */
			if (rt5682->mclk) {
<<<<<<< HEAD
				parent_data = (struct clk_parent_data){
					.fw_name = "mclk",
				};
				init.parent_data = &parent_data;
=======
				parent = __clk_get_hw(rt5682->mclk);
				init.parent_hws = &parent;
>>>>>>> d60c95ef
				init.num_parents = 1;
			}
			break;
		case RT5682_DAI_BCLK_IDX:
			/* Make WCLK the parent of BCLK */
			parent = &rt5682->dai_clks_hw[RT5682_DAI_WCLK_IDX];
			init.parent_hws = &parent;
			init.num_parents = 1;
			break;
		default:
			dev_err(dev, "Invalid clock index\n");
			return -EINVAL;
		}

		init.name = pdata->dai_clk_names[i];
		init.ops = &rt5682_dai_clk_ops[i];
		init.flags = CLK_GET_RATE_NOCACHE | CLK_SET_RATE_GATE;
		dai_clk_hw->init = &init;

		ret = devm_clk_hw_register(dev, dai_clk_hw);
		if (ret) {
			dev_warn(dev, "Failed to register %s: %d\n",
				 init.name, ret);
			return ret;
		}

		if (dev->of_node) {
			devm_of_clk_add_hw_provider(dev, of_clk_hw_simple_get,
						    dai_clk_hw);
		} else {
			ret = devm_clk_hw_register_clkdev(dev, dai_clk_hw,
							  init.name,
							  dev_name(dev));
			if (ret)
				return ret;
		}
	}

	return 0;
}
EXPORT_SYMBOL_GPL(rt5682_register_dai_clks);
#endif /* CONFIG_COMMON_CLK */

static int rt5682_probe(struct snd_soc_component *component)
{
	struct rt5682_priv *rt5682 = snd_soc_component_get_drvdata(component);
	struct sdw_slave *slave;
	unsigned long time;
	struct snd_soc_dapm_context *dapm = &component->dapm;

	rt5682->component = component;

	if (rt5682->is_sdw) {
		slave = rt5682->slave;
		time = wait_for_completion_timeout(
			&slave->initialization_complete,
			msecs_to_jiffies(RT5682_PROBE_TIMEOUT));
		if (!time) {
			dev_err(&slave->dev, "Initialization not complete, timed out\n");
			return -ETIMEDOUT;
		}
	}

	snd_soc_dapm_disable_pin(dapm, "MICBIAS");
	snd_soc_dapm_disable_pin(dapm, "Vref2");
	snd_soc_dapm_sync(dapm);
	return 0;
}

static void rt5682_remove(struct snd_soc_component *component)
{
	struct rt5682_priv *rt5682 = snd_soc_component_get_drvdata(component);

	rt5682_reset(rt5682);
}

#ifdef CONFIG_PM
static int rt5682_suspend(struct snd_soc_component *component)
{
	struct rt5682_priv *rt5682 = snd_soc_component_get_drvdata(component);
	unsigned int val;

	if (rt5682->is_sdw)
		return 0;

	cancel_delayed_work_sync(&rt5682->jack_detect_work);
	cancel_delayed_work_sync(&rt5682->jd_check_work);
	if (rt5682->hs_jack && (rt5682->jack_type & SND_JACK_HEADSET) == SND_JACK_HEADSET) {
		val = snd_soc_component_read(component,
				RT5682_CBJ_CTRL_2) & RT5682_JACK_TYPE_MASK;

		switch (val) {
		case 0x1:
			snd_soc_component_update_bits(component, RT5682_SAR_IL_CMD_1,
				RT5682_SAR_SEL_MB1_MASK | RT5682_SAR_SEL_MB2_MASK,
				RT5682_SAR_SEL_MB1_NOSEL | RT5682_SAR_SEL_MB2_SEL);
			break;
		case 0x2:
			snd_soc_component_update_bits(component, RT5682_SAR_IL_CMD_1,
				RT5682_SAR_SEL_MB1_MASK | RT5682_SAR_SEL_MB2_MASK,
				RT5682_SAR_SEL_MB1_SEL | RT5682_SAR_SEL_MB2_NOSEL);
			break;
		default:
			break;
		}

		/* enter SAR ADC power saving mode */
		snd_soc_component_update_bits(component, RT5682_SAR_IL_CMD_1,
			RT5682_SAR_BUTT_DET_MASK | RT5682_SAR_BUTDET_MODE_MASK |
			RT5682_SAR_SEL_MB1_MB2_MASK, 0);
		usleep_range(5000, 6000);
		snd_soc_component_update_bits(component, RT5682_CBJ_CTRL_1,
			RT5682_MB1_PATH_MASK | RT5682_MB2_PATH_MASK,
			RT5682_CTRL_MB1_REG | RT5682_CTRL_MB2_REG);
		usleep_range(10000, 12000);
		snd_soc_component_update_bits(component, RT5682_SAR_IL_CMD_1,
			RT5682_SAR_BUTT_DET_MASK | RT5682_SAR_BUTDET_MODE_MASK,
			RT5682_SAR_BUTT_DET_EN | RT5682_SAR_BUTDET_POW_SAV);
		snd_soc_component_update_bits(component, RT5682_HP_CHARGE_PUMP_1,
			RT5682_OSW_L_MASK | RT5682_OSW_R_MASK, 0);
	}

	regcache_cache_only(rt5682->regmap, true);
	regcache_mark_dirty(rt5682->regmap);
	return 0;
}

static int rt5682_resume(struct snd_soc_component *component)
{
	struct rt5682_priv *rt5682 = snd_soc_component_get_drvdata(component);

	if (rt5682->is_sdw)
		return 0;

	regcache_cache_only(rt5682->regmap, false);
	regcache_sync(rt5682->regmap);

	if (rt5682->hs_jack && (rt5682->jack_type & SND_JACK_HEADSET) == SND_JACK_HEADSET) {
		snd_soc_component_update_bits(component, RT5682_SAR_IL_CMD_1,
			RT5682_SAR_BUTDET_MODE_MASK | RT5682_SAR_SEL_MB1_MB2_MASK,
			RT5682_SAR_BUTDET_POW_NORM | RT5682_SAR_SEL_MB1_MB2_AUTO);
		usleep_range(5000, 6000);
		snd_soc_component_update_bits(component, RT5682_CBJ_CTRL_1,
			RT5682_MB1_PATH_MASK | RT5682_MB2_PATH_MASK,
			RT5682_CTRL_MB1_FSM | RT5682_CTRL_MB2_FSM);
		snd_soc_component_update_bits(component, RT5682_PWR_ANLG_3,
			RT5682_PWR_CBJ, RT5682_PWR_CBJ);
	}

	rt5682->jack_type = 0;
	mod_delayed_work(system_power_efficient_wq,
		&rt5682->jack_detect_work, msecs_to_jiffies(0));

	return 0;
}
#else
#define rt5682_suspend NULL
#define rt5682_resume NULL
#endif

const struct snd_soc_dai_ops rt5682_aif1_dai_ops = {
	.hw_params = rt5682_hw_params,
	.set_fmt = rt5682_set_dai_fmt,
	.set_tdm_slot = rt5682_set_tdm_slot,
	.set_bclk_ratio = rt5682_set_bclk1_ratio,
};
EXPORT_SYMBOL_GPL(rt5682_aif1_dai_ops);

const struct snd_soc_dai_ops rt5682_aif2_dai_ops = {
	.hw_params = rt5682_hw_params,
	.set_fmt = rt5682_set_dai_fmt,
	.set_bclk_ratio = rt5682_set_bclk2_ratio,
};
EXPORT_SYMBOL_GPL(rt5682_aif2_dai_ops);

const struct snd_soc_component_driver rt5682_soc_component_dev = {
	.probe = rt5682_probe,
	.remove = rt5682_remove,
	.suspend = rt5682_suspend,
	.resume = rt5682_resume,
	.set_bias_level = rt5682_set_bias_level,
	.controls = rt5682_snd_controls,
	.num_controls = ARRAY_SIZE(rt5682_snd_controls),
	.dapm_widgets = rt5682_dapm_widgets,
	.num_dapm_widgets = ARRAY_SIZE(rt5682_dapm_widgets),
	.dapm_routes = rt5682_dapm_routes,
	.num_dapm_routes = ARRAY_SIZE(rt5682_dapm_routes),
	.set_sysclk = rt5682_set_component_sysclk,
	.set_pll = rt5682_set_component_pll,
	.set_jack = rt5682_set_jack_detect,
	.use_pmdown_time	= 1,
	.endianness		= 1,
};
EXPORT_SYMBOL_GPL(rt5682_soc_component_dev);

int rt5682_parse_dt(struct rt5682_priv *rt5682, struct device *dev)
{

	device_property_read_u32(dev, "realtek,dmic1-data-pin",
		&rt5682->pdata.dmic1_data_pin);
	device_property_read_u32(dev, "realtek,dmic1-clk-pin",
		&rt5682->pdata.dmic1_clk_pin);
	device_property_read_u32(dev, "realtek,jd-src",
		&rt5682->pdata.jd_src);
	device_property_read_u32(dev, "realtek,btndet-delay",
		&rt5682->pdata.btndet_delay);
	device_property_read_u32(dev, "realtek,dmic-clk-rate-hz",
		&rt5682->pdata.dmic_clk_rate);
	device_property_read_u32(dev, "realtek,dmic-delay-ms",
		&rt5682->pdata.dmic_delay);

	rt5682->pdata.ldo1_en = of_get_named_gpio(dev->of_node,
		"realtek,ldo1-en-gpios", 0);

	if (device_property_read_string_array(dev, "clock-output-names",
					      rt5682->pdata.dai_clk_names,
					      RT5682_DAI_NUM_CLKS) < 0)
		dev_warn(dev, "Using default DAI clk names: %s, %s\n",
			 rt5682->pdata.dai_clk_names[RT5682_DAI_WCLK_IDX],
			 rt5682->pdata.dai_clk_names[RT5682_DAI_BCLK_IDX]);

	rt5682->pdata.dmic_clk_driving_high = device_property_read_bool(dev,
		"realtek,dmic-clk-driving-high");

	return 0;
}
EXPORT_SYMBOL_GPL(rt5682_parse_dt);

void rt5682_calibrate(struct rt5682_priv *rt5682)
{
	int value, count;

	mutex_lock(&rt5682->calibrate_mutex);

	rt5682_reset(rt5682);
	regmap_write(rt5682->regmap, RT5682_I2C_CTRL, 0x000f);
	regmap_write(rt5682->regmap, RT5682_PWR_ANLG_1, 0xa2af);
	usleep_range(15000, 20000);
	regmap_write(rt5682->regmap, RT5682_PWR_ANLG_1, 0xf2af);
	regmap_write(rt5682->regmap, RT5682_MICBIAS_2, 0x0300);
	regmap_write(rt5682->regmap, RT5682_GLB_CLK, 0x8000);
	regmap_write(rt5682->regmap, RT5682_PWR_DIG_1, 0x0100);
	regmap_write(rt5682->regmap, RT5682_HP_IMP_SENS_CTRL_19, 0x3800);
	regmap_write(rt5682->regmap, RT5682_CHOP_DAC, 0x3000);
	regmap_write(rt5682->regmap, RT5682_CALIB_ADC_CTRL, 0x7005);
	regmap_write(rt5682->regmap, RT5682_STO1_ADC_MIXER, 0x686c);
	regmap_write(rt5682->regmap, RT5682_CAL_REC, 0x0d0d);
	regmap_write(rt5682->regmap, RT5682_HP_CALIB_CTRL_2, 0x0321);
	regmap_write(rt5682->regmap, RT5682_HP_LOGIC_CTRL_2, 0x0004);
	regmap_write(rt5682->regmap, RT5682_HP_CALIB_CTRL_1, 0x7c00);
	regmap_write(rt5682->regmap, RT5682_HP_CALIB_CTRL_3, 0x06a1);
	regmap_write(rt5682->regmap, RT5682_A_DAC1_MUX, 0x0311);
	regmap_write(rt5682->regmap, RT5682_HP_CALIB_CTRL_1, 0x7c00);

	regmap_write(rt5682->regmap, RT5682_HP_CALIB_CTRL_1, 0xfc00);

	for (count = 0; count < 60; count++) {
		regmap_read(rt5682->regmap, RT5682_HP_CALIB_STA_1, &value);
		if (!(value & 0x8000))
			break;

		usleep_range(10000, 10005);
	}

	if (count >= 60)
		dev_err(rt5682->component->dev, "HP Calibration Failure\n");

	/* restore settings */
	regmap_write(rt5682->regmap, RT5682_PWR_ANLG_1, 0x002f);
	regmap_write(rt5682->regmap, RT5682_MICBIAS_2, 0x0080);
	regmap_write(rt5682->regmap, RT5682_GLB_CLK, 0x0000);
	regmap_write(rt5682->regmap, RT5682_PWR_DIG_1, 0x0000);
	regmap_write(rt5682->regmap, RT5682_CHOP_DAC, 0x2000);
	regmap_write(rt5682->regmap, RT5682_CALIB_ADC_CTRL, 0x2005);
	regmap_write(rt5682->regmap, RT5682_STO1_ADC_MIXER, 0xc0c4);
	regmap_write(rt5682->regmap, RT5682_CAL_REC, 0x0c0c);

	mutex_unlock(&rt5682->calibrate_mutex);
}
EXPORT_SYMBOL_GPL(rt5682_calibrate);

MODULE_DESCRIPTION("ASoC RT5682 driver");
MODULE_AUTHOR("Bard Liao <bardliao@realtek.com>");
MODULE_LICENSE("GPL v2");<|MERGE_RESOLUTION|>--- conflicted
+++ resolved
@@ -1099,8 +1099,6 @@
 				 &rt5682->jack_detect_work, msecs_to_jiffies(15));
 		return;
 	}
-<<<<<<< HEAD
-=======
 
 	if (rt5682->is_sdw) {
 		if (pm_runtime_status_suspended(rt5682->slave->dev.parent)) {
@@ -1110,7 +1108,6 @@
 			return;
 		}
 	}
->>>>>>> d60c95ef
 
 	dapm = snd_soc_component_get_dapm(rt5682->component);
 
@@ -2865,10 +2862,6 @@
 
 	for (i = 0; i < RT5682_DAI_NUM_CLKS; ++i) {
 		struct clk_init_data init = { };
-<<<<<<< HEAD
-		struct clk_parent_data parent_data;
-=======
->>>>>>> d60c95ef
 		const struct clk_hw *parent;
 
 		dai_clk_hw = &rt5682->dai_clks_hw[i];
@@ -2877,15 +2870,8 @@
 		case RT5682_DAI_WCLK_IDX:
 			/* Make MCLK the parent of WCLK */
 			if (rt5682->mclk) {
-<<<<<<< HEAD
-				parent_data = (struct clk_parent_data){
-					.fw_name = "mclk",
-				};
-				init.parent_data = &parent_data;
-=======
 				parent = __clk_get_hw(rt5682->mclk);
 				init.parent_hws = &parent;
->>>>>>> d60c95ef
 				init.num_parents = 1;
 			}
 			break;
