--- conflicted
+++ resolved
@@ -61,10 +61,7 @@
 	u32 slots;
 	u32 tx_mask;
 	u32 rx_mask;
-<<<<<<< HEAD
-=======
 	u32 channels[2];
->>>>>>> f7688b48
 	u32 hck_rate[2];
 	u32 sck_rate[2];
 	bool hck_dir[2];
@@ -725,72 +722,19 @@
 {
 	struct fsl_esai *esai_priv = snd_soc_dai_get_drvdata(dai);
 	bool tx = substream->stream == SNDRV_PCM_STREAM_PLAYBACK;
-<<<<<<< HEAD
-	u8 i, channels = substream->runtime->channels;
-	u32 pins = DIV_ROUND_UP(channels, esai_priv->slots);
-	u32 mask;
-=======
 
 	esai_priv->channels[tx] = substream->runtime->channels;
->>>>>>> f7688b48
 
 	switch (cmd) {
 	case SNDRV_PCM_TRIGGER_START:
 	case SNDRV_PCM_TRIGGER_RESUME:
 	case SNDRV_PCM_TRIGGER_PAUSE_RELEASE:
-<<<<<<< HEAD
-		regmap_update_bits(esai_priv->regmap, REG_ESAI_xFCR(tx),
-				   ESAI_xFCR_xFEN_MASK, ESAI_xFCR_xFEN);
-
-		/* Write initial words reqiured by ESAI as normal procedure */
-		for (i = 0; tx && i < channels; i++)
-			regmap_write(esai_priv->regmap, REG_ESAI_ETDR, 0x0);
-
-		/*
-		 * When set the TE/RE in the end of enablement flow, there
-		 * will be channel swap issue for multi data line case.
-		 * In order to workaround this issue, we switch the bit
-		 * enablement sequence to below sequence
-		 * 1) clear the xSMB & xSMA: which is done in probe and
-		 *                           stop state.
-		 * 2) set TE/RE
-		 * 3) set xSMB
-		 * 4) set xSMA:  xSMA is the last one in this flow, which
-		 *               will trigger esai to start.
-		 */
-		regmap_update_bits(esai_priv->regmap, REG_ESAI_xCR(tx),
-				   tx ? ESAI_xCR_TE_MASK : ESAI_xCR_RE_MASK,
-				   tx ? ESAI_xCR_TE(pins) : ESAI_xCR_RE(pins));
-		mask = tx ? esai_priv->tx_mask : esai_priv->rx_mask;
-
-		regmap_update_bits(esai_priv->regmap, REG_ESAI_xSMB(tx),
-				   ESAI_xSMB_xS_MASK, ESAI_xSMB_xS(mask));
-		regmap_update_bits(esai_priv->regmap, REG_ESAI_xSMA(tx),
-				   ESAI_xSMA_xS_MASK, ESAI_xSMA_xS(mask));
-
-=======
 		fsl_esai_trigger_start(esai_priv, tx);
->>>>>>> f7688b48
 		break;
 	case SNDRV_PCM_TRIGGER_SUSPEND:
 	case SNDRV_PCM_TRIGGER_STOP:
 	case SNDRV_PCM_TRIGGER_PAUSE_PUSH:
-<<<<<<< HEAD
-		regmap_update_bits(esai_priv->regmap, REG_ESAI_xCR(tx),
-				   tx ? ESAI_xCR_TE_MASK : ESAI_xCR_RE_MASK, 0);
-		regmap_update_bits(esai_priv->regmap, REG_ESAI_xSMA(tx),
-				   ESAI_xSMA_xS_MASK, 0);
-		regmap_update_bits(esai_priv->regmap, REG_ESAI_xSMB(tx),
-				   ESAI_xSMB_xS_MASK, 0);
-
-		/* Disable and reset FIFO */
-		regmap_update_bits(esai_priv->regmap, REG_ESAI_xFCR(tx),
-				   ESAI_xFCR_xFR | ESAI_xFCR_xFEN, ESAI_xFCR_xFR);
-		regmap_update_bits(esai_priv->regmap, REG_ESAI_xFCR(tx),
-				   ESAI_xFCR_xFR, 0);
-=======
 		fsl_esai_trigger_stop(esai_priv, tx);
->>>>>>> f7688b48
 		break;
 	default:
 		return -EINVAL;
@@ -1071,15 +1015,6 @@
 	regmap_write(esai_priv->regmap, REG_ESAI_RSMA, 0);
 	regmap_write(esai_priv->regmap, REG_ESAI_RSMB, 0);
 
-	esai_priv->tx_mask = 0xFFFFFFFF;
-	esai_priv->rx_mask = 0xFFFFFFFF;
-
-	/* Clear the TSMA, TSMB, RSMA, RSMB */
-	regmap_write(esai_priv->regmap, REG_ESAI_TSMA, 0);
-	regmap_write(esai_priv->regmap, REG_ESAI_TSMB, 0);
-	regmap_write(esai_priv->regmap, REG_ESAI_RSMA, 0);
-	regmap_write(esai_priv->regmap, REG_ESAI_RSMB, 0);
-
 	ret = devm_snd_soc_register_component(&pdev->dev, &fsl_esai_component,
 					      &fsl_esai_dai, 1);
 	if (ret) {
