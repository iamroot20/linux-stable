--- conflicted
+++ resolved
@@ -302,13 +302,9 @@
 	__this_cpu_write(watchdog_report_ts, SOFTLOCKUP_DELAY_REPORT);
 }
 
-<<<<<<< HEAD
-static int is_softlockup(unsigned long touch_ts, unsigned long period_ts)
-=======
 static int is_softlockup(unsigned long touch_ts,
 			 unsigned long period_ts,
 			 unsigned long now)
->>>>>>> 25423f4b
 {
 	if ((watchdog_enabled & SOFT_WATCHDOG_ENABLED) && watchdog_thresh){
 		/* Warn about unreasonable delays. */
@@ -357,12 +353,7 @@
 /* watchdog kicker functions */
 static enum hrtimer_restart watchdog_timer_fn(struct hrtimer *hrtimer)
 {
-<<<<<<< HEAD
-	unsigned long touch_ts = __this_cpu_read(watchdog_touch_ts);
-	unsigned long period_ts = __this_cpu_read(watchdog_report_ts);
-=======
 	unsigned long touch_ts, period_ts, now;
->>>>>>> 25423f4b
 	struct pt_regs *regs = get_irq_regs();
 	int duration;
 	int softlockup_all_cpu_backtrace = sysctl_softlockup_all_cpu_backtrace;
@@ -384,9 +375,6 @@
 	/* .. and repeat */
 	hrtimer_forward_now(hrtimer, ns_to_ktime(sample_period));
 
-<<<<<<< HEAD
-	/* Reset the interval when touched externally by a known slow code. */
-=======
 	/*
 	 * Read the current timestamp first. It might become invalid anytime
 	 * when a virtual machine is stopped by the host or when the watchog
@@ -406,7 +394,6 @@
 	period_ts = READ_ONCE(*this_cpu_ptr(&watchdog_report_ts));
 
 	/* Reset the interval when touched by known problematic code. */
->>>>>>> 25423f4b
 	if (period_ts == SOFTLOCKUP_DELAY_REPORT) {
 		if (unlikely(__this_cpu_read(softlockup_touch_sync))) {
 			/*
@@ -417,22 +404,6 @@
 			sched_clock_tick();
 		}
 
-<<<<<<< HEAD
-		/* Clear the guest paused flag on watchdog reset */
-		kvm_check_and_clear_guest_paused();
-		update_report_ts();
-
-		return HRTIMER_RESTART;
-	}
-
-	/* check for a softlockup
-	 * This is done by making sure a high priority task is
-	 * being scheduled.  The task touches the watchdog to
-	 * indicate it is getting cpu time.  If it hasn't then
-	 * this is a good indication some task is hogging the cpu
-	 */
-	duration = is_softlockup(touch_ts, period_ts);
-=======
 		update_report_ts();
 		return HRTIMER_RESTART;
 	}
@@ -440,22 +411,11 @@
 	/* Check for a softlockup. */
 	touch_ts = __this_cpu_read(watchdog_touch_ts);
 	duration = is_softlockup(touch_ts, period_ts, now);
->>>>>>> 25423f4b
 	if (unlikely(duration)) {
 		/*
 		 * Prevent multiple soft-lockup reports if one cpu is already
 		 * engaged in dumping all cpu back traces.
 		 */
-<<<<<<< HEAD
-		if (kvm_check_and_clear_guest_paused())
-			return HRTIMER_RESTART;
-
-		/*
-		 * Prevent multiple soft-lockup reports if one cpu is already
-		 * engaged in dumping all cpu back traces.
-		 */
-=======
->>>>>>> 25423f4b
 		if (softlockup_all_cpu_backtrace) {
 			if (test_and_set_bit_lock(0, &soft_lockup_nmi_warn))
 				return HRTIMER_RESTART;
