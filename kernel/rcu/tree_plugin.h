/* SPDX-License-Identifier: GPL-2.0+ */
/*
 * Read-Copy Update mechanism for mutual exclusion (tree-based version)
 * Internal non-public definitions that provide either classic
 * or preemptible semantics.
 *
 * Copyright Red Hat, 2009
 * Copyright IBM Corporation, 2009
 *
 * Author: Ingo Molnar <mingo@elte.hu>
 *	   Paul E. McKenney <paulmck@linux.ibm.com>
 */

#include "../locking/rtmutex_common.h"

static bool rcu_rdp_is_offloaded(struct rcu_data *rdp)
{
	/*
	 * In order to read the offloaded state of an rdp in a safe
	 * and stable way and prevent from its value to be changed
	 * under us, we must either hold the barrier mutex, the cpu
	 * hotplug lock (read or write) or the nocb lock. Local
	 * non-preemptible reads are also safe. NOCB kthreads and
	 * timers have their own means of synchronization against the
	 * offloaded state updaters.
	 */
	RCU_LOCKDEP_WARN(
		!(lockdep_is_held(&rcu_state.barrier_mutex) ||
		  (IS_ENABLED(CONFIG_HOTPLUG_CPU) && lockdep_is_cpus_held()) ||
		  rcu_lockdep_is_held_nocb(rdp) ||
		  (rdp == this_cpu_ptr(&rcu_data) &&
		   !(IS_ENABLED(CONFIG_PREEMPT_COUNT) && preemptible())) ||
		  rcu_current_is_nocb_kthread(rdp)),
		"Unsafe read of RCU_NOCB offloaded state"
	);

	return rcu_segcblist_is_offloaded(&rdp->cblist);
}

/*
 * Check the RCU kernel configuration parameters and print informative
 * messages about anything out of the ordinary.
 */
static void __init rcu_bootup_announce_oddness(void)
{
	if (IS_ENABLED(CONFIG_RCU_TRACE))
		pr_info("\tRCU event tracing is enabled.\n");
	if ((IS_ENABLED(CONFIG_64BIT) && RCU_FANOUT != 64) ||
	    (!IS_ENABLED(CONFIG_64BIT) && RCU_FANOUT != 32))
		pr_info("\tCONFIG_RCU_FANOUT set to non-default value of %d.\n",
			RCU_FANOUT);
	if (rcu_fanout_exact)
		pr_info("\tHierarchical RCU autobalancing is disabled.\n");
	if (IS_ENABLED(CONFIG_PROVE_RCU))
		pr_info("\tRCU lockdep checking is enabled.\n");
	if (IS_ENABLED(CONFIG_RCU_STRICT_GRACE_PERIOD))
		pr_info("\tRCU strict (and thus non-scalable) grace periods are enabled.\n");
	if (RCU_NUM_LVLS >= 4)
		pr_info("\tFour(or more)-level hierarchy is enabled.\n");
	if (RCU_FANOUT_LEAF != 16)
		pr_info("\tBuild-time adjustment of leaf fanout to %d.\n",
			RCU_FANOUT_LEAF);
	if (rcu_fanout_leaf != RCU_FANOUT_LEAF)
		pr_info("\tBoot-time adjustment of leaf fanout to %d.\n",
			rcu_fanout_leaf);
	if (nr_cpu_ids != NR_CPUS)
		pr_info("\tRCU restricting CPUs from NR_CPUS=%d to nr_cpu_ids=%u.\n", NR_CPUS, nr_cpu_ids);
#ifdef CONFIG_RCU_BOOST
	pr_info("\tRCU priority boosting: priority %d delay %d ms.\n",
		kthread_prio, CONFIG_RCU_BOOST_DELAY);
#endif
	if (blimit != DEFAULT_RCU_BLIMIT)
		pr_info("\tBoot-time adjustment of callback invocation limit to %ld.\n", blimit);
	if (qhimark != DEFAULT_RCU_QHIMARK)
		pr_info("\tBoot-time adjustment of callback high-water mark to %ld.\n", qhimark);
	if (qlowmark != DEFAULT_RCU_QLOMARK)
		pr_info("\tBoot-time adjustment of callback low-water mark to %ld.\n", qlowmark);
	if (qovld != DEFAULT_RCU_QOVLD)
		pr_info("\tBoot-time adjustment of callback overload level to %ld.\n", qovld);
	if (jiffies_till_first_fqs != ULONG_MAX)
		pr_info("\tBoot-time adjustment of first FQS scan delay to %ld jiffies.\n", jiffies_till_first_fqs);
	if (jiffies_till_next_fqs != ULONG_MAX)
		pr_info("\tBoot-time adjustment of subsequent FQS scan delay to %ld jiffies.\n", jiffies_till_next_fqs);
	if (jiffies_till_sched_qs != ULONG_MAX)
		pr_info("\tBoot-time adjustment of scheduler-enlistment delay to %ld jiffies.\n", jiffies_till_sched_qs);
	if (rcu_kick_kthreads)
		pr_info("\tKick kthreads if too-long grace period.\n");
	if (IS_ENABLED(CONFIG_DEBUG_OBJECTS_RCU_HEAD))
		pr_info("\tRCU callback double-/use-after-free debug is enabled.\n");
	if (gp_preinit_delay)
		pr_info("\tRCU debug GP pre-init slowdown %d jiffies.\n", gp_preinit_delay);
	if (gp_init_delay)
		pr_info("\tRCU debug GP init slowdown %d jiffies.\n", gp_init_delay);
	if (gp_cleanup_delay)
		pr_info("\tRCU debug GP cleanup slowdown %d jiffies.\n", gp_cleanup_delay);
	if (!use_softirq)
		pr_info("\tRCU_SOFTIRQ processing moved to rcuc kthreads.\n");
	if (IS_ENABLED(CONFIG_RCU_EQS_DEBUG))
		pr_info("\tRCU debug extended QS entry/exit.\n");
	rcupdate_announce_bootup_oddness();
}

#ifdef CONFIG_PREEMPT_RCU

static void rcu_report_exp_rnp(struct rcu_node *rnp, bool wake);
static void rcu_read_unlock_special(struct task_struct *t);

/*
 * Tell them what RCU they are running.
 */
static void __init rcu_bootup_announce(void)
{
	pr_info("Preemptible hierarchical RCU implementation.\n");
	rcu_bootup_announce_oddness();
}

/* Flags for rcu_preempt_ctxt_queue() decision table. */
#define RCU_GP_TASKS	0x8
#define RCU_EXP_TASKS	0x4
#define RCU_GP_BLKD	0x2
#define RCU_EXP_BLKD	0x1

/*
 * Queues a task preempted within an RCU-preempt read-side critical
 * section into the appropriate location within the ->blkd_tasks list,
 * depending on the states of any ongoing normal and expedited grace
 * periods.  The ->gp_tasks pointer indicates which element the normal
 * grace period is waiting on (NULL if none), and the ->exp_tasks pointer
 * indicates which element the expedited grace period is waiting on (again,
 * NULL if none).  If a grace period is waiting on a given element in the
 * ->blkd_tasks list, it also waits on all subsequent elements.  Thus,
 * adding a task to the tail of the list blocks any grace period that is
 * already waiting on one of the elements.  In contrast, adding a task
 * to the head of the list won't block any grace period that is already
 * waiting on one of the elements.
 *
 * This queuing is imprecise, and can sometimes make an ongoing grace
 * period wait for a task that is not strictly speaking blocking it.
 * Given the choice, we needlessly block a normal grace period rather than
 * blocking an expedited grace period.
 *
 * Note that an endless sequence of expedited grace periods still cannot
 * indefinitely postpone a normal grace period.  Eventually, all of the
 * fixed number of preempted tasks blocking the normal grace period that are
 * not also blocking the expedited grace period will resume and complete
 * their RCU read-side critical sections.  At that point, the ->gp_tasks
 * pointer will equal the ->exp_tasks pointer, at which point the end of
 * the corresponding expedited grace period will also be the end of the
 * normal grace period.
 */
static void rcu_preempt_ctxt_queue(struct rcu_node *rnp, struct rcu_data *rdp)
	__releases(rnp->lock) /* But leaves rrupts disabled. */
{
	int blkd_state = (rnp->gp_tasks ? RCU_GP_TASKS : 0) +
			 (rnp->exp_tasks ? RCU_EXP_TASKS : 0) +
			 (rnp->qsmask & rdp->grpmask ? RCU_GP_BLKD : 0) +
			 (rnp->expmask & rdp->grpmask ? RCU_EXP_BLKD : 0);
	struct task_struct *t = current;

	raw_lockdep_assert_held_rcu_node(rnp);
	WARN_ON_ONCE(rdp->mynode != rnp);
	WARN_ON_ONCE(!rcu_is_leaf_node(rnp));
	/* RCU better not be waiting on newly onlined CPUs! */
	WARN_ON_ONCE(rnp->qsmaskinitnext & ~rnp->qsmaskinit & rnp->qsmask &
		     rdp->grpmask);

	/*
	 * Decide where to queue the newly blocked task.  In theory,
	 * this could be an if-statement.  In practice, when I tried
	 * that, it was quite messy.
	 */
	switch (blkd_state) {
	case 0:
	case                RCU_EXP_TASKS:
	case                RCU_EXP_TASKS + RCU_GP_BLKD:
	case RCU_GP_TASKS:
	case RCU_GP_TASKS + RCU_EXP_TASKS:

		/*
		 * Blocking neither GP, or first task blocking the normal
		 * GP but not blocking the already-waiting expedited GP.
		 * Queue at the head of the list to avoid unnecessarily
		 * blocking the already-waiting GPs.
		 */
		list_add(&t->rcu_node_entry, &rnp->blkd_tasks);
		break;

	case                                              RCU_EXP_BLKD:
	case                                RCU_GP_BLKD:
	case                                RCU_GP_BLKD + RCU_EXP_BLKD:
	case RCU_GP_TASKS +                               RCU_EXP_BLKD:
	case RCU_GP_TASKS +                 RCU_GP_BLKD + RCU_EXP_BLKD:
	case RCU_GP_TASKS + RCU_EXP_TASKS + RCU_GP_BLKD + RCU_EXP_BLKD:

		/*
		 * First task arriving that blocks either GP, or first task
		 * arriving that blocks the expedited GP (with the normal
		 * GP already waiting), or a task arriving that blocks
		 * both GPs with both GPs already waiting.  Queue at the
		 * tail of the list to avoid any GP waiting on any of the
		 * already queued tasks that are not blocking it.
		 */
		list_add_tail(&t->rcu_node_entry, &rnp->blkd_tasks);
		break;

	case                RCU_EXP_TASKS +               RCU_EXP_BLKD:
	case                RCU_EXP_TASKS + RCU_GP_BLKD + RCU_EXP_BLKD:
	case RCU_GP_TASKS + RCU_EXP_TASKS +               RCU_EXP_BLKD:

		/*
		 * Second or subsequent task blocking the expedited GP.
		 * The task either does not block the normal GP, or is the
		 * first task blocking the normal GP.  Queue just after
		 * the first task blocking the expedited GP.
		 */
		list_add(&t->rcu_node_entry, rnp->exp_tasks);
		break;

	case RCU_GP_TASKS +                 RCU_GP_BLKD:
	case RCU_GP_TASKS + RCU_EXP_TASKS + RCU_GP_BLKD:

		/*
		 * Second or subsequent task blocking the normal GP.
		 * The task does not block the expedited GP. Queue just
		 * after the first task blocking the normal GP.
		 */
		list_add(&t->rcu_node_entry, rnp->gp_tasks);
		break;

	default:

		/* Yet another exercise in excessive paranoia. */
		WARN_ON_ONCE(1);
		break;
	}

	/*
	 * We have now queued the task.  If it was the first one to
	 * block either grace period, update the ->gp_tasks and/or
	 * ->exp_tasks pointers, respectively, to reference the newly
	 * blocked tasks.
	 */
	if (!rnp->gp_tasks && (blkd_state & RCU_GP_BLKD)) {
		WRITE_ONCE(rnp->gp_tasks, &t->rcu_node_entry);
		WARN_ON_ONCE(rnp->completedqs == rnp->gp_seq);
	}
	if (!rnp->exp_tasks && (blkd_state & RCU_EXP_BLKD))
		WRITE_ONCE(rnp->exp_tasks, &t->rcu_node_entry);
	WARN_ON_ONCE(!(blkd_state & RCU_GP_BLKD) !=
		     !(rnp->qsmask & rdp->grpmask));
	WARN_ON_ONCE(!(blkd_state & RCU_EXP_BLKD) !=
		     !(rnp->expmask & rdp->grpmask));
	raw_spin_unlock_rcu_node(rnp); /* interrupts remain disabled. */

	/*
	 * Report the quiescent state for the expedited GP.  This expedited
	 * GP should not be able to end until we report, so there should be
	 * no need to check for a subsequent expedited GP.  (Though we are
	 * still in a quiescent state in any case.)
	 */
	if (blkd_state & RCU_EXP_BLKD && rdp->cpu_no_qs.b.exp)
		rcu_report_exp_rdp(rdp);
	else
		WARN_ON_ONCE(rdp->cpu_no_qs.b.exp);
}

/*
 * Record a preemptible-RCU quiescent state for the specified CPU.
 * Note that this does not necessarily mean that the task currently running
 * on the CPU is in a quiescent state:  Instead, it means that the current
 * grace period need not wait on any RCU read-side critical section that
 * starts later on this CPU.  It also means that if the current task is
 * in an RCU read-side critical section, it has already added itself to
 * some leaf rcu_node structure's ->blkd_tasks list.  In addition to the
 * current task, there might be any number of other tasks blocked while
 * in an RCU read-side critical section.
 *
 * Unlike non-preemptible-RCU, quiescent state reports for expedited
 * grace periods are handled separately via deferred quiescent states
 * and context switch events.
 *
 * Callers to this function must disable preemption.
 */
static void rcu_qs(void)
{
	RCU_LOCKDEP_WARN(preemptible(), "rcu_qs() invoked with preemption enabled!!!\n");
	if (__this_cpu_read(rcu_data.cpu_no_qs.b.norm)) {
		trace_rcu_grace_period(TPS("rcu_preempt"),
				       __this_cpu_read(rcu_data.gp_seq),
				       TPS("cpuqs"));
		__this_cpu_write(rcu_data.cpu_no_qs.b.norm, false);
		barrier(); /* Coordinate with rcu_flavor_sched_clock_irq(). */
		WRITE_ONCE(current->rcu_read_unlock_special.b.need_qs, false);
	}
}

/*
 * We have entered the scheduler, and the current task might soon be
 * context-switched away from.  If this task is in an RCU read-side
 * critical section, we will no longer be able to rely on the CPU to
 * record that fact, so we enqueue the task on the blkd_tasks list.
 * The task will dequeue itself when it exits the outermost enclosing
 * RCU read-side critical section.  Therefore, the current grace period
 * cannot be permitted to complete until the blkd_tasks list entries
 * predating the current grace period drain, in other words, until
 * rnp->gp_tasks becomes NULL.
 *
 * Caller must disable interrupts.
 */
void rcu_note_context_switch(bool preempt)
{
	struct task_struct *t = current;
	struct rcu_data *rdp = this_cpu_ptr(&rcu_data);
	struct rcu_node *rnp;

	trace_rcu_utilization(TPS("Start context switch"));
	lockdep_assert_irqs_disabled();
	WARN_ONCE(!preempt && rcu_preempt_depth() > 0, "Voluntary context switch within RCU read-side critical section!");
	if (rcu_preempt_depth() > 0 &&
	    !t->rcu_read_unlock_special.b.blocked) {

		/* Possibly blocking in an RCU read-side critical section. */
		rnp = rdp->mynode;
		raw_spin_lock_rcu_node(rnp);
		t->rcu_read_unlock_special.b.blocked = true;
		t->rcu_blocked_node = rnp;

		/*
		 * Verify the CPU's sanity, trace the preemption, and
		 * then queue the task as required based on the states
		 * of any ongoing and expedited grace periods.
		 */
		WARN_ON_ONCE(!rcu_rdp_cpu_online(rdp));
		WARN_ON_ONCE(!list_empty(&t->rcu_node_entry));
		trace_rcu_preempt_task(rcu_state.name,
				       t->pid,
				       (rnp->qsmask & rdp->grpmask)
				       ? rnp->gp_seq
				       : rcu_seq_snap(&rnp->gp_seq));
		rcu_preempt_ctxt_queue(rnp, rdp);
	} else {
		rcu_preempt_deferred_qs(t);
	}

	/*
	 * Either we were not in an RCU read-side critical section to
	 * begin with, or we have now recorded that critical section
	 * globally.  Either way, we can now note a quiescent state
	 * for this CPU.  Again, if we were in an RCU read-side critical
	 * section, and if that critical section was blocking the current
	 * grace period, then the fact that the task has been enqueued
	 * means that we continue to block the current grace period.
	 */
	rcu_qs();
	if (rdp->cpu_no_qs.b.exp)
		rcu_report_exp_rdp(rdp);
	rcu_tasks_qs(current, preempt);
	trace_rcu_utilization(TPS("End context switch"));
}
EXPORT_SYMBOL_GPL(rcu_note_context_switch);

/*
 * Check for preempted RCU readers blocking the current grace period
 * for the specified rcu_node structure.  If the caller needs a reliable
 * answer, it must hold the rcu_node's ->lock.
 */
static int rcu_preempt_blocked_readers_cgp(struct rcu_node *rnp)
{
	return READ_ONCE(rnp->gp_tasks) != NULL;
}

/* limit value for ->rcu_read_lock_nesting. */
#define RCU_NEST_PMAX (INT_MAX / 2)

static void rcu_preempt_read_enter(void)
{
	WRITE_ONCE(current->rcu_read_lock_nesting, READ_ONCE(current->rcu_read_lock_nesting) + 1);
}

static int rcu_preempt_read_exit(void)
{
	int ret = READ_ONCE(current->rcu_read_lock_nesting) - 1;

	WRITE_ONCE(current->rcu_read_lock_nesting, ret);
	return ret;
}

static void rcu_preempt_depth_set(int val)
{
	WRITE_ONCE(current->rcu_read_lock_nesting, val);
}

/*
 * Preemptible RCU implementation for rcu_read_lock().
 * Just increment ->rcu_read_lock_nesting, shared state will be updated
 * if we block.
 */
void __rcu_read_lock(void)
{
	rcu_preempt_read_enter();
	if (IS_ENABLED(CONFIG_PROVE_LOCKING))
		WARN_ON_ONCE(rcu_preempt_depth() > RCU_NEST_PMAX);
	if (IS_ENABLED(CONFIG_RCU_STRICT_GRACE_PERIOD) && rcu_state.gp_kthread)
		WRITE_ONCE(current->rcu_read_unlock_special.b.need_qs, true);
	barrier();  /* critical section after entry code. */
}
EXPORT_SYMBOL_GPL(__rcu_read_lock);

/*
 * Preemptible RCU implementation for rcu_read_unlock().
 * Decrement ->rcu_read_lock_nesting.  If the result is zero (outermost
 * rcu_read_unlock()) and ->rcu_read_unlock_special is non-zero, then
 * invoke rcu_read_unlock_special() to clean up after a context switch
 * in an RCU read-side critical section and other special cases.
 */
void __rcu_read_unlock(void)
{
	struct task_struct *t = current;

	barrier();  // critical section before exit code.
	if (rcu_preempt_read_exit() == 0) {
		barrier();  // critical-section exit before .s check.
		if (unlikely(READ_ONCE(t->rcu_read_unlock_special.s)))
			rcu_read_unlock_special(t);
	}
	if (IS_ENABLED(CONFIG_PROVE_LOCKING)) {
		int rrln = rcu_preempt_depth();

		WARN_ON_ONCE(rrln < 0 || rrln > RCU_NEST_PMAX);
	}
}
EXPORT_SYMBOL_GPL(__rcu_read_unlock);

/*
 * Advance a ->blkd_tasks-list pointer to the next entry, instead
 * returning NULL if at the end of the list.
 */
static struct list_head *rcu_next_node_entry(struct task_struct *t,
					     struct rcu_node *rnp)
{
	struct list_head *np;

	np = t->rcu_node_entry.next;
	if (np == &rnp->blkd_tasks)
		np = NULL;
	return np;
}

/*
 * Return true if the specified rcu_node structure has tasks that were
 * preempted within an RCU read-side critical section.
 */
static bool rcu_preempt_has_tasks(struct rcu_node *rnp)
{
	return !list_empty(&rnp->blkd_tasks);
}

/*
 * Report deferred quiescent states.  The deferral time can
 * be quite short, for example, in the case of the call from
 * rcu_read_unlock_special().
 */
static notrace void
rcu_preempt_deferred_qs_irqrestore(struct task_struct *t, unsigned long flags)
{
	bool empty_exp;
	bool empty_norm;
	bool empty_exp_now;
	struct list_head *np;
	bool drop_boost_mutex = false;
	struct rcu_data *rdp;
	struct rcu_node *rnp;
	union rcu_special special;

	/*
	 * If RCU core is waiting for this CPU to exit its critical section,
	 * report the fact that it has exited.  Because irqs are disabled,
	 * t->rcu_read_unlock_special cannot change.
	 */
	special = t->rcu_read_unlock_special;
	rdp = this_cpu_ptr(&rcu_data);
	if (!special.s && !rdp->cpu_no_qs.b.exp) {
		local_irq_restore(flags);
		return;
	}
	t->rcu_read_unlock_special.s = 0;
	if (special.b.need_qs) {
		if (IS_ENABLED(CONFIG_RCU_STRICT_GRACE_PERIOD)) {
			rdp->cpu_no_qs.b.norm = false;
			rcu_report_qs_rdp(rdp);
			udelay(rcu_unlock_delay);
		} else {
			rcu_qs();
		}
	}

	/*
	 * Respond to a request by an expedited grace period for a
	 * quiescent state from this CPU.  Note that requests from
	 * tasks are handled when removing the task from the
	 * blocked-tasks list below.
	 */
	if (rdp->cpu_no_qs.b.exp)
		rcu_report_exp_rdp(rdp);

	/* Clean up if blocked during RCU read-side critical section. */
	if (special.b.blocked) {

		/*
		 * Remove this task from the list it blocked on.  The task
		 * now remains queued on the rcu_node corresponding to the
		 * CPU it first blocked on, so there is no longer any need
		 * to loop.  Retain a WARN_ON_ONCE() out of sheer paranoia.
		 */
		rnp = t->rcu_blocked_node;
		raw_spin_lock_rcu_node(rnp); /* irqs already disabled. */
		WARN_ON_ONCE(rnp != t->rcu_blocked_node);
		WARN_ON_ONCE(!rcu_is_leaf_node(rnp));
		empty_norm = !rcu_preempt_blocked_readers_cgp(rnp);
		WARN_ON_ONCE(rnp->completedqs == rnp->gp_seq &&
			     (!empty_norm || rnp->qsmask));
		empty_exp = sync_rcu_exp_done(rnp);
		smp_mb(); /* ensure expedited fastpath sees end of RCU c-s. */
		np = rcu_next_node_entry(t, rnp);
		list_del_init(&t->rcu_node_entry);
		t->rcu_blocked_node = NULL;
		trace_rcu_unlock_preempted_task(TPS("rcu_preempt"),
						rnp->gp_seq, t->pid);
		if (&t->rcu_node_entry == rnp->gp_tasks)
			WRITE_ONCE(rnp->gp_tasks, np);
		if (&t->rcu_node_entry == rnp->exp_tasks)
			WRITE_ONCE(rnp->exp_tasks, np);
		if (IS_ENABLED(CONFIG_RCU_BOOST)) {
			/* Snapshot ->boost_mtx ownership w/rnp->lock held. */
			drop_boost_mutex = rt_mutex_owner(&rnp->boost_mtx.rtmutex) == t;
			if (&t->rcu_node_entry == rnp->boost_tasks)
				WRITE_ONCE(rnp->boost_tasks, np);
		}

		/*
		 * If this was the last task on the current list, and if
		 * we aren't waiting on any CPUs, report the quiescent state.
		 * Note that rcu_report_unblock_qs_rnp() releases rnp->lock,
		 * so we must take a snapshot of the expedited state.
		 */
		empty_exp_now = sync_rcu_exp_done(rnp);
		if (!empty_norm && !rcu_preempt_blocked_readers_cgp(rnp)) {
			trace_rcu_quiescent_state_report(TPS("preempt_rcu"),
							 rnp->gp_seq,
							 0, rnp->qsmask,
							 rnp->level,
							 rnp->grplo,
							 rnp->grphi,
							 !!rnp->gp_tasks);
			rcu_report_unblock_qs_rnp(rnp, flags);
		} else {
			raw_spin_unlock_irqrestore_rcu_node(rnp, flags);
		}

		/*
		 * If this was the last task on the expedited lists,
		 * then we need to report up the rcu_node hierarchy.
		 */
		if (!empty_exp && empty_exp_now)
			rcu_report_exp_rnp(rnp, true);

		/* Unboost if we were boosted. */
		if (IS_ENABLED(CONFIG_RCU_BOOST) && drop_boost_mutex)
			rt_mutex_futex_unlock(&rnp->boost_mtx.rtmutex);
	} else {
		local_irq_restore(flags);
	}
}

/*
 * Is a deferred quiescent-state pending, and are we also not in
 * an RCU read-side critical section?  It is the caller's responsibility
 * to ensure it is otherwise safe to report any deferred quiescent
 * states.  The reason for this is that it is safe to report a
 * quiescent state during context switch even though preemption
 * is disabled.  This function cannot be expected to understand these
 * nuances, so the caller must handle them.
 */
static notrace bool rcu_preempt_need_deferred_qs(struct task_struct *t)
{
	return (__this_cpu_read(rcu_data.cpu_no_qs.b.exp) ||
		READ_ONCE(t->rcu_read_unlock_special.s)) &&
	       rcu_preempt_depth() == 0;
}

/*
 * Report a deferred quiescent state if needed and safe to do so.
 * As with rcu_preempt_need_deferred_qs(), "safe" involves only
 * not being in an RCU read-side critical section.  The caller must
 * evaluate safety in terms of interrupt, softirq, and preemption
 * disabling.
 */
<<<<<<< HEAD
static notrace void rcu_preempt_deferred_qs(struct task_struct *t)
=======
void rcu_preempt_deferred_qs(struct task_struct *t)
>>>>>>> 1dcaa3b4
{
	unsigned long flags;

	if (!rcu_preempt_need_deferred_qs(t))
		return;
	local_irq_save(flags);
	rcu_preempt_deferred_qs_irqrestore(t, flags);
}

/*
 * Minimal handler to give the scheduler a chance to re-evaluate.
 */
static void rcu_preempt_deferred_qs_handler(struct irq_work *iwp)
{
	struct rcu_data *rdp;

	rdp = container_of(iwp, struct rcu_data, defer_qs_iw);
	rdp->defer_qs_iw_pending = false;
}

/*
 * Handle special cases during rcu_read_unlock(), such as needing to
 * notify RCU core processing or task having blocked during the RCU
 * read-side critical section.
 */
static void rcu_read_unlock_special(struct task_struct *t)
{
	unsigned long flags;
	bool irqs_were_disabled;
	bool preempt_bh_were_disabled =
			!!(preempt_count() & (PREEMPT_MASK | SOFTIRQ_MASK));

	/* NMI handlers cannot block and cannot safely manipulate state. */
	if (in_nmi())
		return;

	local_irq_save(flags);
	irqs_were_disabled = irqs_disabled_flags(flags);
	if (preempt_bh_were_disabled || irqs_were_disabled) {
		bool expboost; // Expedited GP in flight or possible boosting.
		struct rcu_data *rdp = this_cpu_ptr(&rcu_data);
		struct rcu_node *rnp = rdp->mynode;

		expboost = (t->rcu_blocked_node && READ_ONCE(t->rcu_blocked_node->exp_tasks)) ||
			   (rdp->grpmask & READ_ONCE(rnp->expmask)) ||
			   IS_ENABLED(CONFIG_RCU_STRICT_GRACE_PERIOD) ||
			   (IS_ENABLED(CONFIG_RCU_BOOST) && irqs_were_disabled &&
			    t->rcu_blocked_node);
		// Need to defer quiescent state until everything is enabled.
		if (use_softirq && (in_hardirq() || (expboost && !irqs_were_disabled))) {
			// Using softirq, safe to awaken, and either the
			// wakeup is free or there is either an expedited
			// GP in flight or a potential need to deboost.
			raise_softirq_irqoff(RCU_SOFTIRQ);
		} else {
			// Enabling BH or preempt does reschedule, so...
			// Also if no expediting and no possible deboosting,
			// slow is OK.  Plus nohz_full CPUs eventually get
			// tick enabled.
			set_tsk_need_resched(current);
			set_preempt_need_resched();
			if (IS_ENABLED(CONFIG_IRQ_WORK) && irqs_were_disabled &&
			    expboost && !rdp->defer_qs_iw_pending && cpu_online(rdp->cpu)) {
				// Get scheduler to re-evaluate and call hooks.
				// If !IRQ_WORK, FQS scan will eventually IPI.
				if (IS_ENABLED(CONFIG_RCU_STRICT_GRACE_PERIOD) &&
				    IS_ENABLED(CONFIG_PREEMPT_RT))
					rdp->defer_qs_iw = IRQ_WORK_INIT_HARD(
								rcu_preempt_deferred_qs_handler);
				else
					init_irq_work(&rdp->defer_qs_iw,
						      rcu_preempt_deferred_qs_handler);
				rdp->defer_qs_iw_pending = true;
				irq_work_queue_on(&rdp->defer_qs_iw, rdp->cpu);
			}
		}
		local_irq_restore(flags);
		return;
	}
	rcu_preempt_deferred_qs_irqrestore(t, flags);
}

/*
 * Check that the list of blocked tasks for the newly completed grace
 * period is in fact empty.  It is a serious bug to complete a grace
 * period that still has RCU readers blocked!  This function must be
 * invoked -before- updating this rnp's ->gp_seq.
 *
 * Also, if there are blocked tasks on the list, they automatically
 * block the newly created grace period, so set up ->gp_tasks accordingly.
 */
static void rcu_preempt_check_blocked_tasks(struct rcu_node *rnp)
{
	struct task_struct *t;

	RCU_LOCKDEP_WARN(preemptible(), "rcu_preempt_check_blocked_tasks() invoked with preemption enabled!!!\n");
	raw_lockdep_assert_held_rcu_node(rnp);
	if (WARN_ON_ONCE(rcu_preempt_blocked_readers_cgp(rnp)))
		dump_blkd_tasks(rnp, 10);
	if (rcu_preempt_has_tasks(rnp) &&
	    (rnp->qsmaskinit || rnp->wait_blkd_tasks)) {
		WRITE_ONCE(rnp->gp_tasks, rnp->blkd_tasks.next);
		t = container_of(rnp->gp_tasks, struct task_struct,
				 rcu_node_entry);
		trace_rcu_unlock_preempted_task(TPS("rcu_preempt-GPS"),
						rnp->gp_seq, t->pid);
	}
	WARN_ON_ONCE(rnp->qsmask);
}

/*
 * Check for a quiescent state from the current CPU, including voluntary
 * context switches for Tasks RCU.  When a task blocks, the task is
 * recorded in the corresponding CPU's rcu_node structure, which is checked
 * elsewhere, hence this function need only check for quiescent states
 * related to the current CPU, not to those related to tasks.
 */
static void rcu_flavor_sched_clock_irq(int user)
{
	struct task_struct *t = current;

	lockdep_assert_irqs_disabled();
	if (user || rcu_is_cpu_rrupt_from_idle()) {
		rcu_note_voluntary_context_switch(current);
	}
	if (rcu_preempt_depth() > 0 ||
	    (preempt_count() & (PREEMPT_MASK | SOFTIRQ_MASK))) {
		/* No QS, force context switch if deferred. */
		if (rcu_preempt_need_deferred_qs(t)) {
			set_tsk_need_resched(t);
			set_preempt_need_resched();
		}
	} else if (rcu_preempt_need_deferred_qs(t)) {
		rcu_preempt_deferred_qs(t); /* Report deferred QS. */
		return;
	} else if (!WARN_ON_ONCE(rcu_preempt_depth())) {
		rcu_qs(); /* Report immediate QS. */
		return;
	}

	/* If GP is oldish, ask for help from rcu_read_unlock_special(). */
	if (rcu_preempt_depth() > 0 &&
	    __this_cpu_read(rcu_data.core_needs_qs) &&
	    __this_cpu_read(rcu_data.cpu_no_qs.b.norm) &&
	    !t->rcu_read_unlock_special.b.need_qs &&
	    time_after(jiffies, rcu_state.gp_start + HZ))
		t->rcu_read_unlock_special.b.need_qs = true;
}

/*
 * Check for a task exiting while in a preemptible-RCU read-side
 * critical section, clean up if so.  No need to issue warnings, as
 * debug_check_no_locks_held() already does this if lockdep is enabled.
 * Besides, if this function does anything other than just immediately
 * return, there was a bug of some sort.  Spewing warnings from this
 * function is like as not to simply obscure important prior warnings.
 */
void exit_rcu(void)
{
	struct task_struct *t = current;

	if (unlikely(!list_empty(&current->rcu_node_entry))) {
		rcu_preempt_depth_set(1);
		barrier();
		WRITE_ONCE(t->rcu_read_unlock_special.b.blocked, true);
	} else if (unlikely(rcu_preempt_depth())) {
		rcu_preempt_depth_set(1);
	} else {
		return;
	}
	__rcu_read_unlock();
	rcu_preempt_deferred_qs(current);
}

/*
 * Dump the blocked-tasks state, but limit the list dump to the
 * specified number of elements.
 */
static void
dump_blkd_tasks(struct rcu_node *rnp, int ncheck)
{
	int cpu;
	int i;
	struct list_head *lhp;
	struct rcu_data *rdp;
	struct rcu_node *rnp1;

	raw_lockdep_assert_held_rcu_node(rnp);
	pr_info("%s: grp: %d-%d level: %d ->gp_seq %ld ->completedqs %ld\n",
		__func__, rnp->grplo, rnp->grphi, rnp->level,
		(long)READ_ONCE(rnp->gp_seq), (long)rnp->completedqs);
	for (rnp1 = rnp; rnp1; rnp1 = rnp1->parent)
		pr_info("%s: %d:%d ->qsmask %#lx ->qsmaskinit %#lx ->qsmaskinitnext %#lx\n",
			__func__, rnp1->grplo, rnp1->grphi, rnp1->qsmask, rnp1->qsmaskinit, rnp1->qsmaskinitnext);
	pr_info("%s: ->gp_tasks %p ->boost_tasks %p ->exp_tasks %p\n",
		__func__, READ_ONCE(rnp->gp_tasks), data_race(rnp->boost_tasks),
		READ_ONCE(rnp->exp_tasks));
	pr_info("%s: ->blkd_tasks", __func__);
	i = 0;
	list_for_each(lhp, &rnp->blkd_tasks) {
		pr_cont(" %p", lhp);
		if (++i >= ncheck)
			break;
	}
	pr_cont("\n");
	for (cpu = rnp->grplo; cpu <= rnp->grphi; cpu++) {
		rdp = per_cpu_ptr(&rcu_data, cpu);
		pr_info("\t%d: %c online: %ld(%d) offline: %ld(%d)\n",
			cpu, ".o"[rcu_rdp_cpu_online(rdp)],
			(long)rdp->rcu_onl_gp_seq, rdp->rcu_onl_gp_flags,
			(long)rdp->rcu_ofl_gp_seq, rdp->rcu_ofl_gp_flags);
	}
}

#else /* #ifdef CONFIG_PREEMPT_RCU */

/*
 * If strict grace periods are enabled, and if the calling
 * __rcu_read_unlock() marks the beginning of a quiescent state, immediately
 * report that quiescent state and, if requested, spin for a bit.
 */
void rcu_read_unlock_strict(void)
{
	struct rcu_data *rdp;

	if (irqs_disabled() || preempt_count() || !rcu_state.gp_kthread)
		return;
	rdp = this_cpu_ptr(&rcu_data);
	rcu_report_qs_rdp(rdp);
	udelay(rcu_unlock_delay);
}
EXPORT_SYMBOL_GPL(rcu_read_unlock_strict);

/*
 * Tell them what RCU they are running.
 */
static void __init rcu_bootup_announce(void)
{
	pr_info("Hierarchical RCU implementation.\n");
	rcu_bootup_announce_oddness();
}

/*
 * Note a quiescent state for PREEMPTION=n.  Because we do not need to know
 * how many quiescent states passed, just if there was at least one since
 * the start of the grace period, this just sets a flag.  The caller must
 * have disabled preemption.
 */
static void rcu_qs(void)
{
	RCU_LOCKDEP_WARN(preemptible(), "rcu_qs() invoked with preemption enabled!!!");
	if (!__this_cpu_read(rcu_data.cpu_no_qs.s))
		return;
	trace_rcu_grace_period(TPS("rcu_sched"),
			       __this_cpu_read(rcu_data.gp_seq), TPS("cpuqs"));
	__this_cpu_write(rcu_data.cpu_no_qs.b.norm, false);
	if (__this_cpu_read(rcu_data.cpu_no_qs.b.exp))
		rcu_report_exp_rdp(this_cpu_ptr(&rcu_data));
}

/*
 * Register an urgently needed quiescent state.  If there is an
 * emergency, invoke rcu_momentary_dyntick_idle() to do a heavy-weight
 * dyntick-idle quiescent state visible to other CPUs, which will in
 * some cases serve for expedited as well as normal grace periods.
 * Either way, register a lightweight quiescent state.
 */
void rcu_all_qs(void)
{
	unsigned long flags;

	if (!raw_cpu_read(rcu_data.rcu_urgent_qs))
		return;
	preempt_disable();
	/* Load rcu_urgent_qs before other flags. */
	if (!smp_load_acquire(this_cpu_ptr(&rcu_data.rcu_urgent_qs))) {
		preempt_enable();
		return;
	}
	this_cpu_write(rcu_data.rcu_urgent_qs, false);
	if (unlikely(raw_cpu_read(rcu_data.rcu_need_heavy_qs))) {
		local_irq_save(flags);
		rcu_momentary_dyntick_idle();
		local_irq_restore(flags);
	}
	rcu_qs();
	preempt_enable();
}
EXPORT_SYMBOL_GPL(rcu_all_qs);

/*
 * Note a PREEMPTION=n context switch. The caller must have disabled interrupts.
 */
void rcu_note_context_switch(bool preempt)
{
	trace_rcu_utilization(TPS("Start context switch"));
	rcu_qs();
	/* Load rcu_urgent_qs before other flags. */
	if (!smp_load_acquire(this_cpu_ptr(&rcu_data.rcu_urgent_qs)))
		goto out;
	this_cpu_write(rcu_data.rcu_urgent_qs, false);
	if (unlikely(raw_cpu_read(rcu_data.rcu_need_heavy_qs)))
		rcu_momentary_dyntick_idle();
out:
	rcu_tasks_qs(current, preempt);
	trace_rcu_utilization(TPS("End context switch"));
}
EXPORT_SYMBOL_GPL(rcu_note_context_switch);

/*
 * Because preemptible RCU does not exist, there are never any preempted
 * RCU readers.
 */
static int rcu_preempt_blocked_readers_cgp(struct rcu_node *rnp)
{
	return 0;
}

/*
 * Because there is no preemptible RCU, there can be no readers blocked.
 */
static bool rcu_preempt_has_tasks(struct rcu_node *rnp)
{
	return false;
}

/*
 * Because there is no preemptible RCU, there can be no deferred quiescent
 * states.
 */
static notrace bool rcu_preempt_need_deferred_qs(struct task_struct *t)
{
	return false;
}

// Except that we do need to respond to a request by an expedited grace
// period for a quiescent state from this CPU.  Note that requests from
// tasks are handled when removing the task from the blocked-tasks list
// below.
<<<<<<< HEAD
static notrace void rcu_preempt_deferred_qs(struct task_struct *t)
=======
void rcu_preempt_deferred_qs(struct task_struct *t)
>>>>>>> 1dcaa3b4
{
	struct rcu_data *rdp = this_cpu_ptr(&rcu_data);

	if (rdp->cpu_no_qs.b.exp)
		rcu_report_exp_rdp(rdp);
}

/*
 * Because there is no preemptible RCU, there can be no readers blocked,
 * so there is no need to check for blocked tasks.  So check only for
 * bogus qsmask values.
 */
static void rcu_preempt_check_blocked_tasks(struct rcu_node *rnp)
{
	WARN_ON_ONCE(rnp->qsmask);
}

/*
 * Check to see if this CPU is in a non-context-switch quiescent state,
 * namely user mode and idle loop.
 */
static void rcu_flavor_sched_clock_irq(int user)
{
	if (user || rcu_is_cpu_rrupt_from_idle()) {

		/*
		 * Get here if this CPU took its interrupt from user
		 * mode or from the idle loop, and if this is not a
		 * nested interrupt.  In this case, the CPU is in
		 * a quiescent state, so note it.
		 *
		 * No memory barrier is required here because rcu_qs()
		 * references only CPU-local variables that other CPUs
		 * neither access nor modify, at least not while the
		 * corresponding CPU is online.
		 */

		rcu_qs();
	}
}

/*
 * Because preemptible RCU does not exist, tasks cannot possibly exit
 * while in preemptible RCU read-side critical sections.
 */
void exit_rcu(void)
{
}

/*
 * Dump the guaranteed-empty blocked-tasks state.  Trust but verify.
 */
static void
dump_blkd_tasks(struct rcu_node *rnp, int ncheck)
{
	WARN_ON_ONCE(!list_empty(&rnp->blkd_tasks));
}

#endif /* #else #ifdef CONFIG_PREEMPT_RCU */

/*
 * If boosting, set rcuc kthreads to realtime priority.
 */
static void rcu_cpu_kthread_setup(unsigned int cpu)
{
	struct rcu_data *rdp = per_cpu_ptr(&rcu_data, cpu);
#ifdef CONFIG_RCU_BOOST
	struct sched_param sp;

	sp.sched_priority = kthread_prio;
	sched_setscheduler_nocheck(current, SCHED_FIFO, &sp);
#endif /* #ifdef CONFIG_RCU_BOOST */

	WRITE_ONCE(rdp->rcuc_activity, jiffies);
}

static bool rcu_is_callbacks_nocb_kthread(struct rcu_data *rdp)
{
#ifdef CONFIG_RCU_NOCB_CPU
	return rdp->nocb_cb_kthread == current;
#else
	return false;
#endif
}

/*
 * Is the current CPU running the RCU-callbacks kthread?
 * Caller must have preemption disabled.
 */
static bool rcu_is_callbacks_kthread(struct rcu_data *rdp)
{
	return rdp->rcu_cpu_kthread_task == current ||
			rcu_is_callbacks_nocb_kthread(rdp);
}

#ifdef CONFIG_RCU_BOOST

/*
 * Carry out RCU priority boosting on the task indicated by ->exp_tasks
 * or ->boost_tasks, advancing the pointer to the next task in the
 * ->blkd_tasks list.
 *
 * Note that irqs must be enabled: boosting the task can block.
 * Returns 1 if there are more tasks needing to be boosted.
 */
static int rcu_boost(struct rcu_node *rnp)
{
	unsigned long flags;
	struct task_struct *t;
	struct list_head *tb;

	if (READ_ONCE(rnp->exp_tasks) == NULL &&
	    READ_ONCE(rnp->boost_tasks) == NULL)
		return 0;  /* Nothing left to boost. */

	raw_spin_lock_irqsave_rcu_node(rnp, flags);

	/*
	 * Recheck under the lock: all tasks in need of boosting
	 * might exit their RCU read-side critical sections on their own.
	 */
	if (rnp->exp_tasks == NULL && rnp->boost_tasks == NULL) {
		raw_spin_unlock_irqrestore_rcu_node(rnp, flags);
		return 0;
	}

	/*
	 * Preferentially boost tasks blocking expedited grace periods.
	 * This cannot starve the normal grace periods because a second
	 * expedited grace period must boost all blocked tasks, including
	 * those blocking the pre-existing normal grace period.
	 */
	if (rnp->exp_tasks != NULL)
		tb = rnp->exp_tasks;
	else
		tb = rnp->boost_tasks;

	/*
	 * We boost task t by manufacturing an rt_mutex that appears to
	 * be held by task t.  We leave a pointer to that rt_mutex where
	 * task t can find it, and task t will release the mutex when it
	 * exits its outermost RCU read-side critical section.  Then
	 * simply acquiring this artificial rt_mutex will boost task
	 * t's priority.  (Thanks to tglx for suggesting this approach!)
	 *
	 * Note that task t must acquire rnp->lock to remove itself from
	 * the ->blkd_tasks list, which it will do from exit() if from
	 * nowhere else.  We therefore are guaranteed that task t will
	 * stay around at least until we drop rnp->lock.  Note that
	 * rnp->lock also resolves races between our priority boosting
	 * and task t's exiting its outermost RCU read-side critical
	 * section.
	 */
	t = container_of(tb, struct task_struct, rcu_node_entry);
	rt_mutex_init_proxy_locked(&rnp->boost_mtx.rtmutex, t);
	raw_spin_unlock_irqrestore_rcu_node(rnp, flags);
	/* Lock only for side effect: boosts task t's priority. */
	rt_mutex_lock(&rnp->boost_mtx);
	rt_mutex_unlock(&rnp->boost_mtx);  /* Then keep lockdep happy. */
	rnp->n_boosts++;

	return READ_ONCE(rnp->exp_tasks) != NULL ||
	       READ_ONCE(rnp->boost_tasks) != NULL;
}

/*
 * Priority-boosting kthread, one per leaf rcu_node.
 */
static int rcu_boost_kthread(void *arg)
{
	struct rcu_node *rnp = (struct rcu_node *)arg;
	int spincnt = 0;
	int more2boost;

	trace_rcu_utilization(TPS("Start boost kthread@init"));
	for (;;) {
		WRITE_ONCE(rnp->boost_kthread_status, RCU_KTHREAD_WAITING);
		trace_rcu_utilization(TPS("End boost kthread@rcu_wait"));
		rcu_wait(READ_ONCE(rnp->boost_tasks) ||
			 READ_ONCE(rnp->exp_tasks));
		trace_rcu_utilization(TPS("Start boost kthread@rcu_wait"));
		WRITE_ONCE(rnp->boost_kthread_status, RCU_KTHREAD_RUNNING);
		more2boost = rcu_boost(rnp);
		if (more2boost)
			spincnt++;
		else
			spincnt = 0;
		if (spincnt > 10) {
			WRITE_ONCE(rnp->boost_kthread_status, RCU_KTHREAD_YIELDING);
			trace_rcu_utilization(TPS("End boost kthread@rcu_yield"));
			schedule_timeout_idle(2);
			trace_rcu_utilization(TPS("Start boost kthread@rcu_yield"));
			spincnt = 0;
		}
	}
	/* NOTREACHED */
	trace_rcu_utilization(TPS("End boost kthread@notreached"));
	return 0;
}

/*
 * Check to see if it is time to start boosting RCU readers that are
 * blocking the current grace period, and, if so, tell the per-rcu_node
 * kthread to start boosting them.  If there is an expedited grace
 * period in progress, it is always time to boost.
 *
 * The caller must hold rnp->lock, which this function releases.
 * The ->boost_kthread_task is immortal, so we don't need to worry
 * about it going away.
 */
static void rcu_initiate_boost(struct rcu_node *rnp, unsigned long flags)
	__releases(rnp->lock)
{
	raw_lockdep_assert_held_rcu_node(rnp);
	if (!rnp->boost_kthread_task ||
	    (!rcu_preempt_blocked_readers_cgp(rnp) && !rnp->exp_tasks)) {
		raw_spin_unlock_irqrestore_rcu_node(rnp, flags);
		return;
	}
	if (rnp->exp_tasks != NULL ||
	    (rnp->gp_tasks != NULL &&
	     rnp->boost_tasks == NULL &&
	     rnp->qsmask == 0 &&
	     (!time_after(rnp->boost_time, jiffies) || rcu_state.cbovld ||
	      IS_ENABLED(CONFIG_RCU_STRICT_GRACE_PERIOD)))) {
		if (rnp->exp_tasks == NULL)
			WRITE_ONCE(rnp->boost_tasks, rnp->gp_tasks);
		raw_spin_unlock_irqrestore_rcu_node(rnp, flags);
		rcu_wake_cond(rnp->boost_kthread_task,
			      READ_ONCE(rnp->boost_kthread_status));
	} else {
		raw_spin_unlock_irqrestore_rcu_node(rnp, flags);
	}
}

#define RCU_BOOST_DELAY_JIFFIES DIV_ROUND_UP(CONFIG_RCU_BOOST_DELAY * HZ, 1000)

/*
 * Do priority-boost accounting for the start of a new grace period.
 */
static void rcu_preempt_boost_start_gp(struct rcu_node *rnp)
{
	rnp->boost_time = jiffies + RCU_BOOST_DELAY_JIFFIES;
}

/*
 * Create an RCU-boost kthread for the specified node if one does not
 * already exist.  We only create this kthread for preemptible RCU.
 */
static void rcu_spawn_one_boost_kthread(struct rcu_node *rnp)
{
	unsigned long flags;
	int rnp_index = rnp - rcu_get_root();
	struct sched_param sp;
	struct task_struct *t;

	mutex_lock(&rnp->boost_kthread_mutex);
	if (rnp->boost_kthread_task || !rcu_scheduler_fully_active)
		goto out;

	t = kthread_create(rcu_boost_kthread, (void *)rnp,
			   "rcub/%d", rnp_index);
	if (WARN_ON_ONCE(IS_ERR(t)))
		goto out;

	raw_spin_lock_irqsave_rcu_node(rnp, flags);
	rnp->boost_kthread_task = t;
	raw_spin_unlock_irqrestore_rcu_node(rnp, flags);
	sp.sched_priority = kthread_prio;
	sched_setscheduler_nocheck(t, SCHED_FIFO, &sp);
	wake_up_process(t); /* get to TASK_INTERRUPTIBLE quickly. */

 out:
	mutex_unlock(&rnp->boost_kthread_mutex);
}

/*
 * Set the per-rcu_node kthread's affinity to cover all CPUs that are
 * served by the rcu_node in question.  The CPU hotplug lock is still
 * held, so the value of rnp->qsmaskinit will be stable.
 *
 * We don't include outgoingcpu in the affinity set, use -1 if there is
 * no outgoing CPU.  If there are no CPUs left in the affinity set,
 * this function allows the kthread to execute on any CPU.
 */
static void rcu_boost_kthread_setaffinity(struct rcu_node *rnp, int outgoingcpu)
{
	struct task_struct *t = rnp->boost_kthread_task;
	unsigned long mask = rcu_rnp_online_cpus(rnp);
	cpumask_var_t cm;
	int cpu;

	if (!t)
		return;
	if (!zalloc_cpumask_var(&cm, GFP_KERNEL))
		return;
	mutex_lock(&rnp->boost_kthread_mutex);
	for_each_leaf_node_possible_cpu(rnp, cpu)
		if ((mask & leaf_node_cpu_bit(rnp, cpu)) &&
		    cpu != outgoingcpu)
			cpumask_set_cpu(cpu, cm);
	cpumask_and(cm, cm, housekeeping_cpumask(HK_TYPE_RCU));
	if (cpumask_empty(cm))
		cpumask_copy(cm, housekeeping_cpumask(HK_TYPE_RCU));
	set_cpus_allowed_ptr(t, cm);
	mutex_unlock(&rnp->boost_kthread_mutex);
	free_cpumask_var(cm);
}

#else /* #ifdef CONFIG_RCU_BOOST */

static void rcu_initiate_boost(struct rcu_node *rnp, unsigned long flags)
	__releases(rnp->lock)
{
	raw_spin_unlock_irqrestore_rcu_node(rnp, flags);
}

static void rcu_preempt_boost_start_gp(struct rcu_node *rnp)
{
}

static void rcu_spawn_one_boost_kthread(struct rcu_node *rnp)
{
}

static void rcu_boost_kthread_setaffinity(struct rcu_node *rnp, int outgoingcpu)
{
}

#endif /* #else #ifdef CONFIG_RCU_BOOST */

/*
 * Is this CPU a NO_HZ_FULL CPU that should ignore RCU so that the
 * grace-period kthread will do force_quiescent_state() processing?
 * The idea is to avoid waking up RCU core processing on such a
 * CPU unless the grace period has extended for too long.
 *
 * This code relies on the fact that all NO_HZ_FULL CPUs are also
 * RCU_NOCB_CPU CPUs.
 */
static bool rcu_nohz_full_cpu(void)
{
#ifdef CONFIG_NO_HZ_FULL
	if (tick_nohz_full_cpu(smp_processor_id()) &&
	    (!rcu_gp_in_progress() ||
	     time_before(jiffies, READ_ONCE(rcu_state.gp_start) + HZ)))
		return true;
#endif /* #ifdef CONFIG_NO_HZ_FULL */
	return false;
}

/*
 * Bind the RCU grace-period kthreads to the housekeeping CPU.
 */
static void rcu_bind_gp_kthread(void)
{
	if (!tick_nohz_full_enabled())
		return;
	housekeeping_affine(current, HK_TYPE_RCU);
}<|MERGE_RESOLUTION|>--- conflicted
+++ resolved
@@ -595,11 +595,7 @@
  * evaluate safety in terms of interrupt, softirq, and preemption
  * disabling.
  */
-<<<<<<< HEAD
-static notrace void rcu_preempt_deferred_qs(struct task_struct *t)
-=======
-void rcu_preempt_deferred_qs(struct task_struct *t)
->>>>>>> 1dcaa3b4
+notrace void rcu_preempt_deferred_qs(struct task_struct *t)
 {
 	unsigned long flags;
 
@@ -939,11 +935,7 @@
 // period for a quiescent state from this CPU.  Note that requests from
 // tasks are handled when removing the task from the blocked-tasks list
 // below.
-<<<<<<< HEAD
-static notrace void rcu_preempt_deferred_qs(struct task_struct *t)
-=======
-void rcu_preempt_deferred_qs(struct task_struct *t)
->>>>>>> 1dcaa3b4
+notrace void rcu_preempt_deferred_qs(struct task_struct *t)
 {
 	struct rcu_data *rdp = this_cpu_ptr(&rcu_data);
 
