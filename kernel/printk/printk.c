--- conflicted
+++ resolved
@@ -424,53 +424,11 @@
 static u32 log_buf_len = __LOG_BUF_LEN;
 
 /*
-<<<<<<< HEAD
- * We cannot access per-CPU data (e.g. per-CPU flush irq_work) before
- * per_cpu_areas are initialised. This variable is set to true when
- * it's safe to access per-CPU data.
- */
-static bool __printk_percpu_data_ready __read_mostly;
-
-bool printk_percpu_data_ready(void)
-{
-	return __printk_percpu_data_ready;
-}
-
-/* Return log buffer address */
-char *log_buf_addr_get(void)
-{
-	return log_buf;
-}
-
-/* Return log buffer size */
-u32 log_buf_len_get(void)
-{
-	return log_buf_len;
-}
-
-/* human readable text of the record */
-static char *log_text(const struct printk_log *msg)
-{
-	return (char *)msg + sizeof(struct printk_log);
-}
-
-/* optional key/value pair dictionary attached to the record */
-static char *log_dict(const struct printk_log *msg)
-{
-	return (char *)msg + sizeof(struct printk_log) + msg->text_len;
-}
-
-/* get record by index; idx must point to valid msg */
-static struct printk_log *log_from_idx(u32 idx)
-{
-	struct printk_log *msg = (struct printk_log *)(log_buf + idx);
-=======
  * Define the average message size. This only affects the number of
  * descriptors that will be available. Underestimating is better than
  * overestimating (too many available descriptors is better than not enough).
  */
 #define PRB_AVGBITS 5	/* 32 character average length */
->>>>>>> d1988041
 
 #if CONFIG_LOG_BUF_SHIFT <= PRB_AVGBITS
 #error CONFIG_LOG_BUF_SHIFT value too small.
@@ -1120,8 +1078,6 @@
 	__printk_percpu_data_ready = true;
 }
 
-<<<<<<< HEAD
-=======
 static unsigned int __init add_to_rb(struct printk_ringbuffer *rb,
 				     struct printk_record *r)
 {
@@ -1149,7 +1105,6 @@
 
 static char setup_text_buf[LOG_LINE_MAX] __initdata;
 
->>>>>>> d1988041
 void __init setup_log_buf(int early)
 {
 	struct printk_info *new_infos;
@@ -1163,14 +1118,6 @@
 	char *new_log_buf;
 	unsigned int free;
 	u64 seq;
-
-	/*
-	 * Some archs call setup_log_buf() multiple times - first is very
-	 * early, e.g. from setup_arch(), and second - when percpu_areas
-	 * are initialised.
-	 */
-	if (!early)
-		set_percpu_data_ready();
 
 	/*
 	 * Some archs call setup_log_buf() multiple times - first is very
@@ -2888,10 +2835,6 @@
 		exclusive_console = newcon;
 		exclusive_console_stop_seq = console_seq;
 		console_seq = syslog_seq;
-<<<<<<< HEAD
-		console_idx = syslog_idx;
-=======
->>>>>>> d1988041
 		logbuf_unlock_irqrestore(flags);
 	}
 	console_unlock();
