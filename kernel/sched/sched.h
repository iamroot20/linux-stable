--- conflicted
+++ resolved
@@ -466,12 +466,6 @@
 extern void start_cfs_bandwidth(struct cfs_bandwidth *cfs_b);
 extern void unthrottle_cfs_rq(struct cfs_rq *cfs_rq);
 
-<<<<<<< HEAD
-extern void unregister_rt_sched_group(struct task_group *tg);
-extern void free_rt_sched_group(struct task_group *tg);
-extern int alloc_rt_sched_group(struct task_group *tg, struct task_group *parent);
-=======
->>>>>>> d60c95ef
 extern void init_tg_rt_entry(struct task_group *tg, struct rt_rq *rt_rq,
 		struct sched_rt_entity *rt_se, int cpu,
 		struct sched_rt_entity *parent);
