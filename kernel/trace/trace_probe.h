// SPDX-License-Identifier: GPL-2.0
/*
 * Common header file for probe-based Dynamic events.
 *
 * This code was copied from kernel/trace/trace_kprobe.h written by
 * Masami Hiramatsu <masami.hiramatsu.pt@hitachi.com>
 *
 * Updates to make this generic:
 * Copyright (C) IBM Corporation, 2010-2011
 * Author:     Srikar Dronamraju
 */

#include <linux/seq_file.h>
#include <linux/slab.h>
#include <linux/smp.h>
#include <linux/tracefs.h>
#include <linux/types.h>
#include <linux/string.h>
#include <linux/ptrace.h>
#include <linux/perf_event.h>
#include <linux/kprobes.h>
#include <linux/stringify.h>
#include <linux/limits.h>
#include <linux/uaccess.h>
#include <linux/bitops.h>
#include <asm/bitsperlong.h>

#include "trace.h"
#include "trace_output.h"

#define MAX_TRACE_ARGS		128
#define MAX_ARGSTR_LEN		63
#define MAX_ARRAY_LEN		64
#define MAX_ARG_NAME_LEN	32
#define MAX_STRING_SIZE		PATH_MAX

/* Reserved field names */
#define FIELD_STRING_IP		"__probe_ip"
#define FIELD_STRING_RETIP	"__probe_ret_ip"
#define FIELD_STRING_FUNC	"__probe_func"

#undef DEFINE_FIELD
#define DEFINE_FIELD(type, item, name, is_signed)			\
	do {								\
		ret = trace_define_field(event_call, #type, name,	\
					 offsetof(typeof(field), item),	\
					 sizeof(field.item), is_signed, \
					 FILTER_OTHER);			\
		if (ret)						\
			return ret;					\
	} while (0)


/* Flags for trace_probe */
#define TP_FLAG_TRACE		1
#define TP_FLAG_PROFILE		2

/* data_loc: data location, compatible with u32 */
#define make_data_loc(len, offs)	\
	(((u32)(len) << 16) | ((u32)(offs) & 0xffff))
#define get_loc_len(dl)		((u32)(dl) >> 16)
#define get_loc_offs(dl)	((u32)(dl) & 0xffff)

static nokprobe_inline void *get_loc_data(u32 *dl, void *ent)
{
	return (u8 *)ent + get_loc_offs(*dl);
}

static nokprobe_inline u32 update_data_loc(u32 loc, int consumed)
{
	u32 maxlen = get_loc_len(loc);
	u32 offset = get_loc_offs(loc);

	return make_data_loc(maxlen - consumed, offset + consumed);
}

/* Printing function type */
typedef int (*print_type_func_t)(struct trace_seq *, void *, void *);

enum fetch_op {
	FETCH_OP_NOP = 0,
	// Stage 1 (load) ops
	FETCH_OP_REG,		/* Register : .param = offset */
	FETCH_OP_STACK,		/* Stack : .param = index */
	FETCH_OP_STACKP,	/* Stack pointer */
	FETCH_OP_RETVAL,	/* Return value */
	FETCH_OP_IMM,		/* Immediate : .immediate */
	FETCH_OP_COMM,		/* Current comm */
	FETCH_OP_ARG,		/* Function argument : .param */
	FETCH_OP_FOFFS,		/* File offset: .immediate */
	FETCH_OP_DATA,		/* Allocated data: .data */
	// Stage 2 (dereference) op
	FETCH_OP_DEREF,		/* Dereference: .offset */
	FETCH_OP_UDEREF,	/* User-space Dereference: .offset */
	// Stage 3 (store) ops
	FETCH_OP_ST_RAW,	/* Raw: .size */
	FETCH_OP_ST_MEM,	/* Mem: .offset, .size */
	FETCH_OP_ST_UMEM,	/* Mem: .offset, .size */
	FETCH_OP_ST_STRING,	/* String: .offset, .size */
	FETCH_OP_ST_USTRING,	/* User String: .offset, .size */
	// Stage 4 (modify) op
	FETCH_OP_MOD_BF,	/* Bitfield: .basesize, .lshift, .rshift */
	// Stage 5 (loop) op
	FETCH_OP_LP_ARRAY,	/* Array: .param = loop count */
	FETCH_OP_END,
	FETCH_NOP_SYMBOL,	/* Unresolved Symbol holder */
};

struct fetch_insn {
	enum fetch_op op;
	union {
		unsigned int param;
		struct {
			unsigned int size;
			int offset;
		};
		struct {
			unsigned char basesize;
			unsigned char lshift;
			unsigned char rshift;
		};
		unsigned long immediate;
		void *data;
	};
};

/* fetch + deref*N + store + mod + end <= 16, this allows N=12, enough */
#define FETCH_INSN_MAX	16
#define FETCH_TOKEN_COMM	(-ECOMM)

/* Fetch type information table */
struct fetch_type {
	const char		*name;		/* Name of type */
	size_t			size;		/* Byte size of type */
	int			is_signed;	/* Signed flag */
	print_type_func_t	print;		/* Print functions */
	const char		*fmt;		/* Fromat string */
	const char		*fmttype;	/* Name in format file */
};

/* For defining macros, define string/string_size types */
typedef u32 string;
typedef u32 string_size;

#define PRINT_TYPE_FUNC_NAME(type)	print_type_##type
#define PRINT_TYPE_FMT_NAME(type)	print_type_format_##type

/* Printing  in basic type function template */
#define DECLARE_BASIC_PRINT_TYPE_FUNC(type)				\
int PRINT_TYPE_FUNC_NAME(type)(struct trace_seq *s, void *data, void *ent);\
extern const char PRINT_TYPE_FMT_NAME(type)[]

DECLARE_BASIC_PRINT_TYPE_FUNC(u8);
DECLARE_BASIC_PRINT_TYPE_FUNC(u16);
DECLARE_BASIC_PRINT_TYPE_FUNC(u32);
DECLARE_BASIC_PRINT_TYPE_FUNC(u64);
DECLARE_BASIC_PRINT_TYPE_FUNC(s8);
DECLARE_BASIC_PRINT_TYPE_FUNC(s16);
DECLARE_BASIC_PRINT_TYPE_FUNC(s32);
DECLARE_BASIC_PRINT_TYPE_FUNC(s64);
DECLARE_BASIC_PRINT_TYPE_FUNC(x8);
DECLARE_BASIC_PRINT_TYPE_FUNC(x16);
DECLARE_BASIC_PRINT_TYPE_FUNC(x32);
DECLARE_BASIC_PRINT_TYPE_FUNC(x64);

DECLARE_BASIC_PRINT_TYPE_FUNC(string);
DECLARE_BASIC_PRINT_TYPE_FUNC(symbol);

/* Default (unsigned long) fetch type */
#define __DEFAULT_FETCH_TYPE(t) x##t
#define _DEFAULT_FETCH_TYPE(t) __DEFAULT_FETCH_TYPE(t)
#define DEFAULT_FETCH_TYPE _DEFAULT_FETCH_TYPE(BITS_PER_LONG)
#define DEFAULT_FETCH_TYPE_STR __stringify(DEFAULT_FETCH_TYPE)

#define __ADDR_FETCH_TYPE(t) u##t
#define _ADDR_FETCH_TYPE(t) __ADDR_FETCH_TYPE(t)
#define ADDR_FETCH_TYPE _ADDR_FETCH_TYPE(BITS_PER_LONG)

#define __ASSIGN_FETCH_TYPE(_name, ptype, ftype, _size, sign, _fmttype)	\
	{.name = _name,				\
	 .size = _size,					\
	 .is_signed = sign,				\
	 .print = PRINT_TYPE_FUNC_NAME(ptype),		\
	 .fmt = PRINT_TYPE_FMT_NAME(ptype),		\
	 .fmttype = _fmttype,				\
	}
#define _ASSIGN_FETCH_TYPE(_name, ptype, ftype, _size, sign, _fmttype)	\
	__ASSIGN_FETCH_TYPE(_name, ptype, ftype, _size, sign, #_fmttype)
#define ASSIGN_FETCH_TYPE(ptype, ftype, sign)			\
	_ASSIGN_FETCH_TYPE(#ptype, ptype, ftype, sizeof(ftype), sign, ptype)

/* If ptype is an alias of atype, use this macro (show atype in format) */
#define ASSIGN_FETCH_TYPE_ALIAS(ptype, atype, ftype, sign)		\
	_ASSIGN_FETCH_TYPE(#ptype, ptype, ftype, sizeof(ftype), sign, atype)

#define ASSIGN_FETCH_TYPE_END {}
#define MAX_ARRAY_LEN	64

#ifdef CONFIG_KPROBE_EVENTS
bool trace_kprobe_on_func_entry(struct trace_event_call *call);
bool trace_kprobe_error_injectable(struct trace_event_call *call);
#else
static inline bool trace_kprobe_on_func_entry(struct trace_event_call *call)
{
	return false;
}

static inline bool trace_kprobe_error_injectable(struct trace_event_call *call)
{
	return false;
}
#endif /* CONFIG_KPROBE_EVENTS */

struct probe_arg {
	struct fetch_insn	*code;
	bool			dynamic;/* Dynamic array (string) is used */
	unsigned int		offset;	/* Offset from argument entry */
	unsigned int		count;	/* Array count */
	const char		*name;	/* Name of this argument */
	const char		*comm;	/* Command of this argument */
	char			*fmt;	/* Format string if needed */
	const struct fetch_type	*type;	/* Type of this argument */
};

struct trace_uprobe_filter {
	rwlock_t		rwlock;
	int			nr_systemwide;
	struct list_head	perf_events;
};

/* Event call and class holder */
struct trace_probe_event {
	unsigned int			flags;	/* For TP_FLAG_* */
	struct trace_event_class	class;
	struct trace_event_call		call;
	struct list_head 		files;
	struct list_head		probes;
<<<<<<< HEAD
	struct trace_uprobe_filter	filter[0];
=======
	struct trace_uprobe_filter	filter[];
>>>>>>> d1988041
};

struct trace_probe {
	struct list_head		list;
	struct trace_probe_event	*event;
	ssize_t				size;	/* trace entry size */
	unsigned int			nr_args;
	struct probe_arg		args[];
};

struct event_file_link {
	struct trace_event_file		*file;
	struct list_head		list;
};

static inline bool trace_probe_test_flag(struct trace_probe *tp,
					 unsigned int flag)
{
	return !!(tp->event->flags & flag);
}

static inline void trace_probe_set_flag(struct trace_probe *tp,
					unsigned int flag)
{
	tp->event->flags |= flag;
}

static inline void trace_probe_clear_flag(struct trace_probe *tp,
					  unsigned int flag)
{
	tp->event->flags &= ~flag;
}

static inline bool trace_probe_is_enabled(struct trace_probe *tp)
{
	return trace_probe_test_flag(tp, TP_FLAG_TRACE | TP_FLAG_PROFILE);
}

static inline const char *trace_probe_name(struct trace_probe *tp)
{
	return trace_event_name(&tp->event->call);
}

static inline const char *trace_probe_group_name(struct trace_probe *tp)
{
	return tp->event->call.class->system;
}

static inline struct trace_event_call *
	trace_probe_event_call(struct trace_probe *tp)
{
	return &tp->event->call;
}

static inline struct trace_probe_event *
trace_probe_event_from_call(struct trace_event_call *event_call)
{
	return container_of(event_call, struct trace_probe_event, call);
}

static inline struct trace_probe *
trace_probe_primary_from_call(struct trace_event_call *call)
{
	struct trace_probe_event *tpe = trace_probe_event_from_call(call);

	return list_first_entry(&tpe->probes, struct trace_probe, list);
}

static inline struct list_head *trace_probe_probe_list(struct trace_probe *tp)
{
	return &tp->event->probes;
}

static inline bool trace_probe_has_sibling(struct trace_probe *tp)
{
	struct list_head *list = trace_probe_probe_list(tp);

	return !list_empty(list) && !list_is_singular(list);
}

static inline int trace_probe_unregister_event_call(struct trace_probe *tp)
{
	/* tp->event is unregistered in trace_remove_event_call() */
	return trace_remove_event_call(&tp->event->call);
}

static inline bool trace_probe_has_single_file(struct trace_probe *tp)
{
	return !!list_is_singular(&tp->event->files);
}

int trace_probe_init(struct trace_probe *tp, const char *event,
		     const char *group, bool alloc_filter);
void trace_probe_cleanup(struct trace_probe *tp);
int trace_probe_append(struct trace_probe *tp, struct trace_probe *to);
void trace_probe_unlink(struct trace_probe *tp);
int trace_probe_register_event_call(struct trace_probe *tp);
int trace_probe_add_file(struct trace_probe *tp, struct trace_event_file *file);
int trace_probe_remove_file(struct trace_probe *tp,
			    struct trace_event_file *file);
struct event_file_link *trace_probe_get_file_link(struct trace_probe *tp,
						struct trace_event_file *file);
int trace_probe_compare_arg_type(struct trace_probe *a, struct trace_probe *b);
bool trace_probe_match_command_args(struct trace_probe *tp,
				    int argc, const char **argv);

#define trace_probe_for_each_link(pos, tp)	\
	list_for_each_entry(pos, &(tp)->event->files, list)
#define trace_probe_for_each_link_rcu(pos, tp)	\
	list_for_each_entry_rcu(pos, &(tp)->event->files, list)

#define TPARG_FL_RETURN BIT(0)
#define TPARG_FL_KERNEL BIT(1)
#define TPARG_FL_FENTRY BIT(2)
#define TPARG_FL_MASK	GENMASK(2, 0)

extern int traceprobe_parse_probe_arg(struct trace_probe *tp, int i,
				char *arg, unsigned int flags);

extern int traceprobe_update_arg(struct probe_arg *arg);
extern void traceprobe_free_probe_arg(struct probe_arg *arg);

extern int traceprobe_split_symbol_offset(char *symbol, long *offset);
int traceprobe_parse_event_name(const char **pevent, const char **pgroup,
				char *buf, int offset);

extern int traceprobe_set_print_fmt(struct trace_probe *tp, bool is_return);

#ifdef CONFIG_PERF_EVENTS
extern struct trace_event_call *
create_local_trace_kprobe(char *func, void *addr, unsigned long offs,
			  bool is_return);
extern void destroy_local_trace_kprobe(struct trace_event_call *event_call);

extern struct trace_event_call *
create_local_trace_uprobe(char *name, unsigned long offs,
			  unsigned long ref_ctr_offset, bool is_return);
extern void destroy_local_trace_uprobe(struct trace_event_call *event_call);
#endif
extern int traceprobe_define_arg_fields(struct trace_event_call *event_call,
					size_t offset, struct trace_probe *tp);

#undef ERRORS
#define ERRORS	\
	C(FILE_NOT_FOUND,	"Failed to find the given file"),	\
	C(NO_REGULAR_FILE,	"Not a regular file"),			\
	C(BAD_REFCNT,		"Invalid reference counter offset"),	\
	C(REFCNT_OPEN_BRACE,	"Reference counter brace is not closed"), \
	C(BAD_REFCNT_SUFFIX,	"Reference counter has wrong suffix"),	\
	C(BAD_UPROBE_OFFS,	"Invalid uprobe offset"),		\
	C(MAXACT_NO_KPROBE,	"Maxactive is not for kprobe"),		\
	C(BAD_MAXACT,		"Invalid maxactive number"),		\
	C(MAXACT_TOO_BIG,	"Maxactive is too big"),		\
	C(BAD_PROBE_ADDR,	"Invalid probed address or symbol"),	\
	C(BAD_RETPROBE,		"Retprobe address must be an function entry"), \
	C(BAD_ADDR_SUFFIX,	"Invalid probed address suffix"), \
	C(NO_GROUP_NAME,	"Group name is not specified"),		\
	C(GROUP_TOO_LONG,	"Group name is too long"),		\
	C(BAD_GROUP_NAME,	"Group name must follow the same rules as C identifiers"), \
	C(NO_EVENT_NAME,	"Event name is not specified"),		\
	C(EVENT_TOO_LONG,	"Event name is too long"),		\
	C(BAD_EVENT_NAME,	"Event name must follow the same rules as C identifiers"), \
	C(RETVAL_ON_PROBE,	"$retval is not available on probe"),	\
	C(BAD_STACK_NUM,	"Invalid stack number"),		\
	C(BAD_ARG_NUM,		"Invalid argument number"),		\
	C(BAD_VAR,		"Invalid $-valiable specified"),	\
	C(BAD_REG_NAME,		"Invalid register name"),		\
	C(BAD_MEM_ADDR,		"Invalid memory address"),		\
	C(BAD_IMM,		"Invalid immediate value"),		\
	C(IMMSTR_NO_CLOSE,	"String is not closed with '\"'"),	\
	C(FILE_ON_KPROBE,	"File offset is not available with kprobe"), \
	C(BAD_FILE_OFFS,	"Invalid file offset value"),		\
	C(SYM_ON_UPROBE,	"Symbol is not available with uprobe"),	\
	C(TOO_MANY_OPS,		"Dereference is too much nested"), 	\
	C(DEREF_NEED_BRACE,	"Dereference needs a brace"),		\
	C(BAD_DEREF_OFFS,	"Invalid dereference offset"),		\
	C(DEREF_OPEN_BRACE,	"Dereference brace is not closed"),	\
	C(COMM_CANT_DEREF,	"$comm can not be dereferenced"),	\
	C(BAD_FETCH_ARG,	"Invalid fetch argument"),		\
	C(ARRAY_NO_CLOSE,	"Array is not closed"),			\
	C(BAD_ARRAY_SUFFIX,	"Array has wrong suffix"),		\
	C(BAD_ARRAY_NUM,	"Invalid array size"),			\
	C(ARRAY_TOO_BIG,	"Array number is too big"),		\
	C(BAD_TYPE,		"Unknown type is specified"),		\
	C(BAD_STRING,		"String accepts only memory argument"),	\
	C(BAD_BITFIELD,		"Invalid bitfield"),			\
	C(ARG_NAME_TOO_LONG,	"Argument name is too long"),		\
	C(NO_ARG_NAME,		"Argument name is not specified"),	\
	C(BAD_ARG_NAME,		"Argument name must follow the same rules as C identifiers"), \
	C(USED_ARG_NAME,	"This argument name is already used"),	\
	C(ARG_TOO_LONG,		"Argument expression is too long"),	\
	C(NO_ARG_BODY,		"No argument expression"),		\
	C(BAD_INSN_BNDRY,	"Probe point is not an instruction boundary"),\
	C(FAIL_REG_PROBE,	"Failed to register probe event"),\
	C(DIFF_PROBE_TYPE,	"Probe type is different from existing probe"),\
	C(DIFF_ARG_TYPE,	"Argument type or name is different from existing probe"),\
	C(SAME_PROBE,		"There is already the exact same probe event"),

#undef C
#define C(a, b)		TP_ERR_##a

/* Define TP_ERR_ */
enum { ERRORS };

/* Error text is defined in trace_probe.c */

struct trace_probe_log {
	const char	*subsystem;
	const char	**argv;
	int		argc;
	int		index;
};

void trace_probe_log_init(const char *subsystem, int argc, const char **argv);
void trace_probe_log_set_index(int index);
void trace_probe_log_clear(void);
void __trace_probe_log_err(int offset, int err);

#define trace_probe_log_err(offs, err)	\
	__trace_probe_log_err(offs, TP_ERR_##err)<|MERGE_RESOLUTION|>--- conflicted
+++ resolved
@@ -235,11 +235,7 @@
 	struct trace_event_call		call;
 	struct list_head 		files;
 	struct list_head		probes;
-<<<<<<< HEAD
-	struct trace_uprobe_filter	filter[0];
-=======
 	struct trace_uprobe_filter	filter[];
->>>>>>> d1988041
 };
 
 struct trace_probe {
