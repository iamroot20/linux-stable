--- conflicted
+++ resolved
@@ -617,13 +617,8 @@
 	if (retval)
 		goto out;
 
-<<<<<<< HEAD
-	mt_clear_in_rcu(mas.tree);
-	mas_for_each(&old_mas, mpnt, ULONG_MAX) {
-=======
 	mt_clear_in_rcu(vmi.mas.tree);
 	for_each_vma(old_vmi, mpnt) {
->>>>>>> 5729a900
 		struct file *file;
 
 		if (mpnt->vm_flags & VM_DONTCOPY) {
@@ -705,15 +700,9 @@
 	/* a new mm has just been created */
 	retval = arch_dup_mmap(oldmm, mm);
 loop_out:
-<<<<<<< HEAD
-	mas_destroy(&mas);
-	if (!retval)
-		mt_set_in_rcu(mas.tree);
-=======
 	vma_iter_free(&vmi);
 	if (!retval)
 		mt_set_in_rcu(vmi.mas.tree);
->>>>>>> 5729a900
 out:
 	mmap_write_unlock(mm);
 	flush_tlb_mm(oldmm);
