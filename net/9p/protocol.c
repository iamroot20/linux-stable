--- conflicted
+++ resolved
@@ -230,14 +230,8 @@
 pdu_write_u(struct p9_fcall *pdu, struct iov_iter *from, size_t size)
 {
 	size_t len = min(pdu->capacity - pdu->size, size);
-<<<<<<< HEAD
-	struct iov_iter i = *from;
-
-	if (!copy_from_iter_full(&pdu->sdata[pdu->size], len, &i))
-=======
 
 	if (!copy_from_iter_full(&pdu->sdata[pdu->size], len, from))
->>>>>>> d60c95ef
 		len = 0;
 
 	pdu->size += len;
