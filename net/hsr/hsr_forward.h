--- conflicted
+++ resolved
@@ -23,10 +23,7 @@
 struct sk_buff *prp_get_untagged_frame(struct hsr_frame_info *frame,
 				       struct hsr_port *port);
 bool prp_drop_frame(struct hsr_frame_info *frame, struct hsr_port *port);
-<<<<<<< HEAD
-=======
 bool hsr_drop_frame(struct hsr_frame_info *frame, struct hsr_port *port);
->>>>>>> 3b17187f
 int prp_fill_frame_info(__be16 proto, struct sk_buff *skb,
 			struct hsr_frame_info *frame);
 int hsr_fill_frame_info(__be16 proto, struct sk_buff *skb,
