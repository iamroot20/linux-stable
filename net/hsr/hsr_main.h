--- conflicted
+++ resolved
@@ -207,11 +207,6 @@
 	int announce_count;
 	u16 sequence_nr;
 	u16 sup_sequence_nr;	/* For HSRv1 separate seq_nr for supervision */
-<<<<<<< HEAD
-	u8 prot_version;	/* Indicate if HSRv0 or HSRv1. */
-	spinlock_t seqnr_lock;	/* locking for sequence_nr */
-	spinlock_t list_lock;	/* locking for node list */
-=======
 	enum hsr_version prot_version;	/* Indicate if HSRv0, HSRv1 or PRPv1 */
 	spinlock_t seqnr_lock;	/* locking for sequence_nr */
 	spinlock_t list_lock;	/* locking for node list */
@@ -222,7 +217,6 @@
 	u8 net_id;		/* for PRP, it occupies most significant 3 bits
 				 * of lan_id
 				 */
->>>>>>> d1988041
 	unsigned char		sup_multicast_addr[ETH_ALEN];
 #ifdef	CONFIG_DEBUG_FS
 	struct dentry *node_tbl_root;
