--- conflicted
+++ resolved
@@ -155,14 +155,8 @@
 {
 	u32 npgs_rem, chunk_size = mr->chunk_size, headroom = mr->headroom;
 	bool unaligned_chunks = mr->flags & XDP_UMEM_UNALIGNED_CHUNK_FLAG;
-<<<<<<< HEAD
-	u32 chunk_size = mr->chunk_size, headroom = mr->headroom;
-	u64 npgs, addr = mr->addr, size = mr->len;
-	unsigned int chunks, chunks_per_page;
-=======
 	u64 npgs, addr = mr->addr, size = mr->len;
 	unsigned int chunks, chunks_rem;
->>>>>>> d1988041
 	int err;
 
 	if (chunk_size < XDP_UMEM_MIN_CHUNK_SIZE || chunk_size > PAGE_SIZE) {
@@ -191,13 +185,6 @@
 	if ((addr + size) < addr)
 		return -EINVAL;
 
-<<<<<<< HEAD
-	npgs = div_u64(size, PAGE_SIZE);
-	if (npgs > U32_MAX)
-		return -EINVAL;
-
-	chunks = (unsigned int)div_u64(size, chunk_size);
-=======
 	npgs = div_u64_rem(size, PAGE_SIZE, &npgs_rem);
 	if (npgs_rem)
 		npgs++;
@@ -205,7 +192,6 @@
 		return -EINVAL;
 
 	chunks = (unsigned int)div_u64_rem(size, chunk_size, &chunks_rem);
->>>>>>> d1988041
 	if (chunks == 0)
 		return -EINVAL;
 
@@ -217,12 +203,8 @@
 
 	umem->size = size;
 	umem->headroom = headroom;
-<<<<<<< HEAD
-	umem->chunk_size_nohr = chunk_size - headroom;
-=======
 	umem->chunk_size = chunk_size;
 	umem->chunks = chunks;
->>>>>>> d1988041
 	umem->npgs = (u32)npgs;
 	umem->pgs = NULL;
 	umem->user = NULL;
