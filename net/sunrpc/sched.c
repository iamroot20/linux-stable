// SPDX-License-Identifier: GPL-2.0-only
/*
 * linux/net/sunrpc/sched.c
 *
 * Scheduling for synchronous and asynchronous RPC requests.
 *
 * Copyright (C) 1996 Olaf Kirch, <okir@monad.swb.de>
 *
 * TCP NFS related read + write fixes
 * (C) 1999 Dave Airlie, University of Limerick, Ireland <airlied@linux.ie>
 */

#include <linux/module.h>

#include <linux/sched.h>
#include <linux/interrupt.h>
#include <linux/slab.h>
#include <linux/mempool.h>
#include <linux/smp.h>
#include <linux/spinlock.h>
#include <linux/mutex.h>
#include <linux/freezer.h>
#include <linux/sched/mm.h>

#include <linux/sunrpc/clnt.h>
#include <linux/sunrpc/metrics.h>

#include "sunrpc.h"

#define CREATE_TRACE_POINTS
#include <trace/events/sunrpc.h>

/*
 * RPC slabs and memory pools
 */
#define RPC_BUFFER_MAXSIZE	(2048)
#define RPC_BUFFER_POOLSIZE	(8)
#define RPC_TASK_POOLSIZE	(8)
static struct kmem_cache	*rpc_task_slabp __read_mostly;
static struct kmem_cache	*rpc_buffer_slabp __read_mostly;
static mempool_t	*rpc_task_mempool __read_mostly;
static mempool_t	*rpc_buffer_mempool __read_mostly;

static void			rpc_async_schedule(struct work_struct *);
static void			 rpc_release_task(struct rpc_task *task);
static void __rpc_queue_timer_fn(struct work_struct *);

/*
 * RPC tasks sit here while waiting for conditions to improve.
 */
static struct rpc_wait_queue delay_queue;

/*
 * rpciod-related stuff
 */
struct workqueue_struct *rpciod_workqueue __read_mostly;
struct workqueue_struct *xprtiod_workqueue __read_mostly;
EXPORT_SYMBOL_GPL(xprtiod_workqueue);

gfp_t rpc_task_gfp_mask(void)
{
	if (current->flags & PF_WQ_WORKER)
		return GFP_KERNEL | __GFP_NORETRY | __GFP_NOWARN;
	return GFP_KERNEL;
}
EXPORT_SYMBOL_GPL(rpc_task_gfp_mask);

bool rpc_task_set_rpc_status(struct rpc_task *task, int rpc_status)
{
	if (cmpxchg(&task->tk_rpc_status, 0, rpc_status) == 0)
		return true;
	return false;
}

unsigned long
rpc_task_timeout(const struct rpc_task *task)
{
	unsigned long timeout = READ_ONCE(task->tk_timeout);

	if (timeout != 0) {
		unsigned long now = jiffies;
		if (time_before(now, timeout))
			return timeout - now;
	}
	return 0;
}
EXPORT_SYMBOL_GPL(rpc_task_timeout);

/*
 * Disable the timer for a given RPC task. Should be called with
 * queue->lock and bh_disabled in order to avoid races within
 * rpc_run_timer().
 */
static void
__rpc_disable_timer(struct rpc_wait_queue *queue, struct rpc_task *task)
{
	if (list_empty(&task->u.tk_wait.timer_list))
		return;
	task->tk_timeout = 0;
	list_del(&task->u.tk_wait.timer_list);
	if (list_empty(&queue->timer_list.list))
		cancel_delayed_work(&queue->timer_list.dwork);
}

static void
rpc_set_queue_timer(struct rpc_wait_queue *queue, unsigned long expires)
{
	unsigned long now = jiffies;
	queue->timer_list.expires = expires;
	if (time_before_eq(expires, now))
		expires = 0;
	else
		expires -= now;
	mod_delayed_work(rpciod_workqueue, &queue->timer_list.dwork, expires);
}

/*
 * Set up a timer for the current task.
 */
static void
__rpc_add_timer(struct rpc_wait_queue *queue, struct rpc_task *task,
		unsigned long timeout)
{
	task->tk_timeout = timeout;
	if (list_empty(&queue->timer_list.list) || time_before(timeout, queue->timer_list.expires))
		rpc_set_queue_timer(queue, timeout);
	list_add(&task->u.tk_wait.timer_list, &queue->timer_list.list);
}

static void rpc_set_waitqueue_priority(struct rpc_wait_queue *queue, int priority)
{
	if (queue->priority != priority) {
		queue->priority = priority;
		queue->nr = 1U << priority;
	}
}

static void rpc_reset_waitqueue_priority(struct rpc_wait_queue *queue)
{
	rpc_set_waitqueue_priority(queue, queue->maxpriority);
}

/*
 * Add a request to a queue list
 */
static void
__rpc_list_enqueue_task(struct list_head *q, struct rpc_task *task)
{
	struct rpc_task *t;

	list_for_each_entry(t, q, u.tk_wait.list) {
		if (t->tk_owner == task->tk_owner) {
			list_add_tail(&task->u.tk_wait.links,
					&t->u.tk_wait.links);
			/* Cache the queue head in task->u.tk_wait.list */
			task->u.tk_wait.list.next = q;
			task->u.tk_wait.list.prev = NULL;
			return;
		}
	}
	INIT_LIST_HEAD(&task->u.tk_wait.links);
	list_add_tail(&task->u.tk_wait.list, q);
}

/*
 * Remove request from a queue list
 */
static void
__rpc_list_dequeue_task(struct rpc_task *task)
{
	struct list_head *q;
	struct rpc_task *t;

	if (task->u.tk_wait.list.prev == NULL) {
		list_del(&task->u.tk_wait.links);
		return;
	}
	if (!list_empty(&task->u.tk_wait.links)) {
		t = list_first_entry(&task->u.tk_wait.links,
				struct rpc_task,
				u.tk_wait.links);
		/* Assume __rpc_list_enqueue_task() cached the queue head */
		q = t->u.tk_wait.list.next;
		list_add_tail(&t->u.tk_wait.list, q);
		list_del(&task->u.tk_wait.links);
	}
	list_del(&task->u.tk_wait.list);
}

/*
 * Add new request to a priority queue.
 */
static void __rpc_add_wait_queue_priority(struct rpc_wait_queue *queue,
		struct rpc_task *task,
		unsigned char queue_priority)
{
	if (unlikely(queue_priority > queue->maxpriority))
		queue_priority = queue->maxpriority;
	__rpc_list_enqueue_task(&queue->tasks[queue_priority], task);
}

/*
 * Add new request to wait queue.
 */
static void __rpc_add_wait_queue(struct rpc_wait_queue *queue,
		struct rpc_task *task,
		unsigned char queue_priority)
{
	INIT_LIST_HEAD(&task->u.tk_wait.timer_list);
	if (RPC_IS_PRIORITY(queue))
		__rpc_add_wait_queue_priority(queue, task, queue_priority);
	else
		list_add_tail(&task->u.tk_wait.list, &queue->tasks[0]);
	task->tk_waitqueue = queue;
	queue->qlen++;
	/* barrier matches the read in rpc_wake_up_task_queue_locked() */
	smp_wmb();
	rpc_set_queued(task);
}

/*
 * Remove request from a priority queue.
 */
static void __rpc_remove_wait_queue_priority(struct rpc_task *task)
{
	__rpc_list_dequeue_task(task);
}

/*
 * Remove request from queue.
 * Note: must be called with spin lock held.
 */
static void __rpc_remove_wait_queue(struct rpc_wait_queue *queue, struct rpc_task *task)
{
	__rpc_disable_timer(queue, task);
	if (RPC_IS_PRIORITY(queue))
		__rpc_remove_wait_queue_priority(task);
	else
		list_del(&task->u.tk_wait.list);
	queue->qlen--;
}

static void __rpc_init_priority_wait_queue(struct rpc_wait_queue *queue, const char *qname, unsigned char nr_queues)
{
	int i;

	spin_lock_init(&queue->lock);
	for (i = 0; i < ARRAY_SIZE(queue->tasks); i++)
		INIT_LIST_HEAD(&queue->tasks[i]);
	queue->maxpriority = nr_queues - 1;
	rpc_reset_waitqueue_priority(queue);
	queue->qlen = 0;
	queue->timer_list.expires = 0;
	INIT_DELAYED_WORK(&queue->timer_list.dwork, __rpc_queue_timer_fn);
	INIT_LIST_HEAD(&queue->timer_list.list);
	rpc_assign_waitqueue_name(queue, qname);
}

void rpc_init_priority_wait_queue(struct rpc_wait_queue *queue, const char *qname)
{
	__rpc_init_priority_wait_queue(queue, qname, RPC_NR_PRIORITY);
}
EXPORT_SYMBOL_GPL(rpc_init_priority_wait_queue);

void rpc_init_wait_queue(struct rpc_wait_queue *queue, const char *qname)
{
	__rpc_init_priority_wait_queue(queue, qname, 1);
}
EXPORT_SYMBOL_GPL(rpc_init_wait_queue);

void rpc_destroy_wait_queue(struct rpc_wait_queue *queue)
{
	cancel_delayed_work_sync(&queue->timer_list.dwork);
}
EXPORT_SYMBOL_GPL(rpc_destroy_wait_queue);

static int rpc_wait_bit_killable(struct wait_bit_key *key, int mode)
{
	schedule();
	if (signal_pending_state(mode, current))
		return -ERESTARTSYS;
	return 0;
}

#if IS_ENABLED(CONFIG_SUNRPC_DEBUG) || IS_ENABLED(CONFIG_TRACEPOINTS)
static void rpc_task_set_debuginfo(struct rpc_task *task)
{
	struct rpc_clnt *clnt = task->tk_client;

	/* Might be a task carrying a reverse-direction operation */
	if (!clnt) {
		static atomic_t rpc_pid;

		task->tk_pid = atomic_inc_return(&rpc_pid);
		return;
	}

	task->tk_pid = atomic_inc_return(&clnt->cl_pid);
}
#else
static inline void rpc_task_set_debuginfo(struct rpc_task *task)
{
}
#endif

static void rpc_set_active(struct rpc_task *task)
{
	rpc_task_set_debuginfo(task);
	set_bit(RPC_TASK_ACTIVE, &task->tk_runstate);
	trace_rpc_task_begin(task, NULL);
}

/*
 * Mark an RPC call as having completed by clearing the 'active' bit
 * and then waking up all tasks that were sleeping.
 */
static int rpc_complete_task(struct rpc_task *task)
{
	void *m = &task->tk_runstate;
	wait_queue_head_t *wq = bit_waitqueue(m, RPC_TASK_ACTIVE);
	struct wait_bit_key k = __WAIT_BIT_KEY_INITIALIZER(m, RPC_TASK_ACTIVE);
	unsigned long flags;
	int ret;

	trace_rpc_task_complete(task, NULL);

	spin_lock_irqsave(&wq->lock, flags);
	clear_bit(RPC_TASK_ACTIVE, &task->tk_runstate);
	ret = atomic_dec_and_test(&task->tk_count);
	if (waitqueue_active(wq))
		__wake_up_locked_key(wq, TASK_NORMAL, &k);
	spin_unlock_irqrestore(&wq->lock, flags);
	return ret;
}

/*
 * Allow callers to wait for completion of an RPC call
 *
 * Note the use of out_of_line_wait_on_bit() rather than wait_on_bit()
 * to enforce taking of the wq->lock and hence avoid races with
 * rpc_complete_task().
 */
int rpc_wait_for_completion_task(struct rpc_task *task)
{
	return out_of_line_wait_on_bit(&task->tk_runstate, RPC_TASK_ACTIVE,
			rpc_wait_bit_killable, TASK_KILLABLE|TASK_FREEZABLE_UNSAFE);
}
EXPORT_SYMBOL_GPL(rpc_wait_for_completion_task);

/*
 * Make an RPC task runnable.
 *
 * Note: If the task is ASYNC, and is being made runnable after sitting on an
 * rpc_wait_queue, this must be called with the queue spinlock held to protect
 * the wait queue operation.
 * Note the ordering of rpc_test_and_set_running() and rpc_clear_queued(),
 * which is needed to ensure that __rpc_execute() doesn't loop (due to the
 * lockless RPC_IS_QUEUED() test) before we've had a chance to test
 * the RPC_TASK_RUNNING flag.
 */
static void rpc_make_runnable(struct workqueue_struct *wq,
		struct rpc_task *task)
{
	bool need_wakeup = !rpc_test_and_set_running(task);

	rpc_clear_queued(task);
	if (!need_wakeup)
		return;
	if (RPC_IS_ASYNC(task)) {
		INIT_WORK(&task->u.tk_work, rpc_async_schedule);
		queue_work(wq, &task->u.tk_work);
	} else
		wake_up_bit(&task->tk_runstate, RPC_TASK_QUEUED);
}

/*
 * Prepare for sleeping on a wait queue.
 * By always appending tasks to the list we ensure FIFO behavior.
 * NB: An RPC task will only receive interrupt-driven events as long
 * as it's on a wait queue.
 */
static void __rpc_do_sleep_on_priority(struct rpc_wait_queue *q,
		struct rpc_task *task,
		unsigned char queue_priority)
{
	trace_rpc_task_sleep(task, q);

	__rpc_add_wait_queue(q, task, queue_priority);
}

static void __rpc_sleep_on_priority(struct rpc_wait_queue *q,
		struct rpc_task *task,
		unsigned char queue_priority)
{
	if (WARN_ON_ONCE(RPC_IS_QUEUED(task)))
		return;
	__rpc_do_sleep_on_priority(q, task, queue_priority);
}

static void __rpc_sleep_on_priority_timeout(struct rpc_wait_queue *q,
		struct rpc_task *task, unsigned long timeout,
		unsigned char queue_priority)
{
	if (WARN_ON_ONCE(RPC_IS_QUEUED(task)))
		return;
	if (time_is_after_jiffies(timeout)) {
		__rpc_do_sleep_on_priority(q, task, queue_priority);
		__rpc_add_timer(q, task, timeout);
	} else
		task->tk_status = -ETIMEDOUT;
}

static void rpc_set_tk_callback(struct rpc_task *task, rpc_action action)
{
	if (action && !WARN_ON_ONCE(task->tk_callback != NULL))
		task->tk_callback = action;
}

static bool rpc_sleep_check_activated(struct rpc_task *task)
{
	/* We shouldn't ever put an inactive task to sleep */
	if (WARN_ON_ONCE(!RPC_IS_ACTIVATED(task))) {
		task->tk_status = -EIO;
		rpc_put_task_async(task);
		return false;
	}
	return true;
}

void rpc_sleep_on_timeout(struct rpc_wait_queue *q, struct rpc_task *task,
				rpc_action action, unsigned long timeout)
{
	if (!rpc_sleep_check_activated(task))
		return;

	rpc_set_tk_callback(task, action);

	/*
	 * Protect the queue operations.
	 */
	spin_lock(&q->lock);
	__rpc_sleep_on_priority_timeout(q, task, timeout, task->tk_priority);
	spin_unlock(&q->lock);
}
EXPORT_SYMBOL_GPL(rpc_sleep_on_timeout);

void rpc_sleep_on(struct rpc_wait_queue *q, struct rpc_task *task,
				rpc_action action)
{
	if (!rpc_sleep_check_activated(task))
		return;

	rpc_set_tk_callback(task, action);

	WARN_ON_ONCE(task->tk_timeout != 0);
	/*
	 * Protect the queue operations.
	 */
	spin_lock(&q->lock);
	__rpc_sleep_on_priority(q, task, task->tk_priority);
	spin_unlock(&q->lock);
}
EXPORT_SYMBOL_GPL(rpc_sleep_on);

void rpc_sleep_on_priority_timeout(struct rpc_wait_queue *q,
		struct rpc_task *task, unsigned long timeout, int priority)
{
	if (!rpc_sleep_check_activated(task))
		return;

	priority -= RPC_PRIORITY_LOW;
	/*
	 * Protect the queue operations.
	 */
	spin_lock(&q->lock);
	__rpc_sleep_on_priority_timeout(q, task, timeout, priority);
	spin_unlock(&q->lock);
}
EXPORT_SYMBOL_GPL(rpc_sleep_on_priority_timeout);

void rpc_sleep_on_priority(struct rpc_wait_queue *q, struct rpc_task *task,
		int priority)
{
	if (!rpc_sleep_check_activated(task))
		return;

	WARN_ON_ONCE(task->tk_timeout != 0);
	priority -= RPC_PRIORITY_LOW;
	/*
	 * Protect the queue operations.
	 */
	spin_lock(&q->lock);
	__rpc_sleep_on_priority(q, task, priority);
	spin_unlock(&q->lock);
}
EXPORT_SYMBOL_GPL(rpc_sleep_on_priority);

/**
 * __rpc_do_wake_up_task_on_wq - wake up a single rpc_task
 * @wq: workqueue on which to run task
 * @queue: wait queue
 * @task: task to be woken up
 *
 * Caller must hold queue->lock, and have cleared the task queued flag.
 */
static void __rpc_do_wake_up_task_on_wq(struct workqueue_struct *wq,
		struct rpc_wait_queue *queue,
		struct rpc_task *task)
{
	/* Has the task been executed yet? If not, we cannot wake it up! */
	if (!RPC_IS_ACTIVATED(task)) {
		printk(KERN_ERR "RPC: Inactive task (%p) being woken up!\n", task);
		return;
	}

	trace_rpc_task_wakeup(task, queue);

	__rpc_remove_wait_queue(queue, task);

	rpc_make_runnable(wq, task);
}

/*
 * Wake up a queued task while the queue lock is being held
 */
static struct rpc_task *
rpc_wake_up_task_on_wq_queue_action_locked(struct workqueue_struct *wq,
		struct rpc_wait_queue *queue, struct rpc_task *task,
		bool (*action)(struct rpc_task *, void *), void *data)
{
	if (RPC_IS_QUEUED(task)) {
		smp_rmb();
		if (task->tk_waitqueue == queue) {
			if (action == NULL || action(task, data)) {
				__rpc_do_wake_up_task_on_wq(wq, queue, task);
				return task;
			}
		}
	}
	return NULL;
}

/*
 * Wake up a queued task while the queue lock is being held
 */
static void rpc_wake_up_task_queue_locked(struct rpc_wait_queue *queue,
					  struct rpc_task *task)
{
	rpc_wake_up_task_on_wq_queue_action_locked(rpciod_workqueue, queue,
						   task, NULL, NULL);
}

/*
 * Wake up a task on a specific queue
 */
void rpc_wake_up_queued_task(struct rpc_wait_queue *queue, struct rpc_task *task)
{
	if (!RPC_IS_QUEUED(task))
		return;
	spin_lock(&queue->lock);
	rpc_wake_up_task_queue_locked(queue, task);
	spin_unlock(&queue->lock);
}
EXPORT_SYMBOL_GPL(rpc_wake_up_queued_task);

static bool rpc_task_action_set_status(struct rpc_task *task, void *status)
{
	task->tk_status = *(int *)status;
	return true;
}

static void
rpc_wake_up_task_queue_set_status_locked(struct rpc_wait_queue *queue,
		struct rpc_task *task, int status)
{
	rpc_wake_up_task_on_wq_queue_action_locked(rpciod_workqueue, queue,
			task, rpc_task_action_set_status, &status);
}

/**
 * rpc_wake_up_queued_task_set_status - wake up a task and set task->tk_status
 * @queue: pointer to rpc_wait_queue
 * @task: pointer to rpc_task
 * @status: integer error value
 *
 * If @task is queued on @queue, then it is woken up, and @task->tk_status is
 * set to the value of @status.
 */
void
rpc_wake_up_queued_task_set_status(struct rpc_wait_queue *queue,
		struct rpc_task *task, int status)
{
	if (!RPC_IS_QUEUED(task))
		return;
	spin_lock(&queue->lock);
	rpc_wake_up_task_queue_set_status_locked(queue, task, status);
	spin_unlock(&queue->lock);
}

/*
 * Wake up the next task on a priority queue.
 */
static struct rpc_task *__rpc_find_next_queued_priority(struct rpc_wait_queue *queue)
{
	struct list_head *q;
	struct rpc_task *task;

	/*
	 * Service the privileged queue.
	 */
	q = &queue->tasks[RPC_NR_PRIORITY - 1];
	if (queue->maxpriority > RPC_PRIORITY_PRIVILEGED && !list_empty(q)) {
		task = list_first_entry(q, struct rpc_task, u.tk_wait.list);
		goto out;
	}

	/*
	 * Service a batch of tasks from a single owner.
	 */
	q = &queue->tasks[queue->priority];
	if (!list_empty(q) && queue->nr) {
		queue->nr--;
		task = list_first_entry(q, struct rpc_task, u.tk_wait.list);
		goto out;
	}

	/*
	 * Service the next queue.
	 */
	do {
		if (q == &queue->tasks[0])
			q = &queue->tasks[queue->maxpriority];
		else
			q = q - 1;
		if (!list_empty(q)) {
			task = list_first_entry(q, struct rpc_task, u.tk_wait.list);
			goto new_queue;
		}
	} while (q != &queue->tasks[queue->priority]);

	rpc_reset_waitqueue_priority(queue);
	return NULL;

new_queue:
	rpc_set_waitqueue_priority(queue, (unsigned int)(q - &queue->tasks[0]));
out:
	return task;
}

static struct rpc_task *__rpc_find_next_queued(struct rpc_wait_queue *queue)
{
	if (RPC_IS_PRIORITY(queue))
		return __rpc_find_next_queued_priority(queue);
	if (!list_empty(&queue->tasks[0]))
		return list_first_entry(&queue->tasks[0], struct rpc_task, u.tk_wait.list);
	return NULL;
}

/*
 * Wake up the first task on the wait queue.
 */
struct rpc_task *rpc_wake_up_first_on_wq(struct workqueue_struct *wq,
		struct rpc_wait_queue *queue,
		bool (*func)(struct rpc_task *, void *), void *data)
{
	struct rpc_task	*task = NULL;

	spin_lock(&queue->lock);
	task = __rpc_find_next_queued(queue);
	if (task != NULL)
		task = rpc_wake_up_task_on_wq_queue_action_locked(wq, queue,
				task, func, data);
	spin_unlock(&queue->lock);

	return task;
}

/*
 * Wake up the first task on the wait queue.
 */
struct rpc_task *rpc_wake_up_first(struct rpc_wait_queue *queue,
		bool (*func)(struct rpc_task *, void *), void *data)
{
	return rpc_wake_up_first_on_wq(rpciod_workqueue, queue, func, data);
}
EXPORT_SYMBOL_GPL(rpc_wake_up_first);

static bool rpc_wake_up_next_func(struct rpc_task *task, void *data)
{
	return true;
}

/*
 * Wake up the next task on the wait queue.
*/
struct rpc_task *rpc_wake_up_next(struct rpc_wait_queue *queue)
{
	return rpc_wake_up_first(queue, rpc_wake_up_next_func, NULL);
}
EXPORT_SYMBOL_GPL(rpc_wake_up_next);

/**
 * rpc_wake_up_locked - wake up all rpc_tasks
 * @queue: rpc_wait_queue on which the tasks are sleeping
 *
 */
static void rpc_wake_up_locked(struct rpc_wait_queue *queue)
{
	struct rpc_task *task;

	for (;;) {
		task = __rpc_find_next_queued(queue);
		if (task == NULL)
			break;
		rpc_wake_up_task_queue_locked(queue, task);
	}
}

/**
 * rpc_wake_up - wake up all rpc_tasks
 * @queue: rpc_wait_queue on which the tasks are sleeping
 *
 * Grabs queue->lock
 */
void rpc_wake_up(struct rpc_wait_queue *queue)
{
	spin_lock(&queue->lock);
	rpc_wake_up_locked(queue);
	spin_unlock(&queue->lock);
}
EXPORT_SYMBOL_GPL(rpc_wake_up);

/**
 * rpc_wake_up_status_locked - wake up all rpc_tasks and set their status value.
 * @queue: rpc_wait_queue on which the tasks are sleeping
 * @status: status value to set
 */
static void rpc_wake_up_status_locked(struct rpc_wait_queue *queue, int status)
{
	struct rpc_task *task;

	for (;;) {
		task = __rpc_find_next_queued(queue);
		if (task == NULL)
			break;
		rpc_wake_up_task_queue_set_status_locked(queue, task, status);
	}
}

/**
 * rpc_wake_up_status - wake up all rpc_tasks and set their status value.
 * @queue: rpc_wait_queue on which the tasks are sleeping
 * @status: status value to set
 *
 * Grabs queue->lock
 */
void rpc_wake_up_status(struct rpc_wait_queue *queue, int status)
{
	spin_lock(&queue->lock);
	rpc_wake_up_status_locked(queue, status);
	spin_unlock(&queue->lock);
}
EXPORT_SYMBOL_GPL(rpc_wake_up_status);

static void __rpc_queue_timer_fn(struct work_struct *work)
{
	struct rpc_wait_queue *queue = container_of(work,
			struct rpc_wait_queue,
			timer_list.dwork.work);
	struct rpc_task *task, *n;
	unsigned long expires, now, timeo;

	spin_lock(&queue->lock);
	expires = now = jiffies;
	list_for_each_entry_safe(task, n, &queue->timer_list.list, u.tk_wait.timer_list) {
		timeo = task->tk_timeout;
		if (time_after_eq(now, timeo)) {
			trace_rpc_task_timeout(task, task->tk_action);
			task->tk_status = -ETIMEDOUT;
			rpc_wake_up_task_queue_locked(queue, task);
			continue;
		}
		if (expires == now || time_after(expires, timeo))
			expires = timeo;
	}
	if (!list_empty(&queue->timer_list.list))
		rpc_set_queue_timer(queue, expires);
	spin_unlock(&queue->lock);
}

static void __rpc_atrun(struct rpc_task *task)
{
	if (task->tk_status == -ETIMEDOUT)
		task->tk_status = 0;
}

/*
 * Run a task at a later time
 */
void rpc_delay(struct rpc_task *task, unsigned long delay)
{
	rpc_sleep_on_timeout(&delay_queue, task, __rpc_atrun, jiffies + delay);
}
EXPORT_SYMBOL_GPL(rpc_delay);

/*
 * Helper to call task->tk_ops->rpc_call_prepare
 */
void rpc_prepare_task(struct rpc_task *task)
{
	task->tk_ops->rpc_call_prepare(task, task->tk_calldata);
}

static void
rpc_init_task_statistics(struct rpc_task *task)
{
	/* Initialize retry counters */
	task->tk_garb_retry = 2;
	task->tk_cred_retry = 2;
	task->tk_rebind_retry = 2;

	/* starting timestamp */
	task->tk_start = ktime_get();
}

static void
rpc_reset_task_statistics(struct rpc_task *task)
{
	task->tk_timeouts = 0;
	task->tk_flags &= ~(RPC_CALL_MAJORSEEN|RPC_TASK_SENT);
	rpc_init_task_statistics(task);
}

/*
 * Helper that calls task->tk_ops->rpc_call_done if it exists
 */
void rpc_exit_task(struct rpc_task *task)
{
	trace_rpc_task_end(task, task->tk_action);
	task->tk_action = NULL;
	if (task->tk_ops->rpc_count_stats)
		task->tk_ops->rpc_count_stats(task, task->tk_calldata);
	else if (task->tk_client)
		rpc_count_iostats(task, task->tk_client->cl_metrics);
	if (task->tk_ops->rpc_call_done != NULL) {
		trace_rpc_task_call_done(task, task->tk_ops->rpc_call_done);
		task->tk_ops->rpc_call_done(task, task->tk_calldata);
		if (task->tk_action != NULL) {
			/* Always release the RPC slot and buffer memory */
			xprt_release(task);
			rpc_reset_task_statistics(task);
		}
	}
}

void rpc_signal_task(struct rpc_task *task)
{
	struct rpc_wait_queue *queue;

	if (!RPC_IS_ACTIVATED(task))
		return;

	if (!rpc_task_set_rpc_status(task, -ERESTARTSYS))
		return;
	trace_rpc_task_signalled(task, task->tk_action);
	set_bit(RPC_TASK_SIGNALLED, &task->tk_runstate);
	smp_mb__after_atomic();
	queue = READ_ONCE(task->tk_waitqueue);
	if (queue)
		rpc_wake_up_queued_task(queue, task);
}

void rpc_task_try_cancel(struct rpc_task *task, int error)
{
	struct rpc_wait_queue *queue;

	if (!rpc_task_set_rpc_status(task, error))
		return;
	queue = READ_ONCE(task->tk_waitqueue);
	if (queue)
		rpc_wake_up_queued_task(queue, task);
}

void rpc_exit(struct rpc_task *task, int status)
{
	task->tk_status = status;
	task->tk_action = rpc_exit_task;
	rpc_wake_up_queued_task(task->tk_waitqueue, task);
}
EXPORT_SYMBOL_GPL(rpc_exit);

void rpc_release_calldata(const struct rpc_call_ops *ops, void *calldata)
{
	if (ops->rpc_release != NULL)
		ops->rpc_release(calldata);
}

static bool xprt_needs_memalloc(struct rpc_xprt *xprt, struct rpc_task *tk)
{
	if (!xprt)
		return false;
	if (!atomic_read(&xprt->swapper))
		return false;
	return test_bit(XPRT_LOCKED, &xprt->state) && xprt->snd_task == tk;
}

/*
 * This is the RPC `scheduler' (or rather, the finite state machine).
 */
static void __rpc_execute(struct rpc_task *task)
{
	struct rpc_wait_queue *queue;
	int task_is_async = RPC_IS_ASYNC(task);
	int status = 0;
	unsigned long pflags = current->flags;

	WARN_ON_ONCE(RPC_IS_QUEUED(task));
	if (RPC_IS_QUEUED(task))
		return;

	for (;;) {
		void (*do_action)(struct rpc_task *);

		/*
		 * Perform the next FSM step or a pending callback.
		 *
		 * tk_action may be NULL if the task has been killed.
		 */
		do_action = task->tk_action;
		/* Tasks with an RPC error status should exit */
		if (do_action != rpc_exit_task &&
		    (status = READ_ONCE(task->tk_rpc_status)) != 0) {
			task->tk_status = status;
			if (do_action != NULL)
				do_action = rpc_exit_task;
		}
		/* Callbacks override all actions */
		if (task->tk_callback) {
			do_action = task->tk_callback;
			task->tk_callback = NULL;
		}
		if (!do_action)
			break;
		if (RPC_IS_SWAPPER(task) ||
		    xprt_needs_memalloc(task->tk_xprt, task))
			current->flags |= PF_MEMALLOC;

		trace_rpc_task_run_action(task, do_action);
		do_action(task);

		/*
		 * Lockless check for whether task is sleeping or not.
		 */
		if (!RPC_IS_QUEUED(task)) {
			cond_resched();
			continue;
		}

		/*
		 * The queue->lock protects against races with
		 * rpc_make_runnable().
		 *
		 * Note that once we clear RPC_TASK_RUNNING on an asynchronous
		 * rpc_task, rpc_make_runnable() can assign it to a
		 * different workqueue. We therefore cannot assume that the
		 * rpc_task pointer may still be dereferenced.
		 */
		queue = task->tk_waitqueue;
		spin_lock(&queue->lock);
		if (!RPC_IS_QUEUED(task)) {
			spin_unlock(&queue->lock);
			continue;
		}
		/* Wake up any task that has an exit status */
		if (READ_ONCE(task->tk_rpc_status) != 0) {
			rpc_wake_up_task_queue_locked(queue, task);
			spin_unlock(&queue->lock);
			continue;
		}
		rpc_clear_running(task);
		spin_unlock(&queue->lock);
		if (task_is_async)
			goto out;

		/* sync task: sleep here */
		trace_rpc_task_sync_sleep(task, task->tk_action);
		status = out_of_line_wait_on_bit(&task->tk_runstate,
				RPC_TASK_QUEUED, rpc_wait_bit_killable,
				TASK_KILLABLE|TASK_FREEZABLE);
		if (status < 0) {
			/*
			 * When a sync task receives a signal, it exits with
			 * -ERESTARTSYS. In order to catch any callbacks that
			 * clean up after sleeping on some queue, we don't
			 * break the loop here, but go around once more.
			 */
			rpc_signal_task(task);
		}
		trace_rpc_task_sync_wake(task, task->tk_action);
	}

	/* Release all resources associated with the task */
	rpc_release_task(task);
out:
	current_restore_flags(pflags, PF_MEMALLOC);
}

/*
 * User-visible entry point to the scheduler.
 *
 * This may be called recursively if e.g. an async NFS task updates
 * the attributes and finds that dirty pages must be flushed.
 * NOTE: Upon exit of this function the task is guaranteed to be
 *	 released. In particular note that tk_release() will have
 *	 been called, so your task memory may have been freed.
 */
void rpc_execute(struct rpc_task *task)
{
	bool is_async = RPC_IS_ASYNC(task);

	rpc_set_active(task);
	rpc_make_runnable(rpciod_workqueue, task);
	if (!is_async) {
		unsigned int pflags = memalloc_nofs_save();
		__rpc_execute(task);
		memalloc_nofs_restore(pflags);
	}
}

static void rpc_async_schedule(struct work_struct *work)
{
	unsigned int pflags = memalloc_nofs_save();

	__rpc_execute(container_of(work, struct rpc_task, u.tk_work));
	memalloc_nofs_restore(pflags);
}

/**
 * rpc_malloc - allocate RPC buffer resources
 * @task: RPC task
 *
 * A single memory region is allocated, which is split between the
 * RPC call and RPC reply that this task is being used for. When
 * this RPC is retired, the memory is released by calling rpc_free.
 *
 * To prevent rpciod from hanging, this allocator never sleeps,
 * returning -ENOMEM and suppressing warning if the request cannot
 * be serviced immediately. The caller can arrange to sleep in a
 * way that is safe for rpciod.
 *
 * Most requests are 'small' (under 2KiB) and can be serviced from a
 * mempool, ensuring that NFS reads and writes can always proceed,
 * and that there is good locality of reference for these buffers.
 */
int rpc_malloc(struct rpc_task *task)
{
	struct rpc_rqst *rqst = task->tk_rqstp;
	size_t size = rqst->rq_callsize + rqst->rq_rcvsize;
	struct rpc_buffer *buf;
<<<<<<< HEAD
	gfp_t gfp = GFP_NOFS;

	if (RPC_IS_ASYNC(task))
		gfp = GFP_NOWAIT | __GFP_NOWARN;
	if (RPC_IS_SWAPPER(task))
		gfp |= __GFP_MEMALLOC;
=======
	gfp_t gfp = rpc_task_gfp_mask();
>>>>>>> d60c95ef

	size += sizeof(struct rpc_buffer);
	if (size <= RPC_BUFFER_MAXSIZE) {
		buf = kmem_cache_alloc(rpc_buffer_slabp, gfp);
		/* Reach for the mempool if dynamic allocation fails */
		if (!buf && RPC_IS_ASYNC(task))
			buf = mempool_alloc(rpc_buffer_mempool, GFP_NOWAIT);
	} else
		buf = kmalloc(size, gfp);

	if (!buf)
		return -ENOMEM;

	buf->len = size;
	rqst->rq_buffer = buf->data;
	rqst->rq_rbuffer = (char *)rqst->rq_buffer + rqst->rq_callsize;
	return 0;
}
EXPORT_SYMBOL_GPL(rpc_malloc);

/**
 * rpc_free - free RPC buffer resources allocated via rpc_malloc
 * @task: RPC task
 *
 */
void rpc_free(struct rpc_task *task)
{
	void *buffer = task->tk_rqstp->rq_buffer;
	size_t size;
	struct rpc_buffer *buf;

	buf = container_of(buffer, struct rpc_buffer, data);
	size = buf->len;

	if (size <= RPC_BUFFER_MAXSIZE)
		mempool_free(buf, rpc_buffer_mempool);
	else
		kfree(buf);
}
EXPORT_SYMBOL_GPL(rpc_free);

/*
 * Creation and deletion of RPC task structures
 */
static void rpc_init_task(struct rpc_task *task, const struct rpc_task_setup *task_setup_data)
{
	memset(task, 0, sizeof(*task));
	atomic_set(&task->tk_count, 1);
	task->tk_flags  = task_setup_data->flags;
	task->tk_ops = task_setup_data->callback_ops;
	task->tk_calldata = task_setup_data->callback_data;
	INIT_LIST_HEAD(&task->tk_task);

	task->tk_priority = task_setup_data->priority - RPC_PRIORITY_LOW;
	task->tk_owner = current->tgid;

	/* Initialize workqueue for async tasks */
	task->tk_workqueue = task_setup_data->workqueue;

	task->tk_xprt = rpc_task_get_xprt(task_setup_data->rpc_client,
			xprt_get(task_setup_data->rpc_xprt));

	task->tk_op_cred = get_rpccred(task_setup_data->rpc_op_cred);

	if (task->tk_ops->rpc_call_prepare != NULL)
		task->tk_action = rpc_prepare_task;

	rpc_init_task_statistics(task);
}

static struct rpc_task *rpc_alloc_task(void)
{
	struct rpc_task *task;

	task = kmem_cache_alloc(rpc_task_slabp, rpc_task_gfp_mask());
	if (task)
		return task;
	return mempool_alloc(rpc_task_mempool, GFP_NOWAIT);
}

/*
 * Create a new task for the specified client.
 */
struct rpc_task *rpc_new_task(const struct rpc_task_setup *setup_data)
{
	struct rpc_task	*task = setup_data->task;
	unsigned short flags = 0;

	if (task == NULL) {
		task = rpc_alloc_task();
		if (task == NULL) {
			rpc_release_calldata(setup_data->callback_ops,
					     setup_data->callback_data);
			return ERR_PTR(-ENOMEM);
		}
		flags = RPC_TASK_DYNAMIC;
	}

	rpc_init_task(task, setup_data);
	task->tk_flags |= flags;
	return task;
}

/*
 * rpc_free_task - release rpc task and perform cleanups
 *
 * Note that we free up the rpc_task _after_ rpc_release_calldata()
 * in order to work around a workqueue dependency issue.
 *
 * Tejun Heo states:
 * "Workqueue currently considers two work items to be the same if they're
 * on the same address and won't execute them concurrently - ie. it
 * makes a work item which is queued again while being executed wait
 * for the previous execution to complete.
 *
 * If a work function frees the work item, and then waits for an event
 * which should be performed by another work item and *that* work item
 * recycles the freed work item, it can create a false dependency loop.
 * There really is no reliable way to detect this short of verifying
 * every memory free."
 *
 */
static void rpc_free_task(struct rpc_task *task)
{
	unsigned short tk_flags = task->tk_flags;

	put_rpccred(task->tk_op_cred);
	rpc_release_calldata(task->tk_ops, task->tk_calldata);

	if (tk_flags & RPC_TASK_DYNAMIC)
		mempool_free(task, rpc_task_mempool);
}

static void rpc_async_release(struct work_struct *work)
{
	unsigned int pflags = memalloc_nofs_save();

	rpc_free_task(container_of(work, struct rpc_task, u.tk_work));
	memalloc_nofs_restore(pflags);
}

static void rpc_release_resources_task(struct rpc_task *task)
{
	xprt_release(task);
	if (task->tk_msg.rpc_cred) {
		if (!(task->tk_flags & RPC_TASK_CRED_NOREF))
			put_cred(task->tk_msg.rpc_cred);
		task->tk_msg.rpc_cred = NULL;
	}
	rpc_task_release_client(task);
}

static void rpc_final_put_task(struct rpc_task *task,
		struct workqueue_struct *q)
{
	if (q != NULL) {
		INIT_WORK(&task->u.tk_work, rpc_async_release);
		queue_work(q, &task->u.tk_work);
	} else
		rpc_free_task(task);
}

static void rpc_do_put_task(struct rpc_task *task, struct workqueue_struct *q)
{
	if (atomic_dec_and_test(&task->tk_count)) {
		rpc_release_resources_task(task);
		rpc_final_put_task(task, q);
	}
}

void rpc_put_task(struct rpc_task *task)
{
	rpc_do_put_task(task, NULL);
}
EXPORT_SYMBOL_GPL(rpc_put_task);

void rpc_put_task_async(struct rpc_task *task)
{
	rpc_do_put_task(task, task->tk_workqueue);
}
EXPORT_SYMBOL_GPL(rpc_put_task_async);

static void rpc_release_task(struct rpc_task *task)
{
	WARN_ON_ONCE(RPC_IS_QUEUED(task));

	rpc_release_resources_task(task);

	/*
	 * Note: at this point we have been removed from rpc_clnt->cl_tasks,
	 * so it should be safe to use task->tk_count as a test for whether
	 * or not any other processes still hold references to our rpc_task.
	 */
	if (atomic_read(&task->tk_count) != 1 + !RPC_IS_ASYNC(task)) {
		/* Wake up anyone who may be waiting for task completion */
		if (!rpc_complete_task(task))
			return;
	} else {
		if (!atomic_dec_and_test(&task->tk_count))
			return;
	}
	rpc_final_put_task(task, task->tk_workqueue);
}

int rpciod_up(void)
{
	return try_module_get(THIS_MODULE) ? 0 : -EINVAL;
}

void rpciod_down(void)
{
	module_put(THIS_MODULE);
}

/*
 * Start up the rpciod workqueue.
 */
static int rpciod_start(void)
{
	struct workqueue_struct *wq;

	/*
	 * Create the rpciod thread and wait for it to start.
	 */
	wq = alloc_workqueue("rpciod", WQ_MEM_RECLAIM | WQ_UNBOUND, 0);
	if (!wq)
		goto out_failed;
	rpciod_workqueue = wq;
	wq = alloc_workqueue("xprtiod", WQ_UNBOUND | WQ_MEM_RECLAIM, 0);
	if (!wq)
		goto free_rpciod;
	xprtiod_workqueue = wq;
	return 1;
free_rpciod:
	wq = rpciod_workqueue;
	rpciod_workqueue = NULL;
	destroy_workqueue(wq);
out_failed:
	return 0;
}

static void rpciod_stop(void)
{
	struct workqueue_struct *wq = NULL;

	if (rpciod_workqueue == NULL)
		return;

	wq = rpciod_workqueue;
	rpciod_workqueue = NULL;
	destroy_workqueue(wq);
	wq = xprtiod_workqueue;
	xprtiod_workqueue = NULL;
	destroy_workqueue(wq);
}

void
rpc_destroy_mempool(void)
{
	rpciod_stop();
	mempool_destroy(rpc_buffer_mempool);
	mempool_destroy(rpc_task_mempool);
	kmem_cache_destroy(rpc_task_slabp);
	kmem_cache_destroy(rpc_buffer_slabp);
	rpc_destroy_wait_queue(&delay_queue);
}

int
rpc_init_mempool(void)
{
	/*
	 * The following is not strictly a mempool initialisation,
	 * but there is no harm in doing it here
	 */
	rpc_init_wait_queue(&delay_queue, "delayq");
	if (!rpciod_start())
		goto err_nomem;

	rpc_task_slabp = kmem_cache_create("rpc_tasks",
					     sizeof(struct rpc_task),
					     0, SLAB_HWCACHE_ALIGN,
					     NULL);
	if (!rpc_task_slabp)
		goto err_nomem;
	rpc_buffer_slabp = kmem_cache_create("rpc_buffers",
					     RPC_BUFFER_MAXSIZE,
					     0, SLAB_HWCACHE_ALIGN,
					     NULL);
	if (!rpc_buffer_slabp)
		goto err_nomem;
	rpc_task_mempool = mempool_create_slab_pool(RPC_TASK_POOLSIZE,
						    rpc_task_slabp);
	if (!rpc_task_mempool)
		goto err_nomem;
	rpc_buffer_mempool = mempool_create_slab_pool(RPC_BUFFER_POOLSIZE,
						      rpc_buffer_slabp);
	if (!rpc_buffer_mempool)
		goto err_nomem;
	return 0;
err_nomem:
	rpc_destroy_mempool();
	return -ENOMEM;
}<|MERGE_RESOLUTION|>--- conflicted
+++ resolved
@@ -1057,16 +1057,7 @@
 	struct rpc_rqst *rqst = task->tk_rqstp;
 	size_t size = rqst->rq_callsize + rqst->rq_rcvsize;
 	struct rpc_buffer *buf;
-<<<<<<< HEAD
-	gfp_t gfp = GFP_NOFS;
-
-	if (RPC_IS_ASYNC(task))
-		gfp = GFP_NOWAIT | __GFP_NOWARN;
-	if (RPC_IS_SWAPPER(task))
-		gfp |= __GFP_MEMALLOC;
-=======
 	gfp_t gfp = rpc_task_gfp_mask();
->>>>>>> d60c95ef
 
 	size += sizeof(struct rpc_buffer);
 	if (size <= RPC_BUFFER_MAXSIZE) {
