--- conflicted
+++ resolved
@@ -570,17 +570,7 @@
 	struct rpc_rqst *rqst = task->tk_rqstp;
 	struct rpcrdma_xprt *r_xprt = rpcx_to_rdmax(rqst->rq_xprt);
 	struct rpcrdma_req *req = rpcr_to_rdmar(rqst);
-<<<<<<< HEAD
-	gfp_t flags;
-
-	flags = RPCRDMA_DEF_GFP;
-	if (RPC_IS_ASYNC(task))
-		flags = GFP_NOWAIT | __GFP_NOWARN;
-	if (RPC_IS_SWAPPER(task))
-		flags |= __GFP_MEMALLOC;
-=======
 	gfp_t flags = rpc_task_gfp_mask();
->>>>>>> d60c95ef
 
 	if (!rpcrdma_check_regbuf(r_xprt, req->rl_sendbuf, rqst->rq_callsize,
 				  flags))
