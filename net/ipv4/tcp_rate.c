--- conflicted
+++ resolved
@@ -91,10 +91,7 @@
 	if (!rs->prior_delivered ||
 	    tcp_skb_sent_after(tx_tstamp, tp->first_tx_mstamp,
 			       scb->end_seq, rs->last_end_seq)) {
-<<<<<<< HEAD
-=======
 		rs->prior_delivered_ce  = scb->tx.delivered_ce;
->>>>>>> d60c95ef
 		rs->prior_delivered  = scb->tx.delivered;
 		rs->prior_mstamp     = scb->tx.delivered_mstamp;
 		rs->is_app_limited   = scb->tx.is_app_limited;
