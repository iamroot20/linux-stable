// SPDX-License-Identifier: GPL-2.0-or-later
/*
 * Linux Socket Filter - Kernel level socket filtering
 *
 * Based on the design of the Berkeley Packet Filter. The new
 * internal format has been designed by PLUMgrid:
 *
 *	Copyright (c) 2011 - 2014 PLUMgrid, http://plumgrid.com
 *
 * Authors:
 *
 *	Jay Schulist <jschlst@samba.org>
 *	Alexei Starovoitov <ast@plumgrid.com>
 *	Daniel Borkmann <dborkman@redhat.com>
 *
 * Andi Kleen - Fix a few bad bugs and races.
 * Kris Katterjohn - Added many additional checks in bpf_check_classic()
 */

#include <linux/atomic.h>
#include <linux/module.h>
#include <linux/types.h>
#include <linux/mm.h>
#include <linux/fcntl.h>
#include <linux/socket.h>
#include <linux/sock_diag.h>
#include <linux/in.h>
#include <linux/inet.h>
#include <linux/netdevice.h>
#include <linux/if_packet.h>
#include <linux/if_arp.h>
#include <linux/gfp.h>
#include <net/inet_common.h>
#include <net/ip.h>
#include <net/protocol.h>
#include <net/netlink.h>
#include <linux/skbuff.h>
#include <linux/skmsg.h>
#include <net/sock.h>
#include <net/flow_dissector.h>
#include <linux/errno.h>
#include <linux/timer.h>
#include <linux/uaccess.h>
#include <asm/unaligned.h>
#include <linux/filter.h>
#include <linux/ratelimit.h>
#include <linux/seccomp.h>
#include <linux/if_vlan.h>
#include <linux/bpf.h>
#include <linux/btf.h>
#include <net/sch_generic.h>
#include <net/cls_cgroup.h>
#include <net/dst_metadata.h>
#include <net/dst.h>
#include <net/sock_reuseport.h>
#include <net/busy_poll.h>
#include <net/tcp.h>
#include <net/xfrm.h>
#include <net/udp.h>
#include <linux/bpf_trace.h>
#include <net/xdp_sock.h>
#include <linux/inetdevice.h>
#include <net/inet_hashtables.h>
#include <net/inet6_hashtables.h>
#include <net/ip_fib.h>
#include <net/nexthop.h>
#include <net/flow.h>
#include <net/arp.h>
#include <net/ipv6.h>
#include <net/net_namespace.h>
#include <linux/seg6_local.h>
#include <net/seg6.h>
#include <net/seg6_local.h>
#include <net/lwtunnel.h>
#include <net/ipv6_stubs.h>
#include <net/bpf_sk_storage.h>
#include <net/transp_v6.h>
#include <linux/btf_ids.h>
#include <net/tls.h>
#include <net/xdp.h>

static const struct bpf_func_proto *
bpf_sk_base_func_proto(enum bpf_func_id func_id);

int copy_bpf_fprog_from_user(struct sock_fprog *dst, sockptr_t src, int len)
{
	if (in_compat_syscall()) {
		struct compat_sock_fprog f32;

		if (len != sizeof(f32))
			return -EINVAL;
		if (copy_from_sockptr(&f32, src, sizeof(f32)))
			return -EFAULT;
		memset(dst, 0, sizeof(*dst));
		dst->len = f32.len;
		dst->filter = compat_ptr(f32.filter);
	} else {
		if (len != sizeof(*dst))
			return -EINVAL;
		if (copy_from_sockptr(dst, src, sizeof(*dst)))
			return -EFAULT;
	}

	return 0;
}
EXPORT_SYMBOL_GPL(copy_bpf_fprog_from_user);

/**
 *	sk_filter_trim_cap - run a packet through a socket filter
 *	@sk: sock associated with &sk_buff
 *	@skb: buffer to filter
 *	@cap: limit on how short the eBPF program may trim the packet
 *
 * Run the eBPF program and then cut skb->data to correct size returned by
 * the program. If pkt_len is 0 we toss packet. If skb->len is smaller
 * than pkt_len we keep whole skb->data. This is the socket level
 * wrapper to bpf_prog_run. It returns 0 if the packet should
 * be accepted or -EPERM if the packet should be tossed.
 *
 */
int sk_filter_trim_cap(struct sock *sk, struct sk_buff *skb, unsigned int cap)
{
	int err;
	struct sk_filter *filter;

	/*
	 * If the skb was allocated from pfmemalloc reserves, only
	 * allow SOCK_MEMALLOC sockets to use it as this socket is
	 * helping free memory
	 */
	if (skb_pfmemalloc(skb) && !sock_flag(sk, SOCK_MEMALLOC)) {
		NET_INC_STATS(sock_net(sk), LINUX_MIB_PFMEMALLOCDROP);
		return -ENOMEM;
	}
	err = BPF_CGROUP_RUN_PROG_INET_INGRESS(sk, skb);
	if (err)
		return err;

	err = security_sock_rcv_skb(sk, skb);
	if (err)
		return err;

	rcu_read_lock();
	filter = rcu_dereference(sk->sk_filter);
	if (filter) {
		struct sock *save_sk = skb->sk;
		unsigned int pkt_len;

		skb->sk = sk;
		pkt_len = bpf_prog_run_save_cb(filter->prog, skb);
		skb->sk = save_sk;
		err = pkt_len ? pskb_trim(skb, max(cap, pkt_len)) : -EPERM;
	}
	rcu_read_unlock();

	return err;
}
EXPORT_SYMBOL(sk_filter_trim_cap);

BPF_CALL_1(bpf_skb_get_pay_offset, struct sk_buff *, skb)
{
	return skb_get_poff(skb);
}

BPF_CALL_3(bpf_skb_get_nlattr, struct sk_buff *, skb, u32, a, u32, x)
{
	struct nlattr *nla;

	if (skb_is_nonlinear(skb))
		return 0;

	if (skb->len < sizeof(struct nlattr))
		return 0;

	if (a > skb->len - sizeof(struct nlattr))
		return 0;

	nla = nla_find((struct nlattr *) &skb->data[a], skb->len - a, x);
	if (nla)
		return (void *) nla - (void *) skb->data;

	return 0;
}

BPF_CALL_3(bpf_skb_get_nlattr_nest, struct sk_buff *, skb, u32, a, u32, x)
{
	struct nlattr *nla;

	if (skb_is_nonlinear(skb))
		return 0;

	if (skb->len < sizeof(struct nlattr))
		return 0;

	if (a > skb->len - sizeof(struct nlattr))
		return 0;

	nla = (struct nlattr *) &skb->data[a];
	if (nla->nla_len > skb->len - a)
		return 0;

	nla = nla_find_nested(nla, x);
	if (nla)
		return (void *) nla - (void *) skb->data;

	return 0;
}

BPF_CALL_4(bpf_skb_load_helper_8, const struct sk_buff *, skb, const void *,
	   data, int, headlen, int, offset)
{
	u8 tmp, *ptr;
	const int len = sizeof(tmp);

	if (offset >= 0) {
		if (headlen - offset >= len)
			return *(u8 *)(data + offset);
		if (!skb_copy_bits(skb, offset, &tmp, sizeof(tmp)))
			return tmp;
	} else {
		ptr = bpf_internal_load_pointer_neg_helper(skb, offset, len);
		if (likely(ptr))
			return *(u8 *)ptr;
	}

	return -EFAULT;
}

BPF_CALL_2(bpf_skb_load_helper_8_no_cache, const struct sk_buff *, skb,
	   int, offset)
{
	return ____bpf_skb_load_helper_8(skb, skb->data, skb->len - skb->data_len,
					 offset);
}

BPF_CALL_4(bpf_skb_load_helper_16, const struct sk_buff *, skb, const void *,
	   data, int, headlen, int, offset)
{
	u16 tmp, *ptr;
	const int len = sizeof(tmp);

	if (offset >= 0) {
		if (headlen - offset >= len)
			return get_unaligned_be16(data + offset);
		if (!skb_copy_bits(skb, offset, &tmp, sizeof(tmp)))
			return be16_to_cpu(tmp);
	} else {
		ptr = bpf_internal_load_pointer_neg_helper(skb, offset, len);
		if (likely(ptr))
			return get_unaligned_be16(ptr);
	}

	return -EFAULT;
}

BPF_CALL_2(bpf_skb_load_helper_16_no_cache, const struct sk_buff *, skb,
	   int, offset)
{
	return ____bpf_skb_load_helper_16(skb, skb->data, skb->len - skb->data_len,
					  offset);
}

BPF_CALL_4(bpf_skb_load_helper_32, const struct sk_buff *, skb, const void *,
	   data, int, headlen, int, offset)
{
	u32 tmp, *ptr;
	const int len = sizeof(tmp);

	if (likely(offset >= 0)) {
		if (headlen - offset >= len)
			return get_unaligned_be32(data + offset);
		if (!skb_copy_bits(skb, offset, &tmp, sizeof(tmp)))
			return be32_to_cpu(tmp);
	} else {
		ptr = bpf_internal_load_pointer_neg_helper(skb, offset, len);
		if (likely(ptr))
			return get_unaligned_be32(ptr);
	}

	return -EFAULT;
}

BPF_CALL_2(bpf_skb_load_helper_32_no_cache, const struct sk_buff *, skb,
	   int, offset)
{
	return ____bpf_skb_load_helper_32(skb, skb->data, skb->len - skb->data_len,
					  offset);
}

static u32 convert_skb_access(int skb_field, int dst_reg, int src_reg,
			      struct bpf_insn *insn_buf)
{
	struct bpf_insn *insn = insn_buf;

	switch (skb_field) {
	case SKF_AD_MARK:
		BUILD_BUG_ON(sizeof_field(struct sk_buff, mark) != 4);

		*insn++ = BPF_LDX_MEM(BPF_W, dst_reg, src_reg,
				      offsetof(struct sk_buff, mark));
		break;

	case SKF_AD_PKTTYPE:
		*insn++ = BPF_LDX_MEM(BPF_B, dst_reg, src_reg, PKT_TYPE_OFFSET);
		*insn++ = BPF_ALU32_IMM(BPF_AND, dst_reg, PKT_TYPE_MAX);
#ifdef __BIG_ENDIAN_BITFIELD
		*insn++ = BPF_ALU32_IMM(BPF_RSH, dst_reg, 5);
#endif
		break;

	case SKF_AD_QUEUE:
		BUILD_BUG_ON(sizeof_field(struct sk_buff, queue_mapping) != 2);

		*insn++ = BPF_LDX_MEM(BPF_H, dst_reg, src_reg,
				      offsetof(struct sk_buff, queue_mapping));
		break;

	case SKF_AD_VLAN_TAG:
		BUILD_BUG_ON(sizeof_field(struct sk_buff, vlan_tci) != 2);

		/* dst_reg = *(u16 *) (src_reg + offsetof(vlan_tci)) */
		*insn++ = BPF_LDX_MEM(BPF_H, dst_reg, src_reg,
				      offsetof(struct sk_buff, vlan_tci));
		break;
	case SKF_AD_VLAN_TAG_PRESENT:
		*insn++ = BPF_LDX_MEM(BPF_B, dst_reg, src_reg, PKT_VLAN_PRESENT_OFFSET);
		if (PKT_VLAN_PRESENT_BIT)
			*insn++ = BPF_ALU32_IMM(BPF_RSH, dst_reg, PKT_VLAN_PRESENT_BIT);
		if (PKT_VLAN_PRESENT_BIT < 7)
			*insn++ = BPF_ALU32_IMM(BPF_AND, dst_reg, 1);
		break;
	}

	return insn - insn_buf;
}

static bool convert_bpf_extensions(struct sock_filter *fp,
				   struct bpf_insn **insnp)
{
	struct bpf_insn *insn = *insnp;
	u32 cnt;

	switch (fp->k) {
	case SKF_AD_OFF + SKF_AD_PROTOCOL:
		BUILD_BUG_ON(sizeof_field(struct sk_buff, protocol) != 2);

		/* A = *(u16 *) (CTX + offsetof(protocol)) */
		*insn++ = BPF_LDX_MEM(BPF_H, BPF_REG_A, BPF_REG_CTX,
				      offsetof(struct sk_buff, protocol));
		/* A = ntohs(A) [emitting a nop or swap16] */
		*insn = BPF_ENDIAN(BPF_FROM_BE, BPF_REG_A, 16);
		break;

	case SKF_AD_OFF + SKF_AD_PKTTYPE:
		cnt = convert_skb_access(SKF_AD_PKTTYPE, BPF_REG_A, BPF_REG_CTX, insn);
		insn += cnt - 1;
		break;

	case SKF_AD_OFF + SKF_AD_IFINDEX:
	case SKF_AD_OFF + SKF_AD_HATYPE:
		BUILD_BUG_ON(sizeof_field(struct net_device, ifindex) != 4);
		BUILD_BUG_ON(sizeof_field(struct net_device, type) != 2);

		*insn++ = BPF_LDX_MEM(BPF_FIELD_SIZEOF(struct sk_buff, dev),
				      BPF_REG_TMP, BPF_REG_CTX,
				      offsetof(struct sk_buff, dev));
		/* if (tmp != 0) goto pc + 1 */
		*insn++ = BPF_JMP_IMM(BPF_JNE, BPF_REG_TMP, 0, 1);
		*insn++ = BPF_EXIT_INSN();
		if (fp->k == SKF_AD_OFF + SKF_AD_IFINDEX)
			*insn = BPF_LDX_MEM(BPF_W, BPF_REG_A, BPF_REG_TMP,
					    offsetof(struct net_device, ifindex));
		else
			*insn = BPF_LDX_MEM(BPF_H, BPF_REG_A, BPF_REG_TMP,
					    offsetof(struct net_device, type));
		break;

	case SKF_AD_OFF + SKF_AD_MARK:
		cnt = convert_skb_access(SKF_AD_MARK, BPF_REG_A, BPF_REG_CTX, insn);
		insn += cnt - 1;
		break;

	case SKF_AD_OFF + SKF_AD_RXHASH:
		BUILD_BUG_ON(sizeof_field(struct sk_buff, hash) != 4);

		*insn = BPF_LDX_MEM(BPF_W, BPF_REG_A, BPF_REG_CTX,
				    offsetof(struct sk_buff, hash));
		break;

	case SKF_AD_OFF + SKF_AD_QUEUE:
		cnt = convert_skb_access(SKF_AD_QUEUE, BPF_REG_A, BPF_REG_CTX, insn);
		insn += cnt - 1;
		break;

	case SKF_AD_OFF + SKF_AD_VLAN_TAG:
		cnt = convert_skb_access(SKF_AD_VLAN_TAG,
					 BPF_REG_A, BPF_REG_CTX, insn);
		insn += cnt - 1;
		break;

	case SKF_AD_OFF + SKF_AD_VLAN_TAG_PRESENT:
		cnt = convert_skb_access(SKF_AD_VLAN_TAG_PRESENT,
					 BPF_REG_A, BPF_REG_CTX, insn);
		insn += cnt - 1;
		break;

	case SKF_AD_OFF + SKF_AD_VLAN_TPID:
		BUILD_BUG_ON(sizeof_field(struct sk_buff, vlan_proto) != 2);

		/* A = *(u16 *) (CTX + offsetof(vlan_proto)) */
		*insn++ = BPF_LDX_MEM(BPF_H, BPF_REG_A, BPF_REG_CTX,
				      offsetof(struct sk_buff, vlan_proto));
		/* A = ntohs(A) [emitting a nop or swap16] */
		*insn = BPF_ENDIAN(BPF_FROM_BE, BPF_REG_A, 16);
		break;

	case SKF_AD_OFF + SKF_AD_PAY_OFFSET:
	case SKF_AD_OFF + SKF_AD_NLATTR:
	case SKF_AD_OFF + SKF_AD_NLATTR_NEST:
	case SKF_AD_OFF + SKF_AD_CPU:
	case SKF_AD_OFF + SKF_AD_RANDOM:
		/* arg1 = CTX */
		*insn++ = BPF_MOV64_REG(BPF_REG_ARG1, BPF_REG_CTX);
		/* arg2 = A */
		*insn++ = BPF_MOV64_REG(BPF_REG_ARG2, BPF_REG_A);
		/* arg3 = X */
		*insn++ = BPF_MOV64_REG(BPF_REG_ARG3, BPF_REG_X);
		/* Emit call(arg1=CTX, arg2=A, arg3=X) */
		switch (fp->k) {
		case SKF_AD_OFF + SKF_AD_PAY_OFFSET:
			*insn = BPF_EMIT_CALL(bpf_skb_get_pay_offset);
			break;
		case SKF_AD_OFF + SKF_AD_NLATTR:
			*insn = BPF_EMIT_CALL(bpf_skb_get_nlattr);
			break;
		case SKF_AD_OFF + SKF_AD_NLATTR_NEST:
			*insn = BPF_EMIT_CALL(bpf_skb_get_nlattr_nest);
			break;
		case SKF_AD_OFF + SKF_AD_CPU:
			*insn = BPF_EMIT_CALL(bpf_get_raw_cpu_id);
			break;
		case SKF_AD_OFF + SKF_AD_RANDOM:
			*insn = BPF_EMIT_CALL(bpf_user_rnd_u32);
			bpf_user_rnd_init_once();
			break;
		}
		break;

	case SKF_AD_OFF + SKF_AD_ALU_XOR_X:
		/* A ^= X */
		*insn = BPF_ALU32_REG(BPF_XOR, BPF_REG_A, BPF_REG_X);
		break;

	default:
		/* This is just a dummy call to avoid letting the compiler
		 * evict __bpf_call_base() as an optimization. Placed here
		 * where no-one bothers.
		 */
		BUG_ON(__bpf_call_base(0, 0, 0, 0, 0) != 0);
		return false;
	}

	*insnp = insn;
	return true;
}

static bool convert_bpf_ld_abs(struct sock_filter *fp, struct bpf_insn **insnp)
{
	const bool unaligned_ok = IS_BUILTIN(CONFIG_HAVE_EFFICIENT_UNALIGNED_ACCESS);
	int size = bpf_size_to_bytes(BPF_SIZE(fp->code));
	bool endian = BPF_SIZE(fp->code) == BPF_H ||
		      BPF_SIZE(fp->code) == BPF_W;
	bool indirect = BPF_MODE(fp->code) == BPF_IND;
	const int ip_align = NET_IP_ALIGN;
	struct bpf_insn *insn = *insnp;
	int offset = fp->k;

	if (!indirect &&
	    ((unaligned_ok && offset >= 0) ||
	     (!unaligned_ok && offset >= 0 &&
	      offset + ip_align >= 0 &&
	      offset + ip_align % size == 0))) {
		bool ldx_off_ok = offset <= S16_MAX;

		*insn++ = BPF_MOV64_REG(BPF_REG_TMP, BPF_REG_H);
		if (offset)
			*insn++ = BPF_ALU64_IMM(BPF_SUB, BPF_REG_TMP, offset);
		*insn++ = BPF_JMP_IMM(BPF_JSLT, BPF_REG_TMP,
				      size, 2 + endian + (!ldx_off_ok * 2));
		if (ldx_off_ok) {
			*insn++ = BPF_LDX_MEM(BPF_SIZE(fp->code), BPF_REG_A,
					      BPF_REG_D, offset);
		} else {
			*insn++ = BPF_MOV64_REG(BPF_REG_TMP, BPF_REG_D);
			*insn++ = BPF_ALU64_IMM(BPF_ADD, BPF_REG_TMP, offset);
			*insn++ = BPF_LDX_MEM(BPF_SIZE(fp->code), BPF_REG_A,
					      BPF_REG_TMP, 0);
		}
		if (endian)
			*insn++ = BPF_ENDIAN(BPF_FROM_BE, BPF_REG_A, size * 8);
		*insn++ = BPF_JMP_A(8);
	}

	*insn++ = BPF_MOV64_REG(BPF_REG_ARG1, BPF_REG_CTX);
	*insn++ = BPF_MOV64_REG(BPF_REG_ARG2, BPF_REG_D);
	*insn++ = BPF_MOV64_REG(BPF_REG_ARG3, BPF_REG_H);
	if (!indirect) {
		*insn++ = BPF_MOV64_IMM(BPF_REG_ARG4, offset);
	} else {
		*insn++ = BPF_MOV64_REG(BPF_REG_ARG4, BPF_REG_X);
		if (fp->k)
			*insn++ = BPF_ALU64_IMM(BPF_ADD, BPF_REG_ARG4, offset);
	}

	switch (BPF_SIZE(fp->code)) {
	case BPF_B:
		*insn++ = BPF_EMIT_CALL(bpf_skb_load_helper_8);
		break;
	case BPF_H:
		*insn++ = BPF_EMIT_CALL(bpf_skb_load_helper_16);
		break;
	case BPF_W:
		*insn++ = BPF_EMIT_CALL(bpf_skb_load_helper_32);
		break;
	default:
		return false;
	}

	*insn++ = BPF_JMP_IMM(BPF_JSGE, BPF_REG_A, 0, 2);
	*insn++ = BPF_ALU32_REG(BPF_XOR, BPF_REG_A, BPF_REG_A);
	*insn   = BPF_EXIT_INSN();

	*insnp = insn;
	return true;
}

/**
 *	bpf_convert_filter - convert filter program
 *	@prog: the user passed filter program
 *	@len: the length of the user passed filter program
 *	@new_prog: allocated 'struct bpf_prog' or NULL
 *	@new_len: pointer to store length of converted program
 *	@seen_ld_abs: bool whether we've seen ld_abs/ind
 *
 * Remap 'sock_filter' style classic BPF (cBPF) instruction set to 'bpf_insn'
 * style extended BPF (eBPF).
 * Conversion workflow:
 *
 * 1) First pass for calculating the new program length:
 *   bpf_convert_filter(old_prog, old_len, NULL, &new_len, &seen_ld_abs)
 *
 * 2) 2nd pass to remap in two passes: 1st pass finds new
 *    jump offsets, 2nd pass remapping:
 *   bpf_convert_filter(old_prog, old_len, new_prog, &new_len, &seen_ld_abs)
 */
static int bpf_convert_filter(struct sock_filter *prog, int len,
			      struct bpf_prog *new_prog, int *new_len,
			      bool *seen_ld_abs)
{
	int new_flen = 0, pass = 0, target, i, stack_off;
	struct bpf_insn *new_insn, *first_insn = NULL;
	struct sock_filter *fp;
	int *addrs = NULL;
	u8 bpf_src;

	BUILD_BUG_ON(BPF_MEMWORDS * sizeof(u32) > MAX_BPF_STACK);
	BUILD_BUG_ON(BPF_REG_FP + 1 != MAX_BPF_REG);

	if (len <= 0 || len > BPF_MAXINSNS)
		return -EINVAL;

	if (new_prog) {
		first_insn = new_prog->insnsi;
		addrs = kcalloc(len, sizeof(*addrs),
				GFP_KERNEL | __GFP_NOWARN);
		if (!addrs)
			return -ENOMEM;
	}

do_pass:
	new_insn = first_insn;
	fp = prog;

	/* Classic BPF related prologue emission. */
	if (new_prog) {
		/* Classic BPF expects A and X to be reset first. These need
		 * to be guaranteed to be the first two instructions.
		 */
		*new_insn++ = BPF_ALU32_REG(BPF_XOR, BPF_REG_A, BPF_REG_A);
		*new_insn++ = BPF_ALU32_REG(BPF_XOR, BPF_REG_X, BPF_REG_X);

		/* All programs must keep CTX in callee saved BPF_REG_CTX.
		 * In eBPF case it's done by the compiler, here we need to
		 * do this ourself. Initial CTX is present in BPF_REG_ARG1.
		 */
		*new_insn++ = BPF_MOV64_REG(BPF_REG_CTX, BPF_REG_ARG1);
		if (*seen_ld_abs) {
			/* For packet access in classic BPF, cache skb->data
			 * in callee-saved BPF R8 and skb->len - skb->data_len
			 * (headlen) in BPF R9. Since classic BPF is read-only
			 * on CTX, we only need to cache it once.
			 */
			*new_insn++ = BPF_LDX_MEM(BPF_FIELD_SIZEOF(struct sk_buff, data),
						  BPF_REG_D, BPF_REG_CTX,
						  offsetof(struct sk_buff, data));
			*new_insn++ = BPF_LDX_MEM(BPF_W, BPF_REG_H, BPF_REG_CTX,
						  offsetof(struct sk_buff, len));
			*new_insn++ = BPF_LDX_MEM(BPF_W, BPF_REG_TMP, BPF_REG_CTX,
						  offsetof(struct sk_buff, data_len));
			*new_insn++ = BPF_ALU32_REG(BPF_SUB, BPF_REG_H, BPF_REG_TMP);
		}
	} else {
		new_insn += 3;
	}

	for (i = 0; i < len; fp++, i++) {
		struct bpf_insn tmp_insns[32] = { };
		struct bpf_insn *insn = tmp_insns;

		if (addrs)
			addrs[i] = new_insn - first_insn;

		switch (fp->code) {
		/* All arithmetic insns and skb loads map as-is. */
		case BPF_ALU | BPF_ADD | BPF_X:
		case BPF_ALU | BPF_ADD | BPF_K:
		case BPF_ALU | BPF_SUB | BPF_X:
		case BPF_ALU | BPF_SUB | BPF_K:
		case BPF_ALU | BPF_AND | BPF_X:
		case BPF_ALU | BPF_AND | BPF_K:
		case BPF_ALU | BPF_OR | BPF_X:
		case BPF_ALU | BPF_OR | BPF_K:
		case BPF_ALU | BPF_LSH | BPF_X:
		case BPF_ALU | BPF_LSH | BPF_K:
		case BPF_ALU | BPF_RSH | BPF_X:
		case BPF_ALU | BPF_RSH | BPF_K:
		case BPF_ALU | BPF_XOR | BPF_X:
		case BPF_ALU | BPF_XOR | BPF_K:
		case BPF_ALU | BPF_MUL | BPF_X:
		case BPF_ALU | BPF_MUL | BPF_K:
		case BPF_ALU | BPF_DIV | BPF_X:
		case BPF_ALU | BPF_DIV | BPF_K:
		case BPF_ALU | BPF_MOD | BPF_X:
		case BPF_ALU | BPF_MOD | BPF_K:
		case BPF_ALU | BPF_NEG:
		case BPF_LD | BPF_ABS | BPF_W:
		case BPF_LD | BPF_ABS | BPF_H:
		case BPF_LD | BPF_ABS | BPF_B:
		case BPF_LD | BPF_IND | BPF_W:
		case BPF_LD | BPF_IND | BPF_H:
		case BPF_LD | BPF_IND | BPF_B:
			/* Check for overloaded BPF extension and
			 * directly convert it if found, otherwise
			 * just move on with mapping.
			 */
			if (BPF_CLASS(fp->code) == BPF_LD &&
			    BPF_MODE(fp->code) == BPF_ABS &&
			    convert_bpf_extensions(fp, &insn))
				break;
			if (BPF_CLASS(fp->code) == BPF_LD &&
			    convert_bpf_ld_abs(fp, &insn)) {
				*seen_ld_abs = true;
				break;
			}

			if (fp->code == (BPF_ALU | BPF_DIV | BPF_X) ||
			    fp->code == (BPF_ALU | BPF_MOD | BPF_X)) {
				*insn++ = BPF_MOV32_REG(BPF_REG_X, BPF_REG_X);
				/* Error with exception code on div/mod by 0.
				 * For cBPF programs, this was always return 0.
				 */
				*insn++ = BPF_JMP_IMM(BPF_JNE, BPF_REG_X, 0, 2);
				*insn++ = BPF_ALU32_REG(BPF_XOR, BPF_REG_A, BPF_REG_A);
				*insn++ = BPF_EXIT_INSN();
			}

			*insn = BPF_RAW_INSN(fp->code, BPF_REG_A, BPF_REG_X, 0, fp->k);
			break;

		/* Jump transformation cannot use BPF block macros
		 * everywhere as offset calculation and target updates
		 * require a bit more work than the rest, i.e. jump
		 * opcodes map as-is, but offsets need adjustment.
		 */

#define BPF_EMIT_JMP							\
	do {								\
		const s32 off_min = S16_MIN, off_max = S16_MAX;		\
		s32 off;						\
									\
		if (target >= len || target < 0)			\
			goto err;					\
		off = addrs ? addrs[target] - addrs[i] - 1 : 0;		\
		/* Adjust pc relative offset for 2nd or 3rd insn. */	\
		off -= insn - tmp_insns;				\
		/* Reject anything not fitting into insn->off. */	\
		if (off < off_min || off > off_max)			\
			goto err;					\
		insn->off = off;					\
	} while (0)

		case BPF_JMP | BPF_JA:
			target = i + fp->k + 1;
			insn->code = fp->code;
			BPF_EMIT_JMP;
			break;

		case BPF_JMP | BPF_JEQ | BPF_K:
		case BPF_JMP | BPF_JEQ | BPF_X:
		case BPF_JMP | BPF_JSET | BPF_K:
		case BPF_JMP | BPF_JSET | BPF_X:
		case BPF_JMP | BPF_JGT | BPF_K:
		case BPF_JMP | BPF_JGT | BPF_X:
		case BPF_JMP | BPF_JGE | BPF_K:
		case BPF_JMP | BPF_JGE | BPF_X:
			if (BPF_SRC(fp->code) == BPF_K && (int) fp->k < 0) {
				/* BPF immediates are signed, zero extend
				 * immediate into tmp register and use it
				 * in compare insn.
				 */
				*insn++ = BPF_MOV32_IMM(BPF_REG_TMP, fp->k);

				insn->dst_reg = BPF_REG_A;
				insn->src_reg = BPF_REG_TMP;
				bpf_src = BPF_X;
			} else {
				insn->dst_reg = BPF_REG_A;
				insn->imm = fp->k;
				bpf_src = BPF_SRC(fp->code);
				insn->src_reg = bpf_src == BPF_X ? BPF_REG_X : 0;
			}

			/* Common case where 'jump_false' is next insn. */
			if (fp->jf == 0) {
				insn->code = BPF_JMP | BPF_OP(fp->code) | bpf_src;
				target = i + fp->jt + 1;
				BPF_EMIT_JMP;
				break;
			}

			/* Convert some jumps when 'jump_true' is next insn. */
			if (fp->jt == 0) {
				switch (BPF_OP(fp->code)) {
				case BPF_JEQ:
					insn->code = BPF_JMP | BPF_JNE | bpf_src;
					break;
				case BPF_JGT:
					insn->code = BPF_JMP | BPF_JLE | bpf_src;
					break;
				case BPF_JGE:
					insn->code = BPF_JMP | BPF_JLT | bpf_src;
					break;
				default:
					goto jmp_rest;
				}

				target = i + fp->jf + 1;
				BPF_EMIT_JMP;
				break;
			}
jmp_rest:
			/* Other jumps are mapped into two insns: Jxx and JA. */
			target = i + fp->jt + 1;
			insn->code = BPF_JMP | BPF_OP(fp->code) | bpf_src;
			BPF_EMIT_JMP;
			insn++;

			insn->code = BPF_JMP | BPF_JA;
			target = i + fp->jf + 1;
			BPF_EMIT_JMP;
			break;

		/* ldxb 4 * ([14] & 0xf) is remaped into 6 insns. */
		case BPF_LDX | BPF_MSH | BPF_B: {
			struct sock_filter tmp = {
				.code	= BPF_LD | BPF_ABS | BPF_B,
				.k	= fp->k,
			};

			*seen_ld_abs = true;

			/* X = A */
			*insn++ = BPF_MOV64_REG(BPF_REG_X, BPF_REG_A);
			/* A = BPF_R0 = *(u8 *) (skb->data + K) */
			convert_bpf_ld_abs(&tmp, &insn);
			insn++;
			/* A &= 0xf */
			*insn++ = BPF_ALU32_IMM(BPF_AND, BPF_REG_A, 0xf);
			/* A <<= 2 */
			*insn++ = BPF_ALU32_IMM(BPF_LSH, BPF_REG_A, 2);
			/* tmp = X */
			*insn++ = BPF_MOV64_REG(BPF_REG_TMP, BPF_REG_X);
			/* X = A */
			*insn++ = BPF_MOV64_REG(BPF_REG_X, BPF_REG_A);
			/* A = tmp */
			*insn = BPF_MOV64_REG(BPF_REG_A, BPF_REG_TMP);
			break;
		}
		/* RET_K is remaped into 2 insns. RET_A case doesn't need an
		 * extra mov as BPF_REG_0 is already mapped into BPF_REG_A.
		 */
		case BPF_RET | BPF_A:
		case BPF_RET | BPF_K:
			if (BPF_RVAL(fp->code) == BPF_K)
				*insn++ = BPF_MOV32_RAW(BPF_K, BPF_REG_0,
							0, fp->k);
			*insn = BPF_EXIT_INSN();
			break;

		/* Store to stack. */
		case BPF_ST:
		case BPF_STX:
			stack_off = fp->k * 4  + 4;
			*insn = BPF_STX_MEM(BPF_W, BPF_REG_FP, BPF_CLASS(fp->code) ==
					    BPF_ST ? BPF_REG_A : BPF_REG_X,
					    -stack_off);
			/* check_load_and_stores() verifies that classic BPF can
			 * load from stack only after write, so tracking
			 * stack_depth for ST|STX insns is enough
			 */
			if (new_prog && new_prog->aux->stack_depth < stack_off)
				new_prog->aux->stack_depth = stack_off;
			break;

		/* Load from stack. */
		case BPF_LD | BPF_MEM:
		case BPF_LDX | BPF_MEM:
			stack_off = fp->k * 4  + 4;
			*insn = BPF_LDX_MEM(BPF_W, BPF_CLASS(fp->code) == BPF_LD  ?
					    BPF_REG_A : BPF_REG_X, BPF_REG_FP,
					    -stack_off);
			break;

		/* A = K or X = K */
		case BPF_LD | BPF_IMM:
		case BPF_LDX | BPF_IMM:
			*insn = BPF_MOV32_IMM(BPF_CLASS(fp->code) == BPF_LD ?
					      BPF_REG_A : BPF_REG_X, fp->k);
			break;

		/* X = A */
		case BPF_MISC | BPF_TAX:
			*insn = BPF_MOV64_REG(BPF_REG_X, BPF_REG_A);
			break;

		/* A = X */
		case BPF_MISC | BPF_TXA:
			*insn = BPF_MOV64_REG(BPF_REG_A, BPF_REG_X);
			break;

		/* A = skb->len or X = skb->len */
		case BPF_LD | BPF_W | BPF_LEN:
		case BPF_LDX | BPF_W | BPF_LEN:
			*insn = BPF_LDX_MEM(BPF_W, BPF_CLASS(fp->code) == BPF_LD ?
					    BPF_REG_A : BPF_REG_X, BPF_REG_CTX,
					    offsetof(struct sk_buff, len));
			break;

		/* Access seccomp_data fields. */
		case BPF_LDX | BPF_ABS | BPF_W:
			/* A = *(u32 *) (ctx + K) */
			*insn = BPF_LDX_MEM(BPF_W, BPF_REG_A, BPF_REG_CTX, fp->k);
			break;

		/* Unknown instruction. */
		default:
			goto err;
		}

		insn++;
		if (new_prog)
			memcpy(new_insn, tmp_insns,
			       sizeof(*insn) * (insn - tmp_insns));
		new_insn += insn - tmp_insns;
	}

	if (!new_prog) {
		/* Only calculating new length. */
		*new_len = new_insn - first_insn;
		if (*seen_ld_abs)
			*new_len += 4; /* Prologue bits. */
		return 0;
	}

	pass++;
	if (new_flen != new_insn - first_insn) {
		new_flen = new_insn - first_insn;
		if (pass > 2)
			goto err;
		goto do_pass;
	}

	kfree(addrs);
	BUG_ON(*new_len != new_flen);
	return 0;
err:
	kfree(addrs);
	return -EINVAL;
}

/* Security:
 *
 * As we dont want to clear mem[] array for each packet going through
 * __bpf_prog_run(), we check that filter loaded by user never try to read
 * a cell if not previously written, and we check all branches to be sure
 * a malicious user doesn't try to abuse us.
 */
static int check_load_and_stores(const struct sock_filter *filter, int flen)
{
	u16 *masks, memvalid = 0; /* One bit per cell, 16 cells */
	int pc, ret = 0;

	BUILD_BUG_ON(BPF_MEMWORDS > 16);

	masks = kmalloc_array(flen, sizeof(*masks), GFP_KERNEL);
	if (!masks)
		return -ENOMEM;

	memset(masks, 0xff, flen * sizeof(*masks));

	for (pc = 0; pc < flen; pc++) {
		memvalid &= masks[pc];

		switch (filter[pc].code) {
		case BPF_ST:
		case BPF_STX:
			memvalid |= (1 << filter[pc].k);
			break;
		case BPF_LD | BPF_MEM:
		case BPF_LDX | BPF_MEM:
			if (!(memvalid & (1 << filter[pc].k))) {
				ret = -EINVAL;
				goto error;
			}
			break;
		case BPF_JMP | BPF_JA:
			/* A jump must set masks on target */
			masks[pc + 1 + filter[pc].k] &= memvalid;
			memvalid = ~0;
			break;
		case BPF_JMP | BPF_JEQ | BPF_K:
		case BPF_JMP | BPF_JEQ | BPF_X:
		case BPF_JMP | BPF_JGE | BPF_K:
		case BPF_JMP | BPF_JGE | BPF_X:
		case BPF_JMP | BPF_JGT | BPF_K:
		case BPF_JMP | BPF_JGT | BPF_X:
		case BPF_JMP | BPF_JSET | BPF_K:
		case BPF_JMP | BPF_JSET | BPF_X:
			/* A jump must set masks on targets */
			masks[pc + 1 + filter[pc].jt] &= memvalid;
			masks[pc + 1 + filter[pc].jf] &= memvalid;
			memvalid = ~0;
			break;
		}
	}
error:
	kfree(masks);
	return ret;
}

static bool chk_code_allowed(u16 code_to_probe)
{
	static const bool codes[] = {
		/* 32 bit ALU operations */
		[BPF_ALU | BPF_ADD | BPF_K] = true,
		[BPF_ALU | BPF_ADD | BPF_X] = true,
		[BPF_ALU | BPF_SUB | BPF_K] = true,
		[BPF_ALU | BPF_SUB | BPF_X] = true,
		[BPF_ALU | BPF_MUL | BPF_K] = true,
		[BPF_ALU | BPF_MUL | BPF_X] = true,
		[BPF_ALU | BPF_DIV | BPF_K] = true,
		[BPF_ALU | BPF_DIV | BPF_X] = true,
		[BPF_ALU | BPF_MOD | BPF_K] = true,
		[BPF_ALU | BPF_MOD | BPF_X] = true,
		[BPF_ALU | BPF_AND | BPF_K] = true,
		[BPF_ALU | BPF_AND | BPF_X] = true,
		[BPF_ALU | BPF_OR | BPF_K] = true,
		[BPF_ALU | BPF_OR | BPF_X] = true,
		[BPF_ALU | BPF_XOR | BPF_K] = true,
		[BPF_ALU | BPF_XOR | BPF_X] = true,
		[BPF_ALU | BPF_LSH | BPF_K] = true,
		[BPF_ALU | BPF_LSH | BPF_X] = true,
		[BPF_ALU | BPF_RSH | BPF_K] = true,
		[BPF_ALU | BPF_RSH | BPF_X] = true,
		[BPF_ALU | BPF_NEG] = true,
		/* Load instructions */
		[BPF_LD | BPF_W | BPF_ABS] = true,
		[BPF_LD | BPF_H | BPF_ABS] = true,
		[BPF_LD | BPF_B | BPF_ABS] = true,
		[BPF_LD | BPF_W | BPF_LEN] = true,
		[BPF_LD | BPF_W | BPF_IND] = true,
		[BPF_LD | BPF_H | BPF_IND] = true,
		[BPF_LD | BPF_B | BPF_IND] = true,
		[BPF_LD | BPF_IMM] = true,
		[BPF_LD | BPF_MEM] = true,
		[BPF_LDX | BPF_W | BPF_LEN] = true,
		[BPF_LDX | BPF_B | BPF_MSH] = true,
		[BPF_LDX | BPF_IMM] = true,
		[BPF_LDX | BPF_MEM] = true,
		/* Store instructions */
		[BPF_ST] = true,
		[BPF_STX] = true,
		/* Misc instructions */
		[BPF_MISC | BPF_TAX] = true,
		[BPF_MISC | BPF_TXA] = true,
		/* Return instructions */
		[BPF_RET | BPF_K] = true,
		[BPF_RET | BPF_A] = true,
		/* Jump instructions */
		[BPF_JMP | BPF_JA] = true,
		[BPF_JMP | BPF_JEQ | BPF_K] = true,
		[BPF_JMP | BPF_JEQ | BPF_X] = true,
		[BPF_JMP | BPF_JGE | BPF_K] = true,
		[BPF_JMP | BPF_JGE | BPF_X] = true,
		[BPF_JMP | BPF_JGT | BPF_K] = true,
		[BPF_JMP | BPF_JGT | BPF_X] = true,
		[BPF_JMP | BPF_JSET | BPF_K] = true,
		[BPF_JMP | BPF_JSET | BPF_X] = true,
	};

	if (code_to_probe >= ARRAY_SIZE(codes))
		return false;

	return codes[code_to_probe];
}

static bool bpf_check_basics_ok(const struct sock_filter *filter,
				unsigned int flen)
{
	if (filter == NULL)
		return false;
	if (flen == 0 || flen > BPF_MAXINSNS)
		return false;

	return true;
}

/**
 *	bpf_check_classic - verify socket filter code
 *	@filter: filter to verify
 *	@flen: length of filter
 *
 * Check the user's filter code. If we let some ugly
 * filter code slip through kaboom! The filter must contain
 * no references or jumps that are out of range, no illegal
 * instructions, and must end with a RET instruction.
 *
 * All jumps are forward as they are not signed.
 *
 * Returns 0 if the rule set is legal or -EINVAL if not.
 */
static int bpf_check_classic(const struct sock_filter *filter,
			     unsigned int flen)
{
	bool anc_found;
	int pc;

	/* Check the filter code now */
	for (pc = 0; pc < flen; pc++) {
		const struct sock_filter *ftest = &filter[pc];

		/* May we actually operate on this code? */
		if (!chk_code_allowed(ftest->code))
			return -EINVAL;

		/* Some instructions need special checks */
		switch (ftest->code) {
		case BPF_ALU | BPF_DIV | BPF_K:
		case BPF_ALU | BPF_MOD | BPF_K:
			/* Check for division by zero */
			if (ftest->k == 0)
				return -EINVAL;
			break;
		case BPF_ALU | BPF_LSH | BPF_K:
		case BPF_ALU | BPF_RSH | BPF_K:
			if (ftest->k >= 32)
				return -EINVAL;
			break;
		case BPF_LD | BPF_MEM:
		case BPF_LDX | BPF_MEM:
		case BPF_ST:
		case BPF_STX:
			/* Check for invalid memory addresses */
			if (ftest->k >= BPF_MEMWORDS)
				return -EINVAL;
			break;
		case BPF_JMP | BPF_JA:
			/* Note, the large ftest->k might cause loops.
			 * Compare this with conditional jumps below,
			 * where offsets are limited. --ANK (981016)
			 */
			if (ftest->k >= (unsigned int)(flen - pc - 1))
				return -EINVAL;
			break;
		case BPF_JMP | BPF_JEQ | BPF_K:
		case BPF_JMP | BPF_JEQ | BPF_X:
		case BPF_JMP | BPF_JGE | BPF_K:
		case BPF_JMP | BPF_JGE | BPF_X:
		case BPF_JMP | BPF_JGT | BPF_K:
		case BPF_JMP | BPF_JGT | BPF_X:
		case BPF_JMP | BPF_JSET | BPF_K:
		case BPF_JMP | BPF_JSET | BPF_X:
			/* Both conditionals must be safe */
			if (pc + ftest->jt + 1 >= flen ||
			    pc + ftest->jf + 1 >= flen)
				return -EINVAL;
			break;
		case BPF_LD | BPF_W | BPF_ABS:
		case BPF_LD | BPF_H | BPF_ABS:
		case BPF_LD | BPF_B | BPF_ABS:
			anc_found = false;
			if (bpf_anc_helper(ftest) & BPF_ANC)
				anc_found = true;
			/* Ancillary operation unknown or unsupported */
			if (anc_found == false && ftest->k >= SKF_AD_OFF)
				return -EINVAL;
		}
	}

	/* Last instruction must be a RET code */
	switch (filter[flen - 1].code) {
	case BPF_RET | BPF_K:
	case BPF_RET | BPF_A:
		return check_load_and_stores(filter, flen);
	}

	return -EINVAL;
}

static int bpf_prog_store_orig_filter(struct bpf_prog *fp,
				      const struct sock_fprog *fprog)
{
	unsigned int fsize = bpf_classic_proglen(fprog);
	struct sock_fprog_kern *fkprog;

	fp->orig_prog = kmalloc(sizeof(*fkprog), GFP_KERNEL);
	if (!fp->orig_prog)
		return -ENOMEM;

	fkprog = fp->orig_prog;
	fkprog->len = fprog->len;

	fkprog->filter = kmemdup(fp->insns, fsize,
				 GFP_KERNEL | __GFP_NOWARN);
	if (!fkprog->filter) {
		kfree(fp->orig_prog);
		return -ENOMEM;
	}

	return 0;
}

static void bpf_release_orig_filter(struct bpf_prog *fp)
{
	struct sock_fprog_kern *fprog = fp->orig_prog;

	if (fprog) {
		kfree(fprog->filter);
		kfree(fprog);
	}
}

static void __bpf_prog_release(struct bpf_prog *prog)
{
	if (prog->type == BPF_PROG_TYPE_SOCKET_FILTER) {
		bpf_prog_put(prog);
	} else {
		bpf_release_orig_filter(prog);
		bpf_prog_free(prog);
	}
}

static void __sk_filter_release(struct sk_filter *fp)
{
	__bpf_prog_release(fp->prog);
	kfree(fp);
}

/**
 * 	sk_filter_release_rcu - Release a socket filter by rcu_head
 *	@rcu: rcu_head that contains the sk_filter to free
 */
static void sk_filter_release_rcu(struct rcu_head *rcu)
{
	struct sk_filter *fp = container_of(rcu, struct sk_filter, rcu);

	__sk_filter_release(fp);
}

/**
 *	sk_filter_release - release a socket filter
 *	@fp: filter to remove
 *
 *	Remove a filter from a socket and release its resources.
 */
static void sk_filter_release(struct sk_filter *fp)
{
	if (refcount_dec_and_test(&fp->refcnt))
		call_rcu(&fp->rcu, sk_filter_release_rcu);
}

void sk_filter_uncharge(struct sock *sk, struct sk_filter *fp)
{
	u32 filter_size = bpf_prog_size(fp->prog->len);

	atomic_sub(filter_size, &sk->sk_omem_alloc);
	sk_filter_release(fp);
}

/* try to charge the socket memory if there is space available
 * return true on success
 */
static bool __sk_filter_charge(struct sock *sk, struct sk_filter *fp)
{
	u32 filter_size = bpf_prog_size(fp->prog->len);

	/* same check as in sock_kmalloc() */
	if (filter_size <= sysctl_optmem_max &&
	    atomic_read(&sk->sk_omem_alloc) + filter_size < sysctl_optmem_max) {
		atomic_add(filter_size, &sk->sk_omem_alloc);
		return true;
	}
	return false;
}

bool sk_filter_charge(struct sock *sk, struct sk_filter *fp)
{
	if (!refcount_inc_not_zero(&fp->refcnt))
		return false;

	if (!__sk_filter_charge(sk, fp)) {
		sk_filter_release(fp);
		return false;
	}
	return true;
}

static struct bpf_prog *bpf_migrate_filter(struct bpf_prog *fp)
{
	struct sock_filter *old_prog;
	struct bpf_prog *old_fp;
	int err, new_len, old_len = fp->len;
	bool seen_ld_abs = false;

	/* We are free to overwrite insns et al right here as it won't be used at
	 * this point in time anymore internally after the migration to the eBPF
	 * instruction representation.
	 */
	BUILD_BUG_ON(sizeof(struct sock_filter) !=
		     sizeof(struct bpf_insn));

	/* Conversion cannot happen on overlapping memory areas,
	 * so we need to keep the user BPF around until the 2nd
	 * pass. At this time, the user BPF is stored in fp->insns.
	 */
	old_prog = kmemdup(fp->insns, old_len * sizeof(struct sock_filter),
			   GFP_KERNEL | __GFP_NOWARN);
	if (!old_prog) {
		err = -ENOMEM;
		goto out_err;
	}

	/* 1st pass: calculate the new program length. */
	err = bpf_convert_filter(old_prog, old_len, NULL, &new_len,
				 &seen_ld_abs);
	if (err)
		goto out_err_free;

	/* Expand fp for appending the new filter representation. */
	old_fp = fp;
	fp = bpf_prog_realloc(old_fp, bpf_prog_size(new_len), 0);
	if (!fp) {
		/* The old_fp is still around in case we couldn't
		 * allocate new memory, so uncharge on that one.
		 */
		fp = old_fp;
		err = -ENOMEM;
		goto out_err_free;
	}

	fp->len = new_len;

	/* 2nd pass: remap sock_filter insns into bpf_insn insns. */
	err = bpf_convert_filter(old_prog, old_len, fp, &new_len,
				 &seen_ld_abs);
	if (err)
		/* 2nd bpf_convert_filter() can fail only if it fails
		 * to allocate memory, remapping must succeed. Note,
		 * that at this time old_fp has already been released
		 * by krealloc().
		 */
		goto out_err_free;

	fp = bpf_prog_select_runtime(fp, &err);
	if (err)
		goto out_err_free;

	kfree(old_prog);
	return fp;

out_err_free:
	kfree(old_prog);
out_err:
	__bpf_prog_release(fp);
	return ERR_PTR(err);
}

static struct bpf_prog *bpf_prepare_filter(struct bpf_prog *fp,
					   bpf_aux_classic_check_t trans)
{
	int err;

	fp->bpf_func = NULL;
	fp->jited = 0;

	err = bpf_check_classic(fp->insns, fp->len);
	if (err) {
		__bpf_prog_release(fp);
		return ERR_PTR(err);
	}

	/* There might be additional checks and transformations
	 * needed on classic filters, f.e. in case of seccomp.
	 */
	if (trans) {
		err = trans(fp->insns, fp->len);
		if (err) {
			__bpf_prog_release(fp);
			return ERR_PTR(err);
		}
	}

	/* Probe if we can JIT compile the filter and if so, do
	 * the compilation of the filter.
	 */
	bpf_jit_compile(fp);

	/* JIT compiler couldn't process this filter, so do the eBPF translation
	 * for the optimized interpreter.
	 */
	if (!fp->jited)
		fp = bpf_migrate_filter(fp);

	return fp;
}

/**
 *	bpf_prog_create - create an unattached filter
 *	@pfp: the unattached filter that is created
 *	@fprog: the filter program
 *
 * Create a filter independent of any socket. We first run some
 * sanity checks on it to make sure it does not explode on us later.
 * If an error occurs or there is insufficient memory for the filter
 * a negative errno code is returned. On success the return is zero.
 */
int bpf_prog_create(struct bpf_prog **pfp, struct sock_fprog_kern *fprog)
{
	unsigned int fsize = bpf_classic_proglen(fprog);
	struct bpf_prog *fp;

	/* Make sure new filter is there and in the right amounts. */
	if (!bpf_check_basics_ok(fprog->filter, fprog->len))
		return -EINVAL;

	fp = bpf_prog_alloc(bpf_prog_size(fprog->len), 0);
	if (!fp)
		return -ENOMEM;

	memcpy(fp->insns, fprog->filter, fsize);

	fp->len = fprog->len;
	/* Since unattached filters are not copied back to user
	 * space through sk_get_filter(), we do not need to hold
	 * a copy here, and can spare us the work.
	 */
	fp->orig_prog = NULL;

	/* bpf_prepare_filter() already takes care of freeing
	 * memory in case something goes wrong.
	 */
	fp = bpf_prepare_filter(fp, NULL);
	if (IS_ERR(fp))
		return PTR_ERR(fp);

	*pfp = fp;
	return 0;
}
EXPORT_SYMBOL_GPL(bpf_prog_create);

/**
 *	bpf_prog_create_from_user - create an unattached filter from user buffer
 *	@pfp: the unattached filter that is created
 *	@fprog: the filter program
 *	@trans: post-classic verifier transformation handler
 *	@save_orig: save classic BPF program
 *
 * This function effectively does the same as bpf_prog_create(), only
 * that it builds up its insns buffer from user space provided buffer.
 * It also allows for passing a bpf_aux_classic_check_t handler.
 */
int bpf_prog_create_from_user(struct bpf_prog **pfp, struct sock_fprog *fprog,
			      bpf_aux_classic_check_t trans, bool save_orig)
{
	unsigned int fsize = bpf_classic_proglen(fprog);
	struct bpf_prog *fp;
	int err;

	/* Make sure new filter is there and in the right amounts. */
	if (!bpf_check_basics_ok(fprog->filter, fprog->len))
		return -EINVAL;

	fp = bpf_prog_alloc(bpf_prog_size(fprog->len), 0);
	if (!fp)
		return -ENOMEM;

	if (copy_from_user(fp->insns, fprog->filter, fsize)) {
		__bpf_prog_free(fp);
		return -EFAULT;
	}

	fp->len = fprog->len;
	fp->orig_prog = NULL;

	if (save_orig) {
		err = bpf_prog_store_orig_filter(fp, fprog);
		if (err) {
			__bpf_prog_free(fp);
			return -ENOMEM;
		}
	}

	/* bpf_prepare_filter() already takes care of freeing
	 * memory in case something goes wrong.
	 */
	fp = bpf_prepare_filter(fp, trans);
	if (IS_ERR(fp))
		return PTR_ERR(fp);

	*pfp = fp;
	return 0;
}
EXPORT_SYMBOL_GPL(bpf_prog_create_from_user);

void bpf_prog_destroy(struct bpf_prog *fp)
{
	__bpf_prog_release(fp);
}
EXPORT_SYMBOL_GPL(bpf_prog_destroy);

static int __sk_attach_prog(struct bpf_prog *prog, struct sock *sk)
{
	struct sk_filter *fp, *old_fp;

	fp = kmalloc(sizeof(*fp), GFP_KERNEL);
	if (!fp)
		return -ENOMEM;

	fp->prog = prog;

	if (!__sk_filter_charge(sk, fp)) {
		kfree(fp);
		return -ENOMEM;
	}
	refcount_set(&fp->refcnt, 1);

	old_fp = rcu_dereference_protected(sk->sk_filter,
					   lockdep_sock_is_held(sk));
	rcu_assign_pointer(sk->sk_filter, fp);

	if (old_fp)
		sk_filter_uncharge(sk, old_fp);

	return 0;
}

static
struct bpf_prog *__get_filter(struct sock_fprog *fprog, struct sock *sk)
{
	unsigned int fsize = bpf_classic_proglen(fprog);
	struct bpf_prog *prog;
	int err;

	if (sock_flag(sk, SOCK_FILTER_LOCKED))
		return ERR_PTR(-EPERM);

	/* Make sure new filter is there and in the right amounts. */
	if (!bpf_check_basics_ok(fprog->filter, fprog->len))
		return ERR_PTR(-EINVAL);

	prog = bpf_prog_alloc(bpf_prog_size(fprog->len), 0);
	if (!prog)
		return ERR_PTR(-ENOMEM);

	if (copy_from_user(prog->insns, fprog->filter, fsize)) {
		__bpf_prog_free(prog);
		return ERR_PTR(-EFAULT);
	}

	prog->len = fprog->len;

	err = bpf_prog_store_orig_filter(prog, fprog);
	if (err) {
		__bpf_prog_free(prog);
		return ERR_PTR(-ENOMEM);
	}

	/* bpf_prepare_filter() already takes care of freeing
	 * memory in case something goes wrong.
	 */
	return bpf_prepare_filter(prog, NULL);
}

/**
 *	sk_attach_filter - attach a socket filter
 *	@fprog: the filter program
 *	@sk: the socket to use
 *
 * Attach the user's filter code. We first run some sanity checks on
 * it to make sure it does not explode on us later. If an error
 * occurs or there is insufficient memory for the filter a negative
 * errno code is returned. On success the return is zero.
 */
int sk_attach_filter(struct sock_fprog *fprog, struct sock *sk)
{
	struct bpf_prog *prog = __get_filter(fprog, sk);
	int err;

	if (IS_ERR(prog))
		return PTR_ERR(prog);

	err = __sk_attach_prog(prog, sk);
	if (err < 0) {
		__bpf_prog_release(prog);
		return err;
	}

	return 0;
}
EXPORT_SYMBOL_GPL(sk_attach_filter);

int sk_reuseport_attach_filter(struct sock_fprog *fprog, struct sock *sk)
{
	struct bpf_prog *prog = __get_filter(fprog, sk);
	int err;

	if (IS_ERR(prog))
		return PTR_ERR(prog);

	if (bpf_prog_size(prog->len) > sysctl_optmem_max)
		err = -ENOMEM;
	else
		err = reuseport_attach_prog(sk, prog);

	if (err)
		__bpf_prog_release(prog);

	return err;
}

static struct bpf_prog *__get_bpf(u32 ufd, struct sock *sk)
{
	if (sock_flag(sk, SOCK_FILTER_LOCKED))
		return ERR_PTR(-EPERM);

	return bpf_prog_get_type(ufd, BPF_PROG_TYPE_SOCKET_FILTER);
}

int sk_attach_bpf(u32 ufd, struct sock *sk)
{
	struct bpf_prog *prog = __get_bpf(ufd, sk);
	int err;

	if (IS_ERR(prog))
		return PTR_ERR(prog);

	err = __sk_attach_prog(prog, sk);
	if (err < 0) {
		bpf_prog_put(prog);
		return err;
	}

	return 0;
}

int sk_reuseport_attach_bpf(u32 ufd, struct sock *sk)
{
	struct bpf_prog *prog;
	int err;

	if (sock_flag(sk, SOCK_FILTER_LOCKED))
		return -EPERM;

	prog = bpf_prog_get_type(ufd, BPF_PROG_TYPE_SOCKET_FILTER);
	if (PTR_ERR(prog) == -EINVAL)
		prog = bpf_prog_get_type(ufd, BPF_PROG_TYPE_SK_REUSEPORT);
	if (IS_ERR(prog))
		return PTR_ERR(prog);

	if (prog->type == BPF_PROG_TYPE_SK_REUSEPORT) {
		/* Like other non BPF_PROG_TYPE_SOCKET_FILTER
		 * bpf prog (e.g. sockmap).  It depends on the
		 * limitation imposed by bpf_prog_load().
		 * Hence, sysctl_optmem_max is not checked.
		 */
		if ((sk->sk_type != SOCK_STREAM &&
		     sk->sk_type != SOCK_DGRAM) ||
		    (sk->sk_protocol != IPPROTO_UDP &&
		     sk->sk_protocol != IPPROTO_TCP) ||
		    (sk->sk_family != AF_INET &&
		     sk->sk_family != AF_INET6)) {
			err = -ENOTSUPP;
			goto err_prog_put;
		}
	} else {
		/* BPF_PROG_TYPE_SOCKET_FILTER */
		if (bpf_prog_size(prog->len) > sysctl_optmem_max) {
			err = -ENOMEM;
			goto err_prog_put;
		}
	}

	err = reuseport_attach_prog(sk, prog);
err_prog_put:
	if (err)
		bpf_prog_put(prog);

	return err;
}

void sk_reuseport_prog_free(struct bpf_prog *prog)
{
	if (!prog)
		return;

	if (prog->type == BPF_PROG_TYPE_SK_REUSEPORT)
		bpf_prog_put(prog);
	else
		bpf_prog_destroy(prog);
}

struct bpf_scratchpad {
	union {
		__be32 diff[MAX_BPF_STACK / sizeof(__be32)];
		u8     buff[MAX_BPF_STACK];
	};
};

static DEFINE_PER_CPU(struct bpf_scratchpad, bpf_sp);

static inline int __bpf_try_make_writable(struct sk_buff *skb,
					  unsigned int write_len)
{
	return skb_ensure_writable(skb, write_len);
}

static inline int bpf_try_make_writable(struct sk_buff *skb,
					unsigned int write_len)
{
	int err = __bpf_try_make_writable(skb, write_len);

	bpf_compute_data_pointers(skb);
	return err;
}

static int bpf_try_make_head_writable(struct sk_buff *skb)
{
	return bpf_try_make_writable(skb, skb_headlen(skb));
}

static inline void bpf_push_mac_rcsum(struct sk_buff *skb)
{
	if (skb_at_tc_ingress(skb))
		skb_postpush_rcsum(skb, skb_mac_header(skb), skb->mac_len);
}

static inline void bpf_pull_mac_rcsum(struct sk_buff *skb)
{
	if (skb_at_tc_ingress(skb))
		skb_postpull_rcsum(skb, skb_mac_header(skb), skb->mac_len);
}

BPF_CALL_5(bpf_skb_store_bytes, struct sk_buff *, skb, u32, offset,
	   const void *, from, u32, len, u64, flags)
{
	void *ptr;

	if (unlikely(flags & ~(BPF_F_RECOMPUTE_CSUM | BPF_F_INVALIDATE_HASH)))
		return -EINVAL;
	if (unlikely(offset > 0xffff))
		return -EFAULT;
	if (unlikely(bpf_try_make_writable(skb, offset + len)))
		return -EFAULT;

	ptr = skb->data + offset;
	if (flags & BPF_F_RECOMPUTE_CSUM)
		__skb_postpull_rcsum(skb, ptr, len, offset);

	memcpy(ptr, from, len);

	if (flags & BPF_F_RECOMPUTE_CSUM)
		__skb_postpush_rcsum(skb, ptr, len, offset);
	if (flags & BPF_F_INVALIDATE_HASH)
		skb_clear_hash(skb);

	return 0;
}

static const struct bpf_func_proto bpf_skb_store_bytes_proto = {
	.func		= bpf_skb_store_bytes,
	.gpl_only	= false,
	.ret_type	= RET_INTEGER,
	.arg1_type	= ARG_PTR_TO_CTX,
	.arg2_type	= ARG_ANYTHING,
	.arg3_type	= ARG_PTR_TO_MEM | MEM_RDONLY,
	.arg4_type	= ARG_CONST_SIZE,
	.arg5_type	= ARG_ANYTHING,
};

BPF_CALL_4(bpf_skb_load_bytes, const struct sk_buff *, skb, u32, offset,
	   void *, to, u32, len)
{
	void *ptr;

	if (unlikely(offset > 0xffff))
		goto err_clear;

	ptr = skb_header_pointer(skb, offset, len, to);
	if (unlikely(!ptr))
		goto err_clear;
	if (ptr != to)
		memcpy(to, ptr, len);

	return 0;
err_clear:
	memset(to, 0, len);
	return -EFAULT;
}

static const struct bpf_func_proto bpf_skb_load_bytes_proto = {
	.func		= bpf_skb_load_bytes,
	.gpl_only	= false,
	.ret_type	= RET_INTEGER,
	.arg1_type	= ARG_PTR_TO_CTX,
	.arg2_type	= ARG_ANYTHING,
	.arg3_type	= ARG_PTR_TO_UNINIT_MEM,
	.arg4_type	= ARG_CONST_SIZE,
};

BPF_CALL_4(bpf_flow_dissector_load_bytes,
	   const struct bpf_flow_dissector *, ctx, u32, offset,
	   void *, to, u32, len)
{
	void *ptr;

	if (unlikely(offset > 0xffff))
		goto err_clear;

	if (unlikely(!ctx->skb))
		goto err_clear;

	ptr = skb_header_pointer(ctx->skb, offset, len, to);
	if (unlikely(!ptr))
		goto err_clear;
	if (ptr != to)
		memcpy(to, ptr, len);

	return 0;
err_clear:
	memset(to, 0, len);
	return -EFAULT;
}

static const struct bpf_func_proto bpf_flow_dissector_load_bytes_proto = {
	.func		= bpf_flow_dissector_load_bytes,
	.gpl_only	= false,
	.ret_type	= RET_INTEGER,
	.arg1_type	= ARG_PTR_TO_CTX,
	.arg2_type	= ARG_ANYTHING,
	.arg3_type	= ARG_PTR_TO_UNINIT_MEM,
	.arg4_type	= ARG_CONST_SIZE,
};

BPF_CALL_5(bpf_skb_load_bytes_relative, const struct sk_buff *, skb,
	   u32, offset, void *, to, u32, len, u32, start_header)
{
	u8 *end = skb_tail_pointer(skb);
	u8 *start, *ptr;

	if (unlikely(offset > 0xffff))
		goto err_clear;

	switch (start_header) {
	case BPF_HDR_START_MAC:
		if (unlikely(!skb_mac_header_was_set(skb)))
			goto err_clear;
		start = skb_mac_header(skb);
		break;
	case BPF_HDR_START_NET:
		start = skb_network_header(skb);
		break;
	default:
		goto err_clear;
	}

	ptr = start + offset;

	if (likely(ptr + len <= end)) {
		memcpy(to, ptr, len);
		return 0;
	}

err_clear:
	memset(to, 0, len);
	return -EFAULT;
}

static const struct bpf_func_proto bpf_skb_load_bytes_relative_proto = {
	.func		= bpf_skb_load_bytes_relative,
	.gpl_only	= false,
	.ret_type	= RET_INTEGER,
	.arg1_type	= ARG_PTR_TO_CTX,
	.arg2_type	= ARG_ANYTHING,
	.arg3_type	= ARG_PTR_TO_UNINIT_MEM,
	.arg4_type	= ARG_CONST_SIZE,
	.arg5_type	= ARG_ANYTHING,
};

BPF_CALL_2(bpf_skb_pull_data, struct sk_buff *, skb, u32, len)
{
	/* Idea is the following: should the needed direct read/write
	 * test fail during runtime, we can pull in more data and redo
	 * again, since implicitly, we invalidate previous checks here.
	 *
	 * Or, since we know how much we need to make read/writeable,
	 * this can be done once at the program beginning for direct
	 * access case. By this we overcome limitations of only current
	 * headroom being accessible.
	 */
	return bpf_try_make_writable(skb, len ? : skb_headlen(skb));
}

static const struct bpf_func_proto bpf_skb_pull_data_proto = {
	.func		= bpf_skb_pull_data,
	.gpl_only	= false,
	.ret_type	= RET_INTEGER,
	.arg1_type	= ARG_PTR_TO_CTX,
	.arg2_type	= ARG_ANYTHING,
};

BPF_CALL_1(bpf_sk_fullsock, struct sock *, sk)
{
	return sk_fullsock(sk) ? (unsigned long)sk : (unsigned long)NULL;
}

static const struct bpf_func_proto bpf_sk_fullsock_proto = {
	.func		= bpf_sk_fullsock,
	.gpl_only	= false,
	.ret_type	= RET_PTR_TO_SOCKET_OR_NULL,
	.arg1_type	= ARG_PTR_TO_SOCK_COMMON,
};

static inline int sk_skb_try_make_writable(struct sk_buff *skb,
					   unsigned int write_len)
{
	return __bpf_try_make_writable(skb, write_len);
}

BPF_CALL_2(sk_skb_pull_data, struct sk_buff *, skb, u32, len)
{
	/* Idea is the following: should the needed direct read/write
	 * test fail during runtime, we can pull in more data and redo
	 * again, since implicitly, we invalidate previous checks here.
	 *
	 * Or, since we know how much we need to make read/writeable,
	 * this can be done once at the program beginning for direct
	 * access case. By this we overcome limitations of only current
	 * headroom being accessible.
	 */
	return sk_skb_try_make_writable(skb, len ? : skb_headlen(skb));
}

static const struct bpf_func_proto sk_skb_pull_data_proto = {
	.func		= sk_skb_pull_data,
	.gpl_only	= false,
	.ret_type	= RET_INTEGER,
	.arg1_type	= ARG_PTR_TO_CTX,
	.arg2_type	= ARG_ANYTHING,
};

BPF_CALL_5(bpf_l3_csum_replace, struct sk_buff *, skb, u32, offset,
	   u64, from, u64, to, u64, flags)
{
	__sum16 *ptr;

	if (unlikely(flags & ~(BPF_F_HDR_FIELD_MASK)))
		return -EINVAL;
	if (unlikely(offset > 0xffff || offset & 1))
		return -EFAULT;
	if (unlikely(bpf_try_make_writable(skb, offset + sizeof(*ptr))))
		return -EFAULT;

	ptr = (__sum16 *)(skb->data + offset);
	switch (flags & BPF_F_HDR_FIELD_MASK) {
	case 0:
		if (unlikely(from != 0))
			return -EINVAL;

		csum_replace_by_diff(ptr, to);
		break;
	case 2:
		csum_replace2(ptr, from, to);
		break;
	case 4:
		csum_replace4(ptr, from, to);
		break;
	default:
		return -EINVAL;
	}

	return 0;
}

static const struct bpf_func_proto bpf_l3_csum_replace_proto = {
	.func		= bpf_l3_csum_replace,
	.gpl_only	= false,
	.ret_type	= RET_INTEGER,
	.arg1_type	= ARG_PTR_TO_CTX,
	.arg2_type	= ARG_ANYTHING,
	.arg3_type	= ARG_ANYTHING,
	.arg4_type	= ARG_ANYTHING,
	.arg5_type	= ARG_ANYTHING,
};

BPF_CALL_5(bpf_l4_csum_replace, struct sk_buff *, skb, u32, offset,
	   u64, from, u64, to, u64, flags)
{
	bool is_pseudo = flags & BPF_F_PSEUDO_HDR;
	bool is_mmzero = flags & BPF_F_MARK_MANGLED_0;
	bool do_mforce = flags & BPF_F_MARK_ENFORCE;
	__sum16 *ptr;

	if (unlikely(flags & ~(BPF_F_MARK_MANGLED_0 | BPF_F_MARK_ENFORCE |
			       BPF_F_PSEUDO_HDR | BPF_F_HDR_FIELD_MASK)))
		return -EINVAL;
	if (unlikely(offset > 0xffff || offset & 1))
		return -EFAULT;
	if (unlikely(bpf_try_make_writable(skb, offset + sizeof(*ptr))))
		return -EFAULT;

	ptr = (__sum16 *)(skb->data + offset);
	if (is_mmzero && !do_mforce && !*ptr)
		return 0;

	switch (flags & BPF_F_HDR_FIELD_MASK) {
	case 0:
		if (unlikely(from != 0))
			return -EINVAL;

		inet_proto_csum_replace_by_diff(ptr, skb, to, is_pseudo);
		break;
	case 2:
		inet_proto_csum_replace2(ptr, skb, from, to, is_pseudo);
		break;
	case 4:
		inet_proto_csum_replace4(ptr, skb, from, to, is_pseudo);
		break;
	default:
		return -EINVAL;
	}

	if (is_mmzero && !*ptr)
		*ptr = CSUM_MANGLED_0;
	return 0;
}

static const struct bpf_func_proto bpf_l4_csum_replace_proto = {
	.func		= bpf_l4_csum_replace,
	.gpl_only	= false,
	.ret_type	= RET_INTEGER,
	.arg1_type	= ARG_PTR_TO_CTX,
	.arg2_type	= ARG_ANYTHING,
	.arg3_type	= ARG_ANYTHING,
	.arg4_type	= ARG_ANYTHING,
	.arg5_type	= ARG_ANYTHING,
};

BPF_CALL_5(bpf_csum_diff, __be32 *, from, u32, from_size,
	   __be32 *, to, u32, to_size, __wsum, seed)
{
	struct bpf_scratchpad *sp = this_cpu_ptr(&bpf_sp);
	u32 diff_size = from_size + to_size;
	int i, j = 0;

	/* This is quite flexible, some examples:
	 *
	 * from_size == 0, to_size > 0,  seed := csum --> pushing data
	 * from_size > 0,  to_size == 0, seed := csum --> pulling data
	 * from_size > 0,  to_size > 0,  seed := 0    --> diffing data
	 *
	 * Even for diffing, from_size and to_size don't need to be equal.
	 */
	if (unlikely(((from_size | to_size) & (sizeof(__be32) - 1)) ||
		     diff_size > sizeof(sp->diff)))
		return -EINVAL;

	for (i = 0; i < from_size / sizeof(__be32); i++, j++)
		sp->diff[j] = ~from[i];
	for (i = 0; i <   to_size / sizeof(__be32); i++, j++)
		sp->diff[j] = to[i];

	return csum_partial(sp->diff, diff_size, seed);
}

static const struct bpf_func_proto bpf_csum_diff_proto = {
	.func		= bpf_csum_diff,
	.gpl_only	= false,
	.pkt_access	= true,
	.ret_type	= RET_INTEGER,
	.arg1_type	= ARG_PTR_TO_MEM | PTR_MAYBE_NULL | MEM_RDONLY,
	.arg2_type	= ARG_CONST_SIZE_OR_ZERO,
	.arg3_type	= ARG_PTR_TO_MEM | PTR_MAYBE_NULL | MEM_RDONLY,
	.arg4_type	= ARG_CONST_SIZE_OR_ZERO,
	.arg5_type	= ARG_ANYTHING,
};

BPF_CALL_2(bpf_csum_update, struct sk_buff *, skb, __wsum, csum)
{
	/* The interface is to be used in combination with bpf_csum_diff()
	 * for direct packet writes. csum rotation for alignment as well
	 * as emulating csum_sub() can be done from the eBPF program.
	 */
	if (skb->ip_summed == CHECKSUM_COMPLETE)
		return (skb->csum = csum_add(skb->csum, csum));

	return -ENOTSUPP;
}

static const struct bpf_func_proto bpf_csum_update_proto = {
	.func		= bpf_csum_update,
	.gpl_only	= false,
	.ret_type	= RET_INTEGER,
	.arg1_type	= ARG_PTR_TO_CTX,
	.arg2_type	= ARG_ANYTHING,
};

BPF_CALL_2(bpf_csum_level, struct sk_buff *, skb, u64, level)
{
	/* The interface is to be used in combination with bpf_skb_adjust_room()
	 * for encap/decap of packet headers when BPF_F_ADJ_ROOM_NO_CSUM_RESET
	 * is passed as flags, for example.
	 */
	switch (level) {
	case BPF_CSUM_LEVEL_INC:
		__skb_incr_checksum_unnecessary(skb);
		break;
	case BPF_CSUM_LEVEL_DEC:
		__skb_decr_checksum_unnecessary(skb);
		break;
	case BPF_CSUM_LEVEL_RESET:
		__skb_reset_checksum_unnecessary(skb);
		break;
	case BPF_CSUM_LEVEL_QUERY:
		return skb->ip_summed == CHECKSUM_UNNECESSARY ?
		       skb->csum_level : -EACCES;
	default:
		return -EINVAL;
	}

	return 0;
}

static const struct bpf_func_proto bpf_csum_level_proto = {
	.func		= bpf_csum_level,
	.gpl_only	= false,
	.ret_type	= RET_INTEGER,
	.arg1_type	= ARG_PTR_TO_CTX,
	.arg2_type	= ARG_ANYTHING,
};

static inline int __bpf_rx_skb(struct net_device *dev, struct sk_buff *skb)
{
	return dev_forward_skb_nomtu(dev, skb);
}

static inline int __bpf_rx_skb_no_mac(struct net_device *dev,
				      struct sk_buff *skb)
{
	int ret = ____dev_forward_skb(dev, skb, false);

	if (likely(!ret)) {
		skb->dev = dev;
		ret = netif_rx(skb);
	}

	return ret;
}

static inline int __bpf_tx_skb(struct net_device *dev, struct sk_buff *skb)
{
	int ret;

	if (dev_xmit_recursion()) {
		net_crit_ratelimited("bpf: recursion limit reached on datapath, buggy bpf program?\n");
		kfree_skb(skb);
		return -ENETDOWN;
	}

	skb->dev = dev;
	skb->tstamp = 0;

	dev_xmit_recursion_inc();
	ret = dev_queue_xmit(skb);
	dev_xmit_recursion_dec();

	return ret;
}

static int __bpf_redirect_no_mac(struct sk_buff *skb, struct net_device *dev,
				 u32 flags)
{
	unsigned int mlen = skb_network_offset(skb);

	if (mlen) {
		__skb_pull(skb, mlen);

		/* At ingress, the mac header has already been pulled once.
		 * At egress, skb_pospull_rcsum has to be done in case that
		 * the skb is originated from ingress (i.e. a forwarded skb)
		 * to ensure that rcsum starts at net header.
		 */
		if (!skb_at_tc_ingress(skb))
			skb_postpull_rcsum(skb, skb_mac_header(skb), mlen);
	}
	skb_pop_mac_header(skb);
	skb_reset_mac_len(skb);
	return flags & BPF_F_INGRESS ?
	       __bpf_rx_skb_no_mac(dev, skb) : __bpf_tx_skb(dev, skb);
}

static int __bpf_redirect_common(struct sk_buff *skb, struct net_device *dev,
				 u32 flags)
{
	/* Verify that a link layer header is carried */
	if (unlikely(skb->mac_header >= skb->network_header)) {
		kfree_skb(skb);
		return -ERANGE;
	}

	bpf_push_mac_rcsum(skb);
	return flags & BPF_F_INGRESS ?
	       __bpf_rx_skb(dev, skb) : __bpf_tx_skb(dev, skb);
}

static int __bpf_redirect(struct sk_buff *skb, struct net_device *dev,
			  u32 flags)
{
	if (dev_is_mac_header_xmit(dev))
		return __bpf_redirect_common(skb, dev, flags);
	else
		return __bpf_redirect_no_mac(skb, dev, flags);
}

#if IS_ENABLED(CONFIG_IPV6)
static int bpf_out_neigh_v6(struct net *net, struct sk_buff *skb,
			    struct net_device *dev, struct bpf_nh_params *nh)
{
	u32 hh_len = LL_RESERVED_SPACE(dev);
	const struct in6_addr *nexthop;
	struct dst_entry *dst = NULL;
	struct neighbour *neigh;

	if (dev_xmit_recursion()) {
		net_crit_ratelimited("bpf: recursion limit reached on datapath, buggy bpf program?\n");
		goto out_drop;
	}

	skb->dev = dev;
	skb->tstamp = 0;

	if (unlikely(skb_headroom(skb) < hh_len && dev->header_ops)) {
		skb = skb_expand_head(skb, hh_len);
		if (!skb)
			return -ENOMEM;
	}

	rcu_read_lock_bh();
	if (!nh) {
		dst = skb_dst(skb);
		nexthop = rt6_nexthop(container_of(dst, struct rt6_info, dst),
				      &ipv6_hdr(skb)->daddr);
	} else {
		nexthop = &nh->ipv6_nh;
	}
	neigh = ip_neigh_gw6(dev, nexthop);
	if (likely(!IS_ERR(neigh))) {
		int ret;

		sock_confirm_neigh(skb, neigh);
		dev_xmit_recursion_inc();
		ret = neigh_output(neigh, skb, false);
		dev_xmit_recursion_dec();
		rcu_read_unlock_bh();
		return ret;
	}
	rcu_read_unlock_bh();
	if (dst)
		IP6_INC_STATS(net, ip6_dst_idev(dst), IPSTATS_MIB_OUTNOROUTES);
out_drop:
	kfree_skb(skb);
	return -ENETDOWN;
}

static int __bpf_redirect_neigh_v6(struct sk_buff *skb, struct net_device *dev,
				   struct bpf_nh_params *nh)
{
	const struct ipv6hdr *ip6h = ipv6_hdr(skb);
	struct net *net = dev_net(dev);
	int err, ret = NET_XMIT_DROP;

	if (!nh) {
		struct dst_entry *dst;
		struct flowi6 fl6 = {
			.flowi6_flags = FLOWI_FLAG_ANYSRC,
			.flowi6_mark  = skb->mark,
			.flowlabel    = ip6_flowinfo(ip6h),
			.flowi6_oif   = dev->ifindex,
			.flowi6_proto = ip6h->nexthdr,
			.daddr	      = ip6h->daddr,
			.saddr	      = ip6h->saddr,
		};

		dst = ipv6_stub->ipv6_dst_lookup_flow(net, NULL, &fl6, NULL);
		if (IS_ERR(dst))
			goto out_drop;

		skb_dst_set(skb, dst);
	} else if (nh->nh_family != AF_INET6) {
		goto out_drop;
	}

	err = bpf_out_neigh_v6(net, skb, dev, nh);
	if (unlikely(net_xmit_eval(err)))
		dev->stats.tx_errors++;
	else
		ret = NET_XMIT_SUCCESS;
	goto out_xmit;
out_drop:
	dev->stats.tx_errors++;
	kfree_skb(skb);
out_xmit:
	return ret;
}
#else
static int __bpf_redirect_neigh_v6(struct sk_buff *skb, struct net_device *dev,
				   struct bpf_nh_params *nh)
{
	kfree_skb(skb);
	return NET_XMIT_DROP;
}
#endif /* CONFIG_IPV6 */

#if IS_ENABLED(CONFIG_INET)
static int bpf_out_neigh_v4(struct net *net, struct sk_buff *skb,
			    struct net_device *dev, struct bpf_nh_params *nh)
{
	u32 hh_len = LL_RESERVED_SPACE(dev);
	struct neighbour *neigh;
	bool is_v6gw = false;

	if (dev_xmit_recursion()) {
		net_crit_ratelimited("bpf: recursion limit reached on datapath, buggy bpf program?\n");
		goto out_drop;
	}

	skb->dev = dev;
	skb->tstamp = 0;

	if (unlikely(skb_headroom(skb) < hh_len && dev->header_ops)) {
		skb = skb_expand_head(skb, hh_len);
		if (!skb)
			return -ENOMEM;
	}

	rcu_read_lock_bh();
	if (!nh) {
		struct dst_entry *dst = skb_dst(skb);
		struct rtable *rt = container_of(dst, struct rtable, dst);

		neigh = ip_neigh_for_gw(rt, skb, &is_v6gw);
	} else if (nh->nh_family == AF_INET6) {
		neigh = ip_neigh_gw6(dev, &nh->ipv6_nh);
		is_v6gw = true;
	} else if (nh->nh_family == AF_INET) {
		neigh = ip_neigh_gw4(dev, nh->ipv4_nh);
	} else {
		rcu_read_unlock_bh();
		goto out_drop;
	}

	if (likely(!IS_ERR(neigh))) {
		int ret;

		sock_confirm_neigh(skb, neigh);
		dev_xmit_recursion_inc();
		ret = neigh_output(neigh, skb, is_v6gw);
		dev_xmit_recursion_dec();
		rcu_read_unlock_bh();
		return ret;
	}
	rcu_read_unlock_bh();
out_drop:
	kfree_skb(skb);
	return -ENETDOWN;
}

static int __bpf_redirect_neigh_v4(struct sk_buff *skb, struct net_device *dev,
				   struct bpf_nh_params *nh)
{
	const struct iphdr *ip4h = ip_hdr(skb);
	struct net *net = dev_net(dev);
	int err, ret = NET_XMIT_DROP;

	if (!nh) {
		struct flowi4 fl4 = {
			.flowi4_flags = FLOWI_FLAG_ANYSRC,
			.flowi4_mark  = skb->mark,
			.flowi4_tos   = RT_TOS(ip4h->tos),
			.flowi4_oif   = dev->ifindex,
			.flowi4_proto = ip4h->protocol,
			.daddr	      = ip4h->daddr,
			.saddr	      = ip4h->saddr,
		};
		struct rtable *rt;

		rt = ip_route_output_flow(net, &fl4, NULL);
		if (IS_ERR(rt))
			goto out_drop;
		if (rt->rt_type != RTN_UNICAST && rt->rt_type != RTN_LOCAL) {
			ip_rt_put(rt);
			goto out_drop;
		}

		skb_dst_set(skb, &rt->dst);
	}

	err = bpf_out_neigh_v4(net, skb, dev, nh);
	if (unlikely(net_xmit_eval(err)))
		dev->stats.tx_errors++;
	else
		ret = NET_XMIT_SUCCESS;
	goto out_xmit;
out_drop:
	dev->stats.tx_errors++;
	kfree_skb(skb);
out_xmit:
	return ret;
}
#else
static int __bpf_redirect_neigh_v4(struct sk_buff *skb, struct net_device *dev,
				   struct bpf_nh_params *nh)
{
	kfree_skb(skb);
	return NET_XMIT_DROP;
}
#endif /* CONFIG_INET */

static int __bpf_redirect_neigh(struct sk_buff *skb, struct net_device *dev,
				struct bpf_nh_params *nh)
{
	struct ethhdr *ethh = eth_hdr(skb);

	if (unlikely(skb->mac_header >= skb->network_header))
		goto out;
	bpf_push_mac_rcsum(skb);
	if (is_multicast_ether_addr(ethh->h_dest))
		goto out;

	skb_pull(skb, sizeof(*ethh));
	skb_unset_mac_header(skb);
	skb_reset_network_header(skb);

	if (skb->protocol == htons(ETH_P_IP))
		return __bpf_redirect_neigh_v4(skb, dev, nh);
	else if (skb->protocol == htons(ETH_P_IPV6))
		return __bpf_redirect_neigh_v6(skb, dev, nh);
out:
	kfree_skb(skb);
	return -ENOTSUPP;
}

/* Internal, non-exposed redirect flags. */
enum {
	BPF_F_NEIGH	= (1ULL << 1),
	BPF_F_PEER	= (1ULL << 2),
	BPF_F_NEXTHOP	= (1ULL << 3),
#define BPF_F_REDIRECT_INTERNAL	(BPF_F_NEIGH | BPF_F_PEER | BPF_F_NEXTHOP)
};

BPF_CALL_3(bpf_clone_redirect, struct sk_buff *, skb, u32, ifindex, u64, flags)
{
	struct net_device *dev;
	struct sk_buff *clone;
	int ret;

	if (unlikely(flags & (~(BPF_F_INGRESS) | BPF_F_REDIRECT_INTERNAL)))
		return -EINVAL;

	dev = dev_get_by_index_rcu(dev_net(skb->dev), ifindex);
	if (unlikely(!dev))
		return -EINVAL;

	clone = skb_clone(skb, GFP_ATOMIC);
	if (unlikely(!clone))
		return -ENOMEM;

	/* For direct write, we need to keep the invariant that the skbs
	 * we're dealing with need to be uncloned. Should uncloning fail
	 * here, we need to free the just generated clone to unclone once
	 * again.
	 */
	ret = bpf_try_make_head_writable(skb);
	if (unlikely(ret)) {
		kfree_skb(clone);
		return -ENOMEM;
	}

	return __bpf_redirect(clone, dev, flags);
}

static const struct bpf_func_proto bpf_clone_redirect_proto = {
	.func           = bpf_clone_redirect,
	.gpl_only       = false,
	.ret_type       = RET_INTEGER,
	.arg1_type      = ARG_PTR_TO_CTX,
	.arg2_type      = ARG_ANYTHING,
	.arg3_type      = ARG_ANYTHING,
};

DEFINE_PER_CPU(struct bpf_redirect_info, bpf_redirect_info);
EXPORT_PER_CPU_SYMBOL_GPL(bpf_redirect_info);

int skb_do_redirect(struct sk_buff *skb)
{
	struct bpf_redirect_info *ri = this_cpu_ptr(&bpf_redirect_info);
	struct net *net = dev_net(skb->dev);
	struct net_device *dev;
	u32 flags = ri->flags;

	dev = dev_get_by_index_rcu(net, ri->tgt_index);
	ri->tgt_index = 0;
	ri->flags = 0;
	if (unlikely(!dev))
		goto out_drop;
	if (flags & BPF_F_PEER) {
		const struct net_device_ops *ops = dev->netdev_ops;

		if (unlikely(!ops->ndo_get_peer_dev ||
			     !skb_at_tc_ingress(skb)))
			goto out_drop;
		dev = ops->ndo_get_peer_dev(dev);
		if (unlikely(!dev ||
			     !(dev->flags & IFF_UP) ||
			     net_eq(net, dev_net(dev))))
			goto out_drop;
		skb->dev = dev;
		return -EAGAIN;
	}
	return flags & BPF_F_NEIGH ?
	       __bpf_redirect_neigh(skb, dev, flags & BPF_F_NEXTHOP ?
				    &ri->nh : NULL) :
	       __bpf_redirect(skb, dev, flags);
out_drop:
	kfree_skb(skb);
	return -EINVAL;
}

BPF_CALL_2(bpf_redirect, u32, ifindex, u64, flags)
{
	struct bpf_redirect_info *ri = this_cpu_ptr(&bpf_redirect_info);

	if (unlikely(flags & (~(BPF_F_INGRESS) | BPF_F_REDIRECT_INTERNAL)))
		return TC_ACT_SHOT;

	ri->flags = flags;
	ri->tgt_index = ifindex;

	return TC_ACT_REDIRECT;
}

static const struct bpf_func_proto bpf_redirect_proto = {
	.func           = bpf_redirect,
	.gpl_only       = false,
	.ret_type       = RET_INTEGER,
	.arg1_type      = ARG_ANYTHING,
	.arg2_type      = ARG_ANYTHING,
};

BPF_CALL_2(bpf_redirect_peer, u32, ifindex, u64, flags)
{
	struct bpf_redirect_info *ri = this_cpu_ptr(&bpf_redirect_info);

	if (unlikely(flags))
		return TC_ACT_SHOT;

	ri->flags = BPF_F_PEER;
	ri->tgt_index = ifindex;

	return TC_ACT_REDIRECT;
}

static const struct bpf_func_proto bpf_redirect_peer_proto = {
	.func           = bpf_redirect_peer,
	.gpl_only       = false,
	.ret_type       = RET_INTEGER,
	.arg1_type      = ARG_ANYTHING,
	.arg2_type      = ARG_ANYTHING,
};

BPF_CALL_4(bpf_redirect_neigh, u32, ifindex, struct bpf_redir_neigh *, params,
	   int, plen, u64, flags)
{
	struct bpf_redirect_info *ri = this_cpu_ptr(&bpf_redirect_info);

	if (unlikely((plen && plen < sizeof(*params)) || flags))
		return TC_ACT_SHOT;

	ri->flags = BPF_F_NEIGH | (plen ? BPF_F_NEXTHOP : 0);
	ri->tgt_index = ifindex;

	BUILD_BUG_ON(sizeof(struct bpf_redir_neigh) != sizeof(struct bpf_nh_params));
	if (plen)
		memcpy(&ri->nh, params, sizeof(ri->nh));

	return TC_ACT_REDIRECT;
}

static const struct bpf_func_proto bpf_redirect_neigh_proto = {
	.func		= bpf_redirect_neigh,
	.gpl_only	= false,
	.ret_type	= RET_INTEGER,
	.arg1_type	= ARG_ANYTHING,
	.arg2_type      = ARG_PTR_TO_MEM | PTR_MAYBE_NULL | MEM_RDONLY,
	.arg3_type      = ARG_CONST_SIZE_OR_ZERO,
	.arg4_type	= ARG_ANYTHING,
};

BPF_CALL_2(bpf_msg_apply_bytes, struct sk_msg *, msg, u32, bytes)
{
	msg->apply_bytes = bytes;
	return 0;
}

static const struct bpf_func_proto bpf_msg_apply_bytes_proto = {
	.func           = bpf_msg_apply_bytes,
	.gpl_only       = false,
	.ret_type       = RET_INTEGER,
	.arg1_type	= ARG_PTR_TO_CTX,
	.arg2_type      = ARG_ANYTHING,
};

BPF_CALL_2(bpf_msg_cork_bytes, struct sk_msg *, msg, u32, bytes)
{
	msg->cork_bytes = bytes;
	return 0;
}

static const struct bpf_func_proto bpf_msg_cork_bytes_proto = {
	.func           = bpf_msg_cork_bytes,
	.gpl_only       = false,
	.ret_type       = RET_INTEGER,
	.arg1_type	= ARG_PTR_TO_CTX,
	.arg2_type      = ARG_ANYTHING,
};

BPF_CALL_4(bpf_msg_pull_data, struct sk_msg *, msg, u32, start,
	   u32, end, u64, flags)
{
	u32 len = 0, offset = 0, copy = 0, poffset = 0, bytes = end - start;
	u32 first_sge, last_sge, i, shift, bytes_sg_total;
	struct scatterlist *sge;
	u8 *raw, *to, *from;
	struct page *page;

	if (unlikely(flags || end <= start))
		return -EINVAL;

	/* First find the starting scatterlist element */
	i = msg->sg.start;
	do {
		offset += len;
		len = sk_msg_elem(msg, i)->length;
		if (start < offset + len)
			break;
		sk_msg_iter_var_next(i);
	} while (i != msg->sg.end);

	if (unlikely(start >= offset + len))
		return -EINVAL;

	first_sge = i;
	/* The start may point into the sg element so we need to also
	 * account for the headroom.
	 */
	bytes_sg_total = start - offset + bytes;
	if (!test_bit(i, &msg->sg.copy) && bytes_sg_total <= len)
		goto out;

	/* At this point we need to linearize multiple scatterlist
	 * elements or a single shared page. Either way we need to
	 * copy into a linear buffer exclusively owned by BPF. Then
	 * place the buffer in the scatterlist and fixup the original
	 * entries by removing the entries now in the linear buffer
	 * and shifting the remaining entries. For now we do not try
	 * to copy partial entries to avoid complexity of running out
	 * of sg_entry slots. The downside is reading a single byte
	 * will copy the entire sg entry.
	 */
	do {
		copy += sk_msg_elem(msg, i)->length;
		sk_msg_iter_var_next(i);
		if (bytes_sg_total <= copy)
			break;
	} while (i != msg->sg.end);
	last_sge = i;

	if (unlikely(bytes_sg_total > copy))
		return -EINVAL;

	page = alloc_pages(__GFP_NOWARN | GFP_ATOMIC | __GFP_COMP,
			   get_order(copy));
	if (unlikely(!page))
		return -ENOMEM;

	raw = page_address(page);
	i = first_sge;
	do {
		sge = sk_msg_elem(msg, i);
		from = sg_virt(sge);
		len = sge->length;
		to = raw + poffset;

		memcpy(to, from, len);
		poffset += len;
		sge->length = 0;
		put_page(sg_page(sge));

		sk_msg_iter_var_next(i);
	} while (i != last_sge);

	sg_set_page(&msg->sg.data[first_sge], page, copy, 0);

	/* To repair sg ring we need to shift entries. If we only
	 * had a single entry though we can just replace it and
	 * be done. Otherwise walk the ring and shift the entries.
	 */
	WARN_ON_ONCE(last_sge == first_sge);
	shift = last_sge > first_sge ?
		last_sge - first_sge - 1 :
		NR_MSG_FRAG_IDS - first_sge + last_sge - 1;
	if (!shift)
		goto out;

	i = first_sge;
	sk_msg_iter_var_next(i);
	do {
		u32 move_from;

		if (i + shift >= NR_MSG_FRAG_IDS)
			move_from = i + shift - NR_MSG_FRAG_IDS;
		else
			move_from = i + shift;
		if (move_from == msg->sg.end)
			break;

		msg->sg.data[i] = msg->sg.data[move_from];
		msg->sg.data[move_from].length = 0;
		msg->sg.data[move_from].page_link = 0;
		msg->sg.data[move_from].offset = 0;
		sk_msg_iter_var_next(i);
	} while (1);

	msg->sg.end = msg->sg.end - shift > msg->sg.end ?
		      msg->sg.end - shift + NR_MSG_FRAG_IDS :
		      msg->sg.end - shift;
out:
	msg->data = sg_virt(&msg->sg.data[first_sge]) + start - offset;
	msg->data_end = msg->data + bytes;
	return 0;
}

static const struct bpf_func_proto bpf_msg_pull_data_proto = {
	.func		= bpf_msg_pull_data,
	.gpl_only	= false,
	.ret_type	= RET_INTEGER,
	.arg1_type	= ARG_PTR_TO_CTX,
	.arg2_type	= ARG_ANYTHING,
	.arg3_type	= ARG_ANYTHING,
	.arg4_type	= ARG_ANYTHING,
};

BPF_CALL_4(bpf_msg_push_data, struct sk_msg *, msg, u32, start,
	   u32, len, u64, flags)
{
	struct scatterlist sge, nsge, nnsge, rsge = {0}, *psge;
	u32 new, i = 0, l = 0, space, copy = 0, offset = 0;
	u8 *raw, *to, *from;
	struct page *page;

	if (unlikely(flags))
		return -EINVAL;

	if (unlikely(len == 0))
		return 0;

	/* First find the starting scatterlist element */
	i = msg->sg.start;
	do {
		offset += l;
		l = sk_msg_elem(msg, i)->length;

		if (start < offset + l)
			break;
		sk_msg_iter_var_next(i);
	} while (i != msg->sg.end);

	if (start >= offset + l)
		return -EINVAL;

	space = MAX_MSG_FRAGS - sk_msg_elem_used(msg);

	/* If no space available will fallback to copy, we need at
	 * least one scatterlist elem available to push data into
	 * when start aligns to the beginning of an element or two
	 * when it falls inside an element. We handle the start equals
	 * offset case because its the common case for inserting a
	 * header.
	 */
	if (!space || (space == 1 && start != offset))
		copy = msg->sg.data[i].length;

	page = alloc_pages(__GFP_NOWARN | GFP_ATOMIC | __GFP_COMP,
			   get_order(copy + len));
	if (unlikely(!page))
		return -ENOMEM;

	if (copy) {
		int front, back;

		raw = page_address(page);

		psge = sk_msg_elem(msg, i);
		front = start - offset;
		back = psge->length - front;
		from = sg_virt(psge);

		if (front)
			memcpy(raw, from, front);

		if (back) {
			from += front;
			to = raw + front + len;

			memcpy(to, from, back);
		}

		put_page(sg_page(psge));
	} else if (start - offset) {
		psge = sk_msg_elem(msg, i);
		rsge = sk_msg_elem_cpy(msg, i);

		psge->length = start - offset;
		rsge.length -= psge->length;
		rsge.offset += start;

		sk_msg_iter_var_next(i);
		sg_unmark_end(psge);
		sg_unmark_end(&rsge);
		sk_msg_iter_next(msg, end);
	}

	/* Slot(s) to place newly allocated data */
	new = i;

	/* Shift one or two slots as needed */
	if (!copy) {
		sge = sk_msg_elem_cpy(msg, i);

		sk_msg_iter_var_next(i);
		sg_unmark_end(&sge);
		sk_msg_iter_next(msg, end);

		nsge = sk_msg_elem_cpy(msg, i);
		if (rsge.length) {
			sk_msg_iter_var_next(i);
			nnsge = sk_msg_elem_cpy(msg, i);
		}

		while (i != msg->sg.end) {
			msg->sg.data[i] = sge;
			sge = nsge;
			sk_msg_iter_var_next(i);
			if (rsge.length) {
				nsge = nnsge;
				nnsge = sk_msg_elem_cpy(msg, i);
			} else {
				nsge = sk_msg_elem_cpy(msg, i);
			}
		}
	}

	/* Place newly allocated data buffer */
	sk_mem_charge(msg->sk, len);
	msg->sg.size += len;
	__clear_bit(new, &msg->sg.copy);
	sg_set_page(&msg->sg.data[new], page, len + copy, 0);
	if (rsge.length) {
		get_page(sg_page(&rsge));
		sk_msg_iter_var_next(new);
		msg->sg.data[new] = rsge;
	}

	sk_msg_compute_data_pointers(msg);
	return 0;
}

static const struct bpf_func_proto bpf_msg_push_data_proto = {
	.func		= bpf_msg_push_data,
	.gpl_only	= false,
	.ret_type	= RET_INTEGER,
	.arg1_type	= ARG_PTR_TO_CTX,
	.arg2_type	= ARG_ANYTHING,
	.arg3_type	= ARG_ANYTHING,
	.arg4_type	= ARG_ANYTHING,
};

static void sk_msg_shift_left(struct sk_msg *msg, int i)
{
	int prev;

	do {
		prev = i;
		sk_msg_iter_var_next(i);
		msg->sg.data[prev] = msg->sg.data[i];
	} while (i != msg->sg.end);

	sk_msg_iter_prev(msg, end);
}

static void sk_msg_shift_right(struct sk_msg *msg, int i)
{
	struct scatterlist tmp, sge;

	sk_msg_iter_next(msg, end);
	sge = sk_msg_elem_cpy(msg, i);
	sk_msg_iter_var_next(i);
	tmp = sk_msg_elem_cpy(msg, i);

	while (i != msg->sg.end) {
		msg->sg.data[i] = sge;
		sk_msg_iter_var_next(i);
		sge = tmp;
		tmp = sk_msg_elem_cpy(msg, i);
	}
}

BPF_CALL_4(bpf_msg_pop_data, struct sk_msg *, msg, u32, start,
	   u32, len, u64, flags)
{
	u32 i = 0, l = 0, space, offset = 0;
	u64 last = start + len;
	int pop;

	if (unlikely(flags))
		return -EINVAL;

	/* First find the starting scatterlist element */
	i = msg->sg.start;
	do {
		offset += l;
		l = sk_msg_elem(msg, i)->length;

		if (start < offset + l)
			break;
		sk_msg_iter_var_next(i);
	} while (i != msg->sg.end);

	/* Bounds checks: start and pop must be inside message */
	if (start >= offset + l || last >= msg->sg.size)
		return -EINVAL;

	space = MAX_MSG_FRAGS - sk_msg_elem_used(msg);

	pop = len;
	/* --------------| offset
	 * -| start      |-------- len -------|
	 *
	 *  |----- a ----|-------- pop -------|----- b ----|
	 *  |______________________________________________| length
	 *
	 *
	 * a:   region at front of scatter element to save
	 * b:   region at back of scatter element to save when length > A + pop
	 * pop: region to pop from element, same as input 'pop' here will be
	 *      decremented below per iteration.
	 *
	 * Two top-level cases to handle when start != offset, first B is non
	 * zero and second B is zero corresponding to when a pop includes more
	 * than one element.
	 *
	 * Then if B is non-zero AND there is no space allocate space and
	 * compact A, B regions into page. If there is space shift ring to
	 * the rigth free'ing the next element in ring to place B, leaving
	 * A untouched except to reduce length.
	 */
	if (start != offset) {
		struct scatterlist *nsge, *sge = sk_msg_elem(msg, i);
		int a = start;
		int b = sge->length - pop - a;

		sk_msg_iter_var_next(i);

		if (pop < sge->length - a) {
			if (space) {
				sge->length = a;
				sk_msg_shift_right(msg, i);
				nsge = sk_msg_elem(msg, i);
				get_page(sg_page(sge));
				sg_set_page(nsge,
					    sg_page(sge),
					    b, sge->offset + pop + a);
			} else {
				struct page *page, *orig;
				u8 *to, *from;

				page = alloc_pages(__GFP_NOWARN |
						   __GFP_COMP   | GFP_ATOMIC,
						   get_order(a + b));
				if (unlikely(!page))
					return -ENOMEM;

				sge->length = a;
				orig = sg_page(sge);
				from = sg_virt(sge);
				to = page_address(page);
				memcpy(to, from, a);
				memcpy(to + a, from + a + pop, b);
				sg_set_page(sge, page, a + b, 0);
				put_page(orig);
			}
			pop = 0;
		} else if (pop >= sge->length - a) {
			pop -= (sge->length - a);
			sge->length = a;
		}
	}

	/* From above the current layout _must_ be as follows,
	 *
	 * -| offset
	 * -| start
	 *
	 *  |---- pop ---|---------------- b ------------|
	 *  |____________________________________________| length
	 *
	 * Offset and start of the current msg elem are equal because in the
	 * previous case we handled offset != start and either consumed the
	 * entire element and advanced to the next element OR pop == 0.
	 *
	 * Two cases to handle here are first pop is less than the length
	 * leaving some remainder b above. Simply adjust the element's layout
	 * in this case. Or pop >= length of the element so that b = 0. In this
	 * case advance to next element decrementing pop.
	 */
	while (pop) {
		struct scatterlist *sge = sk_msg_elem(msg, i);

		if (pop < sge->length) {
			sge->length -= pop;
			sge->offset += pop;
			pop = 0;
		} else {
			pop -= sge->length;
			sk_msg_shift_left(msg, i);
		}
		sk_msg_iter_var_next(i);
	}

	sk_mem_uncharge(msg->sk, len - pop);
	msg->sg.size -= (len - pop);
	sk_msg_compute_data_pointers(msg);
	return 0;
}

static const struct bpf_func_proto bpf_msg_pop_data_proto = {
	.func		= bpf_msg_pop_data,
	.gpl_only	= false,
	.ret_type	= RET_INTEGER,
	.arg1_type	= ARG_PTR_TO_CTX,
	.arg2_type	= ARG_ANYTHING,
	.arg3_type	= ARG_ANYTHING,
	.arg4_type	= ARG_ANYTHING,
};

#ifdef CONFIG_CGROUP_NET_CLASSID
BPF_CALL_0(bpf_get_cgroup_classid_curr)
{
	return __task_get_classid(current);
}

static const struct bpf_func_proto bpf_get_cgroup_classid_curr_proto = {
	.func		= bpf_get_cgroup_classid_curr,
	.gpl_only	= false,
	.ret_type	= RET_INTEGER,
};

BPF_CALL_1(bpf_skb_cgroup_classid, const struct sk_buff *, skb)
{
	struct sock *sk = skb_to_full_sk(skb);

	if (!sk || !sk_fullsock(sk))
		return 0;

	return sock_cgroup_classid(&sk->sk_cgrp_data);
}

static const struct bpf_func_proto bpf_skb_cgroup_classid_proto = {
	.func		= bpf_skb_cgroup_classid,
	.gpl_only	= false,
	.ret_type	= RET_INTEGER,
	.arg1_type	= ARG_PTR_TO_CTX,
};
#endif

BPF_CALL_1(bpf_get_cgroup_classid, const struct sk_buff *, skb)
{
	return task_get_classid(skb);
}

static const struct bpf_func_proto bpf_get_cgroup_classid_proto = {
	.func           = bpf_get_cgroup_classid,
	.gpl_only       = false,
	.ret_type       = RET_INTEGER,
	.arg1_type      = ARG_PTR_TO_CTX,
};

BPF_CALL_1(bpf_get_route_realm, const struct sk_buff *, skb)
{
	return dst_tclassid(skb);
}

static const struct bpf_func_proto bpf_get_route_realm_proto = {
	.func           = bpf_get_route_realm,
	.gpl_only       = false,
	.ret_type       = RET_INTEGER,
	.arg1_type      = ARG_PTR_TO_CTX,
};

BPF_CALL_1(bpf_get_hash_recalc, struct sk_buff *, skb)
{
	/* If skb_clear_hash() was called due to mangling, we can
	 * trigger SW recalculation here. Later access to hash
	 * can then use the inline skb->hash via context directly
	 * instead of calling this helper again.
	 */
	return skb_get_hash(skb);
}

static const struct bpf_func_proto bpf_get_hash_recalc_proto = {
	.func		= bpf_get_hash_recalc,
	.gpl_only	= false,
	.ret_type	= RET_INTEGER,
	.arg1_type	= ARG_PTR_TO_CTX,
};

BPF_CALL_1(bpf_set_hash_invalid, struct sk_buff *, skb)
{
	/* After all direct packet write, this can be used once for
	 * triggering a lazy recalc on next skb_get_hash() invocation.
	 */
	skb_clear_hash(skb);
	return 0;
}

static const struct bpf_func_proto bpf_set_hash_invalid_proto = {
	.func		= bpf_set_hash_invalid,
	.gpl_only	= false,
	.ret_type	= RET_INTEGER,
	.arg1_type	= ARG_PTR_TO_CTX,
};

BPF_CALL_2(bpf_set_hash, struct sk_buff *, skb, u32, hash)
{
	/* Set user specified hash as L4(+), so that it gets returned
	 * on skb_get_hash() call unless BPF prog later on triggers a
	 * skb_clear_hash().
	 */
	__skb_set_sw_hash(skb, hash, true);
	return 0;
}

static const struct bpf_func_proto bpf_set_hash_proto = {
	.func		= bpf_set_hash,
	.gpl_only	= false,
	.ret_type	= RET_INTEGER,
	.arg1_type	= ARG_PTR_TO_CTX,
	.arg2_type	= ARG_ANYTHING,
};

BPF_CALL_3(bpf_skb_vlan_push, struct sk_buff *, skb, __be16, vlan_proto,
	   u16, vlan_tci)
{
	int ret;

	if (unlikely(vlan_proto != htons(ETH_P_8021Q) &&
		     vlan_proto != htons(ETH_P_8021AD)))
		vlan_proto = htons(ETH_P_8021Q);

	bpf_push_mac_rcsum(skb);
	ret = skb_vlan_push(skb, vlan_proto, vlan_tci);
	bpf_pull_mac_rcsum(skb);

	bpf_compute_data_pointers(skb);
	return ret;
}

static const struct bpf_func_proto bpf_skb_vlan_push_proto = {
	.func           = bpf_skb_vlan_push,
	.gpl_only       = false,
	.ret_type       = RET_INTEGER,
	.arg1_type      = ARG_PTR_TO_CTX,
	.arg2_type      = ARG_ANYTHING,
	.arg3_type      = ARG_ANYTHING,
};

BPF_CALL_1(bpf_skb_vlan_pop, struct sk_buff *, skb)
{
	int ret;

	bpf_push_mac_rcsum(skb);
	ret = skb_vlan_pop(skb);
	bpf_pull_mac_rcsum(skb);

	bpf_compute_data_pointers(skb);
	return ret;
}

static const struct bpf_func_proto bpf_skb_vlan_pop_proto = {
	.func           = bpf_skb_vlan_pop,
	.gpl_only       = false,
	.ret_type       = RET_INTEGER,
	.arg1_type      = ARG_PTR_TO_CTX,
};

static int bpf_skb_generic_push(struct sk_buff *skb, u32 off, u32 len)
{
	/* Caller already did skb_cow() with len as headroom,
	 * so no need to do it here.
	 */
	skb_push(skb, len);
	memmove(skb->data, skb->data + len, off);
	memset(skb->data + off, 0, len);

	/* No skb_postpush_rcsum(skb, skb->data + off, len)
	 * needed here as it does not change the skb->csum
	 * result for checksum complete when summing over
	 * zeroed blocks.
	 */
	return 0;
}

static int bpf_skb_generic_pop(struct sk_buff *skb, u32 off, u32 len)
{
	/* skb_ensure_writable() is not needed here, as we're
	 * already working on an uncloned skb.
	 */
	if (unlikely(!pskb_may_pull(skb, off + len)))
		return -ENOMEM;

	skb_postpull_rcsum(skb, skb->data + off, len);
	memmove(skb->data + len, skb->data, off);
	__skb_pull(skb, len);

	return 0;
}

static int bpf_skb_net_hdr_push(struct sk_buff *skb, u32 off, u32 len)
{
	bool trans_same = skb->transport_header == skb->network_header;
	int ret;

	/* There's no need for __skb_push()/__skb_pull() pair to
	 * get to the start of the mac header as we're guaranteed
	 * to always start from here under eBPF.
	 */
	ret = bpf_skb_generic_push(skb, off, len);
	if (likely(!ret)) {
		skb->mac_header -= len;
		skb->network_header -= len;
		if (trans_same)
			skb->transport_header = skb->network_header;
	}

	return ret;
}

static int bpf_skb_net_hdr_pop(struct sk_buff *skb, u32 off, u32 len)
{
	bool trans_same = skb->transport_header == skb->network_header;
	int ret;

	/* Same here, __skb_push()/__skb_pull() pair not needed. */
	ret = bpf_skb_generic_pop(skb, off, len);
	if (likely(!ret)) {
		skb->mac_header += len;
		skb->network_header += len;
		if (trans_same)
			skb->transport_header = skb->network_header;
	}

	return ret;
}

static int bpf_skb_proto_4_to_6(struct sk_buff *skb)
{
	const u32 len_diff = sizeof(struct ipv6hdr) - sizeof(struct iphdr);
	u32 off = skb_mac_header_len(skb);
	int ret;

	ret = skb_cow(skb, len_diff);
	if (unlikely(ret < 0))
		return ret;

	ret = bpf_skb_net_hdr_push(skb, off, len_diff);
	if (unlikely(ret < 0))
		return ret;

	if (skb_is_gso(skb)) {
		struct skb_shared_info *shinfo = skb_shinfo(skb);

		/* SKB_GSO_TCPV4 needs to be changed into SKB_GSO_TCPV6. */
		if (shinfo->gso_type & SKB_GSO_TCPV4) {
			shinfo->gso_type &= ~SKB_GSO_TCPV4;
			shinfo->gso_type |=  SKB_GSO_TCPV6;
		}
	}

	skb->protocol = htons(ETH_P_IPV6);
	skb_clear_hash(skb);

	return 0;
}

static int bpf_skb_proto_6_to_4(struct sk_buff *skb)
{
	const u32 len_diff = sizeof(struct ipv6hdr) - sizeof(struct iphdr);
	u32 off = skb_mac_header_len(skb);
	int ret;

	ret = skb_unclone(skb, GFP_ATOMIC);
	if (unlikely(ret < 0))
		return ret;

	ret = bpf_skb_net_hdr_pop(skb, off, len_diff);
	if (unlikely(ret < 0))
		return ret;

	if (skb_is_gso(skb)) {
		struct skb_shared_info *shinfo = skb_shinfo(skb);

		/* SKB_GSO_TCPV6 needs to be changed into SKB_GSO_TCPV4. */
		if (shinfo->gso_type & SKB_GSO_TCPV6) {
			shinfo->gso_type &= ~SKB_GSO_TCPV6;
			shinfo->gso_type |=  SKB_GSO_TCPV4;
		}
	}

	skb->protocol = htons(ETH_P_IP);
	skb_clear_hash(skb);

	return 0;
}

static int bpf_skb_proto_xlat(struct sk_buff *skb, __be16 to_proto)
{
	__be16 from_proto = skb->protocol;

	if (from_proto == htons(ETH_P_IP) &&
	      to_proto == htons(ETH_P_IPV6))
		return bpf_skb_proto_4_to_6(skb);

	if (from_proto == htons(ETH_P_IPV6) &&
	      to_proto == htons(ETH_P_IP))
		return bpf_skb_proto_6_to_4(skb);

	return -ENOTSUPP;
}

BPF_CALL_3(bpf_skb_change_proto, struct sk_buff *, skb, __be16, proto,
	   u64, flags)
{
	int ret;

	if (unlikely(flags))
		return -EINVAL;

	/* General idea is that this helper does the basic groundwork
	 * needed for changing the protocol, and eBPF program fills the
	 * rest through bpf_skb_store_bytes(), bpf_lX_csum_replace()
	 * and other helpers, rather than passing a raw buffer here.
	 *
	 * The rationale is to keep this minimal and without a need to
	 * deal with raw packet data. F.e. even if we would pass buffers
	 * here, the program still needs to call the bpf_lX_csum_replace()
	 * helpers anyway. Plus, this way we keep also separation of
	 * concerns, since f.e. bpf_skb_store_bytes() should only take
	 * care of stores.
	 *
	 * Currently, additional options and extension header space are
	 * not supported, but flags register is reserved so we can adapt
	 * that. For offloads, we mark packet as dodgy, so that headers
	 * need to be verified first.
	 */
	ret = bpf_skb_proto_xlat(skb, proto);
	bpf_compute_data_pointers(skb);
	return ret;
}

static const struct bpf_func_proto bpf_skb_change_proto_proto = {
	.func		= bpf_skb_change_proto,
	.gpl_only	= false,
	.ret_type	= RET_INTEGER,
	.arg1_type	= ARG_PTR_TO_CTX,
	.arg2_type	= ARG_ANYTHING,
	.arg3_type	= ARG_ANYTHING,
};

BPF_CALL_2(bpf_skb_change_type, struct sk_buff *, skb, u32, pkt_type)
{
	/* We only allow a restricted subset to be changed for now. */
	if (unlikely(!skb_pkt_type_ok(skb->pkt_type) ||
		     !skb_pkt_type_ok(pkt_type)))
		return -EINVAL;

	skb->pkt_type = pkt_type;
	return 0;
}

static const struct bpf_func_proto bpf_skb_change_type_proto = {
	.func		= bpf_skb_change_type,
	.gpl_only	= false,
	.ret_type	= RET_INTEGER,
	.arg1_type	= ARG_PTR_TO_CTX,
	.arg2_type	= ARG_ANYTHING,
};

static u32 bpf_skb_net_base_len(const struct sk_buff *skb)
{
	switch (skb->protocol) {
	case htons(ETH_P_IP):
		return sizeof(struct iphdr);
	case htons(ETH_P_IPV6):
		return sizeof(struct ipv6hdr);
	default:
		return ~0U;
	}
}

#define BPF_F_ADJ_ROOM_ENCAP_L3_MASK	(BPF_F_ADJ_ROOM_ENCAP_L3_IPV4 | \
					 BPF_F_ADJ_ROOM_ENCAP_L3_IPV6)

#define BPF_F_ADJ_ROOM_MASK		(BPF_F_ADJ_ROOM_FIXED_GSO | \
					 BPF_F_ADJ_ROOM_ENCAP_L3_MASK | \
					 BPF_F_ADJ_ROOM_ENCAP_L4_GRE | \
					 BPF_F_ADJ_ROOM_ENCAP_L4_UDP | \
					 BPF_F_ADJ_ROOM_ENCAP_L2_ETH | \
					 BPF_F_ADJ_ROOM_ENCAP_L2( \
					  BPF_ADJ_ROOM_ENCAP_L2_MASK))

static int bpf_skb_net_grow(struct sk_buff *skb, u32 off, u32 len_diff,
			    u64 flags)
{
	u8 inner_mac_len = flags >> BPF_ADJ_ROOM_ENCAP_L2_SHIFT;
	bool encap = flags & BPF_F_ADJ_ROOM_ENCAP_L3_MASK;
	u16 mac_len = 0, inner_net = 0, inner_trans = 0;
	unsigned int gso_type = SKB_GSO_DODGY;
	int ret;

	if (skb_is_gso(skb) && !skb_is_gso_tcp(skb)) {
		/* udp gso_size delineates datagrams, only allow if fixed */
		if (!(skb_shinfo(skb)->gso_type & SKB_GSO_UDP_L4) ||
		    !(flags & BPF_F_ADJ_ROOM_FIXED_GSO))
			return -ENOTSUPP;
	}

	ret = skb_cow_head(skb, len_diff);
	if (unlikely(ret < 0))
		return ret;

	if (encap) {
		if (skb->protocol != htons(ETH_P_IP) &&
		    skb->protocol != htons(ETH_P_IPV6))
			return -ENOTSUPP;

		if (flags & BPF_F_ADJ_ROOM_ENCAP_L3_IPV4 &&
		    flags & BPF_F_ADJ_ROOM_ENCAP_L3_IPV6)
			return -EINVAL;

		if (flags & BPF_F_ADJ_ROOM_ENCAP_L4_GRE &&
		    flags & BPF_F_ADJ_ROOM_ENCAP_L4_UDP)
			return -EINVAL;

		if (flags & BPF_F_ADJ_ROOM_ENCAP_L2_ETH &&
		    inner_mac_len < ETH_HLEN)
			return -EINVAL;

		if (skb->encapsulation)
			return -EALREADY;

		mac_len = skb->network_header - skb->mac_header;
		inner_net = skb->network_header;
		if (inner_mac_len > len_diff)
			return -EINVAL;
		inner_trans = skb->transport_header;
	}

	ret = bpf_skb_net_hdr_push(skb, off, len_diff);
	if (unlikely(ret < 0))
		return ret;

	if (encap) {
		skb->inner_mac_header = inner_net - inner_mac_len;
		skb->inner_network_header = inner_net;
		skb->inner_transport_header = inner_trans;

		if (flags & BPF_F_ADJ_ROOM_ENCAP_L2_ETH)
			skb_set_inner_protocol(skb, htons(ETH_P_TEB));
		else
			skb_set_inner_protocol(skb, skb->protocol);

		skb->encapsulation = 1;
		skb_set_network_header(skb, mac_len);

		if (flags & BPF_F_ADJ_ROOM_ENCAP_L4_UDP)
			gso_type |= SKB_GSO_UDP_TUNNEL;
		else if (flags & BPF_F_ADJ_ROOM_ENCAP_L4_GRE)
			gso_type |= SKB_GSO_GRE;
		else if (flags & BPF_F_ADJ_ROOM_ENCAP_L3_IPV6)
			gso_type |= SKB_GSO_IPXIP6;
		else if (flags & BPF_F_ADJ_ROOM_ENCAP_L3_IPV4)
			gso_type |= SKB_GSO_IPXIP4;

		if (flags & BPF_F_ADJ_ROOM_ENCAP_L4_GRE ||
		    flags & BPF_F_ADJ_ROOM_ENCAP_L4_UDP) {
			int nh_len = flags & BPF_F_ADJ_ROOM_ENCAP_L3_IPV6 ?
					sizeof(struct ipv6hdr) :
					sizeof(struct iphdr);

			skb_set_transport_header(skb, mac_len + nh_len);
		}

		/* Match skb->protocol to new outer l3 protocol */
		if (skb->protocol == htons(ETH_P_IP) &&
		    flags & BPF_F_ADJ_ROOM_ENCAP_L3_IPV6)
			skb->protocol = htons(ETH_P_IPV6);
		else if (skb->protocol == htons(ETH_P_IPV6) &&
			 flags & BPF_F_ADJ_ROOM_ENCAP_L3_IPV4)
			skb->protocol = htons(ETH_P_IP);
	}

	if (skb_is_gso(skb)) {
		struct skb_shared_info *shinfo = skb_shinfo(skb);

		/* Due to header grow, MSS needs to be downgraded. */
		if (!(flags & BPF_F_ADJ_ROOM_FIXED_GSO))
			skb_decrease_gso_size(shinfo, len_diff);

		/* Header must be checked, and gso_segs recomputed. */
		shinfo->gso_type |= gso_type;
		shinfo->gso_segs = 0;
	}

	return 0;
}

static int bpf_skb_net_shrink(struct sk_buff *skb, u32 off, u32 len_diff,
			      u64 flags)
{
	int ret;

	if (unlikely(flags & ~(BPF_F_ADJ_ROOM_FIXED_GSO |
			       BPF_F_ADJ_ROOM_NO_CSUM_RESET)))
		return -EINVAL;

	if (skb_is_gso(skb) && !skb_is_gso_tcp(skb)) {
		/* udp gso_size delineates datagrams, only allow if fixed */
		if (!(skb_shinfo(skb)->gso_type & SKB_GSO_UDP_L4) ||
		    !(flags & BPF_F_ADJ_ROOM_FIXED_GSO))
			return -ENOTSUPP;
	}

	ret = skb_unclone(skb, GFP_ATOMIC);
	if (unlikely(ret < 0))
		return ret;

	ret = bpf_skb_net_hdr_pop(skb, off, len_diff);
	if (unlikely(ret < 0))
		return ret;

	if (skb_is_gso(skb)) {
		struct skb_shared_info *shinfo = skb_shinfo(skb);

		/* Due to header shrink, MSS can be upgraded. */
		if (!(flags & BPF_F_ADJ_ROOM_FIXED_GSO))
			skb_increase_gso_size(shinfo, len_diff);

		/* Header must be checked, and gso_segs recomputed. */
		shinfo->gso_type |= SKB_GSO_DODGY;
		shinfo->gso_segs = 0;
	}

	return 0;
}

#define BPF_SKB_MAX_LEN SKB_MAX_ALLOC

BPF_CALL_4(sk_skb_adjust_room, struct sk_buff *, skb, s32, len_diff,
	   u32, mode, u64, flags)
{
	u32 len_diff_abs = abs(len_diff);
	bool shrink = len_diff < 0;
	int ret = 0;

	if (unlikely(flags || mode))
		return -EINVAL;
	if (unlikely(len_diff_abs > 0xfffU))
		return -EFAULT;

	if (!shrink) {
		ret = skb_cow(skb, len_diff);
		if (unlikely(ret < 0))
			return ret;
		__skb_push(skb, len_diff_abs);
		memset(skb->data, 0, len_diff_abs);
	} else {
		if (unlikely(!pskb_may_pull(skb, len_diff_abs)))
			return -ENOMEM;
		__skb_pull(skb, len_diff_abs);
	}
	if (tls_sw_has_ctx_rx(skb->sk)) {
		struct strp_msg *rxm = strp_msg(skb);

		rxm->full_len += len_diff;
	}
	return ret;
}

static const struct bpf_func_proto sk_skb_adjust_room_proto = {
	.func		= sk_skb_adjust_room,
	.gpl_only	= false,
	.ret_type	= RET_INTEGER,
	.arg1_type	= ARG_PTR_TO_CTX,
	.arg2_type	= ARG_ANYTHING,
	.arg3_type	= ARG_ANYTHING,
	.arg4_type	= ARG_ANYTHING,
};

BPF_CALL_4(bpf_skb_adjust_room, struct sk_buff *, skb, s32, len_diff,
	   u32, mode, u64, flags)
{
	u32 len_cur, len_diff_abs = abs(len_diff);
	u32 len_min = bpf_skb_net_base_len(skb);
	u32 len_max = BPF_SKB_MAX_LEN;
	__be16 proto = skb->protocol;
	bool shrink = len_diff < 0;
	u32 off;
	int ret;

	if (unlikely(flags & ~(BPF_F_ADJ_ROOM_MASK |
			       BPF_F_ADJ_ROOM_NO_CSUM_RESET)))
		return -EINVAL;
	if (unlikely(len_diff_abs > 0xfffU))
		return -EFAULT;
	if (unlikely(proto != htons(ETH_P_IP) &&
		     proto != htons(ETH_P_IPV6)))
		return -ENOTSUPP;

	off = skb_mac_header_len(skb);
	switch (mode) {
	case BPF_ADJ_ROOM_NET:
		off += bpf_skb_net_base_len(skb);
		break;
	case BPF_ADJ_ROOM_MAC:
		break;
	default:
		return -ENOTSUPP;
	}

	len_cur = skb->len - skb_network_offset(skb);
	if ((shrink && (len_diff_abs >= len_cur ||
			len_cur - len_diff_abs < len_min)) ||
	    (!shrink && (skb->len + len_diff_abs > len_max &&
			 !skb_is_gso(skb))))
		return -ENOTSUPP;

	ret = shrink ? bpf_skb_net_shrink(skb, off, len_diff_abs, flags) :
		       bpf_skb_net_grow(skb, off, len_diff_abs, flags);
	if (!ret && !(flags & BPF_F_ADJ_ROOM_NO_CSUM_RESET))
		__skb_reset_checksum_unnecessary(skb);

	bpf_compute_data_pointers(skb);
	return ret;
}

static const struct bpf_func_proto bpf_skb_adjust_room_proto = {
	.func		= bpf_skb_adjust_room,
	.gpl_only	= false,
	.ret_type	= RET_INTEGER,
	.arg1_type	= ARG_PTR_TO_CTX,
	.arg2_type	= ARG_ANYTHING,
	.arg3_type	= ARG_ANYTHING,
	.arg4_type	= ARG_ANYTHING,
};

static u32 __bpf_skb_min_len(const struct sk_buff *skb)
{
	u32 min_len = skb_network_offset(skb);

	if (skb_transport_header_was_set(skb))
		min_len = skb_transport_offset(skb);
	if (skb->ip_summed == CHECKSUM_PARTIAL)
		min_len = skb_checksum_start_offset(skb) +
			  skb->csum_offset + sizeof(__sum16);
	return min_len;
}

static int bpf_skb_grow_rcsum(struct sk_buff *skb, unsigned int new_len)
{
	unsigned int old_len = skb->len;
	int ret;

	ret = __skb_grow_rcsum(skb, new_len);
	if (!ret)
		memset(skb->data + old_len, 0, new_len - old_len);
	return ret;
}

static int bpf_skb_trim_rcsum(struct sk_buff *skb, unsigned int new_len)
{
	return __skb_trim_rcsum(skb, new_len);
}

static inline int __bpf_skb_change_tail(struct sk_buff *skb, u32 new_len,
					u64 flags)
{
	u32 max_len = BPF_SKB_MAX_LEN;
	u32 min_len = __bpf_skb_min_len(skb);
	int ret;

	if (unlikely(flags || new_len > max_len || new_len < min_len))
		return -EINVAL;
	if (skb->encapsulation)
		return -ENOTSUPP;

	/* The basic idea of this helper is that it's performing the
	 * needed work to either grow or trim an skb, and eBPF program
	 * rewrites the rest via helpers like bpf_skb_store_bytes(),
	 * bpf_lX_csum_replace() and others rather than passing a raw
	 * buffer here. This one is a slow path helper and intended
	 * for replies with control messages.
	 *
	 * Like in bpf_skb_change_proto(), we want to keep this rather
	 * minimal and without protocol specifics so that we are able
	 * to separate concerns as in bpf_skb_store_bytes() should only
	 * be the one responsible for writing buffers.
	 *
	 * It's really expected to be a slow path operation here for
	 * control message replies, so we're implicitly linearizing,
	 * uncloning and drop offloads from the skb by this.
	 */
	ret = __bpf_try_make_writable(skb, skb->len);
	if (!ret) {
		if (new_len > skb->len)
			ret = bpf_skb_grow_rcsum(skb, new_len);
		else if (new_len < skb->len)
			ret = bpf_skb_trim_rcsum(skb, new_len);
		if (!ret && skb_is_gso(skb))
			skb_gso_reset(skb);
	}
	return ret;
}

BPF_CALL_3(bpf_skb_change_tail, struct sk_buff *, skb, u32, new_len,
	   u64, flags)
{
	int ret = __bpf_skb_change_tail(skb, new_len, flags);

	bpf_compute_data_pointers(skb);
	return ret;
}

static const struct bpf_func_proto bpf_skb_change_tail_proto = {
	.func		= bpf_skb_change_tail,
	.gpl_only	= false,
	.ret_type	= RET_INTEGER,
	.arg1_type	= ARG_PTR_TO_CTX,
	.arg2_type	= ARG_ANYTHING,
	.arg3_type	= ARG_ANYTHING,
};

BPF_CALL_3(sk_skb_change_tail, struct sk_buff *, skb, u32, new_len,
	   u64, flags)
{
	return __bpf_skb_change_tail(skb, new_len, flags);
}

static const struct bpf_func_proto sk_skb_change_tail_proto = {
	.func		= sk_skb_change_tail,
	.gpl_only	= false,
	.ret_type	= RET_INTEGER,
	.arg1_type	= ARG_PTR_TO_CTX,
	.arg2_type	= ARG_ANYTHING,
	.arg3_type	= ARG_ANYTHING,
};

static inline int __bpf_skb_change_head(struct sk_buff *skb, u32 head_room,
					u64 flags)
{
	u32 max_len = BPF_SKB_MAX_LEN;
	u32 new_len = skb->len + head_room;
	int ret;

	if (unlikely(flags || (!skb_is_gso(skb) && new_len > max_len) ||
		     new_len < skb->len))
		return -EINVAL;

	ret = skb_cow(skb, head_room);
	if (likely(!ret)) {
		/* Idea for this helper is that we currently only
		 * allow to expand on mac header. This means that
		 * skb->protocol network header, etc, stay as is.
		 * Compared to bpf_skb_change_tail(), we're more
		 * flexible due to not needing to linearize or
		 * reset GSO. Intention for this helper is to be
		 * used by an L3 skb that needs to push mac header
		 * for redirection into L2 device.
		 */
		__skb_push(skb, head_room);
		memset(skb->data, 0, head_room);
		skb_reset_mac_header(skb);
		skb_reset_mac_len(skb);
	}

	return ret;
}

BPF_CALL_3(bpf_skb_change_head, struct sk_buff *, skb, u32, head_room,
	   u64, flags)
{
	int ret = __bpf_skb_change_head(skb, head_room, flags);

	bpf_compute_data_pointers(skb);
	return ret;
}

static const struct bpf_func_proto bpf_skb_change_head_proto = {
	.func		= bpf_skb_change_head,
	.gpl_only	= false,
	.ret_type	= RET_INTEGER,
	.arg1_type	= ARG_PTR_TO_CTX,
	.arg2_type	= ARG_ANYTHING,
	.arg3_type	= ARG_ANYTHING,
};

BPF_CALL_3(sk_skb_change_head, struct sk_buff *, skb, u32, head_room,
	   u64, flags)
{
	return __bpf_skb_change_head(skb, head_room, flags);
}

static const struct bpf_func_proto sk_skb_change_head_proto = {
	.func		= sk_skb_change_head,
	.gpl_only	= false,
	.ret_type	= RET_INTEGER,
	.arg1_type	= ARG_PTR_TO_CTX,
	.arg2_type	= ARG_ANYTHING,
	.arg3_type	= ARG_ANYTHING,
};
static unsigned long xdp_get_metalen(const struct xdp_buff *xdp)
{
	return xdp_data_meta_unsupported(xdp) ? 0 :
	       xdp->data - xdp->data_meta;
}

BPF_CALL_2(bpf_xdp_adjust_head, struct xdp_buff *, xdp, int, offset)
{
	void *xdp_frame_end = xdp->data_hard_start + sizeof(struct xdp_frame);
	unsigned long metalen = xdp_get_metalen(xdp);
	void *data_start = xdp_frame_end + metalen;
	void *data = xdp->data + offset;

	if (unlikely(data < data_start ||
		     data > xdp->data_end - ETH_HLEN))
		return -EINVAL;

	if (metalen)
		memmove(xdp->data_meta + offset,
			xdp->data_meta, metalen);
	xdp->data_meta += offset;
	xdp->data = data;

	return 0;
}

static const struct bpf_func_proto bpf_xdp_adjust_head_proto = {
	.func		= bpf_xdp_adjust_head,
	.gpl_only	= false,
	.ret_type	= RET_INTEGER,
	.arg1_type	= ARG_PTR_TO_CTX,
	.arg2_type	= ARG_ANYTHING,
};

BPF_CALL_2(bpf_xdp_adjust_tail, struct xdp_buff *, xdp, int, offset)
{
	void *data_hard_end = xdp_data_hard_end(xdp); /* use xdp->frame_sz */
	void *data_end = xdp->data_end + offset;

	/* Notice that xdp_data_hard_end have reserved some tailroom */
	if (unlikely(data_end > data_hard_end))
		return -EINVAL;

	/* ALL drivers MUST init xdp->frame_sz, chicken check below */
	if (unlikely(xdp->frame_sz > PAGE_SIZE)) {
		WARN_ONCE(1, "Too BIG xdp->frame_sz = %d\n", xdp->frame_sz);
		return -EINVAL;
	}

	if (unlikely(data_end < xdp->data + ETH_HLEN))
		return -EINVAL;

	/* Clear memory area on grow, can contain uninit kernel memory */
	if (offset > 0)
		memset(xdp->data_end, 0, offset);

	xdp->data_end = data_end;

	return 0;
}

static const struct bpf_func_proto bpf_xdp_adjust_tail_proto = {
	.func		= bpf_xdp_adjust_tail,
	.gpl_only	= false,
	.ret_type	= RET_INTEGER,
	.arg1_type	= ARG_PTR_TO_CTX,
	.arg2_type	= ARG_ANYTHING,
};

BPF_CALL_2(bpf_xdp_adjust_meta, struct xdp_buff *, xdp, int, offset)
{
	void *xdp_frame_end = xdp->data_hard_start + sizeof(struct xdp_frame);
	void *meta = xdp->data_meta + offset;
	unsigned long metalen = xdp->data - meta;

	if (xdp_data_meta_unsupported(xdp))
		return -ENOTSUPP;
	if (unlikely(meta < xdp_frame_end ||
		     meta > xdp->data))
		return -EINVAL;
	if (unlikely(xdp_metalen_invalid(metalen)))
		return -EACCES;

	xdp->data_meta = meta;

	return 0;
}

static const struct bpf_func_proto bpf_xdp_adjust_meta_proto = {
	.func		= bpf_xdp_adjust_meta,
	.gpl_only	= false,
	.ret_type	= RET_INTEGER,
	.arg1_type	= ARG_PTR_TO_CTX,
	.arg2_type	= ARG_ANYTHING,
};

/* XDP_REDIRECT works by a three-step process, implemented in the functions
 * below:
 *
 * 1. The bpf_redirect() and bpf_redirect_map() helpers will lookup the target
 *    of the redirect and store it (along with some other metadata) in a per-CPU
 *    struct bpf_redirect_info.
 *
 * 2. When the program returns the XDP_REDIRECT return code, the driver will
 *    call xdp_do_redirect() which will use the information in struct
 *    bpf_redirect_info to actually enqueue the frame into a map type-specific
 *    bulk queue structure.
 *
 * 3. Before exiting its NAPI poll loop, the driver will call xdp_do_flush(),
 *    which will flush all the different bulk queues, thus completing the
 *    redirect.
 *
 * Pointers to the map entries will be kept around for this whole sequence of
 * steps, protected by RCU. However, there is no top-level rcu_read_lock() in
 * the core code; instead, the RCU protection relies on everything happening
 * inside a single NAPI poll sequence, which means it's between a pair of calls
 * to local_bh_disable()/local_bh_enable().
 *
 * The map entries are marked as __rcu and the map code makes sure to
 * dereference those pointers with rcu_dereference_check() in a way that works
 * for both sections that to hold an rcu_read_lock() and sections that are
 * called from NAPI without a separate rcu_read_lock(). The code below does not
 * use RCU annotations, but relies on those in the map code.
 */
void xdp_do_flush(void)
{
	__dev_flush();
	__cpu_map_flush();
	__xsk_map_flush();
}
EXPORT_SYMBOL_GPL(xdp_do_flush);

void bpf_clear_redirect_map(struct bpf_map *map)
{
	struct bpf_redirect_info *ri;
	int cpu;

	for_each_possible_cpu(cpu) {
		ri = per_cpu_ptr(&bpf_redirect_info, cpu);
		/* Avoid polluting remote cacheline due to writes if
		 * not needed. Once we pass this test, we need the
		 * cmpxchg() to make sure it hasn't been changed in
		 * the meantime by remote CPU.
		 */
		if (unlikely(READ_ONCE(ri->map) == map))
			cmpxchg(&ri->map, map, NULL);
	}
}

DEFINE_STATIC_KEY_FALSE(bpf_master_redirect_enabled_key);
EXPORT_SYMBOL_GPL(bpf_master_redirect_enabled_key);

u32 xdp_master_redirect(struct xdp_buff *xdp)
{
	struct net_device *master, *slave;
	struct bpf_redirect_info *ri = this_cpu_ptr(&bpf_redirect_info);

	master = netdev_master_upper_dev_get_rcu(xdp->rxq->dev);
	slave = master->netdev_ops->ndo_xdp_get_xmit_slave(master, xdp);
	if (slave && slave != xdp->rxq->dev) {
		/* The target device is different from the receiving device, so
		 * redirect it to the new device.
		 * Using XDP_REDIRECT gets the correct behaviour from XDP enabled
		 * drivers to unmap the packet from their rx ring.
		 */
		ri->tgt_index = slave->ifindex;
		ri->map_id = INT_MAX;
		ri->map_type = BPF_MAP_TYPE_UNSPEC;
		return XDP_REDIRECT;
	}
	return XDP_TX;
}
EXPORT_SYMBOL_GPL(xdp_master_redirect);

static inline int __xdp_do_redirect_xsk(struct bpf_redirect_info *ri,
					struct net_device *dev,
					struct xdp_buff *xdp,
					struct bpf_prog *xdp_prog)
{
	enum bpf_map_type map_type = ri->map_type;
	void *fwd = ri->tgt_value;
	u32 map_id = ri->map_id;
	int err;

	ri->map_id = 0; /* Valid map id idr range: [1,INT_MAX[ */
	ri->map_type = BPF_MAP_TYPE_UNSPEC;

	err = __xsk_map_redirect(fwd, xdp);
	if (unlikely(err))
		goto err;

	_trace_xdp_redirect_map(dev, xdp_prog, fwd, map_type, map_id, ri->tgt_index);
	return 0;
err:
	_trace_xdp_redirect_map_err(dev, xdp_prog, fwd, map_type, map_id, ri->tgt_index, err);
	return err;
}

static __always_inline int __xdp_do_redirect_frame(struct bpf_redirect_info *ri,
						   struct net_device *dev,
						   struct xdp_frame *xdpf,
						   struct bpf_prog *xdp_prog)
{
	enum bpf_map_type map_type = ri->map_type;
	void *fwd = ri->tgt_value;
	u32 map_id = ri->map_id;
	struct bpf_map *map;
	int err;

	ri->map_id = 0; /* Valid map id idr range: [1,INT_MAX[ */
	ri->map_type = BPF_MAP_TYPE_UNSPEC;

	if (unlikely(!xdpf)) {
		err = -EOVERFLOW;
		goto err;
	}

	switch (map_type) {
	case BPF_MAP_TYPE_DEVMAP:
		fallthrough;
	case BPF_MAP_TYPE_DEVMAP_HASH:
		map = READ_ONCE(ri->map);
		if (unlikely(map)) {
			WRITE_ONCE(ri->map, NULL);
			err = dev_map_enqueue_multi(xdpf, dev, map,
						    ri->flags & BPF_F_EXCLUDE_INGRESS);
		} else {
			err = dev_map_enqueue(fwd, xdpf, dev);
		}
		break;
	case BPF_MAP_TYPE_CPUMAP:
		err = cpu_map_enqueue(fwd, xdpf, dev);
		break;
	case BPF_MAP_TYPE_UNSPEC:
		if (map_id == INT_MAX) {
			fwd = dev_get_by_index_rcu(dev_net(dev), ri->tgt_index);
			if (unlikely(!fwd)) {
				err = -EINVAL;
				break;
			}
			err = dev_xdp_enqueue(fwd, xdpf, dev);
			break;
		}
		fallthrough;
	default:
		err = -EBADRQC;
	}

	if (unlikely(err))
		goto err;

	_trace_xdp_redirect_map(dev, xdp_prog, fwd, map_type, map_id, ri->tgt_index);
	return 0;
err:
	_trace_xdp_redirect_map_err(dev, xdp_prog, fwd, map_type, map_id, ri->tgt_index, err);
	return err;
}

int xdp_do_redirect(struct net_device *dev, struct xdp_buff *xdp,
		    struct bpf_prog *xdp_prog)
{
	struct bpf_redirect_info *ri = this_cpu_ptr(&bpf_redirect_info);
	enum bpf_map_type map_type = ri->map_type;

	if (map_type == BPF_MAP_TYPE_XSKMAP)
		return __xdp_do_redirect_xsk(ri, dev, xdp, xdp_prog);

	return __xdp_do_redirect_frame(ri, dev, xdp_convert_buff_to_frame(xdp),
				       xdp_prog);
}
EXPORT_SYMBOL_GPL(xdp_do_redirect);

int xdp_do_redirect_frame(struct net_device *dev, struct xdp_buff *xdp,
			  struct xdp_frame *xdpf, struct bpf_prog *xdp_prog)
{
	struct bpf_redirect_info *ri = this_cpu_ptr(&bpf_redirect_info);
	enum bpf_map_type map_type = ri->map_type;

	if (map_type == BPF_MAP_TYPE_XSKMAP)
		return __xdp_do_redirect_xsk(ri, dev, xdp, xdp_prog);

	return __xdp_do_redirect_frame(ri, dev, xdpf, xdp_prog);
}
EXPORT_SYMBOL_GPL(xdp_do_redirect_frame);

static int xdp_do_generic_redirect_map(struct net_device *dev,
				       struct sk_buff *skb,
				       struct xdp_buff *xdp,
				       struct bpf_prog *xdp_prog,
				       void *fwd,
				       enum bpf_map_type map_type, u32 map_id)
{
	struct bpf_redirect_info *ri = this_cpu_ptr(&bpf_redirect_info);
	struct bpf_map *map;
	int err;

	switch (map_type) {
	case BPF_MAP_TYPE_DEVMAP:
		fallthrough;
	case BPF_MAP_TYPE_DEVMAP_HASH:
		map = READ_ONCE(ri->map);
		if (unlikely(map)) {
			WRITE_ONCE(ri->map, NULL);
			err = dev_map_redirect_multi(dev, skb, xdp_prog, map,
						     ri->flags & BPF_F_EXCLUDE_INGRESS);
		} else {
			err = dev_map_generic_redirect(fwd, skb, xdp_prog);
		}
		if (unlikely(err))
			goto err;
		break;
	case BPF_MAP_TYPE_XSKMAP:
		err = xsk_generic_rcv(fwd, xdp);
		if (err)
			goto err;
		consume_skb(skb);
		break;
	case BPF_MAP_TYPE_CPUMAP:
		err = cpu_map_generic_redirect(fwd, skb);
		if (unlikely(err))
			goto err;
		break;
	default:
		err = -EBADRQC;
		goto err;
	}

	_trace_xdp_redirect_map(dev, xdp_prog, fwd, map_type, map_id, ri->tgt_index);
	return 0;
err:
	_trace_xdp_redirect_map_err(dev, xdp_prog, fwd, map_type, map_id, ri->tgt_index, err);
	return err;
}

int xdp_do_generic_redirect(struct net_device *dev, struct sk_buff *skb,
			    struct xdp_buff *xdp, struct bpf_prog *xdp_prog)
{
	struct bpf_redirect_info *ri = this_cpu_ptr(&bpf_redirect_info);
	enum bpf_map_type map_type = ri->map_type;
	void *fwd = ri->tgt_value;
	u32 map_id = ri->map_id;
	int err;

	ri->map_id = 0; /* Valid map id idr range: [1,INT_MAX[ */
	ri->map_type = BPF_MAP_TYPE_UNSPEC;

	if (map_type == BPF_MAP_TYPE_UNSPEC && map_id == INT_MAX) {
		fwd = dev_get_by_index_rcu(dev_net(dev), ri->tgt_index);
		if (unlikely(!fwd)) {
			err = -EINVAL;
			goto err;
		}

		err = xdp_ok_fwd_dev(fwd, skb->len);
		if (unlikely(err))
			goto err;

		skb->dev = fwd;
		_trace_xdp_redirect(dev, xdp_prog, ri->tgt_index);
		generic_xdp_tx(skb, xdp_prog);
		return 0;
	}

	return xdp_do_generic_redirect_map(dev, skb, xdp, xdp_prog, fwd, map_type, map_id);
err:
	_trace_xdp_redirect_err(dev, xdp_prog, ri->tgt_index, err);
	return err;
}

BPF_CALL_2(bpf_xdp_redirect, u32, ifindex, u64, flags)
{
	struct bpf_redirect_info *ri = this_cpu_ptr(&bpf_redirect_info);

	if (unlikely(flags))
		return XDP_ABORTED;

	/* NB! Map type UNSPEC and map_id == INT_MAX (never generated
	 * by map_idr) is used for ifindex based XDP redirect.
	 */
	ri->tgt_index = ifindex;
	ri->map_id = INT_MAX;
	ri->map_type = BPF_MAP_TYPE_UNSPEC;

	return XDP_REDIRECT;
}

static const struct bpf_func_proto bpf_xdp_redirect_proto = {
	.func           = bpf_xdp_redirect,
	.gpl_only       = false,
	.ret_type       = RET_INTEGER,
	.arg1_type      = ARG_ANYTHING,
	.arg2_type      = ARG_ANYTHING,
};

BPF_CALL_3(bpf_xdp_redirect_map, struct bpf_map *, map, u32, ifindex,
	   u64, flags)
{
	return map->ops->map_redirect(map, ifindex, flags);
}

static const struct bpf_func_proto bpf_xdp_redirect_map_proto = {
	.func           = bpf_xdp_redirect_map,
	.gpl_only       = false,
	.ret_type       = RET_INTEGER,
	.arg1_type      = ARG_CONST_MAP_PTR,
	.arg2_type      = ARG_ANYTHING,
	.arg3_type      = ARG_ANYTHING,
};

static unsigned long bpf_skb_copy(void *dst_buff, const void *skb,
				  unsigned long off, unsigned long len)
{
	void *ptr = skb_header_pointer(skb, off, len, dst_buff);

	if (unlikely(!ptr))
		return len;
	if (ptr != dst_buff)
		memcpy(dst_buff, ptr, len);

	return 0;
}

BPF_CALL_5(bpf_skb_event_output, struct sk_buff *, skb, struct bpf_map *, map,
	   u64, flags, void *, meta, u64, meta_size)
{
	u64 skb_size = (flags & BPF_F_CTXLEN_MASK) >> 32;

	if (unlikely(flags & ~(BPF_F_CTXLEN_MASK | BPF_F_INDEX_MASK)))
		return -EINVAL;
	if (unlikely(!skb || skb_size > skb->len))
		return -EFAULT;

	return bpf_event_output(map, flags, meta, meta_size, skb, skb_size,
				bpf_skb_copy);
}

static const struct bpf_func_proto bpf_skb_event_output_proto = {
	.func		= bpf_skb_event_output,
	.gpl_only	= true,
	.ret_type	= RET_INTEGER,
	.arg1_type	= ARG_PTR_TO_CTX,
	.arg2_type	= ARG_CONST_MAP_PTR,
	.arg3_type	= ARG_ANYTHING,
	.arg4_type	= ARG_PTR_TO_MEM | MEM_RDONLY,
	.arg5_type	= ARG_CONST_SIZE_OR_ZERO,
};

BTF_ID_LIST_SINGLE(bpf_skb_output_btf_ids, struct, sk_buff)

const struct bpf_func_proto bpf_skb_output_proto = {
	.func		= bpf_skb_event_output,
	.gpl_only	= true,
	.ret_type	= RET_INTEGER,
	.arg1_type	= ARG_PTR_TO_BTF_ID,
	.arg1_btf_id	= &bpf_skb_output_btf_ids[0],
	.arg2_type	= ARG_CONST_MAP_PTR,
	.arg3_type	= ARG_ANYTHING,
	.arg4_type	= ARG_PTR_TO_MEM | MEM_RDONLY,
	.arg5_type	= ARG_CONST_SIZE_OR_ZERO,
};

static unsigned short bpf_tunnel_key_af(u64 flags)
{
	return flags & BPF_F_TUNINFO_IPV6 ? AF_INET6 : AF_INET;
}

BPF_CALL_4(bpf_skb_get_tunnel_key, struct sk_buff *, skb, struct bpf_tunnel_key *, to,
	   u32, size, u64, flags)
{
	const struct ip_tunnel_info *info = skb_tunnel_info(skb);
	u8 compat[sizeof(struct bpf_tunnel_key)];
	void *to_orig = to;
	int err;

	if (unlikely(!info || (flags & ~(BPF_F_TUNINFO_IPV6)))) {
		err = -EINVAL;
		goto err_clear;
	}
	if (ip_tunnel_info_af(info) != bpf_tunnel_key_af(flags)) {
		err = -EPROTO;
		goto err_clear;
	}
	if (unlikely(size != sizeof(struct bpf_tunnel_key))) {
		err = -EINVAL;
		switch (size) {
		case offsetof(struct bpf_tunnel_key, tunnel_label):
		case offsetof(struct bpf_tunnel_key, tunnel_ext):
			goto set_compat;
		case offsetof(struct bpf_tunnel_key, remote_ipv6[1]):
			/* Fixup deprecated structure layouts here, so we have
			 * a common path later on.
			 */
			if (ip_tunnel_info_af(info) != AF_INET)
				goto err_clear;
set_compat:
			to = (struct bpf_tunnel_key *)compat;
			break;
		default:
			goto err_clear;
		}
	}

	to->tunnel_id = be64_to_cpu(info->key.tun_id);
	to->tunnel_tos = info->key.tos;
	to->tunnel_ttl = info->key.ttl;
	to->tunnel_ext = 0;

	if (flags & BPF_F_TUNINFO_IPV6) {
		memcpy(to->remote_ipv6, &info->key.u.ipv6.src,
		       sizeof(to->remote_ipv6));
		to->tunnel_label = be32_to_cpu(info->key.label);
	} else {
		to->remote_ipv4 = be32_to_cpu(info->key.u.ipv4.src);
		memset(&to->remote_ipv6[1], 0, sizeof(__u32) * 3);
		to->tunnel_label = 0;
	}

	if (unlikely(size != sizeof(struct bpf_tunnel_key)))
		memcpy(to_orig, to, size);

	return 0;
err_clear:
	memset(to_orig, 0, size);
	return err;
}

static const struct bpf_func_proto bpf_skb_get_tunnel_key_proto = {
	.func		= bpf_skb_get_tunnel_key,
	.gpl_only	= false,
	.ret_type	= RET_INTEGER,
	.arg1_type	= ARG_PTR_TO_CTX,
	.arg2_type	= ARG_PTR_TO_UNINIT_MEM,
	.arg3_type	= ARG_CONST_SIZE,
	.arg4_type	= ARG_ANYTHING,
};

BPF_CALL_3(bpf_skb_get_tunnel_opt, struct sk_buff *, skb, u8 *, to, u32, size)
{
	const struct ip_tunnel_info *info = skb_tunnel_info(skb);
	int err;

	if (unlikely(!info ||
		     !(info->key.tun_flags & TUNNEL_OPTIONS_PRESENT))) {
		err = -ENOENT;
		goto err_clear;
	}
	if (unlikely(size < info->options_len)) {
		err = -ENOMEM;
		goto err_clear;
	}

	ip_tunnel_info_opts_get(to, info);
	if (size > info->options_len)
		memset(to + info->options_len, 0, size - info->options_len);

	return info->options_len;
err_clear:
	memset(to, 0, size);
	return err;
}

static const struct bpf_func_proto bpf_skb_get_tunnel_opt_proto = {
	.func		= bpf_skb_get_tunnel_opt,
	.gpl_only	= false,
	.ret_type	= RET_INTEGER,
	.arg1_type	= ARG_PTR_TO_CTX,
	.arg2_type	= ARG_PTR_TO_UNINIT_MEM,
	.arg3_type	= ARG_CONST_SIZE,
};

static struct metadata_dst __percpu *md_dst;

BPF_CALL_4(bpf_skb_set_tunnel_key, struct sk_buff *, skb,
	   const struct bpf_tunnel_key *, from, u32, size, u64, flags)
{
	struct metadata_dst *md = this_cpu_ptr(md_dst);
	u8 compat[sizeof(struct bpf_tunnel_key)];
	struct ip_tunnel_info *info;

	if (unlikely(flags & ~(BPF_F_TUNINFO_IPV6 | BPF_F_ZERO_CSUM_TX |
			       BPF_F_DONT_FRAGMENT | BPF_F_SEQ_NUMBER)))
		return -EINVAL;
	if (unlikely(size != sizeof(struct bpf_tunnel_key))) {
		switch (size) {
		case offsetof(struct bpf_tunnel_key, tunnel_label):
		case offsetof(struct bpf_tunnel_key, tunnel_ext):
		case offsetof(struct bpf_tunnel_key, remote_ipv6[1]):
			/* Fixup deprecated structure layouts here, so we have
			 * a common path later on.
			 */
			memcpy(compat, from, size);
			memset(compat + size, 0, sizeof(compat) - size);
			from = (const struct bpf_tunnel_key *) compat;
			break;
		default:
			return -EINVAL;
		}
	}
	if (unlikely((!(flags & BPF_F_TUNINFO_IPV6) && from->tunnel_label) ||
		     from->tunnel_ext))
		return -EINVAL;

	skb_dst_drop(skb);
	dst_hold((struct dst_entry *) md);
	skb_dst_set(skb, (struct dst_entry *) md);

	info = &md->u.tun_info;
	memset(info, 0, sizeof(*info));
	info->mode = IP_TUNNEL_INFO_TX;

	info->key.tun_flags = TUNNEL_KEY | TUNNEL_CSUM | TUNNEL_NOCACHE;
	if (flags & BPF_F_DONT_FRAGMENT)
		info->key.tun_flags |= TUNNEL_DONT_FRAGMENT;
	if (flags & BPF_F_ZERO_CSUM_TX)
		info->key.tun_flags &= ~TUNNEL_CSUM;
	if (flags & BPF_F_SEQ_NUMBER)
		info->key.tun_flags |= TUNNEL_SEQ;

	info->key.tun_id = cpu_to_be64(from->tunnel_id);
	info->key.tos = from->tunnel_tos;
	info->key.ttl = from->tunnel_ttl;

	if (flags & BPF_F_TUNINFO_IPV6) {
		info->mode |= IP_TUNNEL_INFO_IPV6;
		memcpy(&info->key.u.ipv6.dst, from->remote_ipv6,
		       sizeof(from->remote_ipv6));
		info->key.label = cpu_to_be32(from->tunnel_label) &
				  IPV6_FLOWLABEL_MASK;
	} else {
		info->key.u.ipv4.dst = cpu_to_be32(from->remote_ipv4);
	}

	return 0;
}

static const struct bpf_func_proto bpf_skb_set_tunnel_key_proto = {
	.func		= bpf_skb_set_tunnel_key,
	.gpl_only	= false,
	.ret_type	= RET_INTEGER,
	.arg1_type	= ARG_PTR_TO_CTX,
	.arg2_type	= ARG_PTR_TO_MEM | MEM_RDONLY,
	.arg3_type	= ARG_CONST_SIZE,
	.arg4_type	= ARG_ANYTHING,
};

BPF_CALL_3(bpf_skb_set_tunnel_opt, struct sk_buff *, skb,
	   const u8 *, from, u32, size)
{
	struct ip_tunnel_info *info = skb_tunnel_info(skb);
	const struct metadata_dst *md = this_cpu_ptr(md_dst);

	if (unlikely(info != &md->u.tun_info || (size & (sizeof(u32) - 1))))
		return -EINVAL;
	if (unlikely(size > IP_TUNNEL_OPTS_MAX))
		return -ENOMEM;

	ip_tunnel_info_opts_set(info, from, size, TUNNEL_OPTIONS_PRESENT);

	return 0;
}

static const struct bpf_func_proto bpf_skb_set_tunnel_opt_proto = {
	.func		= bpf_skb_set_tunnel_opt,
	.gpl_only	= false,
	.ret_type	= RET_INTEGER,
	.arg1_type	= ARG_PTR_TO_CTX,
	.arg2_type	= ARG_PTR_TO_MEM | MEM_RDONLY,
	.arg3_type	= ARG_CONST_SIZE,
};

static const struct bpf_func_proto *
bpf_get_skb_set_tunnel_proto(enum bpf_func_id which)
{
	if (!md_dst) {
		struct metadata_dst __percpu *tmp;

		tmp = metadata_dst_alloc_percpu(IP_TUNNEL_OPTS_MAX,
						METADATA_IP_TUNNEL,
						GFP_KERNEL);
		if (!tmp)
			return NULL;
		if (cmpxchg(&md_dst, NULL, tmp))
			metadata_dst_free_percpu(tmp);
	}

	switch (which) {
	case BPF_FUNC_skb_set_tunnel_key:
		return &bpf_skb_set_tunnel_key_proto;
	case BPF_FUNC_skb_set_tunnel_opt:
		return &bpf_skb_set_tunnel_opt_proto;
	default:
		return NULL;
	}
}

BPF_CALL_3(bpf_skb_under_cgroup, struct sk_buff *, skb, struct bpf_map *, map,
	   u32, idx)
{
	struct bpf_array *array = container_of(map, struct bpf_array, map);
	struct cgroup *cgrp;
	struct sock *sk;

	sk = skb_to_full_sk(skb);
	if (!sk || !sk_fullsock(sk))
		return -ENOENT;
	if (unlikely(idx >= array->map.max_entries))
		return -E2BIG;

	cgrp = READ_ONCE(array->ptrs[idx]);
	if (unlikely(!cgrp))
		return -EAGAIN;

	return sk_under_cgroup_hierarchy(sk, cgrp);
}

static const struct bpf_func_proto bpf_skb_under_cgroup_proto = {
	.func		= bpf_skb_under_cgroup,
	.gpl_only	= false,
	.ret_type	= RET_INTEGER,
	.arg1_type	= ARG_PTR_TO_CTX,
	.arg2_type	= ARG_CONST_MAP_PTR,
	.arg3_type	= ARG_ANYTHING,
};

#ifdef CONFIG_SOCK_CGROUP_DATA
static inline u64 __bpf_sk_cgroup_id(struct sock *sk)
{
	struct cgroup *cgrp;

	sk = sk_to_full_sk(sk);
	if (!sk || !sk_fullsock(sk))
		return 0;

	cgrp = sock_cgroup_ptr(&sk->sk_cgrp_data);
	return cgroup_id(cgrp);
}

BPF_CALL_1(bpf_skb_cgroup_id, const struct sk_buff *, skb)
{
	return __bpf_sk_cgroup_id(skb->sk);
}

static const struct bpf_func_proto bpf_skb_cgroup_id_proto = {
	.func           = bpf_skb_cgroup_id,
	.gpl_only       = false,
	.ret_type       = RET_INTEGER,
	.arg1_type      = ARG_PTR_TO_CTX,
};

static inline u64 __bpf_sk_ancestor_cgroup_id(struct sock *sk,
					      int ancestor_level)
{
	struct cgroup *ancestor;
	struct cgroup *cgrp;

	sk = sk_to_full_sk(sk);
	if (!sk || !sk_fullsock(sk))
		return 0;

	cgrp = sock_cgroup_ptr(&sk->sk_cgrp_data);
	ancestor = cgroup_ancestor(cgrp, ancestor_level);
	if (!ancestor)
		return 0;

	return cgroup_id(ancestor);
}

BPF_CALL_2(bpf_skb_ancestor_cgroup_id, const struct sk_buff *, skb, int,
	   ancestor_level)
{
	return __bpf_sk_ancestor_cgroup_id(skb->sk, ancestor_level);
}

static const struct bpf_func_proto bpf_skb_ancestor_cgroup_id_proto = {
	.func           = bpf_skb_ancestor_cgroup_id,
	.gpl_only       = false,
	.ret_type       = RET_INTEGER,
	.arg1_type      = ARG_PTR_TO_CTX,
	.arg2_type      = ARG_ANYTHING,
};

BPF_CALL_1(bpf_sk_cgroup_id, struct sock *, sk)
{
	return __bpf_sk_cgroup_id(sk);
}

static const struct bpf_func_proto bpf_sk_cgroup_id_proto = {
	.func           = bpf_sk_cgroup_id,
	.gpl_only       = false,
	.ret_type       = RET_INTEGER,
	.arg1_type      = ARG_PTR_TO_BTF_ID_SOCK_COMMON,
};

BPF_CALL_2(bpf_sk_ancestor_cgroup_id, struct sock *, sk, int, ancestor_level)
{
	return __bpf_sk_ancestor_cgroup_id(sk, ancestor_level);
}

static const struct bpf_func_proto bpf_sk_ancestor_cgroup_id_proto = {
	.func           = bpf_sk_ancestor_cgroup_id,
	.gpl_only       = false,
	.ret_type       = RET_INTEGER,
	.arg1_type      = ARG_PTR_TO_BTF_ID_SOCK_COMMON,
	.arg2_type      = ARG_ANYTHING,
};
#endif

static unsigned long bpf_xdp_copy(void *dst_buff, const void *src_buff,
				  unsigned long off, unsigned long len)
{
	memcpy(dst_buff, src_buff + off, len);
	return 0;
}

BPF_CALL_5(bpf_xdp_event_output, struct xdp_buff *, xdp, struct bpf_map *, map,
	   u64, flags, void *, meta, u64, meta_size)
{
	u64 xdp_size = (flags & BPF_F_CTXLEN_MASK) >> 32;

	if (unlikely(flags & ~(BPF_F_CTXLEN_MASK | BPF_F_INDEX_MASK)))
		return -EINVAL;
	if (unlikely(!xdp ||
		     xdp_size > (unsigned long)(xdp->data_end - xdp->data)))
		return -EFAULT;

	return bpf_event_output(map, flags, meta, meta_size, xdp->data,
				xdp_size, bpf_xdp_copy);
}

static const struct bpf_func_proto bpf_xdp_event_output_proto = {
	.func		= bpf_xdp_event_output,
	.gpl_only	= true,
	.ret_type	= RET_INTEGER,
	.arg1_type	= ARG_PTR_TO_CTX,
	.arg2_type	= ARG_CONST_MAP_PTR,
	.arg3_type	= ARG_ANYTHING,
	.arg4_type	= ARG_PTR_TO_MEM | MEM_RDONLY,
	.arg5_type	= ARG_CONST_SIZE_OR_ZERO,
};

BTF_ID_LIST_SINGLE(bpf_xdp_output_btf_ids, struct, xdp_buff)

const struct bpf_func_proto bpf_xdp_output_proto = {
	.func		= bpf_xdp_event_output,
	.gpl_only	= true,
	.ret_type	= RET_INTEGER,
	.arg1_type	= ARG_PTR_TO_BTF_ID,
	.arg1_btf_id	= &bpf_xdp_output_btf_ids[0],
	.arg2_type	= ARG_CONST_MAP_PTR,
	.arg3_type	= ARG_ANYTHING,
	.arg4_type	= ARG_PTR_TO_MEM | MEM_RDONLY,
	.arg5_type	= ARG_CONST_SIZE_OR_ZERO,
};

BPF_CALL_1(bpf_get_socket_cookie, struct sk_buff *, skb)
{
	return skb->sk ? __sock_gen_cookie(skb->sk) : 0;
}

static const struct bpf_func_proto bpf_get_socket_cookie_proto = {
	.func           = bpf_get_socket_cookie,
	.gpl_only       = false,
	.ret_type       = RET_INTEGER,
	.arg1_type      = ARG_PTR_TO_CTX,
};

BPF_CALL_1(bpf_get_socket_cookie_sock_addr, struct bpf_sock_addr_kern *, ctx)
{
	return __sock_gen_cookie(ctx->sk);
}

static const struct bpf_func_proto bpf_get_socket_cookie_sock_addr_proto = {
	.func		= bpf_get_socket_cookie_sock_addr,
	.gpl_only	= false,
	.ret_type	= RET_INTEGER,
	.arg1_type	= ARG_PTR_TO_CTX,
};

BPF_CALL_1(bpf_get_socket_cookie_sock, struct sock *, ctx)
{
	return __sock_gen_cookie(ctx);
}

static const struct bpf_func_proto bpf_get_socket_cookie_sock_proto = {
	.func		= bpf_get_socket_cookie_sock,
	.gpl_only	= false,
	.ret_type	= RET_INTEGER,
	.arg1_type	= ARG_PTR_TO_CTX,
};

BPF_CALL_1(bpf_get_socket_ptr_cookie, struct sock *, sk)
{
	return sk ? sock_gen_cookie(sk) : 0;
}

const struct bpf_func_proto bpf_get_socket_ptr_cookie_proto = {
	.func		= bpf_get_socket_ptr_cookie,
	.gpl_only	= false,
	.ret_type	= RET_INTEGER,
	.arg1_type	= ARG_PTR_TO_BTF_ID_SOCK_COMMON,
};

BPF_CALL_1(bpf_get_socket_cookie_sock_ops, struct bpf_sock_ops_kern *, ctx)
{
	return __sock_gen_cookie(ctx->sk);
}

static const struct bpf_func_proto bpf_get_socket_cookie_sock_ops_proto = {
	.func		= bpf_get_socket_cookie_sock_ops,
	.gpl_only	= false,
	.ret_type	= RET_INTEGER,
	.arg1_type	= ARG_PTR_TO_CTX,
};

static u64 __bpf_get_netns_cookie(struct sock *sk)
{
	const struct net *net = sk ? sock_net(sk) : &init_net;

	return net->net_cookie;
}

BPF_CALL_1(bpf_get_netns_cookie_sock, struct sock *, ctx)
{
	return __bpf_get_netns_cookie(ctx);
}

static const struct bpf_func_proto bpf_get_netns_cookie_sock_proto = {
	.func		= bpf_get_netns_cookie_sock,
	.gpl_only	= false,
	.ret_type	= RET_INTEGER,
	.arg1_type	= ARG_PTR_TO_CTX_OR_NULL,
};

BPF_CALL_1(bpf_get_netns_cookie_sock_addr, struct bpf_sock_addr_kern *, ctx)
{
	return __bpf_get_netns_cookie(ctx ? ctx->sk : NULL);
}

static const struct bpf_func_proto bpf_get_netns_cookie_sock_addr_proto = {
	.func		= bpf_get_netns_cookie_sock_addr,
	.gpl_only	= false,
	.ret_type	= RET_INTEGER,
	.arg1_type	= ARG_PTR_TO_CTX_OR_NULL,
};

BPF_CALL_1(bpf_get_netns_cookie_sock_ops, struct bpf_sock_ops_kern *, ctx)
{
	return __bpf_get_netns_cookie(ctx ? ctx->sk : NULL);
}

static const struct bpf_func_proto bpf_get_netns_cookie_sock_ops_proto = {
	.func		= bpf_get_netns_cookie_sock_ops,
	.gpl_only	= false,
	.ret_type	= RET_INTEGER,
	.arg1_type	= ARG_PTR_TO_CTX_OR_NULL,
};

BPF_CALL_1(bpf_get_netns_cookie_sk_msg, struct sk_msg *, ctx)
{
	return __bpf_get_netns_cookie(ctx ? ctx->sk : NULL);
}

static const struct bpf_func_proto bpf_get_netns_cookie_sk_msg_proto = {
	.func		= bpf_get_netns_cookie_sk_msg,
	.gpl_only	= false,
	.ret_type	= RET_INTEGER,
	.arg1_type	= ARG_PTR_TO_CTX_OR_NULL,
};

BPF_CALL_1(bpf_get_socket_uid, struct sk_buff *, skb)
{
	struct sock *sk = sk_to_full_sk(skb->sk);
	kuid_t kuid;

	if (!sk || !sk_fullsock(sk))
		return overflowuid;
	kuid = sock_net_uid(sock_net(sk), sk);
	return from_kuid_munged(sock_net(sk)->user_ns, kuid);
}

static const struct bpf_func_proto bpf_get_socket_uid_proto = {
	.func           = bpf_get_socket_uid,
	.gpl_only       = false,
	.ret_type       = RET_INTEGER,
	.arg1_type      = ARG_PTR_TO_CTX,
};

static int _bpf_setsockopt(struct sock *sk, int level, int optname,
			   char *optval, int optlen)
{
	char devname[IFNAMSIZ];
	int val, valbool;
	struct net *net;
	int ifindex;
	int ret = 0;

	if (!sk_fullsock(sk))
		return -EINVAL;

	sock_owned_by_me(sk);

	if (level == SOL_SOCKET) {
		if (optlen != sizeof(int) && optname != SO_BINDTODEVICE)
			return -EINVAL;
		val = *((int *)optval);
		valbool = val ? 1 : 0;

		/* Only some socketops are supported */
		switch (optname) {
		case SO_RCVBUF:
			val = min_t(u32, val, sysctl_rmem_max);
			val = min_t(int, val, INT_MAX / 2);
			sk->sk_userlocks |= SOCK_RCVBUF_LOCK;
			WRITE_ONCE(sk->sk_rcvbuf,
				   max_t(int, val * 2, SOCK_MIN_RCVBUF));
			break;
		case SO_SNDBUF:
			val = min_t(u32, val, sysctl_wmem_max);
			val = min_t(int, val, INT_MAX / 2);
			sk->sk_userlocks |= SOCK_SNDBUF_LOCK;
			WRITE_ONCE(sk->sk_sndbuf,
				   max_t(int, val * 2, SOCK_MIN_SNDBUF));
			break;
		case SO_MAX_PACING_RATE: /* 32bit version */
			if (val != ~0U)
				cmpxchg(&sk->sk_pacing_status,
					SK_PACING_NONE,
					SK_PACING_NEEDED);
			sk->sk_max_pacing_rate = (val == ~0U) ?
						 ~0UL : (unsigned int)val;
			sk->sk_pacing_rate = min(sk->sk_pacing_rate,
						 sk->sk_max_pacing_rate);
			break;
		case SO_PRIORITY:
			sk->sk_priority = val;
			break;
		case SO_RCVLOWAT:
			if (val < 0)
				val = INT_MAX;
			WRITE_ONCE(sk->sk_rcvlowat, val ? : 1);
			break;
		case SO_MARK:
			if (sk->sk_mark != val) {
				sk->sk_mark = val;
				sk_dst_reset(sk);
			}
			break;
		case SO_BINDTODEVICE:
			optlen = min_t(long, optlen, IFNAMSIZ - 1);
			strncpy(devname, optval, optlen);
			devname[optlen] = 0;

			ifindex = 0;
			if (devname[0] != '\0') {
				struct net_device *dev;

				ret = -ENODEV;

				net = sock_net(sk);
				dev = dev_get_by_name(net, devname);
				if (!dev)
					break;
				ifindex = dev->ifindex;
				dev_put(dev);
			}
			fallthrough;
		case SO_BINDTOIFINDEX:
			if (optname == SO_BINDTOIFINDEX)
				ifindex = val;
			ret = sock_bindtoindex(sk, ifindex, false);
			break;
		case SO_KEEPALIVE:
			if (sk->sk_prot->keepalive)
				sk->sk_prot->keepalive(sk, valbool);
			sock_valbool_flag(sk, SOCK_KEEPOPEN, valbool);
			break;
		case SO_REUSEPORT:
			sk->sk_reuseport = valbool;
			break;
		default:
			ret = -EINVAL;
		}
#ifdef CONFIG_INET
	} else if (level == SOL_IP) {
		if (optlen != sizeof(int) || sk->sk_family != AF_INET)
			return -EINVAL;

		val = *((int *)optval);
		/* Only some options are supported */
		switch (optname) {
		case IP_TOS:
			if (val < -1 || val > 0xff) {
				ret = -EINVAL;
			} else {
				struct inet_sock *inet = inet_sk(sk);

				if (val == -1)
					val = 0;
				inet->tos = val;
			}
			break;
		default:
			ret = -EINVAL;
		}
#if IS_ENABLED(CONFIG_IPV6)
	} else if (level == SOL_IPV6) {
		if (optlen != sizeof(int) || sk->sk_family != AF_INET6)
			return -EINVAL;

		val = *((int *)optval);
		/* Only some options are supported */
		switch (optname) {
		case IPV6_TCLASS:
			if (val < -1 || val > 0xff) {
				ret = -EINVAL;
			} else {
				struct ipv6_pinfo *np = inet6_sk(sk);

				if (val == -1)
					val = 0;
				np->tclass = val;
			}
			break;
		default:
			ret = -EINVAL;
		}
#endif
	} else if (level == SOL_TCP &&
		   sk->sk_prot->setsockopt == tcp_setsockopt) {
		if (optname == TCP_CONGESTION) {
			char name[TCP_CA_NAME_MAX];

			strncpy(name, optval, min_t(long, optlen,
						    TCP_CA_NAME_MAX-1));
			name[TCP_CA_NAME_MAX-1] = 0;
			ret = tcp_set_congestion_control(sk, name, false, true);
		} else {
			struct inet_connection_sock *icsk = inet_csk(sk);
			struct tcp_sock *tp = tcp_sk(sk);
			unsigned long timeout;

			if (optlen != sizeof(int))
				return -EINVAL;

			val = *((int *)optval);
			/* Only some options are supported */
			switch (optname) {
			case TCP_BPF_IW:
				if (val <= 0 || tp->data_segs_out > tp->syn_data)
					ret = -EINVAL;
				else
					tp->snd_cwnd = val;
				break;
			case TCP_BPF_SNDCWND_CLAMP:
				if (val <= 0) {
					ret = -EINVAL;
				} else {
					tp->snd_cwnd_clamp = val;
					tp->snd_ssthresh = val;
				}
				break;
			case TCP_BPF_DELACK_MAX:
				timeout = usecs_to_jiffies(val);
				if (timeout > TCP_DELACK_MAX ||
				    timeout < TCP_TIMEOUT_MIN)
					return -EINVAL;
				inet_csk(sk)->icsk_delack_max = timeout;
				break;
			case TCP_BPF_RTO_MIN:
				timeout = usecs_to_jiffies(val);
				if (timeout > TCP_RTO_MIN ||
				    timeout < TCP_TIMEOUT_MIN)
					return -EINVAL;
				inet_csk(sk)->icsk_rto_min = timeout;
				break;
			case TCP_SAVE_SYN:
				if (val < 0 || val > 1)
					ret = -EINVAL;
				else
					tp->save_syn = val;
				break;
			case TCP_KEEPIDLE:
				ret = tcp_sock_set_keepidle_locked(sk, val);
				break;
			case TCP_KEEPINTVL:
				if (val < 1 || val > MAX_TCP_KEEPINTVL)
					ret = -EINVAL;
				else
					tp->keepalive_intvl = val * HZ;
				break;
			case TCP_KEEPCNT:
				if (val < 1 || val > MAX_TCP_KEEPCNT)
					ret = -EINVAL;
				else
					tp->keepalive_probes = val;
				break;
			case TCP_SYNCNT:
				if (val < 1 || val > MAX_TCP_SYNCNT)
					ret = -EINVAL;
				else
					icsk->icsk_syn_retries = val;
				break;
			case TCP_USER_TIMEOUT:
				if (val < 0)
					ret = -EINVAL;
				else
					icsk->icsk_user_timeout = val;
				break;
			case TCP_NOTSENT_LOWAT:
				tp->notsent_lowat = val;
				sk->sk_write_space(sk);
				break;
			case TCP_WINDOW_CLAMP:
				ret = tcp_set_window_clamp(sk, val);
				break;
			default:
				ret = -EINVAL;
			}
		}
#endif
	} else {
		ret = -EINVAL;
	}
	return ret;
}

static int _bpf_getsockopt(struct sock *sk, int level, int optname,
			   char *optval, int optlen)
{
	if (!sk_fullsock(sk))
		goto err_clear;

	sock_owned_by_me(sk);

	if (level == SOL_SOCKET) {
		if (optlen != sizeof(int))
			goto err_clear;

		switch (optname) {
		case SO_RCVBUF:
			*((int *)optval) = sk->sk_rcvbuf;
			break;
		case SO_SNDBUF:
			*((int *)optval) = sk->sk_sndbuf;
			break;
		case SO_MARK:
			*((int *)optval) = sk->sk_mark;
			break;
		case SO_PRIORITY:
			*((int *)optval) = sk->sk_priority;
			break;
		case SO_BINDTOIFINDEX:
			*((int *)optval) = sk->sk_bound_dev_if;
			break;
		case SO_REUSEPORT:
			*((int *)optval) = sk->sk_reuseport;
			break;
		default:
			goto err_clear;
		}
#ifdef CONFIG_INET
	} else if (level == SOL_TCP && sk->sk_prot->getsockopt == tcp_getsockopt) {
		struct inet_connection_sock *icsk;
		struct tcp_sock *tp;

		switch (optname) {
		case TCP_CONGESTION:
			icsk = inet_csk(sk);

			if (!icsk->icsk_ca_ops || optlen <= 1)
				goto err_clear;
			strncpy(optval, icsk->icsk_ca_ops->name, optlen);
			optval[optlen - 1] = 0;
			break;
		case TCP_SAVED_SYN:
			tp = tcp_sk(sk);

			if (optlen <= 0 || !tp->saved_syn ||
			    optlen > tcp_saved_syn_len(tp->saved_syn))
				goto err_clear;
			memcpy(optval, tp->saved_syn->data, optlen);
			break;
		default:
			goto err_clear;
		}
	} else if (level == SOL_IP) {
		struct inet_sock *inet = inet_sk(sk);

		if (optlen != sizeof(int) || sk->sk_family != AF_INET)
			goto err_clear;

		/* Only some options are supported */
		switch (optname) {
		case IP_TOS:
			*((int *)optval) = (int)inet->tos;
			break;
		default:
			goto err_clear;
		}
#if IS_ENABLED(CONFIG_IPV6)
	} else if (level == SOL_IPV6) {
		struct ipv6_pinfo *np = inet6_sk(sk);

		if (optlen != sizeof(int) || sk->sk_family != AF_INET6)
			goto err_clear;

		/* Only some options are supported */
		switch (optname) {
		case IPV6_TCLASS:
			*((int *)optval) = (int)np->tclass;
			break;
		default:
			goto err_clear;
		}
#endif
#endif
	} else {
		goto err_clear;
	}
	return 0;
err_clear:
	memset(optval, 0, optlen);
	return -EINVAL;
}

BPF_CALL_5(bpf_sk_setsockopt, struct sock *, sk, int, level,
	   int, optname, char *, optval, int, optlen)
{
	if (level == SOL_TCP && optname == TCP_CONGESTION) {
		if (optlen >= sizeof("cdg") - 1 &&
		    !strncmp("cdg", optval, optlen))
			return -ENOTSUPP;
	}

	return _bpf_setsockopt(sk, level, optname, optval, optlen);
}

const struct bpf_func_proto bpf_sk_setsockopt_proto = {
	.func		= bpf_sk_setsockopt,
	.gpl_only	= false,
	.ret_type	= RET_INTEGER,
	.arg1_type	= ARG_PTR_TO_BTF_ID_SOCK_COMMON,
	.arg2_type	= ARG_ANYTHING,
	.arg3_type	= ARG_ANYTHING,
	.arg4_type	= ARG_PTR_TO_MEM | MEM_RDONLY,
	.arg5_type	= ARG_CONST_SIZE,
};

BPF_CALL_5(bpf_sk_getsockopt, struct sock *, sk, int, level,
	   int, optname, char *, optval, int, optlen)
{
	return _bpf_getsockopt(sk, level, optname, optval, optlen);
}

const struct bpf_func_proto bpf_sk_getsockopt_proto = {
	.func		= bpf_sk_getsockopt,
	.gpl_only	= false,
	.ret_type	= RET_INTEGER,
	.arg1_type	= ARG_PTR_TO_BTF_ID_SOCK_COMMON,
	.arg2_type	= ARG_ANYTHING,
	.arg3_type	= ARG_ANYTHING,
	.arg4_type	= ARG_PTR_TO_UNINIT_MEM,
	.arg5_type	= ARG_CONST_SIZE,
};

BPF_CALL_5(bpf_sock_addr_setsockopt, struct bpf_sock_addr_kern *, ctx,
	   int, level, int, optname, char *, optval, int, optlen)
{
	return _bpf_setsockopt(ctx->sk, level, optname, optval, optlen);
}

static const struct bpf_func_proto bpf_sock_addr_setsockopt_proto = {
	.func		= bpf_sock_addr_setsockopt,
	.gpl_only	= false,
	.ret_type	= RET_INTEGER,
	.arg1_type	= ARG_PTR_TO_CTX,
	.arg2_type	= ARG_ANYTHING,
	.arg3_type	= ARG_ANYTHING,
	.arg4_type	= ARG_PTR_TO_MEM | MEM_RDONLY,
	.arg5_type	= ARG_CONST_SIZE,
};

BPF_CALL_5(bpf_sock_addr_getsockopt, struct bpf_sock_addr_kern *, ctx,
	   int, level, int, optname, char *, optval, int, optlen)
{
	return _bpf_getsockopt(ctx->sk, level, optname, optval, optlen);
}

static const struct bpf_func_proto bpf_sock_addr_getsockopt_proto = {
	.func		= bpf_sock_addr_getsockopt,
	.gpl_only	= false,
	.ret_type	= RET_INTEGER,
	.arg1_type	= ARG_PTR_TO_CTX,
	.arg2_type	= ARG_ANYTHING,
	.arg3_type	= ARG_ANYTHING,
	.arg4_type	= ARG_PTR_TO_UNINIT_MEM,
	.arg5_type	= ARG_CONST_SIZE,
};

BPF_CALL_5(bpf_sock_ops_setsockopt, struct bpf_sock_ops_kern *, bpf_sock,
	   int, level, int, optname, char *, optval, int, optlen)
{
	return _bpf_setsockopt(bpf_sock->sk, level, optname, optval, optlen);
}

static const struct bpf_func_proto bpf_sock_ops_setsockopt_proto = {
	.func		= bpf_sock_ops_setsockopt,
	.gpl_only	= false,
	.ret_type	= RET_INTEGER,
	.arg1_type	= ARG_PTR_TO_CTX,
	.arg2_type	= ARG_ANYTHING,
	.arg3_type	= ARG_ANYTHING,
	.arg4_type	= ARG_PTR_TO_MEM | MEM_RDONLY,
	.arg5_type	= ARG_CONST_SIZE,
};

static int bpf_sock_ops_get_syn(struct bpf_sock_ops_kern *bpf_sock,
				int optname, const u8 **start)
{
	struct sk_buff *syn_skb = bpf_sock->syn_skb;
	const u8 *hdr_start;
	int ret;

	if (syn_skb) {
		/* sk is a request_sock here */

		if (optname == TCP_BPF_SYN) {
			hdr_start = syn_skb->data;
			ret = tcp_hdrlen(syn_skb);
		} else if (optname == TCP_BPF_SYN_IP) {
			hdr_start = skb_network_header(syn_skb);
			ret = skb_network_header_len(syn_skb) +
				tcp_hdrlen(syn_skb);
		} else {
			/* optname == TCP_BPF_SYN_MAC */
			hdr_start = skb_mac_header(syn_skb);
			ret = skb_mac_header_len(syn_skb) +
				skb_network_header_len(syn_skb) +
				tcp_hdrlen(syn_skb);
		}
	} else {
		struct sock *sk = bpf_sock->sk;
		struct saved_syn *saved_syn;

		if (sk->sk_state == TCP_NEW_SYN_RECV)
			/* synack retransmit. bpf_sock->syn_skb will
			 * not be available.  It has to resort to
			 * saved_syn (if it is saved).
			 */
			saved_syn = inet_reqsk(sk)->saved_syn;
		else
			saved_syn = tcp_sk(sk)->saved_syn;

		if (!saved_syn)
			return -ENOENT;

		if (optname == TCP_BPF_SYN) {
			hdr_start = saved_syn->data +
				saved_syn->mac_hdrlen +
				saved_syn->network_hdrlen;
			ret = saved_syn->tcp_hdrlen;
		} else if (optname == TCP_BPF_SYN_IP) {
			hdr_start = saved_syn->data +
				saved_syn->mac_hdrlen;
			ret = saved_syn->network_hdrlen +
				saved_syn->tcp_hdrlen;
		} else {
			/* optname == TCP_BPF_SYN_MAC */

			/* TCP_SAVE_SYN may not have saved the mac hdr */
			if (!saved_syn->mac_hdrlen)
				return -ENOENT;

			hdr_start = saved_syn->data;
			ret = saved_syn->mac_hdrlen +
				saved_syn->network_hdrlen +
				saved_syn->tcp_hdrlen;
		}
	}

	*start = hdr_start;
	return ret;
}

BPF_CALL_5(bpf_sock_ops_getsockopt, struct bpf_sock_ops_kern *, bpf_sock,
	   int, level, int, optname, char *, optval, int, optlen)
{
	if (IS_ENABLED(CONFIG_INET) && level == SOL_TCP &&
	    optname >= TCP_BPF_SYN && optname <= TCP_BPF_SYN_MAC) {
		int ret, copy_len = 0;
		const u8 *start;

		ret = bpf_sock_ops_get_syn(bpf_sock, optname, &start);
		if (ret > 0) {
			copy_len = ret;
			if (optlen < copy_len) {
				copy_len = optlen;
				ret = -ENOSPC;
			}

			memcpy(optval, start, copy_len);
		}

		/* Zero out unused buffer at the end */
		memset(optval + copy_len, 0, optlen - copy_len);

		return ret;
	}

	return _bpf_getsockopt(bpf_sock->sk, level, optname, optval, optlen);
}

static const struct bpf_func_proto bpf_sock_ops_getsockopt_proto = {
	.func		= bpf_sock_ops_getsockopt,
	.gpl_only	= false,
	.ret_type	= RET_INTEGER,
	.arg1_type	= ARG_PTR_TO_CTX,
	.arg2_type	= ARG_ANYTHING,
	.arg3_type	= ARG_ANYTHING,
	.arg4_type	= ARG_PTR_TO_UNINIT_MEM,
	.arg5_type	= ARG_CONST_SIZE,
};

BPF_CALL_2(bpf_sock_ops_cb_flags_set, struct bpf_sock_ops_kern *, bpf_sock,
	   int, argval)
{
	struct sock *sk = bpf_sock->sk;
	int val = argval & BPF_SOCK_OPS_ALL_CB_FLAGS;

	if (!IS_ENABLED(CONFIG_INET) || !sk_fullsock(sk))
		return -EINVAL;

	tcp_sk(sk)->bpf_sock_ops_cb_flags = val;

	return argval & (~BPF_SOCK_OPS_ALL_CB_FLAGS);
}

static const struct bpf_func_proto bpf_sock_ops_cb_flags_set_proto = {
	.func		= bpf_sock_ops_cb_flags_set,
	.gpl_only	= false,
	.ret_type	= RET_INTEGER,
	.arg1_type	= ARG_PTR_TO_CTX,
	.arg2_type	= ARG_ANYTHING,
};

const struct ipv6_bpf_stub *ipv6_bpf_stub __read_mostly;
EXPORT_SYMBOL_GPL(ipv6_bpf_stub);

BPF_CALL_3(bpf_bind, struct bpf_sock_addr_kern *, ctx, struct sockaddr *, addr,
	   int, addr_len)
{
#ifdef CONFIG_INET
	struct sock *sk = ctx->sk;
	u32 flags = BIND_FROM_BPF;
	int err;

	err = -EINVAL;
	if (addr_len < offsetofend(struct sockaddr, sa_family))
		return err;
	if (addr->sa_family == AF_INET) {
		if (addr_len < sizeof(struct sockaddr_in))
			return err;
		if (((struct sockaddr_in *)addr)->sin_port == htons(0))
			flags |= BIND_FORCE_ADDRESS_NO_PORT;
		return __inet_bind(sk, addr, addr_len, flags);
#if IS_ENABLED(CONFIG_IPV6)
	} else if (addr->sa_family == AF_INET6) {
		if (addr_len < SIN6_LEN_RFC2133)
			return err;
		if (((struct sockaddr_in6 *)addr)->sin6_port == htons(0))
			flags |= BIND_FORCE_ADDRESS_NO_PORT;
		/* ipv6_bpf_stub cannot be NULL, since it's called from
		 * bpf_cgroup_inet6_connect hook and ipv6 is already loaded
		 */
		return ipv6_bpf_stub->inet6_bind(sk, addr, addr_len, flags);
#endif /* CONFIG_IPV6 */
	}
#endif /* CONFIG_INET */

	return -EAFNOSUPPORT;
}

static const struct bpf_func_proto bpf_bind_proto = {
	.func		= bpf_bind,
	.gpl_only	= false,
	.ret_type	= RET_INTEGER,
	.arg1_type	= ARG_PTR_TO_CTX,
	.arg2_type	= ARG_PTR_TO_MEM | MEM_RDONLY,
	.arg3_type	= ARG_CONST_SIZE,
};

#ifdef CONFIG_XFRM
BPF_CALL_5(bpf_skb_get_xfrm_state, struct sk_buff *, skb, u32, index,
	   struct bpf_xfrm_state *, to, u32, size, u64, flags)
{
	const struct sec_path *sp = skb_sec_path(skb);
	const struct xfrm_state *x;

	if (!sp || unlikely(index >= sp->len || flags))
		goto err_clear;

	x = sp->xvec[index];

	if (unlikely(size != sizeof(struct bpf_xfrm_state)))
		goto err_clear;

	to->reqid = x->props.reqid;
	to->spi = x->id.spi;
	to->family = x->props.family;
	to->ext = 0;

	if (to->family == AF_INET6) {
		memcpy(to->remote_ipv6, x->props.saddr.a6,
		       sizeof(to->remote_ipv6));
	} else {
		to->remote_ipv4 = x->props.saddr.a4;
		memset(&to->remote_ipv6[1], 0, sizeof(__u32) * 3);
	}

	return 0;
err_clear:
	memset(to, 0, size);
	return -EINVAL;
}

static const struct bpf_func_proto bpf_skb_get_xfrm_state_proto = {
	.func		= bpf_skb_get_xfrm_state,
	.gpl_only	= false,
	.ret_type	= RET_INTEGER,
	.arg1_type	= ARG_PTR_TO_CTX,
	.arg2_type	= ARG_ANYTHING,
	.arg3_type	= ARG_PTR_TO_UNINIT_MEM,
	.arg4_type	= ARG_CONST_SIZE,
	.arg5_type	= ARG_ANYTHING,
};
#endif

#if IS_ENABLED(CONFIG_INET) || IS_ENABLED(CONFIG_IPV6)
static int bpf_fib_set_fwd_params(struct bpf_fib_lookup *params,
				  const struct neighbour *neigh,
				  const struct net_device *dev, u32 mtu)
{
	memcpy(params->dmac, neigh->ha, ETH_ALEN);
	memcpy(params->smac, dev->dev_addr, ETH_ALEN);
	params->h_vlan_TCI = 0;
	params->h_vlan_proto = 0;
	if (mtu)
		params->mtu_result = mtu; /* union with tot_len */

	return 0;
}
#endif

#if IS_ENABLED(CONFIG_INET)
static int bpf_ipv4_fib_lookup(struct net *net, struct bpf_fib_lookup *params,
			       u32 flags, bool check_mtu)
{
	struct fib_nh_common *nhc;
	struct in_device *in_dev;
	struct neighbour *neigh;
	struct net_device *dev;
	struct fib_result res;
	struct flowi4 fl4;
	u32 mtu = 0;
	int err;

	dev = dev_get_by_index_rcu(net, params->ifindex);
	if (unlikely(!dev))
		return -ENODEV;

	/* verify forwarding is enabled on this interface */
	in_dev = __in_dev_get_rcu(dev);
	if (unlikely(!in_dev || !IN_DEV_FORWARD(in_dev)))
		return BPF_FIB_LKUP_RET_FWD_DISABLED;

	if (flags & BPF_FIB_LOOKUP_OUTPUT) {
		fl4.flowi4_iif = 1;
		fl4.flowi4_oif = params->ifindex;
	} else {
		fl4.flowi4_iif = params->ifindex;
		fl4.flowi4_oif = 0;
	}
	fl4.flowi4_tos = params->tos & IPTOS_RT_MASK;
	fl4.flowi4_scope = RT_SCOPE_UNIVERSE;
	fl4.flowi4_flags = 0;

	fl4.flowi4_proto = params->l4_protocol;
	fl4.daddr = params->ipv4_dst;
	fl4.saddr = params->ipv4_src;
	fl4.fl4_sport = params->sport;
	fl4.fl4_dport = params->dport;
	fl4.flowi4_multipath_hash = 0;

	if (flags & BPF_FIB_LOOKUP_DIRECT) {
		u32 tbid = l3mdev_fib_table_rcu(dev) ? : RT_TABLE_MAIN;
		struct fib_table *tb;

		tb = fib_get_table(net, tbid);
		if (unlikely(!tb))
			return BPF_FIB_LKUP_RET_NOT_FWDED;

		err = fib_table_lookup(tb, &fl4, &res, FIB_LOOKUP_NOREF);
	} else {
		fl4.flowi4_mark = 0;
		fl4.flowi4_secid = 0;
		fl4.flowi4_tun_key.tun_id = 0;
		fl4.flowi4_uid = sock_net_uid(net, NULL);

		err = fib_lookup(net, &fl4, &res, FIB_LOOKUP_NOREF);
	}

	if (err) {
		/* map fib lookup errors to RTN_ type */
		if (err == -EINVAL)
			return BPF_FIB_LKUP_RET_BLACKHOLE;
		if (err == -EHOSTUNREACH)
			return BPF_FIB_LKUP_RET_UNREACHABLE;
		if (err == -EACCES)
			return BPF_FIB_LKUP_RET_PROHIBIT;

		return BPF_FIB_LKUP_RET_NOT_FWDED;
	}

	if (res.type != RTN_UNICAST)
		return BPF_FIB_LKUP_RET_NOT_FWDED;

	if (fib_info_num_path(res.fi) > 1)
		fib_select_path(net, &res, &fl4, NULL);

	if (check_mtu) {
		mtu = ip_mtu_from_fib_result(&res, params->ipv4_dst);
		if (params->tot_len > mtu) {
			params->mtu_result = mtu; /* union with tot_len */
			return BPF_FIB_LKUP_RET_FRAG_NEEDED;
		}
	}

	nhc = res.nhc;

	/* do not handle lwt encaps right now */
	if (nhc->nhc_lwtstate)
		return BPF_FIB_LKUP_RET_UNSUPP_LWT;

	dev = nhc->nhc_dev;

	params->rt_metric = res.fi->fib_priority;
	params->ifindex = dev->ifindex;

	/* xdp and cls_bpf programs are run in RCU-bh so
	 * rcu_read_lock_bh is not needed here
	 */
	if (likely(nhc->nhc_gw_family != AF_INET6)) {
		if (nhc->nhc_gw_family)
			params->ipv4_dst = nhc->nhc_gw.ipv4;

		neigh = __ipv4_neigh_lookup_noref(dev,
						 (__force u32)params->ipv4_dst);
	} else {
		struct in6_addr *dst = (struct in6_addr *)params->ipv6_dst;

		params->family = AF_INET6;
		*dst = nhc->nhc_gw.ipv6;
		neigh = __ipv6_neigh_lookup_noref_stub(dev, dst);
	}

	if (!neigh)
		return BPF_FIB_LKUP_RET_NO_NEIGH;

	return bpf_fib_set_fwd_params(params, neigh, dev, mtu);
}
#endif

#if IS_ENABLED(CONFIG_IPV6)
static int bpf_ipv6_fib_lookup(struct net *net, struct bpf_fib_lookup *params,
			       u32 flags, bool check_mtu)
{
	struct in6_addr *src = (struct in6_addr *) params->ipv6_src;
	struct in6_addr *dst = (struct in6_addr *) params->ipv6_dst;
	struct fib6_result res = {};
	struct neighbour *neigh;
	struct net_device *dev;
	struct inet6_dev *idev;
	struct flowi6 fl6;
	int strict = 0;
	int oif, err;
	u32 mtu = 0;

	/* link local addresses are never forwarded */
	if (rt6_need_strict(dst) || rt6_need_strict(src))
		return BPF_FIB_LKUP_RET_NOT_FWDED;

	dev = dev_get_by_index_rcu(net, params->ifindex);
	if (unlikely(!dev))
		return -ENODEV;

	idev = __in6_dev_get_safely(dev);
	if (unlikely(!idev || !idev->cnf.forwarding))
		return BPF_FIB_LKUP_RET_FWD_DISABLED;

	if (flags & BPF_FIB_LOOKUP_OUTPUT) {
		fl6.flowi6_iif = 1;
		oif = fl6.flowi6_oif = params->ifindex;
	} else {
		oif = fl6.flowi6_iif = params->ifindex;
		fl6.flowi6_oif = 0;
		strict = RT6_LOOKUP_F_HAS_SADDR;
	}
	fl6.flowlabel = params->flowinfo;
	fl6.flowi6_scope = 0;
	fl6.flowi6_flags = 0;
	fl6.mp_hash = 0;

	fl6.flowi6_proto = params->l4_protocol;
	fl6.daddr = *dst;
	fl6.saddr = *src;
	fl6.fl6_sport = params->sport;
	fl6.fl6_dport = params->dport;

	if (flags & BPF_FIB_LOOKUP_DIRECT) {
		u32 tbid = l3mdev_fib_table_rcu(dev) ? : RT_TABLE_MAIN;
		struct fib6_table *tb;

		tb = ipv6_stub->fib6_get_table(net, tbid);
		if (unlikely(!tb))
			return BPF_FIB_LKUP_RET_NOT_FWDED;

		err = ipv6_stub->fib6_table_lookup(net, tb, oif, &fl6, &res,
						   strict);
	} else {
		fl6.flowi6_mark = 0;
		fl6.flowi6_secid = 0;
		fl6.flowi6_tun_key.tun_id = 0;
		fl6.flowi6_uid = sock_net_uid(net, NULL);

		err = ipv6_stub->fib6_lookup(net, oif, &fl6, &res, strict);
	}

	if (unlikely(err || IS_ERR_OR_NULL(res.f6i) ||
		     res.f6i == net->ipv6.fib6_null_entry))
		return BPF_FIB_LKUP_RET_NOT_FWDED;

	switch (res.fib6_type) {
	/* only unicast is forwarded */
	case RTN_UNICAST:
		break;
	case RTN_BLACKHOLE:
		return BPF_FIB_LKUP_RET_BLACKHOLE;
	case RTN_UNREACHABLE:
		return BPF_FIB_LKUP_RET_UNREACHABLE;
	case RTN_PROHIBIT:
		return BPF_FIB_LKUP_RET_PROHIBIT;
	default:
		return BPF_FIB_LKUP_RET_NOT_FWDED;
	}

	ipv6_stub->fib6_select_path(net, &res, &fl6, fl6.flowi6_oif,
				    fl6.flowi6_oif != 0, NULL, strict);

	if (check_mtu) {
		mtu = ipv6_stub->ip6_mtu_from_fib6(&res, dst, src);
		if (params->tot_len > mtu) {
			params->mtu_result = mtu; /* union with tot_len */
			return BPF_FIB_LKUP_RET_FRAG_NEEDED;
		}
	}

	if (res.nh->fib_nh_lws)
		return BPF_FIB_LKUP_RET_UNSUPP_LWT;

	if (res.nh->fib_nh_gw_family)
		*dst = res.nh->fib_nh_gw6;

	dev = res.nh->fib_nh_dev;
	params->rt_metric = res.f6i->fib6_metric;
	params->ifindex = dev->ifindex;

	/* xdp and cls_bpf programs are run in RCU-bh so rcu_read_lock_bh is
	 * not needed here.
	 */
	neigh = __ipv6_neigh_lookup_noref_stub(dev, dst);
	if (!neigh)
		return BPF_FIB_LKUP_RET_NO_NEIGH;

	return bpf_fib_set_fwd_params(params, neigh, dev, mtu);
}
#endif

BPF_CALL_4(bpf_xdp_fib_lookup, struct xdp_buff *, ctx,
	   struct bpf_fib_lookup *, params, int, plen, u32, flags)
{
	if (plen < sizeof(*params))
		return -EINVAL;

	if (flags & ~(BPF_FIB_LOOKUP_DIRECT | BPF_FIB_LOOKUP_OUTPUT))
		return -EINVAL;

	switch (params->family) {
#if IS_ENABLED(CONFIG_INET)
	case AF_INET:
		return bpf_ipv4_fib_lookup(dev_net(ctx->rxq->dev), params,
					   flags, true);
#endif
#if IS_ENABLED(CONFIG_IPV6)
	case AF_INET6:
		return bpf_ipv6_fib_lookup(dev_net(ctx->rxq->dev), params,
					   flags, true);
#endif
	}
	return -EAFNOSUPPORT;
}

static const struct bpf_func_proto bpf_xdp_fib_lookup_proto = {
	.func		= bpf_xdp_fib_lookup,
	.gpl_only	= true,
	.ret_type	= RET_INTEGER,
	.arg1_type      = ARG_PTR_TO_CTX,
	.arg2_type      = ARG_PTR_TO_MEM,
	.arg3_type      = ARG_CONST_SIZE,
	.arg4_type	= ARG_ANYTHING,
};

BPF_CALL_4(bpf_skb_fib_lookup, struct sk_buff *, skb,
	   struct bpf_fib_lookup *, params, int, plen, u32, flags)
{
	struct net *net = dev_net(skb->dev);
	int rc = -EAFNOSUPPORT;
	bool check_mtu = false;

	if (plen < sizeof(*params))
		return -EINVAL;

	if (flags & ~(BPF_FIB_LOOKUP_DIRECT | BPF_FIB_LOOKUP_OUTPUT))
		return -EINVAL;

	if (params->tot_len)
		check_mtu = true;

	switch (params->family) {
#if IS_ENABLED(CONFIG_INET)
	case AF_INET:
		rc = bpf_ipv4_fib_lookup(net, params, flags, check_mtu);
		break;
#endif
#if IS_ENABLED(CONFIG_IPV6)
	case AF_INET6:
		rc = bpf_ipv6_fib_lookup(net, params, flags, check_mtu);
		break;
#endif
	}

	if (rc == BPF_FIB_LKUP_RET_SUCCESS && !check_mtu) {
		struct net_device *dev;

		/* When tot_len isn't provided by user, check skb
		 * against MTU of FIB lookup resulting net_device
		 */
		dev = dev_get_by_index_rcu(net, params->ifindex);
		if (!is_skb_forwardable(dev, skb))
			rc = BPF_FIB_LKUP_RET_FRAG_NEEDED;

		params->mtu_result = dev->mtu; /* union with tot_len */
	}

	return rc;
}

static const struct bpf_func_proto bpf_skb_fib_lookup_proto = {
	.func		= bpf_skb_fib_lookup,
	.gpl_only	= true,
	.ret_type	= RET_INTEGER,
	.arg1_type      = ARG_PTR_TO_CTX,
	.arg2_type      = ARG_PTR_TO_MEM,
	.arg3_type      = ARG_CONST_SIZE,
	.arg4_type	= ARG_ANYTHING,
};

static struct net_device *__dev_via_ifindex(struct net_device *dev_curr,
					    u32 ifindex)
{
	struct net *netns = dev_net(dev_curr);

	/* Non-redirect use-cases can use ifindex=0 and save ifindex lookup */
	if (ifindex == 0)
		return dev_curr;

	return dev_get_by_index_rcu(netns, ifindex);
}

BPF_CALL_5(bpf_skb_check_mtu, struct sk_buff *, skb,
	   u32, ifindex, u32 *, mtu_len, s32, len_diff, u64, flags)
{
	int ret = BPF_MTU_CHK_RET_FRAG_NEEDED;
	struct net_device *dev = skb->dev;
	int skb_len, dev_len;
	int mtu;

	if (unlikely(flags & ~(BPF_MTU_CHK_SEGS)))
		return -EINVAL;

	if (unlikely(flags & BPF_MTU_CHK_SEGS && (len_diff || *mtu_len)))
		return -EINVAL;

	dev = __dev_via_ifindex(dev, ifindex);
	if (unlikely(!dev))
		return -ENODEV;

	mtu = READ_ONCE(dev->mtu);

	dev_len = mtu + dev->hard_header_len;

	/* If set use *mtu_len as input, L3 as iph->tot_len (like fib_lookup) */
	skb_len = *mtu_len ? *mtu_len + dev->hard_header_len : skb->len;

	skb_len += len_diff; /* minus result pass check */
	if (skb_len <= dev_len) {
		ret = BPF_MTU_CHK_RET_SUCCESS;
		goto out;
	}
	/* At this point, skb->len exceed MTU, but as it include length of all
	 * segments, it can still be below MTU.  The SKB can possibly get
	 * re-segmented in transmit path (see validate_xmit_skb).  Thus, user
	 * must choose if segs are to be MTU checked.
	 */
	if (skb_is_gso(skb)) {
		ret = BPF_MTU_CHK_RET_SUCCESS;

		if (flags & BPF_MTU_CHK_SEGS &&
		    !skb_gso_validate_network_len(skb, mtu))
			ret = BPF_MTU_CHK_RET_SEGS_TOOBIG;
	}
out:
	/* BPF verifier guarantees valid pointer */
	*mtu_len = mtu;

	return ret;
}

BPF_CALL_5(bpf_xdp_check_mtu, struct xdp_buff *, xdp,
	   u32, ifindex, u32 *, mtu_len, s32, len_diff, u64, flags)
{
	struct net_device *dev = xdp->rxq->dev;
	int xdp_len = xdp->data_end - xdp->data;
	int ret = BPF_MTU_CHK_RET_SUCCESS;
	int mtu, dev_len;

	/* XDP variant doesn't support multi-buffer segment check (yet) */
	if (unlikely(flags))
		return -EINVAL;

	dev = __dev_via_ifindex(dev, ifindex);
	if (unlikely(!dev))
		return -ENODEV;

	mtu = READ_ONCE(dev->mtu);

	/* Add L2-header as dev MTU is L3 size */
	dev_len = mtu + dev->hard_header_len;

	/* Use *mtu_len as input, L3 as iph->tot_len (like fib_lookup) */
	if (*mtu_len)
		xdp_len = *mtu_len + dev->hard_header_len;

	xdp_len += len_diff; /* minus result pass check */
	if (xdp_len > dev_len)
		ret = BPF_MTU_CHK_RET_FRAG_NEEDED;

	/* BPF verifier guarantees valid pointer */
	*mtu_len = mtu;

	return ret;
}

static const struct bpf_func_proto bpf_skb_check_mtu_proto = {
	.func		= bpf_skb_check_mtu,
	.gpl_only	= true,
	.ret_type	= RET_INTEGER,
	.arg1_type      = ARG_PTR_TO_CTX,
	.arg2_type      = ARG_ANYTHING,
	.arg3_type      = ARG_PTR_TO_INT,
	.arg4_type      = ARG_ANYTHING,
	.arg5_type      = ARG_ANYTHING,
};

static const struct bpf_func_proto bpf_xdp_check_mtu_proto = {
	.func		= bpf_xdp_check_mtu,
	.gpl_only	= true,
	.ret_type	= RET_INTEGER,
	.arg1_type      = ARG_PTR_TO_CTX,
	.arg2_type      = ARG_ANYTHING,
	.arg3_type      = ARG_PTR_TO_INT,
	.arg4_type      = ARG_ANYTHING,
	.arg5_type      = ARG_ANYTHING,
};

#if IS_ENABLED(CONFIG_IPV6_SEG6_BPF)
static int bpf_push_seg6_encap(struct sk_buff *skb, u32 type, void *hdr, u32 len)
{
	int err;
	struct ipv6_sr_hdr *srh = (struct ipv6_sr_hdr *)hdr;

	if (!seg6_validate_srh(srh, len, false))
		return -EINVAL;

	switch (type) {
	case BPF_LWT_ENCAP_SEG6_INLINE:
		if (skb->protocol != htons(ETH_P_IPV6))
			return -EBADMSG;

		err = seg6_do_srh_inline(skb, srh);
		break;
	case BPF_LWT_ENCAP_SEG6:
		skb_reset_inner_headers(skb);
		skb->encapsulation = 1;
		err = seg6_do_srh_encap(skb, srh, IPPROTO_IPV6);
		break;
	default:
		return -EINVAL;
	}

	bpf_compute_data_pointers(skb);
	if (err)
		return err;

	ipv6_hdr(skb)->payload_len = htons(skb->len - sizeof(struct ipv6hdr));
	skb_set_transport_header(skb, sizeof(struct ipv6hdr));

	return seg6_lookup_nexthop(skb, NULL, 0);
}
#endif /* CONFIG_IPV6_SEG6_BPF */

#if IS_ENABLED(CONFIG_LWTUNNEL_BPF)
static int bpf_push_ip_encap(struct sk_buff *skb, void *hdr, u32 len,
			     bool ingress)
{
	return bpf_lwt_push_ip_encap(skb, hdr, len, ingress);
}
#endif

BPF_CALL_4(bpf_lwt_in_push_encap, struct sk_buff *, skb, u32, type, void *, hdr,
	   u32, len)
{
	switch (type) {
#if IS_ENABLED(CONFIG_IPV6_SEG6_BPF)
	case BPF_LWT_ENCAP_SEG6:
	case BPF_LWT_ENCAP_SEG6_INLINE:
		return bpf_push_seg6_encap(skb, type, hdr, len);
#endif
#if IS_ENABLED(CONFIG_LWTUNNEL_BPF)
	case BPF_LWT_ENCAP_IP:
		return bpf_push_ip_encap(skb, hdr, len, true /* ingress */);
#endif
	default:
		return -EINVAL;
	}
}

BPF_CALL_4(bpf_lwt_xmit_push_encap, struct sk_buff *, skb, u32, type,
	   void *, hdr, u32, len)
{
	switch (type) {
#if IS_ENABLED(CONFIG_LWTUNNEL_BPF)
	case BPF_LWT_ENCAP_IP:
		return bpf_push_ip_encap(skb, hdr, len, false /* egress */);
#endif
	default:
		return -EINVAL;
	}
}

static const struct bpf_func_proto bpf_lwt_in_push_encap_proto = {
	.func		= bpf_lwt_in_push_encap,
	.gpl_only	= false,
	.ret_type	= RET_INTEGER,
	.arg1_type	= ARG_PTR_TO_CTX,
	.arg2_type	= ARG_ANYTHING,
	.arg3_type	= ARG_PTR_TO_MEM | MEM_RDONLY,
	.arg4_type	= ARG_CONST_SIZE
};

static const struct bpf_func_proto bpf_lwt_xmit_push_encap_proto = {
	.func		= bpf_lwt_xmit_push_encap,
	.gpl_only	= false,
	.ret_type	= RET_INTEGER,
	.arg1_type	= ARG_PTR_TO_CTX,
	.arg2_type	= ARG_ANYTHING,
	.arg3_type	= ARG_PTR_TO_MEM | MEM_RDONLY,
	.arg4_type	= ARG_CONST_SIZE
};

#if IS_ENABLED(CONFIG_IPV6_SEG6_BPF)
BPF_CALL_4(bpf_lwt_seg6_store_bytes, struct sk_buff *, skb, u32, offset,
	   const void *, from, u32, len)
{
	struct seg6_bpf_srh_state *srh_state =
		this_cpu_ptr(&seg6_bpf_srh_states);
	struct ipv6_sr_hdr *srh = srh_state->srh;
	void *srh_tlvs, *srh_end, *ptr;
	int srhoff = 0;

	if (srh == NULL)
		return -EINVAL;

	srh_tlvs = (void *)((char *)srh + ((srh->first_segment + 1) << 4));
	srh_end = (void *)((char *)srh + sizeof(*srh) + srh_state->hdrlen);

	ptr = skb->data + offset;
	if (ptr >= srh_tlvs && ptr + len <= srh_end)
		srh_state->valid = false;
	else if (ptr < (void *)&srh->flags ||
		 ptr + len > (void *)&srh->segments)
		return -EFAULT;

	if (unlikely(bpf_try_make_writable(skb, offset + len)))
		return -EFAULT;
	if (ipv6_find_hdr(skb, &srhoff, IPPROTO_ROUTING, NULL, NULL) < 0)
		return -EINVAL;
	srh_state->srh = (struct ipv6_sr_hdr *)(skb->data + srhoff);

	memcpy(skb->data + offset, from, len);
	return 0;
}

static const struct bpf_func_proto bpf_lwt_seg6_store_bytes_proto = {
	.func		= bpf_lwt_seg6_store_bytes,
	.gpl_only	= false,
	.ret_type	= RET_INTEGER,
	.arg1_type	= ARG_PTR_TO_CTX,
	.arg2_type	= ARG_ANYTHING,
	.arg3_type	= ARG_PTR_TO_MEM | MEM_RDONLY,
	.arg4_type	= ARG_CONST_SIZE
};

static void bpf_update_srh_state(struct sk_buff *skb)
{
	struct seg6_bpf_srh_state *srh_state =
		this_cpu_ptr(&seg6_bpf_srh_states);
	int srhoff = 0;

	if (ipv6_find_hdr(skb, &srhoff, IPPROTO_ROUTING, NULL, NULL) < 0) {
		srh_state->srh = NULL;
	} else {
		srh_state->srh = (struct ipv6_sr_hdr *)(skb->data + srhoff);
		srh_state->hdrlen = srh_state->srh->hdrlen << 3;
		srh_state->valid = true;
	}
}

BPF_CALL_4(bpf_lwt_seg6_action, struct sk_buff *, skb,
	   u32, action, void *, param, u32, param_len)
{
	struct seg6_bpf_srh_state *srh_state =
		this_cpu_ptr(&seg6_bpf_srh_states);
	int hdroff = 0;
	int err;

	switch (action) {
	case SEG6_LOCAL_ACTION_END_X:
		if (!seg6_bpf_has_valid_srh(skb))
			return -EBADMSG;
		if (param_len != sizeof(struct in6_addr))
			return -EINVAL;
		return seg6_lookup_nexthop(skb, (struct in6_addr *)param, 0);
	case SEG6_LOCAL_ACTION_END_T:
		if (!seg6_bpf_has_valid_srh(skb))
			return -EBADMSG;
		if (param_len != sizeof(int))
			return -EINVAL;
		return seg6_lookup_nexthop(skb, NULL, *(int *)param);
	case SEG6_LOCAL_ACTION_END_DT6:
		if (!seg6_bpf_has_valid_srh(skb))
			return -EBADMSG;
		if (param_len != sizeof(int))
			return -EINVAL;

		if (ipv6_find_hdr(skb, &hdroff, IPPROTO_IPV6, NULL, NULL) < 0)
			return -EBADMSG;
		if (!pskb_pull(skb, hdroff))
			return -EBADMSG;

		skb_postpull_rcsum(skb, skb_network_header(skb), hdroff);
		skb_reset_network_header(skb);
		skb_reset_transport_header(skb);
		skb->encapsulation = 0;

		bpf_compute_data_pointers(skb);
		bpf_update_srh_state(skb);
		return seg6_lookup_nexthop(skb, NULL, *(int *)param);
	case SEG6_LOCAL_ACTION_END_B6:
		if (srh_state->srh && !seg6_bpf_has_valid_srh(skb))
			return -EBADMSG;
		err = bpf_push_seg6_encap(skb, BPF_LWT_ENCAP_SEG6_INLINE,
					  param, param_len);
		if (!err)
			bpf_update_srh_state(skb);

		return err;
	case SEG6_LOCAL_ACTION_END_B6_ENCAP:
		if (srh_state->srh && !seg6_bpf_has_valid_srh(skb))
			return -EBADMSG;
		err = bpf_push_seg6_encap(skb, BPF_LWT_ENCAP_SEG6,
					  param, param_len);
		if (!err)
			bpf_update_srh_state(skb);

		return err;
	default:
		return -EINVAL;
	}
}

static const struct bpf_func_proto bpf_lwt_seg6_action_proto = {
	.func		= bpf_lwt_seg6_action,
	.gpl_only	= false,
	.ret_type	= RET_INTEGER,
	.arg1_type	= ARG_PTR_TO_CTX,
	.arg2_type	= ARG_ANYTHING,
	.arg3_type	= ARG_PTR_TO_MEM | MEM_RDONLY,
	.arg4_type	= ARG_CONST_SIZE
};

BPF_CALL_3(bpf_lwt_seg6_adjust_srh, struct sk_buff *, skb, u32, offset,
	   s32, len)
{
	struct seg6_bpf_srh_state *srh_state =
		this_cpu_ptr(&seg6_bpf_srh_states);
	struct ipv6_sr_hdr *srh = srh_state->srh;
	void *srh_end, *srh_tlvs, *ptr;
	struct ipv6hdr *hdr;
	int srhoff = 0;
	int ret;

	if (unlikely(srh == NULL))
		return -EINVAL;

	srh_tlvs = (void *)((unsigned char *)srh + sizeof(*srh) +
			((srh->first_segment + 1) << 4));
	srh_end = (void *)((unsigned char *)srh + sizeof(*srh) +
			srh_state->hdrlen);
	ptr = skb->data + offset;

	if (unlikely(ptr < srh_tlvs || ptr > srh_end))
		return -EFAULT;
	if (unlikely(len < 0 && (void *)((char *)ptr - len) > srh_end))
		return -EFAULT;

	if (len > 0) {
		ret = skb_cow_head(skb, len);
		if (unlikely(ret < 0))
			return ret;

		ret = bpf_skb_net_hdr_push(skb, offset, len);
	} else {
		ret = bpf_skb_net_hdr_pop(skb, offset, -1 * len);
	}

	bpf_compute_data_pointers(skb);
	if (unlikely(ret < 0))
		return ret;

	hdr = (struct ipv6hdr *)skb->data;
	hdr->payload_len = htons(skb->len - sizeof(struct ipv6hdr));

	if (ipv6_find_hdr(skb, &srhoff, IPPROTO_ROUTING, NULL, NULL) < 0)
		return -EINVAL;
	srh_state->srh = (struct ipv6_sr_hdr *)(skb->data + srhoff);
	srh_state->hdrlen += len;
	srh_state->valid = false;
	return 0;
}

static const struct bpf_func_proto bpf_lwt_seg6_adjust_srh_proto = {
	.func		= bpf_lwt_seg6_adjust_srh,
	.gpl_only	= false,
	.ret_type	= RET_INTEGER,
	.arg1_type	= ARG_PTR_TO_CTX,
	.arg2_type	= ARG_ANYTHING,
	.arg3_type	= ARG_ANYTHING,
};
#endif /* CONFIG_IPV6_SEG6_BPF */

#ifdef CONFIG_INET
static struct sock *sk_lookup(struct net *net, struct bpf_sock_tuple *tuple,
			      int dif, int sdif, u8 family, u8 proto)
{
	bool refcounted = false;
	struct sock *sk = NULL;

	if (family == AF_INET) {
		__be32 src4 = tuple->ipv4.saddr;
		__be32 dst4 = tuple->ipv4.daddr;

		if (proto == IPPROTO_TCP)
			sk = __inet_lookup(net, &tcp_hashinfo, NULL, 0,
					   src4, tuple->ipv4.sport,
					   dst4, tuple->ipv4.dport,
					   dif, sdif, &refcounted);
		else
			sk = __udp4_lib_lookup(net, src4, tuple->ipv4.sport,
					       dst4, tuple->ipv4.dport,
					       dif, sdif, &udp_table, NULL);
#if IS_ENABLED(CONFIG_IPV6)
	} else {
		struct in6_addr *src6 = (struct in6_addr *)&tuple->ipv6.saddr;
		struct in6_addr *dst6 = (struct in6_addr *)&tuple->ipv6.daddr;

		if (proto == IPPROTO_TCP)
			sk = __inet6_lookup(net, &tcp_hashinfo, NULL, 0,
					    src6, tuple->ipv6.sport,
					    dst6, ntohs(tuple->ipv6.dport),
					    dif, sdif, &refcounted);
		else if (likely(ipv6_bpf_stub))
			sk = ipv6_bpf_stub->udp6_lib_lookup(net,
							    src6, tuple->ipv6.sport,
							    dst6, tuple->ipv6.dport,
							    dif, sdif,
							    &udp_table, NULL);
#endif
	}

	if (unlikely(sk && !refcounted && !sock_flag(sk, SOCK_RCU_FREE))) {
		WARN_ONCE(1, "Found non-RCU, unreferenced socket!");
		sk = NULL;
	}
	return sk;
}

/* bpf_skc_lookup performs the core lookup for different types of sockets,
 * taking a reference on the socket if it doesn't have the flag SOCK_RCU_FREE.
 * Returns the socket as an 'unsigned long' to simplify the casting in the
 * callers to satisfy BPF_CALL declarations.
 */
static struct sock *
__bpf_skc_lookup(struct sk_buff *skb, struct bpf_sock_tuple *tuple, u32 len,
		 struct net *caller_net, u32 ifindex, u8 proto, u64 netns_id,
		 u64 flags)
{
	struct sock *sk = NULL;
	u8 family = AF_UNSPEC;
	struct net *net;
	int sdif;

	if (len == sizeof(tuple->ipv4))
		family = AF_INET;
	else if (len == sizeof(tuple->ipv6))
		family = AF_INET6;
	else
		return NULL;

	if (unlikely(family == AF_UNSPEC || flags ||
		     !((s32)netns_id < 0 || netns_id <= S32_MAX)))
		goto out;

	if (family == AF_INET)
		sdif = inet_sdif(skb);
	else
		sdif = inet6_sdif(skb);

	if ((s32)netns_id < 0) {
		net = caller_net;
		sk = sk_lookup(net, tuple, ifindex, sdif, family, proto);
	} else {
		net = get_net_ns_by_id(caller_net, netns_id);
		if (unlikely(!net))
			goto out;
		sk = sk_lookup(net, tuple, ifindex, sdif, family, proto);
		put_net(net);
	}

out:
	return sk;
}

static struct sock *
__bpf_sk_lookup(struct sk_buff *skb, struct bpf_sock_tuple *tuple, u32 len,
		struct net *caller_net, u32 ifindex, u8 proto, u64 netns_id,
		u64 flags)
{
	struct sock *sk = __bpf_skc_lookup(skb, tuple, len, caller_net,
					   ifindex, proto, netns_id, flags);

	if (sk) {
		sk = sk_to_full_sk(sk);
		if (!sk_fullsock(sk)) {
			sock_gen_put(sk);
			return NULL;
		}
	}

	return sk;
}

static struct sock *
bpf_skc_lookup(struct sk_buff *skb, struct bpf_sock_tuple *tuple, u32 len,
	       u8 proto, u64 netns_id, u64 flags)
{
	struct net *caller_net;
	int ifindex;

	if (skb->dev) {
		caller_net = dev_net(skb->dev);
		ifindex = skb->dev->ifindex;
	} else {
		caller_net = sock_net(skb->sk);
		ifindex = 0;
	}

	return __bpf_skc_lookup(skb, tuple, len, caller_net, ifindex, proto,
				netns_id, flags);
}

static struct sock *
bpf_sk_lookup(struct sk_buff *skb, struct bpf_sock_tuple *tuple, u32 len,
	      u8 proto, u64 netns_id, u64 flags)
{
	struct sock *sk = bpf_skc_lookup(skb, tuple, len, proto, netns_id,
					 flags);

	if (sk) {
		sk = sk_to_full_sk(sk);
		if (!sk_fullsock(sk)) {
			sock_gen_put(sk);
			return NULL;
		}
	}

	return sk;
}

BPF_CALL_5(bpf_skc_lookup_tcp, struct sk_buff *, skb,
	   struct bpf_sock_tuple *, tuple, u32, len, u64, netns_id, u64, flags)
{
	return (unsigned long)bpf_skc_lookup(skb, tuple, len, IPPROTO_TCP,
					     netns_id, flags);
}

static const struct bpf_func_proto bpf_skc_lookup_tcp_proto = {
	.func		= bpf_skc_lookup_tcp,
	.gpl_only	= false,
	.pkt_access	= true,
	.ret_type	= RET_PTR_TO_SOCK_COMMON_OR_NULL,
	.arg1_type	= ARG_PTR_TO_CTX,
	.arg2_type	= ARG_PTR_TO_MEM | MEM_RDONLY,
	.arg3_type	= ARG_CONST_SIZE,
	.arg4_type	= ARG_ANYTHING,
	.arg5_type	= ARG_ANYTHING,
};

BPF_CALL_5(bpf_sk_lookup_tcp, struct sk_buff *, skb,
	   struct bpf_sock_tuple *, tuple, u32, len, u64, netns_id, u64, flags)
{
	return (unsigned long)bpf_sk_lookup(skb, tuple, len, IPPROTO_TCP,
					    netns_id, flags);
}

static const struct bpf_func_proto bpf_sk_lookup_tcp_proto = {
	.func		= bpf_sk_lookup_tcp,
	.gpl_only	= false,
	.pkt_access	= true,
	.ret_type	= RET_PTR_TO_SOCKET_OR_NULL,
	.arg1_type	= ARG_PTR_TO_CTX,
	.arg2_type	= ARG_PTR_TO_MEM | MEM_RDONLY,
	.arg3_type	= ARG_CONST_SIZE,
	.arg4_type	= ARG_ANYTHING,
	.arg5_type	= ARG_ANYTHING,
};

BPF_CALL_5(bpf_sk_lookup_udp, struct sk_buff *, skb,
	   struct bpf_sock_tuple *, tuple, u32, len, u64, netns_id, u64, flags)
{
	return (unsigned long)bpf_sk_lookup(skb, tuple, len, IPPROTO_UDP,
					    netns_id, flags);
}

static const struct bpf_func_proto bpf_sk_lookup_udp_proto = {
	.func		= bpf_sk_lookup_udp,
	.gpl_only	= false,
	.pkt_access	= true,
	.ret_type	= RET_PTR_TO_SOCKET_OR_NULL,
	.arg1_type	= ARG_PTR_TO_CTX,
	.arg2_type	= ARG_PTR_TO_MEM | MEM_RDONLY,
	.arg3_type	= ARG_CONST_SIZE,
	.arg4_type	= ARG_ANYTHING,
	.arg5_type	= ARG_ANYTHING,
};

BPF_CALL_1(bpf_sk_release, struct sock *, sk)
{
	if (sk && sk_is_refcounted(sk))
		sock_gen_put(sk);
	return 0;
}

static const struct bpf_func_proto bpf_sk_release_proto = {
	.func		= bpf_sk_release,
	.gpl_only	= false,
	.ret_type	= RET_INTEGER,
	.arg1_type	= ARG_PTR_TO_BTF_ID_SOCK_COMMON,
};

BPF_CALL_5(bpf_xdp_sk_lookup_udp, struct xdp_buff *, ctx,
	   struct bpf_sock_tuple *, tuple, u32, len, u32, netns_id, u64, flags)
{
	struct net *caller_net = dev_net(ctx->rxq->dev);
	int ifindex = ctx->rxq->dev->ifindex;

	return (unsigned long)__bpf_sk_lookup(NULL, tuple, len, caller_net,
					      ifindex, IPPROTO_UDP, netns_id,
					      flags);
}

static const struct bpf_func_proto bpf_xdp_sk_lookup_udp_proto = {
	.func           = bpf_xdp_sk_lookup_udp,
	.gpl_only       = false,
	.pkt_access     = true,
	.ret_type       = RET_PTR_TO_SOCKET_OR_NULL,
	.arg1_type      = ARG_PTR_TO_CTX,
	.arg2_type      = ARG_PTR_TO_MEM | MEM_RDONLY,
	.arg3_type      = ARG_CONST_SIZE,
	.arg4_type      = ARG_ANYTHING,
	.arg5_type      = ARG_ANYTHING,
};

BPF_CALL_5(bpf_xdp_skc_lookup_tcp, struct xdp_buff *, ctx,
	   struct bpf_sock_tuple *, tuple, u32, len, u32, netns_id, u64, flags)
{
	struct net *caller_net = dev_net(ctx->rxq->dev);
	int ifindex = ctx->rxq->dev->ifindex;

	return (unsigned long)__bpf_skc_lookup(NULL, tuple, len, caller_net,
					       ifindex, IPPROTO_TCP, netns_id,
					       flags);
}

static const struct bpf_func_proto bpf_xdp_skc_lookup_tcp_proto = {
	.func           = bpf_xdp_skc_lookup_tcp,
	.gpl_only       = false,
	.pkt_access     = true,
	.ret_type       = RET_PTR_TO_SOCK_COMMON_OR_NULL,
	.arg1_type      = ARG_PTR_TO_CTX,
	.arg2_type      = ARG_PTR_TO_MEM | MEM_RDONLY,
	.arg3_type      = ARG_CONST_SIZE,
	.arg4_type      = ARG_ANYTHING,
	.arg5_type      = ARG_ANYTHING,
};

BPF_CALL_5(bpf_xdp_sk_lookup_tcp, struct xdp_buff *, ctx,
	   struct bpf_sock_tuple *, tuple, u32, len, u32, netns_id, u64, flags)
{
	struct net *caller_net = dev_net(ctx->rxq->dev);
	int ifindex = ctx->rxq->dev->ifindex;

	return (unsigned long)__bpf_sk_lookup(NULL, tuple, len, caller_net,
					      ifindex, IPPROTO_TCP, netns_id,
					      flags);
}

static const struct bpf_func_proto bpf_xdp_sk_lookup_tcp_proto = {
	.func           = bpf_xdp_sk_lookup_tcp,
	.gpl_only       = false,
	.pkt_access     = true,
	.ret_type       = RET_PTR_TO_SOCKET_OR_NULL,
	.arg1_type      = ARG_PTR_TO_CTX,
	.arg2_type      = ARG_PTR_TO_MEM | MEM_RDONLY,
	.arg3_type      = ARG_CONST_SIZE,
	.arg4_type      = ARG_ANYTHING,
	.arg5_type      = ARG_ANYTHING,
};

BPF_CALL_5(bpf_sock_addr_skc_lookup_tcp, struct bpf_sock_addr_kern *, ctx,
	   struct bpf_sock_tuple *, tuple, u32, len, u64, netns_id, u64, flags)
{
	return (unsigned long)__bpf_skc_lookup(NULL, tuple, len,
					       sock_net(ctx->sk), 0,
					       IPPROTO_TCP, netns_id, flags);
}

static const struct bpf_func_proto bpf_sock_addr_skc_lookup_tcp_proto = {
	.func		= bpf_sock_addr_skc_lookup_tcp,
	.gpl_only	= false,
	.ret_type	= RET_PTR_TO_SOCK_COMMON_OR_NULL,
	.arg1_type	= ARG_PTR_TO_CTX,
	.arg2_type	= ARG_PTR_TO_MEM | MEM_RDONLY,
	.arg3_type	= ARG_CONST_SIZE,
	.arg4_type	= ARG_ANYTHING,
	.arg5_type	= ARG_ANYTHING,
};

BPF_CALL_5(bpf_sock_addr_sk_lookup_tcp, struct bpf_sock_addr_kern *, ctx,
	   struct bpf_sock_tuple *, tuple, u32, len, u64, netns_id, u64, flags)
{
	return (unsigned long)__bpf_sk_lookup(NULL, tuple, len,
					      sock_net(ctx->sk), 0, IPPROTO_TCP,
					      netns_id, flags);
}

static const struct bpf_func_proto bpf_sock_addr_sk_lookup_tcp_proto = {
	.func		= bpf_sock_addr_sk_lookup_tcp,
	.gpl_only	= false,
	.ret_type	= RET_PTR_TO_SOCKET_OR_NULL,
	.arg1_type	= ARG_PTR_TO_CTX,
	.arg2_type	= ARG_PTR_TO_MEM | MEM_RDONLY,
	.arg3_type	= ARG_CONST_SIZE,
	.arg4_type	= ARG_ANYTHING,
	.arg5_type	= ARG_ANYTHING,
};

BPF_CALL_5(bpf_sock_addr_sk_lookup_udp, struct bpf_sock_addr_kern *, ctx,
	   struct bpf_sock_tuple *, tuple, u32, len, u64, netns_id, u64, flags)
{
	return (unsigned long)__bpf_sk_lookup(NULL, tuple, len,
					      sock_net(ctx->sk), 0, IPPROTO_UDP,
					      netns_id, flags);
}

static const struct bpf_func_proto bpf_sock_addr_sk_lookup_udp_proto = {
	.func		= bpf_sock_addr_sk_lookup_udp,
	.gpl_only	= false,
	.ret_type	= RET_PTR_TO_SOCKET_OR_NULL,
	.arg1_type	= ARG_PTR_TO_CTX,
	.arg2_type	= ARG_PTR_TO_MEM | MEM_RDONLY,
	.arg3_type	= ARG_CONST_SIZE,
	.arg4_type	= ARG_ANYTHING,
	.arg5_type	= ARG_ANYTHING,
};

bool bpf_tcp_sock_is_valid_access(int off, int size, enum bpf_access_type type,
				  struct bpf_insn_access_aux *info)
{
	if (off < 0 || off >= offsetofend(struct bpf_tcp_sock,
					  icsk_retransmits))
		return false;

	if (off % size != 0)
		return false;

	switch (off) {
	case offsetof(struct bpf_tcp_sock, bytes_received):
	case offsetof(struct bpf_tcp_sock, bytes_acked):
		return size == sizeof(__u64);
	default:
		return size == sizeof(__u32);
	}
}

u32 bpf_tcp_sock_convert_ctx_access(enum bpf_access_type type,
				    const struct bpf_insn *si,
				    struct bpf_insn *insn_buf,
				    struct bpf_prog *prog, u32 *target_size)
{
	struct bpf_insn *insn = insn_buf;

#define BPF_TCP_SOCK_GET_COMMON(FIELD)					\
	do {								\
		BUILD_BUG_ON(sizeof_field(struct tcp_sock, FIELD) >	\
			     sizeof_field(struct bpf_tcp_sock, FIELD));	\
		*insn++ = BPF_LDX_MEM(BPF_FIELD_SIZEOF(struct tcp_sock, FIELD),\
				      si->dst_reg, si->src_reg,		\
				      offsetof(struct tcp_sock, FIELD)); \
	} while (0)

#define BPF_INET_SOCK_GET_COMMON(FIELD)					\
	do {								\
		BUILD_BUG_ON(sizeof_field(struct inet_connection_sock,	\
					  FIELD) >			\
			     sizeof_field(struct bpf_tcp_sock, FIELD));	\
		*insn++ = BPF_LDX_MEM(BPF_FIELD_SIZEOF(			\
					struct inet_connection_sock,	\
					FIELD),				\
				      si->dst_reg, si->src_reg,		\
				      offsetof(				\
					struct inet_connection_sock,	\
					FIELD));			\
	} while (0)

	if (insn > insn_buf)
		return insn - insn_buf;

	switch (si->off) {
	case offsetof(struct bpf_tcp_sock, rtt_min):
		BUILD_BUG_ON(sizeof_field(struct tcp_sock, rtt_min) !=
			     sizeof(struct minmax));
		BUILD_BUG_ON(sizeof(struct minmax) <
			     sizeof(struct minmax_sample));

		*insn++ = BPF_LDX_MEM(BPF_W, si->dst_reg, si->src_reg,
				      offsetof(struct tcp_sock, rtt_min) +
				      offsetof(struct minmax_sample, v));
		break;
	case offsetof(struct bpf_tcp_sock, snd_cwnd):
		BPF_TCP_SOCK_GET_COMMON(snd_cwnd);
		break;
	case offsetof(struct bpf_tcp_sock, srtt_us):
		BPF_TCP_SOCK_GET_COMMON(srtt_us);
		break;
	case offsetof(struct bpf_tcp_sock, snd_ssthresh):
		BPF_TCP_SOCK_GET_COMMON(snd_ssthresh);
		break;
	case offsetof(struct bpf_tcp_sock, rcv_nxt):
		BPF_TCP_SOCK_GET_COMMON(rcv_nxt);
		break;
	case offsetof(struct bpf_tcp_sock, snd_nxt):
		BPF_TCP_SOCK_GET_COMMON(snd_nxt);
		break;
	case offsetof(struct bpf_tcp_sock, snd_una):
		BPF_TCP_SOCK_GET_COMMON(snd_una);
		break;
	case offsetof(struct bpf_tcp_sock, mss_cache):
		BPF_TCP_SOCK_GET_COMMON(mss_cache);
		break;
	case offsetof(struct bpf_tcp_sock, ecn_flags):
		BPF_TCP_SOCK_GET_COMMON(ecn_flags);
		break;
	case offsetof(struct bpf_tcp_sock, rate_delivered):
		BPF_TCP_SOCK_GET_COMMON(rate_delivered);
		break;
	case offsetof(struct bpf_tcp_sock, rate_interval_us):
		BPF_TCP_SOCK_GET_COMMON(rate_interval_us);
		break;
	case offsetof(struct bpf_tcp_sock, packets_out):
		BPF_TCP_SOCK_GET_COMMON(packets_out);
		break;
	case offsetof(struct bpf_tcp_sock, retrans_out):
		BPF_TCP_SOCK_GET_COMMON(retrans_out);
		break;
	case offsetof(struct bpf_tcp_sock, total_retrans):
		BPF_TCP_SOCK_GET_COMMON(total_retrans);
		break;
	case offsetof(struct bpf_tcp_sock, segs_in):
		BPF_TCP_SOCK_GET_COMMON(segs_in);
		break;
	case offsetof(struct bpf_tcp_sock, data_segs_in):
		BPF_TCP_SOCK_GET_COMMON(data_segs_in);
		break;
	case offsetof(struct bpf_tcp_sock, segs_out):
		BPF_TCP_SOCK_GET_COMMON(segs_out);
		break;
	case offsetof(struct bpf_tcp_sock, data_segs_out):
		BPF_TCP_SOCK_GET_COMMON(data_segs_out);
		break;
	case offsetof(struct bpf_tcp_sock, lost_out):
		BPF_TCP_SOCK_GET_COMMON(lost_out);
		break;
	case offsetof(struct bpf_tcp_sock, sacked_out):
		BPF_TCP_SOCK_GET_COMMON(sacked_out);
		break;
	case offsetof(struct bpf_tcp_sock, bytes_received):
		BPF_TCP_SOCK_GET_COMMON(bytes_received);
		break;
	case offsetof(struct bpf_tcp_sock, bytes_acked):
		BPF_TCP_SOCK_GET_COMMON(bytes_acked);
		break;
	case offsetof(struct bpf_tcp_sock, dsack_dups):
		BPF_TCP_SOCK_GET_COMMON(dsack_dups);
		break;
	case offsetof(struct bpf_tcp_sock, delivered):
		BPF_TCP_SOCK_GET_COMMON(delivered);
		break;
	case offsetof(struct bpf_tcp_sock, delivered_ce):
		BPF_TCP_SOCK_GET_COMMON(delivered_ce);
		break;
	case offsetof(struct bpf_tcp_sock, icsk_retransmits):
		BPF_INET_SOCK_GET_COMMON(icsk_retransmits);
		break;
	}

	return insn - insn_buf;
}

BPF_CALL_1(bpf_tcp_sock, struct sock *, sk)
{
	if (sk_fullsock(sk) && sk->sk_protocol == IPPROTO_TCP)
		return (unsigned long)sk;

	return (unsigned long)NULL;
}

const struct bpf_func_proto bpf_tcp_sock_proto = {
	.func		= bpf_tcp_sock,
	.gpl_only	= false,
	.ret_type	= RET_PTR_TO_TCP_SOCK_OR_NULL,
	.arg1_type	= ARG_PTR_TO_SOCK_COMMON,
};

BPF_CALL_1(bpf_get_listener_sock, struct sock *, sk)
{
	sk = sk_to_full_sk(sk);

	if (sk->sk_state == TCP_LISTEN && sock_flag(sk, SOCK_RCU_FREE))
		return (unsigned long)sk;

	return (unsigned long)NULL;
}

static const struct bpf_func_proto bpf_get_listener_sock_proto = {
	.func		= bpf_get_listener_sock,
	.gpl_only	= false,
	.ret_type	= RET_PTR_TO_SOCKET_OR_NULL,
	.arg1_type	= ARG_PTR_TO_SOCK_COMMON,
};

BPF_CALL_1(bpf_skb_ecn_set_ce, struct sk_buff *, skb)
{
	unsigned int iphdr_len;

	switch (skb_protocol(skb, true)) {
	case cpu_to_be16(ETH_P_IP):
		iphdr_len = sizeof(struct iphdr);
		break;
	case cpu_to_be16(ETH_P_IPV6):
		iphdr_len = sizeof(struct ipv6hdr);
		break;
	default:
		return 0;
	}

	if (skb_headlen(skb) < iphdr_len)
		return 0;

	if (skb_cloned(skb) && !skb_clone_writable(skb, iphdr_len))
		return 0;

	return INET_ECN_set_ce(skb);
}

bool bpf_xdp_sock_is_valid_access(int off, int size, enum bpf_access_type type,
				  struct bpf_insn_access_aux *info)
{
	if (off < 0 || off >= offsetofend(struct bpf_xdp_sock, queue_id))
		return false;

	if (off % size != 0)
		return false;

	switch (off) {
	default:
		return size == sizeof(__u32);
	}
}

u32 bpf_xdp_sock_convert_ctx_access(enum bpf_access_type type,
				    const struct bpf_insn *si,
				    struct bpf_insn *insn_buf,
				    struct bpf_prog *prog, u32 *target_size)
{
	struct bpf_insn *insn = insn_buf;

#define BPF_XDP_SOCK_GET(FIELD)						\
	do {								\
		BUILD_BUG_ON(sizeof_field(struct xdp_sock, FIELD) >	\
			     sizeof_field(struct bpf_xdp_sock, FIELD));	\
		*insn++ = BPF_LDX_MEM(BPF_FIELD_SIZEOF(struct xdp_sock, FIELD),\
				      si->dst_reg, si->src_reg,		\
				      offsetof(struct xdp_sock, FIELD)); \
	} while (0)

	switch (si->off) {
	case offsetof(struct bpf_xdp_sock, queue_id):
		BPF_XDP_SOCK_GET(queue_id);
		break;
	}

	return insn - insn_buf;
}

static const struct bpf_func_proto bpf_skb_ecn_set_ce_proto = {
	.func           = bpf_skb_ecn_set_ce,
	.gpl_only       = false,
	.ret_type       = RET_INTEGER,
	.arg1_type      = ARG_PTR_TO_CTX,
};

BPF_CALL_5(bpf_tcp_check_syncookie, struct sock *, sk, void *, iph, u32, iph_len,
	   struct tcphdr *, th, u32, th_len)
{
#ifdef CONFIG_SYN_COOKIES
	u32 cookie;
	int ret;

	if (unlikely(!sk || th_len < sizeof(*th)))
		return -EINVAL;

	/* sk_listener() allows TCP_NEW_SYN_RECV, which makes no sense here. */
	if (sk->sk_protocol != IPPROTO_TCP || sk->sk_state != TCP_LISTEN)
		return -EINVAL;

	if (!sock_net(sk)->ipv4.sysctl_tcp_syncookies)
		return -EINVAL;

	if (!th->ack || th->rst || th->syn)
		return -ENOENT;

	if (unlikely(iph_len < sizeof(struct iphdr)))
		return -EINVAL;

	if (tcp_synq_no_recent_overflow(sk))
		return -ENOENT;

	cookie = ntohl(th->ack_seq) - 1;

	/* Both struct iphdr and struct ipv6hdr have the version field at the
	 * same offset so we can cast to the shorter header (struct iphdr).
	 */
	switch (((struct iphdr *)iph)->version) {
	case 4:
		if (sk->sk_family == AF_INET6 && ipv6_only_sock(sk))
			return -EINVAL;

		ret = __cookie_v4_check((struct iphdr *)iph, th, cookie);
		break;

#if IS_BUILTIN(CONFIG_IPV6)
	case 6:
		if (unlikely(iph_len < sizeof(struct ipv6hdr)))
			return -EINVAL;

		if (sk->sk_family != AF_INET6)
			return -EINVAL;

		ret = __cookie_v6_check((struct ipv6hdr *)iph, th, cookie);
		break;
#endif /* CONFIG_IPV6 */

	default:
		return -EPROTONOSUPPORT;
	}

	if (ret > 0)
		return 0;

	return -ENOENT;
#else
	return -ENOTSUPP;
#endif
}

static const struct bpf_func_proto bpf_tcp_check_syncookie_proto = {
	.func		= bpf_tcp_check_syncookie,
	.gpl_only	= true,
	.pkt_access	= true,
	.ret_type	= RET_INTEGER,
	.arg1_type	= ARG_PTR_TO_BTF_ID_SOCK_COMMON,
	.arg2_type	= ARG_PTR_TO_MEM | MEM_RDONLY,
	.arg3_type	= ARG_CONST_SIZE,
	.arg4_type	= ARG_PTR_TO_MEM | MEM_RDONLY,
	.arg5_type	= ARG_CONST_SIZE,
};

BPF_CALL_5(bpf_tcp_gen_syncookie, struct sock *, sk, void *, iph, u32, iph_len,
	   struct tcphdr *, th, u32, th_len)
{
#ifdef CONFIG_SYN_COOKIES
	u32 cookie;
	u16 mss;

	if (unlikely(!sk || th_len < sizeof(*th) || th_len != th->doff * 4))
		return -EINVAL;

	if (sk->sk_protocol != IPPROTO_TCP || sk->sk_state != TCP_LISTEN)
		return -EINVAL;

	if (!sock_net(sk)->ipv4.sysctl_tcp_syncookies)
		return -ENOENT;

	if (!th->syn || th->ack || th->fin || th->rst)
		return -EINVAL;

	if (unlikely(iph_len < sizeof(struct iphdr)))
		return -EINVAL;

	/* Both struct iphdr and struct ipv6hdr have the version field at the
	 * same offset so we can cast to the shorter header (struct iphdr).
	 */
	switch (((struct iphdr *)iph)->version) {
	case 4:
		if (sk->sk_family == AF_INET6 && sk->sk_ipv6only)
			return -EINVAL;

		mss = tcp_v4_get_syncookie(sk, iph, th, &cookie);
		break;

#if IS_BUILTIN(CONFIG_IPV6)
	case 6:
		if (unlikely(iph_len < sizeof(struct ipv6hdr)))
			return -EINVAL;

		if (sk->sk_family != AF_INET6)
			return -EINVAL;

		mss = tcp_v6_get_syncookie(sk, iph, th, &cookie);
		break;
#endif /* CONFIG_IPV6 */

	default:
		return -EPROTONOSUPPORT;
	}
	if (mss == 0)
		return -ENOENT;

	return cookie | ((u64)mss << 32);
#else
	return -EOPNOTSUPP;
#endif /* CONFIG_SYN_COOKIES */
}

static const struct bpf_func_proto bpf_tcp_gen_syncookie_proto = {
	.func		= bpf_tcp_gen_syncookie,
	.gpl_only	= true, /* __cookie_v*_init_sequence() is GPL */
	.pkt_access	= true,
	.ret_type	= RET_INTEGER,
	.arg1_type	= ARG_PTR_TO_BTF_ID_SOCK_COMMON,
	.arg2_type	= ARG_PTR_TO_MEM | MEM_RDONLY,
	.arg3_type	= ARG_CONST_SIZE,
	.arg4_type	= ARG_PTR_TO_MEM | MEM_RDONLY,
	.arg5_type	= ARG_CONST_SIZE,
};

BPF_CALL_3(bpf_sk_assign, struct sk_buff *, skb, struct sock *, sk, u64, flags)
{
	if (!sk || flags != 0)
		return -EINVAL;
	if (!skb_at_tc_ingress(skb))
		return -EOPNOTSUPP;
	if (unlikely(dev_net(skb->dev) != sock_net(sk)))
		return -ENETUNREACH;
	if (unlikely(sk_fullsock(sk) && sk->sk_reuseport))
		return -ESOCKTNOSUPPORT;
	if (sk_is_refcounted(sk) &&
	    unlikely(!refcount_inc_not_zero(&sk->sk_refcnt)))
		return -ENOENT;

	skb_orphan(skb);
	skb->sk = sk;
	skb->destructor = sock_pfree;

	return 0;
}

static const struct bpf_func_proto bpf_sk_assign_proto = {
	.func		= bpf_sk_assign,
	.gpl_only	= false,
	.ret_type	= RET_INTEGER,
	.arg1_type      = ARG_PTR_TO_CTX,
	.arg2_type      = ARG_PTR_TO_BTF_ID_SOCK_COMMON,
	.arg3_type	= ARG_ANYTHING,
};

static const u8 *bpf_search_tcp_opt(const u8 *op, const u8 *opend,
				    u8 search_kind, const u8 *magic,
				    u8 magic_len, bool *eol)
{
	u8 kind, kind_len;

	*eol = false;

	while (op < opend) {
		kind = op[0];

		if (kind == TCPOPT_EOL) {
			*eol = true;
			return ERR_PTR(-ENOMSG);
		} else if (kind == TCPOPT_NOP) {
			op++;
			continue;
		}

		if (opend - op < 2 || opend - op < op[1] || op[1] < 2)
			/* Something is wrong in the received header.
			 * Follow the TCP stack's tcp_parse_options()
			 * and just bail here.
			 */
			return ERR_PTR(-EFAULT);

		kind_len = op[1];
		if (search_kind == kind) {
			if (!magic_len)
				return op;

			if (magic_len > kind_len - 2)
				return ERR_PTR(-ENOMSG);

			if (!memcmp(&op[2], magic, magic_len))
				return op;
		}

		op += kind_len;
	}

	return ERR_PTR(-ENOMSG);
}

BPF_CALL_4(bpf_sock_ops_load_hdr_opt, struct bpf_sock_ops_kern *, bpf_sock,
	   void *, search_res, u32, len, u64, flags)
{
	bool eol, load_syn = flags & BPF_LOAD_HDR_OPT_TCP_SYN;
	const u8 *op, *opend, *magic, *search = search_res;
	u8 search_kind, search_len, copy_len, magic_len;
	int ret;

	/* 2 byte is the minimal option len except TCPOPT_NOP and
	 * TCPOPT_EOL which are useless for the bpf prog to learn
	 * and this helper disallow loading them also.
	 */
	if (len < 2 || flags & ~BPF_LOAD_HDR_OPT_TCP_SYN)
		return -EINVAL;

	search_kind = search[0];
	search_len = search[1];

	if (search_len > len || search_kind == TCPOPT_NOP ||
	    search_kind == TCPOPT_EOL)
		return -EINVAL;

	if (search_kind == TCPOPT_EXP || search_kind == 253) {
		/* 16 or 32 bit magic.  +2 for kind and kind length */
		if (search_len != 4 && search_len != 6)
			return -EINVAL;
		magic = &search[2];
		magic_len = search_len - 2;
	} else {
		if (search_len)
			return -EINVAL;
		magic = NULL;
		magic_len = 0;
	}

	if (load_syn) {
		ret = bpf_sock_ops_get_syn(bpf_sock, TCP_BPF_SYN, &op);
		if (ret < 0)
			return ret;

		opend = op + ret;
		op += sizeof(struct tcphdr);
	} else {
		if (!bpf_sock->skb ||
		    bpf_sock->op == BPF_SOCK_OPS_HDR_OPT_LEN_CB)
			/* This bpf_sock->op cannot call this helper */
			return -EPERM;

		opend = bpf_sock->skb_data_end;
		op = bpf_sock->skb->data + sizeof(struct tcphdr);
	}

	op = bpf_search_tcp_opt(op, opend, search_kind, magic, magic_len,
				&eol);
	if (IS_ERR(op))
		return PTR_ERR(op);

	copy_len = op[1];
	ret = copy_len;
	if (copy_len > len) {
		ret = -ENOSPC;
		copy_len = len;
	}

	memcpy(search_res, op, copy_len);
	return ret;
}

static const struct bpf_func_proto bpf_sock_ops_load_hdr_opt_proto = {
	.func		= bpf_sock_ops_load_hdr_opt,
	.gpl_only	= false,
	.ret_type	= RET_INTEGER,
	.arg1_type	= ARG_PTR_TO_CTX,
	.arg2_type	= ARG_PTR_TO_MEM,
	.arg3_type	= ARG_CONST_SIZE,
	.arg4_type	= ARG_ANYTHING,
};

BPF_CALL_4(bpf_sock_ops_store_hdr_opt, struct bpf_sock_ops_kern *, bpf_sock,
	   const void *, from, u32, len, u64, flags)
{
	u8 new_kind, new_kind_len, magic_len = 0, *opend;
	const u8 *op, *new_op, *magic = NULL;
	struct sk_buff *skb;
	bool eol;

	if (bpf_sock->op != BPF_SOCK_OPS_WRITE_HDR_OPT_CB)
		return -EPERM;

	if (len < 2 || flags)
		return -EINVAL;

	new_op = from;
	new_kind = new_op[0];
	new_kind_len = new_op[1];

	if (new_kind_len > len || new_kind == TCPOPT_NOP ||
	    new_kind == TCPOPT_EOL)
		return -EINVAL;

	if (new_kind_len > bpf_sock->remaining_opt_len)
		return -ENOSPC;

	/* 253 is another experimental kind */
	if (new_kind == TCPOPT_EXP || new_kind == 253)  {
		if (new_kind_len < 4)
			return -EINVAL;
		/* Match for the 2 byte magic also.
		 * RFC 6994: the magic could be 2 or 4 bytes.
		 * Hence, matching by 2 byte only is on the
		 * conservative side but it is the right
		 * thing to do for the 'search-for-duplication'
		 * purpose.
		 */
		magic = &new_op[2];
		magic_len = 2;
	}

	/* Check for duplication */
	skb = bpf_sock->skb;
	op = skb->data + sizeof(struct tcphdr);
	opend = bpf_sock->skb_data_end;

	op = bpf_search_tcp_opt(op, opend, new_kind, magic, magic_len,
				&eol);
	if (!IS_ERR(op))
		return -EEXIST;

	if (PTR_ERR(op) != -ENOMSG)
		return PTR_ERR(op);

	if (eol)
		/* The option has been ended.  Treat it as no more
		 * header option can be written.
		 */
		return -ENOSPC;

	/* No duplication found.  Store the header option. */
	memcpy(opend, from, new_kind_len);

	bpf_sock->remaining_opt_len -= new_kind_len;
	bpf_sock->skb_data_end += new_kind_len;

	return 0;
}

static const struct bpf_func_proto bpf_sock_ops_store_hdr_opt_proto = {
	.func		= bpf_sock_ops_store_hdr_opt,
	.gpl_only	= false,
	.ret_type	= RET_INTEGER,
	.arg1_type	= ARG_PTR_TO_CTX,
	.arg2_type	= ARG_PTR_TO_MEM | MEM_RDONLY,
	.arg3_type	= ARG_CONST_SIZE,
	.arg4_type	= ARG_ANYTHING,
};

BPF_CALL_3(bpf_sock_ops_reserve_hdr_opt, struct bpf_sock_ops_kern *, bpf_sock,
	   u32, len, u64, flags)
{
	if (bpf_sock->op != BPF_SOCK_OPS_HDR_OPT_LEN_CB)
		return -EPERM;

	if (flags || len < 2)
		return -EINVAL;

	if (len > bpf_sock->remaining_opt_len)
		return -ENOSPC;

	bpf_sock->remaining_opt_len -= len;

	return 0;
}

static const struct bpf_func_proto bpf_sock_ops_reserve_hdr_opt_proto = {
	.func		= bpf_sock_ops_reserve_hdr_opt,
	.gpl_only	= false,
	.ret_type	= RET_INTEGER,
	.arg1_type	= ARG_PTR_TO_CTX,
	.arg2_type	= ARG_ANYTHING,
	.arg3_type	= ARG_ANYTHING,
};

#endif /* CONFIG_INET */

bool bpf_helper_changes_pkt_data(void *func)
{
	if (func == bpf_skb_vlan_push ||
	    func == bpf_skb_vlan_pop ||
	    func == bpf_skb_store_bytes ||
	    func == bpf_skb_change_proto ||
	    func == bpf_skb_change_head ||
	    func == sk_skb_change_head ||
	    func == bpf_skb_change_tail ||
	    func == sk_skb_change_tail ||
	    func == bpf_skb_adjust_room ||
	    func == sk_skb_adjust_room ||
	    func == bpf_skb_pull_data ||
	    func == sk_skb_pull_data ||
	    func == bpf_clone_redirect ||
	    func == bpf_l3_csum_replace ||
	    func == bpf_l4_csum_replace ||
	    func == bpf_xdp_adjust_head ||
	    func == bpf_xdp_adjust_meta ||
	    func == bpf_msg_pull_data ||
	    func == bpf_msg_push_data ||
	    func == bpf_msg_pop_data ||
	    func == bpf_xdp_adjust_tail ||
#if IS_ENABLED(CONFIG_IPV6_SEG6_BPF)
	    func == bpf_lwt_seg6_store_bytes ||
	    func == bpf_lwt_seg6_adjust_srh ||
	    func == bpf_lwt_seg6_action ||
#endif
#ifdef CONFIG_INET
	    func == bpf_sock_ops_store_hdr_opt ||
#endif
	    func == bpf_lwt_in_push_encap ||
	    func == bpf_lwt_xmit_push_encap)
		return true;

	return false;
}

const struct bpf_func_proto bpf_event_output_data_proto __weak;
const struct bpf_func_proto bpf_sk_storage_get_cg_sock_proto __weak;

static const struct bpf_func_proto *
sock_filter_func_proto(enum bpf_func_id func_id, const struct bpf_prog *prog)
{
	switch (func_id) {
	/* inet and inet6 sockets are created in a process
	 * context so there is always a valid uid/gid
	 */
	case BPF_FUNC_get_current_uid_gid:
		return &bpf_get_current_uid_gid_proto;
	case BPF_FUNC_get_local_storage:
		return &bpf_get_local_storage_proto;
	case BPF_FUNC_get_socket_cookie:
		return &bpf_get_socket_cookie_sock_proto;
	case BPF_FUNC_get_netns_cookie:
		return &bpf_get_netns_cookie_sock_proto;
	case BPF_FUNC_perf_event_output:
		return &bpf_event_output_data_proto;
	case BPF_FUNC_get_current_pid_tgid:
		return &bpf_get_current_pid_tgid_proto;
	case BPF_FUNC_get_current_comm:
		return &bpf_get_current_comm_proto;
#ifdef CONFIG_CGROUPS
	case BPF_FUNC_get_current_cgroup_id:
		return &bpf_get_current_cgroup_id_proto;
	case BPF_FUNC_get_current_ancestor_cgroup_id:
		return &bpf_get_current_ancestor_cgroup_id_proto;
#endif
#ifdef CONFIG_CGROUP_NET_CLASSID
	case BPF_FUNC_get_cgroup_classid:
		return &bpf_get_cgroup_classid_curr_proto;
#endif
	case BPF_FUNC_sk_storage_get:
		return &bpf_sk_storage_get_cg_sock_proto;
	case BPF_FUNC_ktime_get_coarse_ns:
		return &bpf_ktime_get_coarse_ns_proto;
	default:
		return bpf_base_func_proto(func_id);
	}
}

static const struct bpf_func_proto *
sock_addr_func_proto(enum bpf_func_id func_id, const struct bpf_prog *prog)
{
	switch (func_id) {
	/* inet and inet6 sockets are created in a process
	 * context so there is always a valid uid/gid
	 */
	case BPF_FUNC_get_current_uid_gid:
		return &bpf_get_current_uid_gid_proto;
	case BPF_FUNC_bind:
		switch (prog->expected_attach_type) {
		case BPF_CGROUP_INET4_CONNECT:
		case BPF_CGROUP_INET6_CONNECT:
			return &bpf_bind_proto;
		default:
			return NULL;
		}
	case BPF_FUNC_get_socket_cookie:
		return &bpf_get_socket_cookie_sock_addr_proto;
	case BPF_FUNC_get_netns_cookie:
		return &bpf_get_netns_cookie_sock_addr_proto;
	case BPF_FUNC_get_local_storage:
		return &bpf_get_local_storage_proto;
	case BPF_FUNC_perf_event_output:
		return &bpf_event_output_data_proto;
	case BPF_FUNC_get_current_pid_tgid:
		return &bpf_get_current_pid_tgid_proto;
	case BPF_FUNC_get_current_comm:
		return &bpf_get_current_comm_proto;
#ifdef CONFIG_CGROUPS
	case BPF_FUNC_get_current_cgroup_id:
		return &bpf_get_current_cgroup_id_proto;
	case BPF_FUNC_get_current_ancestor_cgroup_id:
		return &bpf_get_current_ancestor_cgroup_id_proto;
#endif
#ifdef CONFIG_CGROUP_NET_CLASSID
	case BPF_FUNC_get_cgroup_classid:
		return &bpf_get_cgroup_classid_curr_proto;
#endif
#ifdef CONFIG_INET
	case BPF_FUNC_sk_lookup_tcp:
		return &bpf_sock_addr_sk_lookup_tcp_proto;
	case BPF_FUNC_sk_lookup_udp:
		return &bpf_sock_addr_sk_lookup_udp_proto;
	case BPF_FUNC_sk_release:
		return &bpf_sk_release_proto;
	case BPF_FUNC_skc_lookup_tcp:
		return &bpf_sock_addr_skc_lookup_tcp_proto;
#endif /* CONFIG_INET */
	case BPF_FUNC_sk_storage_get:
		return &bpf_sk_storage_get_proto;
	case BPF_FUNC_sk_storage_delete:
		return &bpf_sk_storage_delete_proto;
	case BPF_FUNC_setsockopt:
		switch (prog->expected_attach_type) {
		case BPF_CGROUP_INET4_BIND:
		case BPF_CGROUP_INET6_BIND:
		case BPF_CGROUP_INET4_CONNECT:
		case BPF_CGROUP_INET6_CONNECT:
		case BPF_CGROUP_UDP4_RECVMSG:
		case BPF_CGROUP_UDP6_RECVMSG:
		case BPF_CGROUP_UDP4_SENDMSG:
		case BPF_CGROUP_UDP6_SENDMSG:
		case BPF_CGROUP_INET4_GETPEERNAME:
		case BPF_CGROUP_INET6_GETPEERNAME:
		case BPF_CGROUP_INET4_GETSOCKNAME:
		case BPF_CGROUP_INET6_GETSOCKNAME:
			return &bpf_sock_addr_setsockopt_proto;
		default:
			return NULL;
		}
	case BPF_FUNC_getsockopt:
		switch (prog->expected_attach_type) {
		case BPF_CGROUP_INET4_BIND:
		case BPF_CGROUP_INET6_BIND:
		case BPF_CGROUP_INET4_CONNECT:
		case BPF_CGROUP_INET6_CONNECT:
		case BPF_CGROUP_UDP4_RECVMSG:
		case BPF_CGROUP_UDP6_RECVMSG:
		case BPF_CGROUP_UDP4_SENDMSG:
		case BPF_CGROUP_UDP6_SENDMSG:
		case BPF_CGROUP_INET4_GETPEERNAME:
		case BPF_CGROUP_INET6_GETPEERNAME:
		case BPF_CGROUP_INET4_GETSOCKNAME:
		case BPF_CGROUP_INET6_GETSOCKNAME:
			return &bpf_sock_addr_getsockopt_proto;
		default:
			return NULL;
		}
	default:
		return bpf_sk_base_func_proto(func_id);
	}
}

static const struct bpf_func_proto *
sk_filter_func_proto(enum bpf_func_id func_id, const struct bpf_prog *prog)
{
	switch (func_id) {
	case BPF_FUNC_skb_load_bytes:
		return &bpf_skb_load_bytes_proto;
	case BPF_FUNC_skb_load_bytes_relative:
		return &bpf_skb_load_bytes_relative_proto;
	case BPF_FUNC_get_socket_cookie:
		return &bpf_get_socket_cookie_proto;
	case BPF_FUNC_get_socket_uid:
		return &bpf_get_socket_uid_proto;
	case BPF_FUNC_perf_event_output:
		return &bpf_skb_event_output_proto;
	default:
		return bpf_sk_base_func_proto(func_id);
	}
}

const struct bpf_func_proto bpf_sk_storage_get_proto __weak;
const struct bpf_func_proto bpf_sk_storage_delete_proto __weak;

static const struct bpf_func_proto *
cg_skb_func_proto(enum bpf_func_id func_id, const struct bpf_prog *prog)
{
	switch (func_id) {
	case BPF_FUNC_get_local_storage:
		return &bpf_get_local_storage_proto;
	case BPF_FUNC_sk_fullsock:
		return &bpf_sk_fullsock_proto;
	case BPF_FUNC_sk_storage_get:
		return &bpf_sk_storage_get_proto;
	case BPF_FUNC_sk_storage_delete:
		return &bpf_sk_storage_delete_proto;
	case BPF_FUNC_perf_event_output:
		return &bpf_skb_event_output_proto;
#ifdef CONFIG_SOCK_CGROUP_DATA
	case BPF_FUNC_skb_cgroup_id:
		return &bpf_skb_cgroup_id_proto;
	case BPF_FUNC_skb_ancestor_cgroup_id:
		return &bpf_skb_ancestor_cgroup_id_proto;
	case BPF_FUNC_sk_cgroup_id:
		return &bpf_sk_cgroup_id_proto;
	case BPF_FUNC_sk_ancestor_cgroup_id:
		return &bpf_sk_ancestor_cgroup_id_proto;
#endif
#ifdef CONFIG_INET
	case BPF_FUNC_sk_lookup_tcp:
		return &bpf_sk_lookup_tcp_proto;
	case BPF_FUNC_sk_lookup_udp:
		return &bpf_sk_lookup_udp_proto;
	case BPF_FUNC_sk_release:
		return &bpf_sk_release_proto;
	case BPF_FUNC_skc_lookup_tcp:
		return &bpf_skc_lookup_tcp_proto;
	case BPF_FUNC_tcp_sock:
		return &bpf_tcp_sock_proto;
	case BPF_FUNC_get_listener_sock:
		return &bpf_get_listener_sock_proto;
	case BPF_FUNC_skb_ecn_set_ce:
		return &bpf_skb_ecn_set_ce_proto;
#endif
	default:
		return sk_filter_func_proto(func_id, prog);
	}
}

static const struct bpf_func_proto *
tc_cls_act_func_proto(enum bpf_func_id func_id, const struct bpf_prog *prog)
{
	switch (func_id) {
	case BPF_FUNC_skb_store_bytes:
		return &bpf_skb_store_bytes_proto;
	case BPF_FUNC_skb_load_bytes:
		return &bpf_skb_load_bytes_proto;
	case BPF_FUNC_skb_load_bytes_relative:
		return &bpf_skb_load_bytes_relative_proto;
	case BPF_FUNC_skb_pull_data:
		return &bpf_skb_pull_data_proto;
	case BPF_FUNC_csum_diff:
		return &bpf_csum_diff_proto;
	case BPF_FUNC_csum_update:
		return &bpf_csum_update_proto;
	case BPF_FUNC_csum_level:
		return &bpf_csum_level_proto;
	case BPF_FUNC_l3_csum_replace:
		return &bpf_l3_csum_replace_proto;
	case BPF_FUNC_l4_csum_replace:
		return &bpf_l4_csum_replace_proto;
	case BPF_FUNC_clone_redirect:
		return &bpf_clone_redirect_proto;
	case BPF_FUNC_get_cgroup_classid:
		return &bpf_get_cgroup_classid_proto;
	case BPF_FUNC_skb_vlan_push:
		return &bpf_skb_vlan_push_proto;
	case BPF_FUNC_skb_vlan_pop:
		return &bpf_skb_vlan_pop_proto;
	case BPF_FUNC_skb_change_proto:
		return &bpf_skb_change_proto_proto;
	case BPF_FUNC_skb_change_type:
		return &bpf_skb_change_type_proto;
	case BPF_FUNC_skb_adjust_room:
		return &bpf_skb_adjust_room_proto;
	case BPF_FUNC_skb_change_tail:
		return &bpf_skb_change_tail_proto;
	case BPF_FUNC_skb_change_head:
		return &bpf_skb_change_head_proto;
	case BPF_FUNC_skb_get_tunnel_key:
		return &bpf_skb_get_tunnel_key_proto;
	case BPF_FUNC_skb_set_tunnel_key:
		return bpf_get_skb_set_tunnel_proto(func_id);
	case BPF_FUNC_skb_get_tunnel_opt:
		return &bpf_skb_get_tunnel_opt_proto;
	case BPF_FUNC_skb_set_tunnel_opt:
		return bpf_get_skb_set_tunnel_proto(func_id);
	case BPF_FUNC_redirect:
		return &bpf_redirect_proto;
	case BPF_FUNC_redirect_neigh:
		return &bpf_redirect_neigh_proto;
	case BPF_FUNC_redirect_peer:
		return &bpf_redirect_peer_proto;
	case BPF_FUNC_get_route_realm:
		return &bpf_get_route_realm_proto;
	case BPF_FUNC_get_hash_recalc:
		return &bpf_get_hash_recalc_proto;
	case BPF_FUNC_set_hash_invalid:
		return &bpf_set_hash_invalid_proto;
	case BPF_FUNC_set_hash:
		return &bpf_set_hash_proto;
	case BPF_FUNC_perf_event_output:
		return &bpf_skb_event_output_proto;
	case BPF_FUNC_get_smp_processor_id:
		return &bpf_get_smp_processor_id_proto;
	case BPF_FUNC_skb_under_cgroup:
		return &bpf_skb_under_cgroup_proto;
	case BPF_FUNC_get_socket_cookie:
		return &bpf_get_socket_cookie_proto;
	case BPF_FUNC_get_socket_uid:
		return &bpf_get_socket_uid_proto;
	case BPF_FUNC_fib_lookup:
		return &bpf_skb_fib_lookup_proto;
	case BPF_FUNC_check_mtu:
		return &bpf_skb_check_mtu_proto;
	case BPF_FUNC_sk_fullsock:
		return &bpf_sk_fullsock_proto;
	case BPF_FUNC_sk_storage_get:
		return &bpf_sk_storage_get_proto;
	case BPF_FUNC_sk_storage_delete:
		return &bpf_sk_storage_delete_proto;
#ifdef CONFIG_XFRM
	case BPF_FUNC_skb_get_xfrm_state:
		return &bpf_skb_get_xfrm_state_proto;
#endif
#ifdef CONFIG_CGROUP_NET_CLASSID
	case BPF_FUNC_skb_cgroup_classid:
		return &bpf_skb_cgroup_classid_proto;
#endif
#ifdef CONFIG_SOCK_CGROUP_DATA
	case BPF_FUNC_skb_cgroup_id:
		return &bpf_skb_cgroup_id_proto;
	case BPF_FUNC_skb_ancestor_cgroup_id:
		return &bpf_skb_ancestor_cgroup_id_proto;
#endif
#ifdef CONFIG_INET
	case BPF_FUNC_sk_lookup_tcp:
		return &bpf_sk_lookup_tcp_proto;
	case BPF_FUNC_sk_lookup_udp:
		return &bpf_sk_lookup_udp_proto;
	case BPF_FUNC_sk_release:
		return &bpf_sk_release_proto;
	case BPF_FUNC_tcp_sock:
		return &bpf_tcp_sock_proto;
	case BPF_FUNC_get_listener_sock:
		return &bpf_get_listener_sock_proto;
	case BPF_FUNC_skc_lookup_tcp:
		return &bpf_skc_lookup_tcp_proto;
	case BPF_FUNC_tcp_check_syncookie:
		return &bpf_tcp_check_syncookie_proto;
	case BPF_FUNC_skb_ecn_set_ce:
		return &bpf_skb_ecn_set_ce_proto;
	case BPF_FUNC_tcp_gen_syncookie:
		return &bpf_tcp_gen_syncookie_proto;
	case BPF_FUNC_sk_assign:
		return &bpf_sk_assign_proto;
#endif
	default:
		return bpf_sk_base_func_proto(func_id);
	}
}

static const struct bpf_func_proto *
xdp_func_proto(enum bpf_func_id func_id, const struct bpf_prog *prog)
{
	switch (func_id) {
	case BPF_FUNC_perf_event_output:
		return &bpf_xdp_event_output_proto;
	case BPF_FUNC_get_smp_processor_id:
		return &bpf_get_smp_processor_id_proto;
	case BPF_FUNC_csum_diff:
		return &bpf_csum_diff_proto;
	case BPF_FUNC_xdp_adjust_head:
		return &bpf_xdp_adjust_head_proto;
	case BPF_FUNC_xdp_adjust_meta:
		return &bpf_xdp_adjust_meta_proto;
	case BPF_FUNC_redirect:
		return &bpf_xdp_redirect_proto;
	case BPF_FUNC_redirect_map:
		return &bpf_xdp_redirect_map_proto;
	case BPF_FUNC_xdp_adjust_tail:
		return &bpf_xdp_adjust_tail_proto;
	case BPF_FUNC_fib_lookup:
		return &bpf_xdp_fib_lookup_proto;
	case BPF_FUNC_check_mtu:
		return &bpf_xdp_check_mtu_proto;
#ifdef CONFIG_INET
	case BPF_FUNC_sk_lookup_udp:
		return &bpf_xdp_sk_lookup_udp_proto;
	case BPF_FUNC_sk_lookup_tcp:
		return &bpf_xdp_sk_lookup_tcp_proto;
	case BPF_FUNC_sk_release:
		return &bpf_sk_release_proto;
	case BPF_FUNC_skc_lookup_tcp:
		return &bpf_xdp_skc_lookup_tcp_proto;
	case BPF_FUNC_tcp_check_syncookie:
		return &bpf_tcp_check_syncookie_proto;
	case BPF_FUNC_tcp_gen_syncookie:
		return &bpf_tcp_gen_syncookie_proto;
#endif
	default:
		return bpf_sk_base_func_proto(func_id);
	}
}

const struct bpf_func_proto bpf_sock_map_update_proto __weak;
const struct bpf_func_proto bpf_sock_hash_update_proto __weak;

static const struct bpf_func_proto *
sock_ops_func_proto(enum bpf_func_id func_id, const struct bpf_prog *prog)
{
	switch (func_id) {
	case BPF_FUNC_setsockopt:
		return &bpf_sock_ops_setsockopt_proto;
	case BPF_FUNC_getsockopt:
		return &bpf_sock_ops_getsockopt_proto;
	case BPF_FUNC_sock_ops_cb_flags_set:
		return &bpf_sock_ops_cb_flags_set_proto;
	case BPF_FUNC_sock_map_update:
		return &bpf_sock_map_update_proto;
	case BPF_FUNC_sock_hash_update:
		return &bpf_sock_hash_update_proto;
	case BPF_FUNC_get_socket_cookie:
		return &bpf_get_socket_cookie_sock_ops_proto;
	case BPF_FUNC_get_local_storage:
		return &bpf_get_local_storage_proto;
	case BPF_FUNC_perf_event_output:
		return &bpf_event_output_data_proto;
	case BPF_FUNC_sk_storage_get:
		return &bpf_sk_storage_get_proto;
	case BPF_FUNC_sk_storage_delete:
		return &bpf_sk_storage_delete_proto;
	case BPF_FUNC_get_netns_cookie:
		return &bpf_get_netns_cookie_sock_ops_proto;
#ifdef CONFIG_INET
	case BPF_FUNC_load_hdr_opt:
		return &bpf_sock_ops_load_hdr_opt_proto;
	case BPF_FUNC_store_hdr_opt:
		return &bpf_sock_ops_store_hdr_opt_proto;
	case BPF_FUNC_reserve_hdr_opt:
		return &bpf_sock_ops_reserve_hdr_opt_proto;
	case BPF_FUNC_tcp_sock:
		return &bpf_tcp_sock_proto;
#endif /* CONFIG_INET */
	default:
		return bpf_sk_base_func_proto(func_id);
	}
}

const struct bpf_func_proto bpf_msg_redirect_map_proto __weak;
const struct bpf_func_proto bpf_msg_redirect_hash_proto __weak;

static const struct bpf_func_proto *
sk_msg_func_proto(enum bpf_func_id func_id, const struct bpf_prog *prog)
{
	switch (func_id) {
	case BPF_FUNC_msg_redirect_map:
		return &bpf_msg_redirect_map_proto;
	case BPF_FUNC_msg_redirect_hash:
		return &bpf_msg_redirect_hash_proto;
	case BPF_FUNC_msg_apply_bytes:
		return &bpf_msg_apply_bytes_proto;
	case BPF_FUNC_msg_cork_bytes:
		return &bpf_msg_cork_bytes_proto;
	case BPF_FUNC_msg_pull_data:
		return &bpf_msg_pull_data_proto;
	case BPF_FUNC_msg_push_data:
		return &bpf_msg_push_data_proto;
	case BPF_FUNC_msg_pop_data:
		return &bpf_msg_pop_data_proto;
	case BPF_FUNC_perf_event_output:
		return &bpf_event_output_data_proto;
	case BPF_FUNC_get_current_uid_gid:
		return &bpf_get_current_uid_gid_proto;
	case BPF_FUNC_get_current_pid_tgid:
		return &bpf_get_current_pid_tgid_proto;
	case BPF_FUNC_sk_storage_get:
		return &bpf_sk_storage_get_proto;
	case BPF_FUNC_sk_storage_delete:
		return &bpf_sk_storage_delete_proto;
	case BPF_FUNC_get_netns_cookie:
		return &bpf_get_netns_cookie_sk_msg_proto;
#ifdef CONFIG_CGROUPS
	case BPF_FUNC_get_current_cgroup_id:
		return &bpf_get_current_cgroup_id_proto;
	case BPF_FUNC_get_current_ancestor_cgroup_id:
		return &bpf_get_current_ancestor_cgroup_id_proto;
#endif
#ifdef CONFIG_CGROUP_NET_CLASSID
	case BPF_FUNC_get_cgroup_classid:
		return &bpf_get_cgroup_classid_curr_proto;
#endif
	default:
		return bpf_sk_base_func_proto(func_id);
	}
}

const struct bpf_func_proto bpf_sk_redirect_map_proto __weak;
const struct bpf_func_proto bpf_sk_redirect_hash_proto __weak;

static const struct bpf_func_proto *
sk_skb_func_proto(enum bpf_func_id func_id, const struct bpf_prog *prog)
{
	switch (func_id) {
	case BPF_FUNC_skb_store_bytes:
		return &bpf_skb_store_bytes_proto;
	case BPF_FUNC_skb_load_bytes:
		return &bpf_skb_load_bytes_proto;
	case BPF_FUNC_skb_pull_data:
		return &sk_skb_pull_data_proto;
	case BPF_FUNC_skb_change_tail:
		return &sk_skb_change_tail_proto;
	case BPF_FUNC_skb_change_head:
		return &sk_skb_change_head_proto;
	case BPF_FUNC_skb_adjust_room:
		return &sk_skb_adjust_room_proto;
	case BPF_FUNC_get_socket_cookie:
		return &bpf_get_socket_cookie_proto;
	case BPF_FUNC_get_socket_uid:
		return &bpf_get_socket_uid_proto;
	case BPF_FUNC_sk_redirect_map:
		return &bpf_sk_redirect_map_proto;
	case BPF_FUNC_sk_redirect_hash:
		return &bpf_sk_redirect_hash_proto;
	case BPF_FUNC_perf_event_output:
		return &bpf_skb_event_output_proto;
#ifdef CONFIG_INET
	case BPF_FUNC_sk_lookup_tcp:
		return &bpf_sk_lookup_tcp_proto;
	case BPF_FUNC_sk_lookup_udp:
		return &bpf_sk_lookup_udp_proto;
	case BPF_FUNC_sk_release:
		return &bpf_sk_release_proto;
	case BPF_FUNC_skc_lookup_tcp:
		return &bpf_skc_lookup_tcp_proto;
#endif
	default:
		return bpf_sk_base_func_proto(func_id);
	}
}

static const struct bpf_func_proto *
flow_dissector_func_proto(enum bpf_func_id func_id, const struct bpf_prog *prog)
{
	switch (func_id) {
	case BPF_FUNC_skb_load_bytes:
		return &bpf_flow_dissector_load_bytes_proto;
	default:
		return bpf_sk_base_func_proto(func_id);
	}
}

static const struct bpf_func_proto *
lwt_out_func_proto(enum bpf_func_id func_id, const struct bpf_prog *prog)
{
	switch (func_id) {
	case BPF_FUNC_skb_load_bytes:
		return &bpf_skb_load_bytes_proto;
	case BPF_FUNC_skb_pull_data:
		return &bpf_skb_pull_data_proto;
	case BPF_FUNC_csum_diff:
		return &bpf_csum_diff_proto;
	case BPF_FUNC_get_cgroup_classid:
		return &bpf_get_cgroup_classid_proto;
	case BPF_FUNC_get_route_realm:
		return &bpf_get_route_realm_proto;
	case BPF_FUNC_get_hash_recalc:
		return &bpf_get_hash_recalc_proto;
	case BPF_FUNC_perf_event_output:
		return &bpf_skb_event_output_proto;
	case BPF_FUNC_get_smp_processor_id:
		return &bpf_get_smp_processor_id_proto;
	case BPF_FUNC_skb_under_cgroup:
		return &bpf_skb_under_cgroup_proto;
	default:
		return bpf_sk_base_func_proto(func_id);
	}
}

static const struct bpf_func_proto *
lwt_in_func_proto(enum bpf_func_id func_id, const struct bpf_prog *prog)
{
	switch (func_id) {
	case BPF_FUNC_lwt_push_encap:
		return &bpf_lwt_in_push_encap_proto;
	default:
		return lwt_out_func_proto(func_id, prog);
	}
}

static const struct bpf_func_proto *
lwt_xmit_func_proto(enum bpf_func_id func_id, const struct bpf_prog *prog)
{
	switch (func_id) {
	case BPF_FUNC_skb_get_tunnel_key:
		return &bpf_skb_get_tunnel_key_proto;
	case BPF_FUNC_skb_set_tunnel_key:
		return bpf_get_skb_set_tunnel_proto(func_id);
	case BPF_FUNC_skb_get_tunnel_opt:
		return &bpf_skb_get_tunnel_opt_proto;
	case BPF_FUNC_skb_set_tunnel_opt:
		return bpf_get_skb_set_tunnel_proto(func_id);
	case BPF_FUNC_redirect:
		return &bpf_redirect_proto;
	case BPF_FUNC_clone_redirect:
		return &bpf_clone_redirect_proto;
	case BPF_FUNC_skb_change_tail:
		return &bpf_skb_change_tail_proto;
	case BPF_FUNC_skb_change_head:
		return &bpf_skb_change_head_proto;
	case BPF_FUNC_skb_store_bytes:
		return &bpf_skb_store_bytes_proto;
	case BPF_FUNC_csum_update:
		return &bpf_csum_update_proto;
	case BPF_FUNC_csum_level:
		return &bpf_csum_level_proto;
	case BPF_FUNC_l3_csum_replace:
		return &bpf_l3_csum_replace_proto;
	case BPF_FUNC_l4_csum_replace:
		return &bpf_l4_csum_replace_proto;
	case BPF_FUNC_set_hash_invalid:
		return &bpf_set_hash_invalid_proto;
	case BPF_FUNC_lwt_push_encap:
		return &bpf_lwt_xmit_push_encap_proto;
	default:
		return lwt_out_func_proto(func_id, prog);
	}
}

static const struct bpf_func_proto *
lwt_seg6local_func_proto(enum bpf_func_id func_id, const struct bpf_prog *prog)
{
	switch (func_id) {
#if IS_ENABLED(CONFIG_IPV6_SEG6_BPF)
	case BPF_FUNC_lwt_seg6_store_bytes:
		return &bpf_lwt_seg6_store_bytes_proto;
	case BPF_FUNC_lwt_seg6_action:
		return &bpf_lwt_seg6_action_proto;
	case BPF_FUNC_lwt_seg6_adjust_srh:
		return &bpf_lwt_seg6_adjust_srh_proto;
#endif
	default:
		return lwt_out_func_proto(func_id, prog);
	}
}

static bool bpf_skb_is_valid_access(int off, int size, enum bpf_access_type type,
				    const struct bpf_prog *prog,
				    struct bpf_insn_access_aux *info)
{
	const int size_default = sizeof(__u32);

	if (off < 0 || off >= sizeof(struct __sk_buff))
		return false;

	/* The verifier guarantees that size > 0. */
	if (off % size != 0)
		return false;

	switch (off) {
	case bpf_ctx_range_till(struct __sk_buff, cb[0], cb[4]):
		if (off + size > offsetofend(struct __sk_buff, cb[4]))
			return false;
		break;
	case bpf_ctx_range_till(struct __sk_buff, remote_ip6[0], remote_ip6[3]):
	case bpf_ctx_range_till(struct __sk_buff, local_ip6[0], local_ip6[3]):
	case bpf_ctx_range_till(struct __sk_buff, remote_ip4, remote_ip4):
	case bpf_ctx_range_till(struct __sk_buff, local_ip4, local_ip4):
	case bpf_ctx_range(struct __sk_buff, data):
	case bpf_ctx_range(struct __sk_buff, data_meta):
	case bpf_ctx_range(struct __sk_buff, data_end):
		if (size != size_default)
			return false;
		break;
	case bpf_ctx_range_ptr(struct __sk_buff, flow_keys):
		return false;
	case bpf_ctx_range(struct __sk_buff, hwtstamp):
		if (type == BPF_WRITE || size != sizeof(__u64))
			return false;
		break;
	case bpf_ctx_range(struct __sk_buff, tstamp):
		if (size != sizeof(__u64))
			return false;
		break;
	case offsetof(struct __sk_buff, sk):
		if (type == BPF_WRITE || size != sizeof(__u64))
			return false;
		info->reg_type = PTR_TO_SOCK_COMMON_OR_NULL;
		break;
	case offsetofend(struct __sk_buff, gso_size) ... offsetof(struct __sk_buff, hwtstamp) - 1:
		/* Explicitly prohibit access to padding in __sk_buff. */
		return false;
	default:
		/* Only narrow read access allowed for now. */
		if (type == BPF_WRITE) {
			if (size != size_default)
				return false;
		} else {
			bpf_ctx_record_field_size(info, size_default);
			if (!bpf_ctx_narrow_access_ok(off, size, size_default))
				return false;
		}
	}

	return true;
}

static bool sk_filter_is_valid_access(int off, int size,
				      enum bpf_access_type type,
				      const struct bpf_prog *prog,
				      struct bpf_insn_access_aux *info)
{
	switch (off) {
	case bpf_ctx_range(struct __sk_buff, tc_classid):
	case bpf_ctx_range(struct __sk_buff, data):
	case bpf_ctx_range(struct __sk_buff, data_meta):
	case bpf_ctx_range(struct __sk_buff, data_end):
	case bpf_ctx_range_till(struct __sk_buff, family, local_port):
	case bpf_ctx_range(struct __sk_buff, tstamp):
	case bpf_ctx_range(struct __sk_buff, wire_len):
	case bpf_ctx_range(struct __sk_buff, hwtstamp):
		return false;
	}

	if (type == BPF_WRITE) {
		switch (off) {
		case bpf_ctx_range_till(struct __sk_buff, cb[0], cb[4]):
			break;
		default:
			return false;
		}
	}

	return bpf_skb_is_valid_access(off, size, type, prog, info);
}

static bool cg_skb_is_valid_access(int off, int size,
				   enum bpf_access_type type,
				   const struct bpf_prog *prog,
				   struct bpf_insn_access_aux *info)
{
	switch (off) {
	case bpf_ctx_range(struct __sk_buff, tc_classid):
	case bpf_ctx_range(struct __sk_buff, data_meta):
	case bpf_ctx_range(struct __sk_buff, wire_len):
		return false;
	case bpf_ctx_range(struct __sk_buff, data):
	case bpf_ctx_range(struct __sk_buff, data_end):
		if (!bpf_capable())
			return false;
		break;
	}

	if (type == BPF_WRITE) {
		switch (off) {
		case bpf_ctx_range(struct __sk_buff, mark):
		case bpf_ctx_range(struct __sk_buff, priority):
		case bpf_ctx_range_till(struct __sk_buff, cb[0], cb[4]):
			break;
		case bpf_ctx_range(struct __sk_buff, tstamp):
			if (!bpf_capable())
				return false;
			break;
		default:
			return false;
		}
	}

	switch (off) {
	case bpf_ctx_range(struct __sk_buff, data):
		info->reg_type = PTR_TO_PACKET;
		break;
	case bpf_ctx_range(struct __sk_buff, data_end):
		info->reg_type = PTR_TO_PACKET_END;
		break;
	}

	return bpf_skb_is_valid_access(off, size, type, prog, info);
}

static bool lwt_is_valid_access(int off, int size,
				enum bpf_access_type type,
				const struct bpf_prog *prog,
				struct bpf_insn_access_aux *info)
{
	switch (off) {
	case bpf_ctx_range(struct __sk_buff, tc_classid):
	case bpf_ctx_range_till(struct __sk_buff, family, local_port):
	case bpf_ctx_range(struct __sk_buff, data_meta):
	case bpf_ctx_range(struct __sk_buff, tstamp):
	case bpf_ctx_range(struct __sk_buff, wire_len):
	case bpf_ctx_range(struct __sk_buff, hwtstamp):
		return false;
	}

	if (type == BPF_WRITE) {
		switch (off) {
		case bpf_ctx_range(struct __sk_buff, mark):
		case bpf_ctx_range(struct __sk_buff, priority):
		case bpf_ctx_range_till(struct __sk_buff, cb[0], cb[4]):
			break;
		default:
			return false;
		}
	}

	switch (off) {
	case bpf_ctx_range(struct __sk_buff, data):
		info->reg_type = PTR_TO_PACKET;
		break;
	case bpf_ctx_range(struct __sk_buff, data_end):
		info->reg_type = PTR_TO_PACKET_END;
		break;
	}

	return bpf_skb_is_valid_access(off, size, type, prog, info);
}

/* Attach type specific accesses */
static bool __sock_filter_check_attach_type(int off,
					    enum bpf_access_type access_type,
					    enum bpf_attach_type attach_type)
{
	switch (off) {
	case offsetof(struct bpf_sock, bound_dev_if):
	case offsetof(struct bpf_sock, mark):
	case offsetof(struct bpf_sock, priority):
		switch (attach_type) {
		case BPF_CGROUP_INET_SOCK_CREATE:
		case BPF_CGROUP_INET_SOCK_RELEASE:
			goto full_access;
		default:
			return false;
		}
	case bpf_ctx_range(struct bpf_sock, src_ip4):
		switch (attach_type) {
		case BPF_CGROUP_INET4_POST_BIND:
			goto read_only;
		default:
			return false;
		}
	case bpf_ctx_range_till(struct bpf_sock, src_ip6[0], src_ip6[3]):
		switch (attach_type) {
		case BPF_CGROUP_INET6_POST_BIND:
			goto read_only;
		default:
			return false;
		}
	case bpf_ctx_range(struct bpf_sock, src_port):
		switch (attach_type) {
		case BPF_CGROUP_INET4_POST_BIND:
		case BPF_CGROUP_INET6_POST_BIND:
			goto read_only;
		default:
			return false;
		}
	}
read_only:
	return access_type == BPF_READ;
full_access:
	return true;
}

bool bpf_sock_common_is_valid_access(int off, int size,
				     enum bpf_access_type type,
				     struct bpf_insn_access_aux *info)
{
	switch (off) {
	case bpf_ctx_range_till(struct bpf_sock, type, priority):
		return false;
	default:
		return bpf_sock_is_valid_access(off, size, type, info);
	}
}

bool bpf_sock_is_valid_access(int off, int size, enum bpf_access_type type,
			      struct bpf_insn_access_aux *info)
{
	const int size_default = sizeof(__u32);
	int field_size;

	if (off < 0 || off >= sizeof(struct bpf_sock))
		return false;
	if (off % size != 0)
		return false;

	switch (off) {
	case offsetof(struct bpf_sock, state):
	case offsetof(struct bpf_sock, family):
	case offsetof(struct bpf_sock, type):
	case offsetof(struct bpf_sock, protocol):
	case offsetof(struct bpf_sock, src_port):
	case offsetof(struct bpf_sock, rx_queue_mapping):
	case bpf_ctx_range(struct bpf_sock, src_ip4):
	case bpf_ctx_range_till(struct bpf_sock, src_ip6[0], src_ip6[3]):
	case bpf_ctx_range(struct bpf_sock, dst_ip4):
	case bpf_ctx_range_till(struct bpf_sock, dst_ip6[0], dst_ip6[3]):
		bpf_ctx_record_field_size(info, size_default);
		return bpf_ctx_narrow_access_ok(off, size, size_default);
	case bpf_ctx_range(struct bpf_sock, dst_port):
		field_size = size == size_default ?
			size_default : sizeof_field(struct bpf_sock, dst_port);
		bpf_ctx_record_field_size(info, field_size);
		return bpf_ctx_narrow_access_ok(off, size, field_size);
	case offsetofend(struct bpf_sock, dst_port) ...
	     offsetof(struct bpf_sock, dst_ip4) - 1:
		return false;
	}

	return size == size_default;
}

static bool sock_filter_is_valid_access(int off, int size,
					enum bpf_access_type type,
					const struct bpf_prog *prog,
					struct bpf_insn_access_aux *info)
{
	if (!bpf_sock_is_valid_access(off, size, type, info))
		return false;
	return __sock_filter_check_attach_type(off, type,
					       prog->expected_attach_type);
}

static int bpf_noop_prologue(struct bpf_insn *insn_buf, bool direct_write,
			     const struct bpf_prog *prog)
{
	/* Neither direct read nor direct write requires any preliminary
	 * action.
	 */
	return 0;
}

static int bpf_unclone_prologue(struct bpf_insn *insn_buf, bool direct_write,
				const struct bpf_prog *prog, int drop_verdict)
{
	struct bpf_insn *insn = insn_buf;

	if (!direct_write)
		return 0;

	/* if (!skb->cloned)
	 *       goto start;
	 *
	 * (Fast-path, otherwise approximation that we might be
	 *  a clone, do the rest in helper.)
	 */
	*insn++ = BPF_LDX_MEM(BPF_B, BPF_REG_6, BPF_REG_1, CLONED_OFFSET);
	*insn++ = BPF_ALU32_IMM(BPF_AND, BPF_REG_6, CLONED_MASK);
	*insn++ = BPF_JMP_IMM(BPF_JEQ, BPF_REG_6, 0, 7);

	/* ret = bpf_skb_pull_data(skb, 0); */
	*insn++ = BPF_MOV64_REG(BPF_REG_6, BPF_REG_1);
	*insn++ = BPF_ALU64_REG(BPF_XOR, BPF_REG_2, BPF_REG_2);
	*insn++ = BPF_RAW_INSN(BPF_JMP | BPF_CALL, 0, 0, 0,
			       BPF_FUNC_skb_pull_data);
	/* if (!ret)
	 *      goto restore;
	 * return TC_ACT_SHOT;
	 */
	*insn++ = BPF_JMP_IMM(BPF_JEQ, BPF_REG_0, 0, 2);
	*insn++ = BPF_ALU32_IMM(BPF_MOV, BPF_REG_0, drop_verdict);
	*insn++ = BPF_EXIT_INSN();

	/* restore: */
	*insn++ = BPF_MOV64_REG(BPF_REG_1, BPF_REG_6);
	/* start: */
	*insn++ = prog->insnsi[0];

	return insn - insn_buf;
}

static int bpf_gen_ld_abs(const struct bpf_insn *orig,
			  struct bpf_insn *insn_buf)
{
	bool indirect = BPF_MODE(orig->code) == BPF_IND;
	struct bpf_insn *insn = insn_buf;

	if (!indirect) {
		*insn++ = BPF_MOV64_IMM(BPF_REG_2, orig->imm);
	} else {
		*insn++ = BPF_MOV64_REG(BPF_REG_2, orig->src_reg);
		if (orig->imm)
			*insn++ = BPF_ALU64_IMM(BPF_ADD, BPF_REG_2, orig->imm);
	}
	/* We're guaranteed here that CTX is in R6. */
	*insn++ = BPF_MOV64_REG(BPF_REG_1, BPF_REG_CTX);

	switch (BPF_SIZE(orig->code)) {
	case BPF_B:
		*insn++ = BPF_EMIT_CALL(bpf_skb_load_helper_8_no_cache);
		break;
	case BPF_H:
		*insn++ = BPF_EMIT_CALL(bpf_skb_load_helper_16_no_cache);
		break;
	case BPF_W:
		*insn++ = BPF_EMIT_CALL(bpf_skb_load_helper_32_no_cache);
		break;
	}

	*insn++ = BPF_JMP_IMM(BPF_JSGE, BPF_REG_0, 0, 2);
	*insn++ = BPF_ALU32_REG(BPF_XOR, BPF_REG_0, BPF_REG_0);
	*insn++ = BPF_EXIT_INSN();

	return insn - insn_buf;
}

static int tc_cls_act_prologue(struct bpf_insn *insn_buf, bool direct_write,
			       const struct bpf_prog *prog)
{
	return bpf_unclone_prologue(insn_buf, direct_write, prog, TC_ACT_SHOT);
}

static bool tc_cls_act_is_valid_access(int off, int size,
				       enum bpf_access_type type,
				       const struct bpf_prog *prog,
				       struct bpf_insn_access_aux *info)
{
	if (type == BPF_WRITE) {
		switch (off) {
		case bpf_ctx_range(struct __sk_buff, mark):
		case bpf_ctx_range(struct __sk_buff, tc_index):
		case bpf_ctx_range(struct __sk_buff, priority):
		case bpf_ctx_range(struct __sk_buff, tc_classid):
		case bpf_ctx_range_till(struct __sk_buff, cb[0], cb[4]):
		case bpf_ctx_range(struct __sk_buff, tstamp):
		case bpf_ctx_range(struct __sk_buff, queue_mapping):
			break;
		default:
			return false;
		}
	}

	switch (off) {
	case bpf_ctx_range(struct __sk_buff, data):
		info->reg_type = PTR_TO_PACKET;
		break;
	case bpf_ctx_range(struct __sk_buff, data_meta):
		info->reg_type = PTR_TO_PACKET_META;
		break;
	case bpf_ctx_range(struct __sk_buff, data_end):
		info->reg_type = PTR_TO_PACKET_END;
		break;
	case bpf_ctx_range_till(struct __sk_buff, family, local_port):
		return false;
	}

	return bpf_skb_is_valid_access(off, size, type, prog, info);
}

static bool __is_valid_xdp_access(int off, int size)
{
	if (off < 0 || off >= sizeof(struct xdp_md))
		return false;
	if (off % size != 0)
		return false;
	if (size != sizeof(__u32))
		return false;

	return true;
}

static bool xdp_is_valid_access(int off, int size,
				enum bpf_access_type type,
				const struct bpf_prog *prog,
				struct bpf_insn_access_aux *info)
{
	if (prog->expected_attach_type != BPF_XDP_DEVMAP) {
		switch (off) {
		case offsetof(struct xdp_md, egress_ifindex):
			return false;
		}
	}

	if (type == BPF_WRITE) {
		if (bpf_prog_is_dev_bound(prog->aux)) {
			switch (off) {
			case offsetof(struct xdp_md, rx_queue_index):
				return __is_valid_xdp_access(off, size);
			}
		}
		return false;
	}

	switch (off) {
	case offsetof(struct xdp_md, data):
		info->reg_type = PTR_TO_PACKET;
		break;
	case offsetof(struct xdp_md, data_meta):
		info->reg_type = PTR_TO_PACKET_META;
		break;
	case offsetof(struct xdp_md, data_end):
		info->reg_type = PTR_TO_PACKET_END;
		break;
	}

	return __is_valid_xdp_access(off, size);
}

void bpf_warn_invalid_xdp_action(struct net_device *dev, struct bpf_prog *prog, u32 act)
{
	const u32 act_max = XDP_REDIRECT;

<<<<<<< HEAD
	pr_warn_once("%s XDP return value %u, expect packet loss!\n",
		     act > act_max ? "Illegal" : "Driver unsupported",
		     act);
=======
	pr_warn_once("%s XDP return value %u on prog %s (id %d) dev %s, expect packet loss!\n",
		     act > act_max ? "Illegal" : "Driver unsupported",
		     act, prog->aux->name, prog->aux->id, dev ? dev->name : "N/A");
>>>>>>> 77b5472d
}
EXPORT_SYMBOL_GPL(bpf_warn_invalid_xdp_action);

static bool sock_addr_is_valid_access(int off, int size,
				      enum bpf_access_type type,
				      const struct bpf_prog *prog,
				      struct bpf_insn_access_aux *info)
{
	const int size_default = sizeof(__u32);

	if (off < 0 || off >= sizeof(struct bpf_sock_addr))
		return false;
	if (off % size != 0)
		return false;

	/* Disallow access to IPv6 fields from IPv4 contex and vise
	 * versa.
	 */
	switch (off) {
	case bpf_ctx_range(struct bpf_sock_addr, user_ip4):
		switch (prog->expected_attach_type) {
		case BPF_CGROUP_INET4_BIND:
		case BPF_CGROUP_INET4_CONNECT:
		case BPF_CGROUP_INET4_GETPEERNAME:
		case BPF_CGROUP_INET4_GETSOCKNAME:
		case BPF_CGROUP_UDP4_SENDMSG:
		case BPF_CGROUP_UDP4_RECVMSG:
			break;
		default:
			return false;
		}
		break;
	case bpf_ctx_range_till(struct bpf_sock_addr, user_ip6[0], user_ip6[3]):
		switch (prog->expected_attach_type) {
		case BPF_CGROUP_INET6_BIND:
		case BPF_CGROUP_INET6_CONNECT:
		case BPF_CGROUP_INET6_GETPEERNAME:
		case BPF_CGROUP_INET6_GETSOCKNAME:
		case BPF_CGROUP_UDP6_SENDMSG:
		case BPF_CGROUP_UDP6_RECVMSG:
			break;
		default:
			return false;
		}
		break;
	case bpf_ctx_range(struct bpf_sock_addr, msg_src_ip4):
		switch (prog->expected_attach_type) {
		case BPF_CGROUP_UDP4_SENDMSG:
			break;
		default:
			return false;
		}
		break;
	case bpf_ctx_range_till(struct bpf_sock_addr, msg_src_ip6[0],
				msg_src_ip6[3]):
		switch (prog->expected_attach_type) {
		case BPF_CGROUP_UDP6_SENDMSG:
			break;
		default:
			return false;
		}
		break;
	}

	switch (off) {
	case bpf_ctx_range(struct bpf_sock_addr, user_ip4):
	case bpf_ctx_range_till(struct bpf_sock_addr, user_ip6[0], user_ip6[3]):
	case bpf_ctx_range(struct bpf_sock_addr, msg_src_ip4):
	case bpf_ctx_range_till(struct bpf_sock_addr, msg_src_ip6[0],
				msg_src_ip6[3]):
	case bpf_ctx_range(struct bpf_sock_addr, user_port):
		if (type == BPF_READ) {
			bpf_ctx_record_field_size(info, size_default);

			if (bpf_ctx_wide_access_ok(off, size,
						   struct bpf_sock_addr,
						   user_ip6))
				return true;

			if (bpf_ctx_wide_access_ok(off, size,
						   struct bpf_sock_addr,
						   msg_src_ip6))
				return true;

			if (!bpf_ctx_narrow_access_ok(off, size, size_default))
				return false;
		} else {
			if (bpf_ctx_wide_access_ok(off, size,
						   struct bpf_sock_addr,
						   user_ip6))
				return true;

			if (bpf_ctx_wide_access_ok(off, size,
						   struct bpf_sock_addr,
						   msg_src_ip6))
				return true;

			if (size != size_default)
				return false;
		}
		break;
	case offsetof(struct bpf_sock_addr, sk):
		if (type != BPF_READ)
			return false;
		if (size != sizeof(__u64))
			return false;
		info->reg_type = PTR_TO_SOCKET;
		break;
	default:
		if (type == BPF_READ) {
			if (size != size_default)
				return false;
		} else {
			return false;
		}
	}

	return true;
}

static bool sock_ops_is_valid_access(int off, int size,
				     enum bpf_access_type type,
				     const struct bpf_prog *prog,
				     struct bpf_insn_access_aux *info)
{
	const int size_default = sizeof(__u32);

	if (off < 0 || off >= sizeof(struct bpf_sock_ops))
		return false;

	/* The verifier guarantees that size > 0. */
	if (off % size != 0)
		return false;

	if (type == BPF_WRITE) {
		switch (off) {
		case offsetof(struct bpf_sock_ops, reply):
		case offsetof(struct bpf_sock_ops, sk_txhash):
			if (size != size_default)
				return false;
			break;
		default:
			return false;
		}
	} else {
		switch (off) {
		case bpf_ctx_range_till(struct bpf_sock_ops, bytes_received,
					bytes_acked):
			if (size != sizeof(__u64))
				return false;
			break;
		case offsetof(struct bpf_sock_ops, sk):
			if (size != sizeof(__u64))
				return false;
			info->reg_type = PTR_TO_SOCKET_OR_NULL;
			break;
		case offsetof(struct bpf_sock_ops, skb_data):
			if (size != sizeof(__u64))
				return false;
			info->reg_type = PTR_TO_PACKET;
			break;
		case offsetof(struct bpf_sock_ops, skb_data_end):
			if (size != sizeof(__u64))
				return false;
			info->reg_type = PTR_TO_PACKET_END;
			break;
		case offsetof(struct bpf_sock_ops, skb_tcp_flags):
			bpf_ctx_record_field_size(info, size_default);
			return bpf_ctx_narrow_access_ok(off, size,
							size_default);
		default:
			if (size != size_default)
				return false;
			break;
		}
	}

	return true;
}

static int sk_skb_prologue(struct bpf_insn *insn_buf, bool direct_write,
			   const struct bpf_prog *prog)
{
	return bpf_unclone_prologue(insn_buf, direct_write, prog, SK_DROP);
}

static bool sk_skb_is_valid_access(int off, int size,
				   enum bpf_access_type type,
				   const struct bpf_prog *prog,
				   struct bpf_insn_access_aux *info)
{
	switch (off) {
	case bpf_ctx_range(struct __sk_buff, tc_classid):
	case bpf_ctx_range(struct __sk_buff, data_meta):
	case bpf_ctx_range(struct __sk_buff, tstamp):
	case bpf_ctx_range(struct __sk_buff, wire_len):
	case bpf_ctx_range(struct __sk_buff, hwtstamp):
		return false;
	}

	if (type == BPF_WRITE) {
		switch (off) {
		case bpf_ctx_range(struct __sk_buff, tc_index):
		case bpf_ctx_range(struct __sk_buff, priority):
			break;
		default:
			return false;
		}
	}

	switch (off) {
	case bpf_ctx_range(struct __sk_buff, mark):
		return false;
	case bpf_ctx_range(struct __sk_buff, data):
		info->reg_type = PTR_TO_PACKET;
		break;
	case bpf_ctx_range(struct __sk_buff, data_end):
		info->reg_type = PTR_TO_PACKET_END;
		break;
	}

	return bpf_skb_is_valid_access(off, size, type, prog, info);
}

static bool sk_msg_is_valid_access(int off, int size,
				   enum bpf_access_type type,
				   const struct bpf_prog *prog,
				   struct bpf_insn_access_aux *info)
{
	if (type == BPF_WRITE)
		return false;

	if (off % size != 0)
		return false;

	switch (off) {
	case offsetof(struct sk_msg_md, data):
		info->reg_type = PTR_TO_PACKET;
		if (size != sizeof(__u64))
			return false;
		break;
	case offsetof(struct sk_msg_md, data_end):
		info->reg_type = PTR_TO_PACKET_END;
		if (size != sizeof(__u64))
			return false;
		break;
	case offsetof(struct sk_msg_md, sk):
		if (size != sizeof(__u64))
			return false;
		info->reg_type = PTR_TO_SOCKET;
		break;
	case bpf_ctx_range(struct sk_msg_md, family):
	case bpf_ctx_range(struct sk_msg_md, remote_ip4):
	case bpf_ctx_range(struct sk_msg_md, local_ip4):
	case bpf_ctx_range_till(struct sk_msg_md, remote_ip6[0], remote_ip6[3]):
	case bpf_ctx_range_till(struct sk_msg_md, local_ip6[0], local_ip6[3]):
	case bpf_ctx_range(struct sk_msg_md, remote_port):
	case bpf_ctx_range(struct sk_msg_md, local_port):
	case bpf_ctx_range(struct sk_msg_md, size):
		if (size != sizeof(__u32))
			return false;
		break;
	default:
		return false;
	}
	return true;
}

static bool flow_dissector_is_valid_access(int off, int size,
					   enum bpf_access_type type,
					   const struct bpf_prog *prog,
					   struct bpf_insn_access_aux *info)
{
	const int size_default = sizeof(__u32);

	if (off < 0 || off >= sizeof(struct __sk_buff))
		return false;

	if (type == BPF_WRITE)
		return false;

	switch (off) {
	case bpf_ctx_range(struct __sk_buff, data):
		if (size != size_default)
			return false;
		info->reg_type = PTR_TO_PACKET;
		return true;
	case bpf_ctx_range(struct __sk_buff, data_end):
		if (size != size_default)
			return false;
		info->reg_type = PTR_TO_PACKET_END;
		return true;
	case bpf_ctx_range_ptr(struct __sk_buff, flow_keys):
		if (size != sizeof(__u64))
			return false;
		info->reg_type = PTR_TO_FLOW_KEYS;
		return true;
	default:
		return false;
	}
}

static u32 flow_dissector_convert_ctx_access(enum bpf_access_type type,
					     const struct bpf_insn *si,
					     struct bpf_insn *insn_buf,
					     struct bpf_prog *prog,
					     u32 *target_size)

{
	struct bpf_insn *insn = insn_buf;

	switch (si->off) {
	case offsetof(struct __sk_buff, data):
		*insn++ = BPF_LDX_MEM(BPF_FIELD_SIZEOF(struct bpf_flow_dissector, data),
				      si->dst_reg, si->src_reg,
				      offsetof(struct bpf_flow_dissector, data));
		break;

	case offsetof(struct __sk_buff, data_end):
		*insn++ = BPF_LDX_MEM(BPF_FIELD_SIZEOF(struct bpf_flow_dissector, data_end),
				      si->dst_reg, si->src_reg,
				      offsetof(struct bpf_flow_dissector, data_end));
		break;

	case offsetof(struct __sk_buff, flow_keys):
		*insn++ = BPF_LDX_MEM(BPF_FIELD_SIZEOF(struct bpf_flow_dissector, flow_keys),
				      si->dst_reg, si->src_reg,
				      offsetof(struct bpf_flow_dissector, flow_keys));
		break;
	}

	return insn - insn_buf;
}

static struct bpf_insn *bpf_convert_shinfo_access(const struct bpf_insn *si,
						  struct bpf_insn *insn)
{
	/* si->dst_reg = skb_shinfo(SKB); */
#ifdef NET_SKBUFF_DATA_USES_OFFSET
	*insn++ = BPF_LDX_MEM(BPF_FIELD_SIZEOF(struct sk_buff, end),
			      BPF_REG_AX, si->src_reg,
			      offsetof(struct sk_buff, end));
	*insn++ = BPF_LDX_MEM(BPF_FIELD_SIZEOF(struct sk_buff, head),
			      si->dst_reg, si->src_reg,
			      offsetof(struct sk_buff, head));
	*insn++ = BPF_ALU64_REG(BPF_ADD, si->dst_reg, BPF_REG_AX);
#else
	*insn++ = BPF_LDX_MEM(BPF_FIELD_SIZEOF(struct sk_buff, end),
			      si->dst_reg, si->src_reg,
			      offsetof(struct sk_buff, end));
#endif

	return insn;
}

static u32 bpf_convert_ctx_access(enum bpf_access_type type,
				  const struct bpf_insn *si,
				  struct bpf_insn *insn_buf,
				  struct bpf_prog *prog, u32 *target_size)
{
	struct bpf_insn *insn = insn_buf;
	int off;

	switch (si->off) {
	case offsetof(struct __sk_buff, len):
		*insn++ = BPF_LDX_MEM(BPF_W, si->dst_reg, si->src_reg,
				      bpf_target_off(struct sk_buff, len, 4,
						     target_size));
		break;

	case offsetof(struct __sk_buff, protocol):
		*insn++ = BPF_LDX_MEM(BPF_H, si->dst_reg, si->src_reg,
				      bpf_target_off(struct sk_buff, protocol, 2,
						     target_size));
		break;

	case offsetof(struct __sk_buff, vlan_proto):
		*insn++ = BPF_LDX_MEM(BPF_H, si->dst_reg, si->src_reg,
				      bpf_target_off(struct sk_buff, vlan_proto, 2,
						     target_size));
		break;

	case offsetof(struct __sk_buff, priority):
		if (type == BPF_WRITE)
			*insn++ = BPF_STX_MEM(BPF_W, si->dst_reg, si->src_reg,
					      bpf_target_off(struct sk_buff, priority, 4,
							     target_size));
		else
			*insn++ = BPF_LDX_MEM(BPF_W, si->dst_reg, si->src_reg,
					      bpf_target_off(struct sk_buff, priority, 4,
							     target_size));
		break;

	case offsetof(struct __sk_buff, ingress_ifindex):
		*insn++ = BPF_LDX_MEM(BPF_W, si->dst_reg, si->src_reg,
				      bpf_target_off(struct sk_buff, skb_iif, 4,
						     target_size));
		break;

	case offsetof(struct __sk_buff, ifindex):
		*insn++ = BPF_LDX_MEM(BPF_FIELD_SIZEOF(struct sk_buff, dev),
				      si->dst_reg, si->src_reg,
				      offsetof(struct sk_buff, dev));
		*insn++ = BPF_JMP_IMM(BPF_JEQ, si->dst_reg, 0, 1);
		*insn++ = BPF_LDX_MEM(BPF_W, si->dst_reg, si->dst_reg,
				      bpf_target_off(struct net_device, ifindex, 4,
						     target_size));
		break;

	case offsetof(struct __sk_buff, hash):
		*insn++ = BPF_LDX_MEM(BPF_W, si->dst_reg, si->src_reg,
				      bpf_target_off(struct sk_buff, hash, 4,
						     target_size));
		break;

	case offsetof(struct __sk_buff, mark):
		if (type == BPF_WRITE)
			*insn++ = BPF_STX_MEM(BPF_W, si->dst_reg, si->src_reg,
					      bpf_target_off(struct sk_buff, mark, 4,
							     target_size));
		else
			*insn++ = BPF_LDX_MEM(BPF_W, si->dst_reg, si->src_reg,
					      bpf_target_off(struct sk_buff, mark, 4,
							     target_size));
		break;

	case offsetof(struct __sk_buff, pkt_type):
		*target_size = 1;
		*insn++ = BPF_LDX_MEM(BPF_B, si->dst_reg, si->src_reg,
				      PKT_TYPE_OFFSET);
		*insn++ = BPF_ALU32_IMM(BPF_AND, si->dst_reg, PKT_TYPE_MAX);
#ifdef __BIG_ENDIAN_BITFIELD
		*insn++ = BPF_ALU32_IMM(BPF_RSH, si->dst_reg, 5);
#endif
		break;

	case offsetof(struct __sk_buff, queue_mapping):
		if (type == BPF_WRITE) {
			*insn++ = BPF_JMP_IMM(BPF_JGE, si->src_reg, NO_QUEUE_MAPPING, 1);
			*insn++ = BPF_STX_MEM(BPF_H, si->dst_reg, si->src_reg,
					      bpf_target_off(struct sk_buff,
							     queue_mapping,
							     2, target_size));
		} else {
			*insn++ = BPF_LDX_MEM(BPF_H, si->dst_reg, si->src_reg,
					      bpf_target_off(struct sk_buff,
							     queue_mapping,
							     2, target_size));
		}
		break;

	case offsetof(struct __sk_buff, vlan_present):
		*target_size = 1;
		*insn++ = BPF_LDX_MEM(BPF_B, si->dst_reg, si->src_reg,
				      PKT_VLAN_PRESENT_OFFSET);
		if (PKT_VLAN_PRESENT_BIT)
			*insn++ = BPF_ALU32_IMM(BPF_RSH, si->dst_reg, PKT_VLAN_PRESENT_BIT);
		if (PKT_VLAN_PRESENT_BIT < 7)
			*insn++ = BPF_ALU32_IMM(BPF_AND, si->dst_reg, 1);
		break;

	case offsetof(struct __sk_buff, vlan_tci):
		*insn++ = BPF_LDX_MEM(BPF_H, si->dst_reg, si->src_reg,
				      bpf_target_off(struct sk_buff, vlan_tci, 2,
						     target_size));
		break;

	case offsetof(struct __sk_buff, cb[0]) ...
	     offsetofend(struct __sk_buff, cb[4]) - 1:
		BUILD_BUG_ON(sizeof_field(struct qdisc_skb_cb, data) < 20);
		BUILD_BUG_ON((offsetof(struct sk_buff, cb) +
			      offsetof(struct qdisc_skb_cb, data)) %
			     sizeof(__u64));

		prog->cb_access = 1;
		off  = si->off;
		off -= offsetof(struct __sk_buff, cb[0]);
		off += offsetof(struct sk_buff, cb);
		off += offsetof(struct qdisc_skb_cb, data);
		if (type == BPF_WRITE)
			*insn++ = BPF_STX_MEM(BPF_SIZE(si->code), si->dst_reg,
					      si->src_reg, off);
		else
			*insn++ = BPF_LDX_MEM(BPF_SIZE(si->code), si->dst_reg,
					      si->src_reg, off);
		break;

	case offsetof(struct __sk_buff, tc_classid):
		BUILD_BUG_ON(sizeof_field(struct qdisc_skb_cb, tc_classid) != 2);

		off  = si->off;
		off -= offsetof(struct __sk_buff, tc_classid);
		off += offsetof(struct sk_buff, cb);
		off += offsetof(struct qdisc_skb_cb, tc_classid);
		*target_size = 2;
		if (type == BPF_WRITE)
			*insn++ = BPF_STX_MEM(BPF_H, si->dst_reg,
					      si->src_reg, off);
		else
			*insn++ = BPF_LDX_MEM(BPF_H, si->dst_reg,
					      si->src_reg, off);
		break;

	case offsetof(struct __sk_buff, data):
		*insn++ = BPF_LDX_MEM(BPF_FIELD_SIZEOF(struct sk_buff, data),
				      si->dst_reg, si->src_reg,
				      offsetof(struct sk_buff, data));
		break;

	case offsetof(struct __sk_buff, data_meta):
		off  = si->off;
		off -= offsetof(struct __sk_buff, data_meta);
		off += offsetof(struct sk_buff, cb);
		off += offsetof(struct bpf_skb_data_end, data_meta);
		*insn++ = BPF_LDX_MEM(BPF_SIZEOF(void *), si->dst_reg,
				      si->src_reg, off);
		break;

	case offsetof(struct __sk_buff, data_end):
		off  = si->off;
		off -= offsetof(struct __sk_buff, data_end);
		off += offsetof(struct sk_buff, cb);
		off += offsetof(struct bpf_skb_data_end, data_end);
		*insn++ = BPF_LDX_MEM(BPF_SIZEOF(void *), si->dst_reg,
				      si->src_reg, off);
		break;

	case offsetof(struct __sk_buff, tc_index):
#ifdef CONFIG_NET_SCHED
		if (type == BPF_WRITE)
			*insn++ = BPF_STX_MEM(BPF_H, si->dst_reg, si->src_reg,
					      bpf_target_off(struct sk_buff, tc_index, 2,
							     target_size));
		else
			*insn++ = BPF_LDX_MEM(BPF_H, si->dst_reg, si->src_reg,
					      bpf_target_off(struct sk_buff, tc_index, 2,
							     target_size));
#else
		*target_size = 2;
		if (type == BPF_WRITE)
			*insn++ = BPF_MOV64_REG(si->dst_reg, si->dst_reg);
		else
			*insn++ = BPF_MOV64_IMM(si->dst_reg, 0);
#endif
		break;

	case offsetof(struct __sk_buff, napi_id):
#if defined(CONFIG_NET_RX_BUSY_POLL)
		*insn++ = BPF_LDX_MEM(BPF_W, si->dst_reg, si->src_reg,
				      bpf_target_off(struct sk_buff, napi_id, 4,
						     target_size));
		*insn++ = BPF_JMP_IMM(BPF_JGE, si->dst_reg, MIN_NAPI_ID, 1);
		*insn++ = BPF_MOV64_IMM(si->dst_reg, 0);
#else
		*target_size = 4;
		*insn++ = BPF_MOV64_IMM(si->dst_reg, 0);
#endif
		break;
	case offsetof(struct __sk_buff, family):
		BUILD_BUG_ON(sizeof_field(struct sock_common, skc_family) != 2);

		*insn++ = BPF_LDX_MEM(BPF_FIELD_SIZEOF(struct sk_buff, sk),
				      si->dst_reg, si->src_reg,
				      offsetof(struct sk_buff, sk));
		*insn++ = BPF_LDX_MEM(BPF_H, si->dst_reg, si->dst_reg,
				      bpf_target_off(struct sock_common,
						     skc_family,
						     2, target_size));
		break;
	case offsetof(struct __sk_buff, remote_ip4):
		BUILD_BUG_ON(sizeof_field(struct sock_common, skc_daddr) != 4);

		*insn++ = BPF_LDX_MEM(BPF_FIELD_SIZEOF(struct sk_buff, sk),
				      si->dst_reg, si->src_reg,
				      offsetof(struct sk_buff, sk));
		*insn++ = BPF_LDX_MEM(BPF_W, si->dst_reg, si->dst_reg,
				      bpf_target_off(struct sock_common,
						     skc_daddr,
						     4, target_size));
		break;
	case offsetof(struct __sk_buff, local_ip4):
		BUILD_BUG_ON(sizeof_field(struct sock_common,
					  skc_rcv_saddr) != 4);

		*insn++ = BPF_LDX_MEM(BPF_FIELD_SIZEOF(struct sk_buff, sk),
				      si->dst_reg, si->src_reg,
				      offsetof(struct sk_buff, sk));
		*insn++ = BPF_LDX_MEM(BPF_W, si->dst_reg, si->dst_reg,
				      bpf_target_off(struct sock_common,
						     skc_rcv_saddr,
						     4, target_size));
		break;
	case offsetof(struct __sk_buff, remote_ip6[0]) ...
	     offsetof(struct __sk_buff, remote_ip6[3]):
#if IS_ENABLED(CONFIG_IPV6)
		BUILD_BUG_ON(sizeof_field(struct sock_common,
					  skc_v6_daddr.s6_addr32[0]) != 4);

		off = si->off;
		off -= offsetof(struct __sk_buff, remote_ip6[0]);

		*insn++ = BPF_LDX_MEM(BPF_FIELD_SIZEOF(struct sk_buff, sk),
				      si->dst_reg, si->src_reg,
				      offsetof(struct sk_buff, sk));
		*insn++ = BPF_LDX_MEM(BPF_W, si->dst_reg, si->dst_reg,
				      offsetof(struct sock_common,
					       skc_v6_daddr.s6_addr32[0]) +
				      off);
#else
		*insn++ = BPF_MOV32_IMM(si->dst_reg, 0);
#endif
		break;
	case offsetof(struct __sk_buff, local_ip6[0]) ...
	     offsetof(struct __sk_buff, local_ip6[3]):
#if IS_ENABLED(CONFIG_IPV6)
		BUILD_BUG_ON(sizeof_field(struct sock_common,
					  skc_v6_rcv_saddr.s6_addr32[0]) != 4);

		off = si->off;
		off -= offsetof(struct __sk_buff, local_ip6[0]);

		*insn++ = BPF_LDX_MEM(BPF_FIELD_SIZEOF(struct sk_buff, sk),
				      si->dst_reg, si->src_reg,
				      offsetof(struct sk_buff, sk));
		*insn++ = BPF_LDX_MEM(BPF_W, si->dst_reg, si->dst_reg,
				      offsetof(struct sock_common,
					       skc_v6_rcv_saddr.s6_addr32[0]) +
				      off);
#else
		*insn++ = BPF_MOV32_IMM(si->dst_reg, 0);
#endif
		break;

	case offsetof(struct __sk_buff, remote_port):
		BUILD_BUG_ON(sizeof_field(struct sock_common, skc_dport) != 2);

		*insn++ = BPF_LDX_MEM(BPF_FIELD_SIZEOF(struct sk_buff, sk),
				      si->dst_reg, si->src_reg,
				      offsetof(struct sk_buff, sk));
		*insn++ = BPF_LDX_MEM(BPF_H, si->dst_reg, si->dst_reg,
				      bpf_target_off(struct sock_common,
						     skc_dport,
						     2, target_size));
#ifndef __BIG_ENDIAN_BITFIELD
		*insn++ = BPF_ALU32_IMM(BPF_LSH, si->dst_reg, 16);
#endif
		break;

	case offsetof(struct __sk_buff, local_port):
		BUILD_BUG_ON(sizeof_field(struct sock_common, skc_num) != 2);

		*insn++ = BPF_LDX_MEM(BPF_FIELD_SIZEOF(struct sk_buff, sk),
				      si->dst_reg, si->src_reg,
				      offsetof(struct sk_buff, sk));
		*insn++ = BPF_LDX_MEM(BPF_H, si->dst_reg, si->dst_reg,
				      bpf_target_off(struct sock_common,
						     skc_num, 2, target_size));
		break;

	case offsetof(struct __sk_buff, tstamp):
		BUILD_BUG_ON(sizeof_field(struct sk_buff, tstamp) != 8);

		if (type == BPF_WRITE)
			*insn++ = BPF_STX_MEM(BPF_DW,
					      si->dst_reg, si->src_reg,
					      bpf_target_off(struct sk_buff,
							     tstamp, 8,
							     target_size));
		else
			*insn++ = BPF_LDX_MEM(BPF_DW,
					      si->dst_reg, si->src_reg,
					      bpf_target_off(struct sk_buff,
							     tstamp, 8,
							     target_size));
		break;

	case offsetof(struct __sk_buff, gso_segs):
		insn = bpf_convert_shinfo_access(si, insn);
		*insn++ = BPF_LDX_MEM(BPF_FIELD_SIZEOF(struct skb_shared_info, gso_segs),
				      si->dst_reg, si->dst_reg,
				      bpf_target_off(struct skb_shared_info,
						     gso_segs, 2,
						     target_size));
		break;
	case offsetof(struct __sk_buff, gso_size):
		insn = bpf_convert_shinfo_access(si, insn);
		*insn++ = BPF_LDX_MEM(BPF_FIELD_SIZEOF(struct skb_shared_info, gso_size),
				      si->dst_reg, si->dst_reg,
				      bpf_target_off(struct skb_shared_info,
						     gso_size, 2,
						     target_size));
		break;
	case offsetof(struct __sk_buff, wire_len):
		BUILD_BUG_ON(sizeof_field(struct qdisc_skb_cb, pkt_len) != 4);

		off = si->off;
		off -= offsetof(struct __sk_buff, wire_len);
		off += offsetof(struct sk_buff, cb);
		off += offsetof(struct qdisc_skb_cb, pkt_len);
		*target_size = 4;
		*insn++ = BPF_LDX_MEM(BPF_W, si->dst_reg, si->src_reg, off);
		break;

	case offsetof(struct __sk_buff, sk):
		*insn++ = BPF_LDX_MEM(BPF_FIELD_SIZEOF(struct sk_buff, sk),
				      si->dst_reg, si->src_reg,
				      offsetof(struct sk_buff, sk));
		break;
	case offsetof(struct __sk_buff, hwtstamp):
		BUILD_BUG_ON(sizeof_field(struct skb_shared_hwtstamps, hwtstamp) != 8);
		BUILD_BUG_ON(offsetof(struct skb_shared_hwtstamps, hwtstamp) != 0);

		insn = bpf_convert_shinfo_access(si, insn);
		*insn++ = BPF_LDX_MEM(BPF_DW,
				      si->dst_reg, si->dst_reg,
				      bpf_target_off(struct skb_shared_info,
						     hwtstamps, 8,
						     target_size));
		break;
	}

	return insn - insn_buf;
}

u32 bpf_sock_convert_ctx_access(enum bpf_access_type type,
				const struct bpf_insn *si,
				struct bpf_insn *insn_buf,
				struct bpf_prog *prog, u32 *target_size)
{
	struct bpf_insn *insn = insn_buf;
	int off;

	switch (si->off) {
	case offsetof(struct bpf_sock, bound_dev_if):
		BUILD_BUG_ON(sizeof_field(struct sock, sk_bound_dev_if) != 4);

		if (type == BPF_WRITE)
			*insn++ = BPF_STX_MEM(BPF_W, si->dst_reg, si->src_reg,
					offsetof(struct sock, sk_bound_dev_if));
		else
			*insn++ = BPF_LDX_MEM(BPF_W, si->dst_reg, si->src_reg,
				      offsetof(struct sock, sk_bound_dev_if));
		break;

	case offsetof(struct bpf_sock, mark):
		BUILD_BUG_ON(sizeof_field(struct sock, sk_mark) != 4);

		if (type == BPF_WRITE)
			*insn++ = BPF_STX_MEM(BPF_W, si->dst_reg, si->src_reg,
					offsetof(struct sock, sk_mark));
		else
			*insn++ = BPF_LDX_MEM(BPF_W, si->dst_reg, si->src_reg,
				      offsetof(struct sock, sk_mark));
		break;

	case offsetof(struct bpf_sock, priority):
		BUILD_BUG_ON(sizeof_field(struct sock, sk_priority) != 4);

		if (type == BPF_WRITE)
			*insn++ = BPF_STX_MEM(BPF_W, si->dst_reg, si->src_reg,
					offsetof(struct sock, sk_priority));
		else
			*insn++ = BPF_LDX_MEM(BPF_W, si->dst_reg, si->src_reg,
				      offsetof(struct sock, sk_priority));
		break;

	case offsetof(struct bpf_sock, family):
		*insn++ = BPF_LDX_MEM(
			BPF_FIELD_SIZEOF(struct sock_common, skc_family),
			si->dst_reg, si->src_reg,
			bpf_target_off(struct sock_common,
				       skc_family,
				       sizeof_field(struct sock_common,
						    skc_family),
				       target_size));
		break;

	case offsetof(struct bpf_sock, type):
		*insn++ = BPF_LDX_MEM(
			BPF_FIELD_SIZEOF(struct sock, sk_type),
			si->dst_reg, si->src_reg,
			bpf_target_off(struct sock, sk_type,
				       sizeof_field(struct sock, sk_type),
				       target_size));
		break;

	case offsetof(struct bpf_sock, protocol):
		*insn++ = BPF_LDX_MEM(
			BPF_FIELD_SIZEOF(struct sock, sk_protocol),
			si->dst_reg, si->src_reg,
			bpf_target_off(struct sock, sk_protocol,
				       sizeof_field(struct sock, sk_protocol),
				       target_size));
		break;

	case offsetof(struct bpf_sock, src_ip4):
		*insn++ = BPF_LDX_MEM(
			BPF_SIZE(si->code), si->dst_reg, si->src_reg,
			bpf_target_off(struct sock_common, skc_rcv_saddr,
				       sizeof_field(struct sock_common,
						    skc_rcv_saddr),
				       target_size));
		break;

	case offsetof(struct bpf_sock, dst_ip4):
		*insn++ = BPF_LDX_MEM(
			BPF_SIZE(si->code), si->dst_reg, si->src_reg,
			bpf_target_off(struct sock_common, skc_daddr,
				       sizeof_field(struct sock_common,
						    skc_daddr),
				       target_size));
		break;

	case bpf_ctx_range_till(struct bpf_sock, src_ip6[0], src_ip6[3]):
#if IS_ENABLED(CONFIG_IPV6)
		off = si->off;
		off -= offsetof(struct bpf_sock, src_ip6[0]);
		*insn++ = BPF_LDX_MEM(
			BPF_SIZE(si->code), si->dst_reg, si->src_reg,
			bpf_target_off(
				struct sock_common,
				skc_v6_rcv_saddr.s6_addr32[0],
				sizeof_field(struct sock_common,
					     skc_v6_rcv_saddr.s6_addr32[0]),
				target_size) + off);
#else
		(void)off;
		*insn++ = BPF_MOV32_IMM(si->dst_reg, 0);
#endif
		break;

	case bpf_ctx_range_till(struct bpf_sock, dst_ip6[0], dst_ip6[3]):
#if IS_ENABLED(CONFIG_IPV6)
		off = si->off;
		off -= offsetof(struct bpf_sock, dst_ip6[0]);
		*insn++ = BPF_LDX_MEM(
			BPF_SIZE(si->code), si->dst_reg, si->src_reg,
			bpf_target_off(struct sock_common,
				       skc_v6_daddr.s6_addr32[0],
				       sizeof_field(struct sock_common,
						    skc_v6_daddr.s6_addr32[0]),
				       target_size) + off);
#else
		*insn++ = BPF_MOV32_IMM(si->dst_reg, 0);
		*target_size = 4;
#endif
		break;

	case offsetof(struct bpf_sock, src_port):
		*insn++ = BPF_LDX_MEM(
			BPF_FIELD_SIZEOF(struct sock_common, skc_num),
			si->dst_reg, si->src_reg,
			bpf_target_off(struct sock_common, skc_num,
				       sizeof_field(struct sock_common,
						    skc_num),
				       target_size));
		break;

	case offsetof(struct bpf_sock, dst_port):
		*insn++ = BPF_LDX_MEM(
			BPF_FIELD_SIZEOF(struct sock_common, skc_dport),
			si->dst_reg, si->src_reg,
			bpf_target_off(struct sock_common, skc_dport,
				       sizeof_field(struct sock_common,
						    skc_dport),
				       target_size));
		break;

	case offsetof(struct bpf_sock, state):
		*insn++ = BPF_LDX_MEM(
			BPF_FIELD_SIZEOF(struct sock_common, skc_state),
			si->dst_reg, si->src_reg,
			bpf_target_off(struct sock_common, skc_state,
				       sizeof_field(struct sock_common,
						    skc_state),
				       target_size));
		break;
	case offsetof(struct bpf_sock, rx_queue_mapping):
#ifdef CONFIG_SOCK_RX_QUEUE_MAPPING
		*insn++ = BPF_LDX_MEM(
			BPF_FIELD_SIZEOF(struct sock, sk_rx_queue_mapping),
			si->dst_reg, si->src_reg,
			bpf_target_off(struct sock, sk_rx_queue_mapping,
				       sizeof_field(struct sock,
						    sk_rx_queue_mapping),
				       target_size));
		*insn++ = BPF_JMP_IMM(BPF_JNE, si->dst_reg, NO_QUEUE_MAPPING,
				      1);
		*insn++ = BPF_MOV64_IMM(si->dst_reg, -1);
#else
		*insn++ = BPF_MOV64_IMM(si->dst_reg, -1);
		*target_size = 2;
#endif
		break;
	}

	return insn - insn_buf;
}

static u32 tc_cls_act_convert_ctx_access(enum bpf_access_type type,
					 const struct bpf_insn *si,
					 struct bpf_insn *insn_buf,
					 struct bpf_prog *prog, u32 *target_size)
{
	struct bpf_insn *insn = insn_buf;

	switch (si->off) {
	case offsetof(struct __sk_buff, ifindex):
		*insn++ = BPF_LDX_MEM(BPF_FIELD_SIZEOF(struct sk_buff, dev),
				      si->dst_reg, si->src_reg,
				      offsetof(struct sk_buff, dev));
		*insn++ = BPF_LDX_MEM(BPF_W, si->dst_reg, si->dst_reg,
				      bpf_target_off(struct net_device, ifindex, 4,
						     target_size));
		break;
	default:
		return bpf_convert_ctx_access(type, si, insn_buf, prog,
					      target_size);
	}

	return insn - insn_buf;
}

static u32 xdp_convert_ctx_access(enum bpf_access_type type,
				  const struct bpf_insn *si,
				  struct bpf_insn *insn_buf,
				  struct bpf_prog *prog, u32 *target_size)
{
	struct bpf_insn *insn = insn_buf;

	switch (si->off) {
	case offsetof(struct xdp_md, data):
		*insn++ = BPF_LDX_MEM(BPF_FIELD_SIZEOF(struct xdp_buff, data),
				      si->dst_reg, si->src_reg,
				      offsetof(struct xdp_buff, data));
		break;
	case offsetof(struct xdp_md, data_meta):
		*insn++ = BPF_LDX_MEM(BPF_FIELD_SIZEOF(struct xdp_buff, data_meta),
				      si->dst_reg, si->src_reg,
				      offsetof(struct xdp_buff, data_meta));
		break;
	case offsetof(struct xdp_md, data_end):
		*insn++ = BPF_LDX_MEM(BPF_FIELD_SIZEOF(struct xdp_buff, data_end),
				      si->dst_reg, si->src_reg,
				      offsetof(struct xdp_buff, data_end));
		break;
	case offsetof(struct xdp_md, ingress_ifindex):
		*insn++ = BPF_LDX_MEM(BPF_FIELD_SIZEOF(struct xdp_buff, rxq),
				      si->dst_reg, si->src_reg,
				      offsetof(struct xdp_buff, rxq));
		*insn++ = BPF_LDX_MEM(BPF_FIELD_SIZEOF(struct xdp_rxq_info, dev),
				      si->dst_reg, si->dst_reg,
				      offsetof(struct xdp_rxq_info, dev));
		*insn++ = BPF_LDX_MEM(BPF_W, si->dst_reg, si->dst_reg,
				      offsetof(struct net_device, ifindex));
		break;
	case offsetof(struct xdp_md, rx_queue_index):
		*insn++ = BPF_LDX_MEM(BPF_FIELD_SIZEOF(struct xdp_buff, rxq),
				      si->dst_reg, si->src_reg,
				      offsetof(struct xdp_buff, rxq));
		*insn++ = BPF_LDX_MEM(BPF_W, si->dst_reg, si->dst_reg,
				      offsetof(struct xdp_rxq_info,
					       queue_index));
		break;
	case offsetof(struct xdp_md, egress_ifindex):
		*insn++ = BPF_LDX_MEM(BPF_FIELD_SIZEOF(struct xdp_buff, txq),
				      si->dst_reg, si->src_reg,
				      offsetof(struct xdp_buff, txq));
		*insn++ = BPF_LDX_MEM(BPF_FIELD_SIZEOF(struct xdp_txq_info, dev),
				      si->dst_reg, si->dst_reg,
				      offsetof(struct xdp_txq_info, dev));
		*insn++ = BPF_LDX_MEM(BPF_W, si->dst_reg, si->dst_reg,
				      offsetof(struct net_device, ifindex));
		break;
	}

	return insn - insn_buf;
}

/* SOCK_ADDR_LOAD_NESTED_FIELD() loads Nested Field S.F.NF where S is type of
 * context Structure, F is Field in context structure that contains a pointer
 * to Nested Structure of type NS that has the field NF.
 *
 * SIZE encodes the load size (BPF_B, BPF_H, etc). It's up to caller to make
 * sure that SIZE is not greater than actual size of S.F.NF.
 *
 * If offset OFF is provided, the load happens from that offset relative to
 * offset of NF.
 */
#define SOCK_ADDR_LOAD_NESTED_FIELD_SIZE_OFF(S, NS, F, NF, SIZE, OFF)	       \
	do {								       \
		*insn++ = BPF_LDX_MEM(BPF_FIELD_SIZEOF(S, F), si->dst_reg,     \
				      si->src_reg, offsetof(S, F));	       \
		*insn++ = BPF_LDX_MEM(					       \
			SIZE, si->dst_reg, si->dst_reg,			       \
			bpf_target_off(NS, NF, sizeof_field(NS, NF),	       \
				       target_size)			       \
				+ OFF);					       \
	} while (0)

#define SOCK_ADDR_LOAD_NESTED_FIELD(S, NS, F, NF)			       \
	SOCK_ADDR_LOAD_NESTED_FIELD_SIZE_OFF(S, NS, F, NF,		       \
					     BPF_FIELD_SIZEOF(NS, NF), 0)

/* SOCK_ADDR_STORE_NESTED_FIELD_OFF() has semantic similar to
 * SOCK_ADDR_LOAD_NESTED_FIELD_SIZE_OFF() but for store operation.
 *
 * In addition it uses Temporary Field TF (member of struct S) as the 3rd
 * "register" since two registers available in convert_ctx_access are not
 * enough: we can't override neither SRC, since it contains value to store, nor
 * DST since it contains pointer to context that may be used by later
 * instructions. But we need a temporary place to save pointer to nested
 * structure whose field we want to store to.
 */
#define SOCK_ADDR_STORE_NESTED_FIELD_OFF(S, NS, F, NF, SIZE, OFF, TF)	       \
	do {								       \
		int tmp_reg = BPF_REG_9;				       \
		if (si->src_reg == tmp_reg || si->dst_reg == tmp_reg)	       \
			--tmp_reg;					       \
		if (si->src_reg == tmp_reg || si->dst_reg == tmp_reg)	       \
			--tmp_reg;					       \
		*insn++ = BPF_STX_MEM(BPF_DW, si->dst_reg, tmp_reg,	       \
				      offsetof(S, TF));			       \
		*insn++ = BPF_LDX_MEM(BPF_FIELD_SIZEOF(S, F), tmp_reg,	       \
				      si->dst_reg, offsetof(S, F));	       \
		*insn++ = BPF_STX_MEM(SIZE, tmp_reg, si->src_reg,	       \
			bpf_target_off(NS, NF, sizeof_field(NS, NF),	       \
				       target_size)			       \
				+ OFF);					       \
		*insn++ = BPF_LDX_MEM(BPF_DW, tmp_reg, si->dst_reg,	       \
				      offsetof(S, TF));			       \
	} while (0)

#define SOCK_ADDR_LOAD_OR_STORE_NESTED_FIELD_SIZE_OFF(S, NS, F, NF, SIZE, OFF, \
						      TF)		       \
	do {								       \
		if (type == BPF_WRITE) {				       \
			SOCK_ADDR_STORE_NESTED_FIELD_OFF(S, NS, F, NF, SIZE,   \
							 OFF, TF);	       \
		} else {						       \
			SOCK_ADDR_LOAD_NESTED_FIELD_SIZE_OFF(		       \
				S, NS, F, NF, SIZE, OFF);  \
		}							       \
	} while (0)

#define SOCK_ADDR_LOAD_OR_STORE_NESTED_FIELD(S, NS, F, NF, TF)		       \
	SOCK_ADDR_LOAD_OR_STORE_NESTED_FIELD_SIZE_OFF(			       \
		S, NS, F, NF, BPF_FIELD_SIZEOF(NS, NF), 0, TF)

static u32 sock_addr_convert_ctx_access(enum bpf_access_type type,
					const struct bpf_insn *si,
					struct bpf_insn *insn_buf,
					struct bpf_prog *prog, u32 *target_size)
{
	int off, port_size = sizeof_field(struct sockaddr_in6, sin6_port);
	struct bpf_insn *insn = insn_buf;

	switch (si->off) {
	case offsetof(struct bpf_sock_addr, user_family):
		SOCK_ADDR_LOAD_NESTED_FIELD(struct bpf_sock_addr_kern,
					    struct sockaddr, uaddr, sa_family);
		break;

	case offsetof(struct bpf_sock_addr, user_ip4):
		SOCK_ADDR_LOAD_OR_STORE_NESTED_FIELD_SIZE_OFF(
			struct bpf_sock_addr_kern, struct sockaddr_in, uaddr,
			sin_addr, BPF_SIZE(si->code), 0, tmp_reg);
		break;

	case bpf_ctx_range_till(struct bpf_sock_addr, user_ip6[0], user_ip6[3]):
		off = si->off;
		off -= offsetof(struct bpf_sock_addr, user_ip6[0]);
		SOCK_ADDR_LOAD_OR_STORE_NESTED_FIELD_SIZE_OFF(
			struct bpf_sock_addr_kern, struct sockaddr_in6, uaddr,
			sin6_addr.s6_addr32[0], BPF_SIZE(si->code), off,
			tmp_reg);
		break;

	case offsetof(struct bpf_sock_addr, user_port):
		/* To get port we need to know sa_family first and then treat
		 * sockaddr as either sockaddr_in or sockaddr_in6.
		 * Though we can simplify since port field has same offset and
		 * size in both structures.
		 * Here we check this invariant and use just one of the
		 * structures if it's true.
		 */
		BUILD_BUG_ON(offsetof(struct sockaddr_in, sin_port) !=
			     offsetof(struct sockaddr_in6, sin6_port));
		BUILD_BUG_ON(sizeof_field(struct sockaddr_in, sin_port) !=
			     sizeof_field(struct sockaddr_in6, sin6_port));
		/* Account for sin6_port being smaller than user_port. */
		port_size = min(port_size, BPF_LDST_BYTES(si));
		SOCK_ADDR_LOAD_OR_STORE_NESTED_FIELD_SIZE_OFF(
			struct bpf_sock_addr_kern, struct sockaddr_in6, uaddr,
			sin6_port, bytes_to_bpf_size(port_size), 0, tmp_reg);
		break;

	case offsetof(struct bpf_sock_addr, family):
		SOCK_ADDR_LOAD_NESTED_FIELD(struct bpf_sock_addr_kern,
					    struct sock, sk, sk_family);
		break;

	case offsetof(struct bpf_sock_addr, type):
		SOCK_ADDR_LOAD_NESTED_FIELD(struct bpf_sock_addr_kern,
					    struct sock, sk, sk_type);
		break;

	case offsetof(struct bpf_sock_addr, protocol):
		SOCK_ADDR_LOAD_NESTED_FIELD(struct bpf_sock_addr_kern,
					    struct sock, sk, sk_protocol);
		break;

	case offsetof(struct bpf_sock_addr, msg_src_ip4):
		/* Treat t_ctx as struct in_addr for msg_src_ip4. */
		SOCK_ADDR_LOAD_OR_STORE_NESTED_FIELD_SIZE_OFF(
			struct bpf_sock_addr_kern, struct in_addr, t_ctx,
			s_addr, BPF_SIZE(si->code), 0, tmp_reg);
		break;

	case bpf_ctx_range_till(struct bpf_sock_addr, msg_src_ip6[0],
				msg_src_ip6[3]):
		off = si->off;
		off -= offsetof(struct bpf_sock_addr, msg_src_ip6[0]);
		/* Treat t_ctx as struct in6_addr for msg_src_ip6. */
		SOCK_ADDR_LOAD_OR_STORE_NESTED_FIELD_SIZE_OFF(
			struct bpf_sock_addr_kern, struct in6_addr, t_ctx,
			s6_addr32[0], BPF_SIZE(si->code), off, tmp_reg);
		break;
	case offsetof(struct bpf_sock_addr, sk):
		*insn++ = BPF_LDX_MEM(BPF_FIELD_SIZEOF(struct bpf_sock_addr_kern, sk),
				      si->dst_reg, si->src_reg,
				      offsetof(struct bpf_sock_addr_kern, sk));
		break;
	}

	return insn - insn_buf;
}

static u32 sock_ops_convert_ctx_access(enum bpf_access_type type,
				       const struct bpf_insn *si,
				       struct bpf_insn *insn_buf,
				       struct bpf_prog *prog,
				       u32 *target_size)
{
	struct bpf_insn *insn = insn_buf;
	int off;

/* Helper macro for adding read access to tcp_sock or sock fields. */
#define SOCK_OPS_GET_FIELD(BPF_FIELD, OBJ_FIELD, OBJ)			      \
	do {								      \
		int fullsock_reg = si->dst_reg, reg = BPF_REG_9, jmp = 2;     \
		BUILD_BUG_ON(sizeof_field(OBJ, OBJ_FIELD) >		      \
			     sizeof_field(struct bpf_sock_ops, BPF_FIELD));   \
		if (si->dst_reg == reg || si->src_reg == reg)		      \
			reg--;						      \
		if (si->dst_reg == reg || si->src_reg == reg)		      \
			reg--;						      \
		if (si->dst_reg == si->src_reg) {			      \
			*insn++ = BPF_STX_MEM(BPF_DW, si->src_reg, reg,	      \
					  offsetof(struct bpf_sock_ops_kern,  \
					  temp));			      \
			fullsock_reg = reg;				      \
			jmp += 2;					      \
		}							      \
		*insn++ = BPF_LDX_MEM(BPF_FIELD_SIZEOF(			      \
						struct bpf_sock_ops_kern,     \
						is_fullsock),		      \
				      fullsock_reg, si->src_reg,	      \
				      offsetof(struct bpf_sock_ops_kern,      \
					       is_fullsock));		      \
		*insn++ = BPF_JMP_IMM(BPF_JEQ, fullsock_reg, 0, jmp);	      \
		if (si->dst_reg == si->src_reg)				      \
			*insn++ = BPF_LDX_MEM(BPF_DW, reg, si->src_reg,	      \
				      offsetof(struct bpf_sock_ops_kern,      \
				      temp));				      \
		*insn++ = BPF_LDX_MEM(BPF_FIELD_SIZEOF(			      \
						struct bpf_sock_ops_kern, sk),\
				      si->dst_reg, si->src_reg,		      \
				      offsetof(struct bpf_sock_ops_kern, sk));\
		*insn++ = BPF_LDX_MEM(BPF_FIELD_SIZEOF(OBJ,		      \
						       OBJ_FIELD),	      \
				      si->dst_reg, si->dst_reg,		      \
				      offsetof(OBJ, OBJ_FIELD));	      \
		if (si->dst_reg == si->src_reg)	{			      \
			*insn++ = BPF_JMP_A(1);				      \
			*insn++ = BPF_LDX_MEM(BPF_DW, reg, si->src_reg,	      \
				      offsetof(struct bpf_sock_ops_kern,      \
				      temp));				      \
		}							      \
	} while (0)

#define SOCK_OPS_GET_SK()							      \
	do {								      \
		int fullsock_reg = si->dst_reg, reg = BPF_REG_9, jmp = 1;     \
		if (si->dst_reg == reg || si->src_reg == reg)		      \
			reg--;						      \
		if (si->dst_reg == reg || si->src_reg == reg)		      \
			reg--;						      \
		if (si->dst_reg == si->src_reg) {			      \
			*insn++ = BPF_STX_MEM(BPF_DW, si->src_reg, reg,	      \
					  offsetof(struct bpf_sock_ops_kern,  \
					  temp));			      \
			fullsock_reg = reg;				      \
			jmp += 2;					      \
		}							      \
		*insn++ = BPF_LDX_MEM(BPF_FIELD_SIZEOF(			      \
						struct bpf_sock_ops_kern,     \
						is_fullsock),		      \
				      fullsock_reg, si->src_reg,	      \
				      offsetof(struct bpf_sock_ops_kern,      \
					       is_fullsock));		      \
		*insn++ = BPF_JMP_IMM(BPF_JEQ, fullsock_reg, 0, jmp);	      \
		if (si->dst_reg == si->src_reg)				      \
			*insn++ = BPF_LDX_MEM(BPF_DW, reg, si->src_reg,	      \
				      offsetof(struct bpf_sock_ops_kern,      \
				      temp));				      \
		*insn++ = BPF_LDX_MEM(BPF_FIELD_SIZEOF(			      \
						struct bpf_sock_ops_kern, sk),\
				      si->dst_reg, si->src_reg,		      \
				      offsetof(struct bpf_sock_ops_kern, sk));\
		if (si->dst_reg == si->src_reg)	{			      \
			*insn++ = BPF_JMP_A(1);				      \
			*insn++ = BPF_LDX_MEM(BPF_DW, reg, si->src_reg,	      \
				      offsetof(struct bpf_sock_ops_kern,      \
				      temp));				      \
		}							      \
	} while (0)

#define SOCK_OPS_GET_TCP_SOCK_FIELD(FIELD) \
		SOCK_OPS_GET_FIELD(FIELD, FIELD, struct tcp_sock)

/* Helper macro for adding write access to tcp_sock or sock fields.
 * The macro is called with two registers, dst_reg which contains a pointer
 * to ctx (context) and src_reg which contains the value that should be
 * stored. However, we need an additional register since we cannot overwrite
 * dst_reg because it may be used later in the program.
 * Instead we "borrow" one of the other register. We first save its value
 * into a new (temp) field in bpf_sock_ops_kern, use it, and then restore
 * it at the end of the macro.
 */
#define SOCK_OPS_SET_FIELD(BPF_FIELD, OBJ_FIELD, OBJ)			      \
	do {								      \
		int reg = BPF_REG_9;					      \
		BUILD_BUG_ON(sizeof_field(OBJ, OBJ_FIELD) >		      \
			     sizeof_field(struct bpf_sock_ops, BPF_FIELD));   \
		if (si->dst_reg == reg || si->src_reg == reg)		      \
			reg--;						      \
		if (si->dst_reg == reg || si->src_reg == reg)		      \
			reg--;						      \
		*insn++ = BPF_STX_MEM(BPF_DW, si->dst_reg, reg,		      \
				      offsetof(struct bpf_sock_ops_kern,      \
					       temp));			      \
		*insn++ = BPF_LDX_MEM(BPF_FIELD_SIZEOF(			      \
						struct bpf_sock_ops_kern,     \
						is_fullsock),		      \
				      reg, si->dst_reg,			      \
				      offsetof(struct bpf_sock_ops_kern,      \
					       is_fullsock));		      \
		*insn++ = BPF_JMP_IMM(BPF_JEQ, reg, 0, 2);		      \
		*insn++ = BPF_LDX_MEM(BPF_FIELD_SIZEOF(			      \
						struct bpf_sock_ops_kern, sk),\
				      reg, si->dst_reg,			      \
				      offsetof(struct bpf_sock_ops_kern, sk));\
		*insn++ = BPF_STX_MEM(BPF_FIELD_SIZEOF(OBJ, OBJ_FIELD),	      \
				      reg, si->src_reg,			      \
				      offsetof(OBJ, OBJ_FIELD));	      \
		*insn++ = BPF_LDX_MEM(BPF_DW, reg, si->dst_reg,		      \
				      offsetof(struct bpf_sock_ops_kern,      \
					       temp));			      \
	} while (0)

#define SOCK_OPS_GET_OR_SET_FIELD(BPF_FIELD, OBJ_FIELD, OBJ, TYPE)	      \
	do {								      \
		if (TYPE == BPF_WRITE)					      \
			SOCK_OPS_SET_FIELD(BPF_FIELD, OBJ_FIELD, OBJ);	      \
		else							      \
			SOCK_OPS_GET_FIELD(BPF_FIELD, OBJ_FIELD, OBJ);	      \
	} while (0)

	if (insn > insn_buf)
		return insn - insn_buf;

	switch (si->off) {
	case offsetof(struct bpf_sock_ops, op):
		*insn++ = BPF_LDX_MEM(BPF_FIELD_SIZEOF(struct bpf_sock_ops_kern,
						       op),
				      si->dst_reg, si->src_reg,
				      offsetof(struct bpf_sock_ops_kern, op));
		break;

	case offsetof(struct bpf_sock_ops, replylong[0]) ...
	     offsetof(struct bpf_sock_ops, replylong[3]):
		BUILD_BUG_ON(sizeof_field(struct bpf_sock_ops, reply) !=
			     sizeof_field(struct bpf_sock_ops_kern, reply));
		BUILD_BUG_ON(sizeof_field(struct bpf_sock_ops, replylong) !=
			     sizeof_field(struct bpf_sock_ops_kern, replylong));
		off = si->off;
		off -= offsetof(struct bpf_sock_ops, replylong[0]);
		off += offsetof(struct bpf_sock_ops_kern, replylong[0]);
		if (type == BPF_WRITE)
			*insn++ = BPF_STX_MEM(BPF_W, si->dst_reg, si->src_reg,
					      off);
		else
			*insn++ = BPF_LDX_MEM(BPF_W, si->dst_reg, si->src_reg,
					      off);
		break;

	case offsetof(struct bpf_sock_ops, family):
		BUILD_BUG_ON(sizeof_field(struct sock_common, skc_family) != 2);

		*insn++ = BPF_LDX_MEM(BPF_FIELD_SIZEOF(
					      struct bpf_sock_ops_kern, sk),
				      si->dst_reg, si->src_reg,
				      offsetof(struct bpf_sock_ops_kern, sk));
		*insn++ = BPF_LDX_MEM(BPF_H, si->dst_reg, si->dst_reg,
				      offsetof(struct sock_common, skc_family));
		break;

	case offsetof(struct bpf_sock_ops, remote_ip4):
		BUILD_BUG_ON(sizeof_field(struct sock_common, skc_daddr) != 4);

		*insn++ = BPF_LDX_MEM(BPF_FIELD_SIZEOF(
						struct bpf_sock_ops_kern, sk),
				      si->dst_reg, si->src_reg,
				      offsetof(struct bpf_sock_ops_kern, sk));
		*insn++ = BPF_LDX_MEM(BPF_W, si->dst_reg, si->dst_reg,
				      offsetof(struct sock_common, skc_daddr));
		break;

	case offsetof(struct bpf_sock_ops, local_ip4):
		BUILD_BUG_ON(sizeof_field(struct sock_common,
					  skc_rcv_saddr) != 4);

		*insn++ = BPF_LDX_MEM(BPF_FIELD_SIZEOF(
					      struct bpf_sock_ops_kern, sk),
				      si->dst_reg, si->src_reg,
				      offsetof(struct bpf_sock_ops_kern, sk));
		*insn++ = BPF_LDX_MEM(BPF_W, si->dst_reg, si->dst_reg,
				      offsetof(struct sock_common,
					       skc_rcv_saddr));
		break;

	case offsetof(struct bpf_sock_ops, remote_ip6[0]) ...
	     offsetof(struct bpf_sock_ops, remote_ip6[3]):
#if IS_ENABLED(CONFIG_IPV6)
		BUILD_BUG_ON(sizeof_field(struct sock_common,
					  skc_v6_daddr.s6_addr32[0]) != 4);

		off = si->off;
		off -= offsetof(struct bpf_sock_ops, remote_ip6[0]);
		*insn++ = BPF_LDX_MEM(BPF_FIELD_SIZEOF(
						struct bpf_sock_ops_kern, sk),
				      si->dst_reg, si->src_reg,
				      offsetof(struct bpf_sock_ops_kern, sk));
		*insn++ = BPF_LDX_MEM(BPF_W, si->dst_reg, si->dst_reg,
				      offsetof(struct sock_common,
					       skc_v6_daddr.s6_addr32[0]) +
				      off);
#else
		*insn++ = BPF_MOV32_IMM(si->dst_reg, 0);
#endif
		break;

	case offsetof(struct bpf_sock_ops, local_ip6[0]) ...
	     offsetof(struct bpf_sock_ops, local_ip6[3]):
#if IS_ENABLED(CONFIG_IPV6)
		BUILD_BUG_ON(sizeof_field(struct sock_common,
					  skc_v6_rcv_saddr.s6_addr32[0]) != 4);

		off = si->off;
		off -= offsetof(struct bpf_sock_ops, local_ip6[0]);
		*insn++ = BPF_LDX_MEM(BPF_FIELD_SIZEOF(
						struct bpf_sock_ops_kern, sk),
				      si->dst_reg, si->src_reg,
				      offsetof(struct bpf_sock_ops_kern, sk));
		*insn++ = BPF_LDX_MEM(BPF_W, si->dst_reg, si->dst_reg,
				      offsetof(struct sock_common,
					       skc_v6_rcv_saddr.s6_addr32[0]) +
				      off);
#else
		*insn++ = BPF_MOV32_IMM(si->dst_reg, 0);
#endif
		break;

	case offsetof(struct bpf_sock_ops, remote_port):
		BUILD_BUG_ON(sizeof_field(struct sock_common, skc_dport) != 2);

		*insn++ = BPF_LDX_MEM(BPF_FIELD_SIZEOF(
						struct bpf_sock_ops_kern, sk),
				      si->dst_reg, si->src_reg,
				      offsetof(struct bpf_sock_ops_kern, sk));
		*insn++ = BPF_LDX_MEM(BPF_H, si->dst_reg, si->dst_reg,
				      offsetof(struct sock_common, skc_dport));
#ifndef __BIG_ENDIAN_BITFIELD
		*insn++ = BPF_ALU32_IMM(BPF_LSH, si->dst_reg, 16);
#endif
		break;

	case offsetof(struct bpf_sock_ops, local_port):
		BUILD_BUG_ON(sizeof_field(struct sock_common, skc_num) != 2);

		*insn++ = BPF_LDX_MEM(BPF_FIELD_SIZEOF(
						struct bpf_sock_ops_kern, sk),
				      si->dst_reg, si->src_reg,
				      offsetof(struct bpf_sock_ops_kern, sk));
		*insn++ = BPF_LDX_MEM(BPF_H, si->dst_reg, si->dst_reg,
				      offsetof(struct sock_common, skc_num));
		break;

	case offsetof(struct bpf_sock_ops, is_fullsock):
		*insn++ = BPF_LDX_MEM(BPF_FIELD_SIZEOF(
						struct bpf_sock_ops_kern,
						is_fullsock),
				      si->dst_reg, si->src_reg,
				      offsetof(struct bpf_sock_ops_kern,
					       is_fullsock));
		break;

	case offsetof(struct bpf_sock_ops, state):
		BUILD_BUG_ON(sizeof_field(struct sock_common, skc_state) != 1);

		*insn++ = BPF_LDX_MEM(BPF_FIELD_SIZEOF(
						struct bpf_sock_ops_kern, sk),
				      si->dst_reg, si->src_reg,
				      offsetof(struct bpf_sock_ops_kern, sk));
		*insn++ = BPF_LDX_MEM(BPF_B, si->dst_reg, si->dst_reg,
				      offsetof(struct sock_common, skc_state));
		break;

	case offsetof(struct bpf_sock_ops, rtt_min):
		BUILD_BUG_ON(sizeof_field(struct tcp_sock, rtt_min) !=
			     sizeof(struct minmax));
		BUILD_BUG_ON(sizeof(struct minmax) <
			     sizeof(struct minmax_sample));

		*insn++ = BPF_LDX_MEM(BPF_FIELD_SIZEOF(
						struct bpf_sock_ops_kern, sk),
				      si->dst_reg, si->src_reg,
				      offsetof(struct bpf_sock_ops_kern, sk));
		*insn++ = BPF_LDX_MEM(BPF_W, si->dst_reg, si->dst_reg,
				      offsetof(struct tcp_sock, rtt_min) +
				      sizeof_field(struct minmax_sample, t));
		break;

	case offsetof(struct bpf_sock_ops, bpf_sock_ops_cb_flags):
		SOCK_OPS_GET_FIELD(bpf_sock_ops_cb_flags, bpf_sock_ops_cb_flags,
				   struct tcp_sock);
		break;

	case offsetof(struct bpf_sock_ops, sk_txhash):
		SOCK_OPS_GET_OR_SET_FIELD(sk_txhash, sk_txhash,
					  struct sock, type);
		break;
	case offsetof(struct bpf_sock_ops, snd_cwnd):
		SOCK_OPS_GET_TCP_SOCK_FIELD(snd_cwnd);
		break;
	case offsetof(struct bpf_sock_ops, srtt_us):
		SOCK_OPS_GET_TCP_SOCK_FIELD(srtt_us);
		break;
	case offsetof(struct bpf_sock_ops, snd_ssthresh):
		SOCK_OPS_GET_TCP_SOCK_FIELD(snd_ssthresh);
		break;
	case offsetof(struct bpf_sock_ops, rcv_nxt):
		SOCK_OPS_GET_TCP_SOCK_FIELD(rcv_nxt);
		break;
	case offsetof(struct bpf_sock_ops, snd_nxt):
		SOCK_OPS_GET_TCP_SOCK_FIELD(snd_nxt);
		break;
	case offsetof(struct bpf_sock_ops, snd_una):
		SOCK_OPS_GET_TCP_SOCK_FIELD(snd_una);
		break;
	case offsetof(struct bpf_sock_ops, mss_cache):
		SOCK_OPS_GET_TCP_SOCK_FIELD(mss_cache);
		break;
	case offsetof(struct bpf_sock_ops, ecn_flags):
		SOCK_OPS_GET_TCP_SOCK_FIELD(ecn_flags);
		break;
	case offsetof(struct bpf_sock_ops, rate_delivered):
		SOCK_OPS_GET_TCP_SOCK_FIELD(rate_delivered);
		break;
	case offsetof(struct bpf_sock_ops, rate_interval_us):
		SOCK_OPS_GET_TCP_SOCK_FIELD(rate_interval_us);
		break;
	case offsetof(struct bpf_sock_ops, packets_out):
		SOCK_OPS_GET_TCP_SOCK_FIELD(packets_out);
		break;
	case offsetof(struct bpf_sock_ops, retrans_out):
		SOCK_OPS_GET_TCP_SOCK_FIELD(retrans_out);
		break;
	case offsetof(struct bpf_sock_ops, total_retrans):
		SOCK_OPS_GET_TCP_SOCK_FIELD(total_retrans);
		break;
	case offsetof(struct bpf_sock_ops, segs_in):
		SOCK_OPS_GET_TCP_SOCK_FIELD(segs_in);
		break;
	case offsetof(struct bpf_sock_ops, data_segs_in):
		SOCK_OPS_GET_TCP_SOCK_FIELD(data_segs_in);
		break;
	case offsetof(struct bpf_sock_ops, segs_out):
		SOCK_OPS_GET_TCP_SOCK_FIELD(segs_out);
		break;
	case offsetof(struct bpf_sock_ops, data_segs_out):
		SOCK_OPS_GET_TCP_SOCK_FIELD(data_segs_out);
		break;
	case offsetof(struct bpf_sock_ops, lost_out):
		SOCK_OPS_GET_TCP_SOCK_FIELD(lost_out);
		break;
	case offsetof(struct bpf_sock_ops, sacked_out):
		SOCK_OPS_GET_TCP_SOCK_FIELD(sacked_out);
		break;
	case offsetof(struct bpf_sock_ops, bytes_received):
		SOCK_OPS_GET_TCP_SOCK_FIELD(bytes_received);
		break;
	case offsetof(struct bpf_sock_ops, bytes_acked):
		SOCK_OPS_GET_TCP_SOCK_FIELD(bytes_acked);
		break;
	case offsetof(struct bpf_sock_ops, sk):
		SOCK_OPS_GET_SK();
		break;
	case offsetof(struct bpf_sock_ops, skb_data_end):
		*insn++ = BPF_LDX_MEM(BPF_FIELD_SIZEOF(struct bpf_sock_ops_kern,
						       skb_data_end),
				      si->dst_reg, si->src_reg,
				      offsetof(struct bpf_sock_ops_kern,
					       skb_data_end));
		break;
	case offsetof(struct bpf_sock_ops, skb_data):
		*insn++ = BPF_LDX_MEM(BPF_FIELD_SIZEOF(struct bpf_sock_ops_kern,
						       skb),
				      si->dst_reg, si->src_reg,
				      offsetof(struct bpf_sock_ops_kern,
					       skb));
		*insn++ = BPF_JMP_IMM(BPF_JEQ, si->dst_reg, 0, 1);
		*insn++ = BPF_LDX_MEM(BPF_FIELD_SIZEOF(struct sk_buff, data),
				      si->dst_reg, si->dst_reg,
				      offsetof(struct sk_buff, data));
		break;
	case offsetof(struct bpf_sock_ops, skb_len):
		*insn++ = BPF_LDX_MEM(BPF_FIELD_SIZEOF(struct bpf_sock_ops_kern,
						       skb),
				      si->dst_reg, si->src_reg,
				      offsetof(struct bpf_sock_ops_kern,
					       skb));
		*insn++ = BPF_JMP_IMM(BPF_JEQ, si->dst_reg, 0, 1);
		*insn++ = BPF_LDX_MEM(BPF_FIELD_SIZEOF(struct sk_buff, len),
				      si->dst_reg, si->dst_reg,
				      offsetof(struct sk_buff, len));
		break;
	case offsetof(struct bpf_sock_ops, skb_tcp_flags):
		off = offsetof(struct sk_buff, cb);
		off += offsetof(struct tcp_skb_cb, tcp_flags);
		*target_size = sizeof_field(struct tcp_skb_cb, tcp_flags);
		*insn++ = BPF_LDX_MEM(BPF_FIELD_SIZEOF(struct bpf_sock_ops_kern,
						       skb),
				      si->dst_reg, si->src_reg,
				      offsetof(struct bpf_sock_ops_kern,
					       skb));
		*insn++ = BPF_JMP_IMM(BPF_JEQ, si->dst_reg, 0, 1);
		*insn++ = BPF_LDX_MEM(BPF_FIELD_SIZEOF(struct tcp_skb_cb,
						       tcp_flags),
				      si->dst_reg, si->dst_reg, off);
		break;
	}
	return insn - insn_buf;
}

/* data_end = skb->data + skb_headlen() */
static struct bpf_insn *bpf_convert_data_end_access(const struct bpf_insn *si,
						    struct bpf_insn *insn)
{
	int reg;
	int temp_reg_off = offsetof(struct sk_buff, cb) +
			   offsetof(struct sk_skb_cb, temp_reg);

	if (si->src_reg == si->dst_reg) {
		/* We need an extra register, choose and save a register. */
		reg = BPF_REG_9;
		if (si->src_reg == reg || si->dst_reg == reg)
			reg--;
		if (si->src_reg == reg || si->dst_reg == reg)
			reg--;
		*insn++ = BPF_STX_MEM(BPF_DW, si->src_reg, reg, temp_reg_off);
	} else {
		reg = si->dst_reg;
	}

	/* reg = skb->data */
	*insn++ = BPF_LDX_MEM(BPF_FIELD_SIZEOF(struct sk_buff, data),
			      reg, si->src_reg,
			      offsetof(struct sk_buff, data));
	/* AX = skb->len */
	*insn++ = BPF_LDX_MEM(BPF_FIELD_SIZEOF(struct sk_buff, len),
			      BPF_REG_AX, si->src_reg,
			      offsetof(struct sk_buff, len));
	/* reg = skb->data + skb->len */
	*insn++ = BPF_ALU64_REG(BPF_ADD, reg, BPF_REG_AX);
	/* AX = skb->data_len */
	*insn++ = BPF_LDX_MEM(BPF_FIELD_SIZEOF(struct sk_buff, data_len),
			      BPF_REG_AX, si->src_reg,
			      offsetof(struct sk_buff, data_len));

	/* reg = skb->data + skb->len - skb->data_len */
	*insn++ = BPF_ALU64_REG(BPF_SUB, reg, BPF_REG_AX);

	if (si->src_reg == si->dst_reg) {
		/* Restore the saved register */
		*insn++ = BPF_MOV64_REG(BPF_REG_AX, si->src_reg);
		*insn++ = BPF_MOV64_REG(si->dst_reg, reg);
		*insn++ = BPF_LDX_MEM(BPF_DW, reg, BPF_REG_AX, temp_reg_off);
	}

	return insn;
}

static u32 sk_skb_convert_ctx_access(enum bpf_access_type type,
				     const struct bpf_insn *si,
				     struct bpf_insn *insn_buf,
				     struct bpf_prog *prog, u32 *target_size)
{
	struct bpf_insn *insn = insn_buf;
	int off;

	switch (si->off) {
	case offsetof(struct __sk_buff, data_end):
		insn = bpf_convert_data_end_access(si, insn);
		break;
	case offsetof(struct __sk_buff, cb[0]) ...
	     offsetofend(struct __sk_buff, cb[4]) - 1:
		BUILD_BUG_ON(sizeof_field(struct sk_skb_cb, data) < 20);
		BUILD_BUG_ON((offsetof(struct sk_buff, cb) +
			      offsetof(struct sk_skb_cb, data)) %
			     sizeof(__u64));

		prog->cb_access = 1;
		off  = si->off;
		off -= offsetof(struct __sk_buff, cb[0]);
		off += offsetof(struct sk_buff, cb);
		off += offsetof(struct sk_skb_cb, data);
		if (type == BPF_WRITE)
			*insn++ = BPF_STX_MEM(BPF_SIZE(si->code), si->dst_reg,
					      si->src_reg, off);
		else
			*insn++ = BPF_LDX_MEM(BPF_SIZE(si->code), si->dst_reg,
					      si->src_reg, off);
		break;


	default:
		return bpf_convert_ctx_access(type, si, insn_buf, prog,
					      target_size);
	}

	return insn - insn_buf;
}

static u32 sk_msg_convert_ctx_access(enum bpf_access_type type,
				     const struct bpf_insn *si,
				     struct bpf_insn *insn_buf,
				     struct bpf_prog *prog, u32 *target_size)
{
	struct bpf_insn *insn = insn_buf;
#if IS_ENABLED(CONFIG_IPV6)
	int off;
#endif

	/* convert ctx uses the fact sg element is first in struct */
	BUILD_BUG_ON(offsetof(struct sk_msg, sg) != 0);

	switch (si->off) {
	case offsetof(struct sk_msg_md, data):
		*insn++ = BPF_LDX_MEM(BPF_FIELD_SIZEOF(struct sk_msg, data),
				      si->dst_reg, si->src_reg,
				      offsetof(struct sk_msg, data));
		break;
	case offsetof(struct sk_msg_md, data_end):
		*insn++ = BPF_LDX_MEM(BPF_FIELD_SIZEOF(struct sk_msg, data_end),
				      si->dst_reg, si->src_reg,
				      offsetof(struct sk_msg, data_end));
		break;
	case offsetof(struct sk_msg_md, family):
		BUILD_BUG_ON(sizeof_field(struct sock_common, skc_family) != 2);

		*insn++ = BPF_LDX_MEM(BPF_FIELD_SIZEOF(
					      struct sk_msg, sk),
				      si->dst_reg, si->src_reg,
				      offsetof(struct sk_msg, sk));
		*insn++ = BPF_LDX_MEM(BPF_H, si->dst_reg, si->dst_reg,
				      offsetof(struct sock_common, skc_family));
		break;

	case offsetof(struct sk_msg_md, remote_ip4):
		BUILD_BUG_ON(sizeof_field(struct sock_common, skc_daddr) != 4);

		*insn++ = BPF_LDX_MEM(BPF_FIELD_SIZEOF(
						struct sk_msg, sk),
				      si->dst_reg, si->src_reg,
				      offsetof(struct sk_msg, sk));
		*insn++ = BPF_LDX_MEM(BPF_W, si->dst_reg, si->dst_reg,
				      offsetof(struct sock_common, skc_daddr));
		break;

	case offsetof(struct sk_msg_md, local_ip4):
		BUILD_BUG_ON(sizeof_field(struct sock_common,
					  skc_rcv_saddr) != 4);

		*insn++ = BPF_LDX_MEM(BPF_FIELD_SIZEOF(
					      struct sk_msg, sk),
				      si->dst_reg, si->src_reg,
				      offsetof(struct sk_msg, sk));
		*insn++ = BPF_LDX_MEM(BPF_W, si->dst_reg, si->dst_reg,
				      offsetof(struct sock_common,
					       skc_rcv_saddr));
		break;

	case offsetof(struct sk_msg_md, remote_ip6[0]) ...
	     offsetof(struct sk_msg_md, remote_ip6[3]):
#if IS_ENABLED(CONFIG_IPV6)
		BUILD_BUG_ON(sizeof_field(struct sock_common,
					  skc_v6_daddr.s6_addr32[0]) != 4);

		off = si->off;
		off -= offsetof(struct sk_msg_md, remote_ip6[0]);
		*insn++ = BPF_LDX_MEM(BPF_FIELD_SIZEOF(
						struct sk_msg, sk),
				      si->dst_reg, si->src_reg,
				      offsetof(struct sk_msg, sk));
		*insn++ = BPF_LDX_MEM(BPF_W, si->dst_reg, si->dst_reg,
				      offsetof(struct sock_common,
					       skc_v6_daddr.s6_addr32[0]) +
				      off);
#else
		*insn++ = BPF_MOV32_IMM(si->dst_reg, 0);
#endif
		break;

	case offsetof(struct sk_msg_md, local_ip6[0]) ...
	     offsetof(struct sk_msg_md, local_ip6[3]):
#if IS_ENABLED(CONFIG_IPV6)
		BUILD_BUG_ON(sizeof_field(struct sock_common,
					  skc_v6_rcv_saddr.s6_addr32[0]) != 4);

		off = si->off;
		off -= offsetof(struct sk_msg_md, local_ip6[0]);
		*insn++ = BPF_LDX_MEM(BPF_FIELD_SIZEOF(
						struct sk_msg, sk),
				      si->dst_reg, si->src_reg,
				      offsetof(struct sk_msg, sk));
		*insn++ = BPF_LDX_MEM(BPF_W, si->dst_reg, si->dst_reg,
				      offsetof(struct sock_common,
					       skc_v6_rcv_saddr.s6_addr32[0]) +
				      off);
#else
		*insn++ = BPF_MOV32_IMM(si->dst_reg, 0);
#endif
		break;

	case offsetof(struct sk_msg_md, remote_port):
		BUILD_BUG_ON(sizeof_field(struct sock_common, skc_dport) != 2);

		*insn++ = BPF_LDX_MEM(BPF_FIELD_SIZEOF(
						struct sk_msg, sk),
				      si->dst_reg, si->src_reg,
				      offsetof(struct sk_msg, sk));
		*insn++ = BPF_LDX_MEM(BPF_H, si->dst_reg, si->dst_reg,
				      offsetof(struct sock_common, skc_dport));
#ifndef __BIG_ENDIAN_BITFIELD
		*insn++ = BPF_ALU32_IMM(BPF_LSH, si->dst_reg, 16);
#endif
		break;

	case offsetof(struct sk_msg_md, local_port):
		BUILD_BUG_ON(sizeof_field(struct sock_common, skc_num) != 2);

		*insn++ = BPF_LDX_MEM(BPF_FIELD_SIZEOF(
						struct sk_msg, sk),
				      si->dst_reg, si->src_reg,
				      offsetof(struct sk_msg, sk));
		*insn++ = BPF_LDX_MEM(BPF_H, si->dst_reg, si->dst_reg,
				      offsetof(struct sock_common, skc_num));
		break;

	case offsetof(struct sk_msg_md, size):
		*insn++ = BPF_LDX_MEM(BPF_FIELD_SIZEOF(struct sk_msg_sg, size),
				      si->dst_reg, si->src_reg,
				      offsetof(struct sk_msg_sg, size));
		break;

	case offsetof(struct sk_msg_md, sk):
		*insn++ = BPF_LDX_MEM(BPF_FIELD_SIZEOF(struct sk_msg, sk),
				      si->dst_reg, si->src_reg,
				      offsetof(struct sk_msg, sk));
		break;
	}

	return insn - insn_buf;
}

const struct bpf_verifier_ops sk_filter_verifier_ops = {
	.get_func_proto		= sk_filter_func_proto,
	.is_valid_access	= sk_filter_is_valid_access,
	.convert_ctx_access	= bpf_convert_ctx_access,
	.gen_ld_abs		= bpf_gen_ld_abs,
};

const struct bpf_prog_ops sk_filter_prog_ops = {
	.test_run		= bpf_prog_test_run_skb,
};

const struct bpf_verifier_ops tc_cls_act_verifier_ops = {
	.get_func_proto		= tc_cls_act_func_proto,
	.is_valid_access	= tc_cls_act_is_valid_access,
	.convert_ctx_access	= tc_cls_act_convert_ctx_access,
	.gen_prologue		= tc_cls_act_prologue,
	.gen_ld_abs		= bpf_gen_ld_abs,
	.check_kfunc_call	= bpf_prog_test_check_kfunc_call,
};

const struct bpf_prog_ops tc_cls_act_prog_ops = {
	.test_run		= bpf_prog_test_run_skb,
};

const struct bpf_verifier_ops xdp_verifier_ops = {
	.get_func_proto		= xdp_func_proto,
	.is_valid_access	= xdp_is_valid_access,
	.convert_ctx_access	= xdp_convert_ctx_access,
	.gen_prologue		= bpf_noop_prologue,
};

const struct bpf_prog_ops xdp_prog_ops = {
	.test_run		= bpf_prog_test_run_xdp,
};

const struct bpf_verifier_ops cg_skb_verifier_ops = {
	.get_func_proto		= cg_skb_func_proto,
	.is_valid_access	= cg_skb_is_valid_access,
	.convert_ctx_access	= bpf_convert_ctx_access,
};

const struct bpf_prog_ops cg_skb_prog_ops = {
	.test_run		= bpf_prog_test_run_skb,
};

const struct bpf_verifier_ops lwt_in_verifier_ops = {
	.get_func_proto		= lwt_in_func_proto,
	.is_valid_access	= lwt_is_valid_access,
	.convert_ctx_access	= bpf_convert_ctx_access,
};

const struct bpf_prog_ops lwt_in_prog_ops = {
	.test_run		= bpf_prog_test_run_skb,
};

const struct bpf_verifier_ops lwt_out_verifier_ops = {
	.get_func_proto		= lwt_out_func_proto,
	.is_valid_access	= lwt_is_valid_access,
	.convert_ctx_access	= bpf_convert_ctx_access,
};

const struct bpf_prog_ops lwt_out_prog_ops = {
	.test_run		= bpf_prog_test_run_skb,
};

const struct bpf_verifier_ops lwt_xmit_verifier_ops = {
	.get_func_proto		= lwt_xmit_func_proto,
	.is_valid_access	= lwt_is_valid_access,
	.convert_ctx_access	= bpf_convert_ctx_access,
	.gen_prologue		= tc_cls_act_prologue,
};

const struct bpf_prog_ops lwt_xmit_prog_ops = {
	.test_run		= bpf_prog_test_run_skb,
};

const struct bpf_verifier_ops lwt_seg6local_verifier_ops = {
	.get_func_proto		= lwt_seg6local_func_proto,
	.is_valid_access	= lwt_is_valid_access,
	.convert_ctx_access	= bpf_convert_ctx_access,
};

const struct bpf_prog_ops lwt_seg6local_prog_ops = {
	.test_run		= bpf_prog_test_run_skb,
};

const struct bpf_verifier_ops cg_sock_verifier_ops = {
	.get_func_proto		= sock_filter_func_proto,
	.is_valid_access	= sock_filter_is_valid_access,
	.convert_ctx_access	= bpf_sock_convert_ctx_access,
};

const struct bpf_prog_ops cg_sock_prog_ops = {
};

const struct bpf_verifier_ops cg_sock_addr_verifier_ops = {
	.get_func_proto		= sock_addr_func_proto,
	.is_valid_access	= sock_addr_is_valid_access,
	.convert_ctx_access	= sock_addr_convert_ctx_access,
};

const struct bpf_prog_ops cg_sock_addr_prog_ops = {
};

const struct bpf_verifier_ops sock_ops_verifier_ops = {
	.get_func_proto		= sock_ops_func_proto,
	.is_valid_access	= sock_ops_is_valid_access,
	.convert_ctx_access	= sock_ops_convert_ctx_access,
};

const struct bpf_prog_ops sock_ops_prog_ops = {
};

const struct bpf_verifier_ops sk_skb_verifier_ops = {
	.get_func_proto		= sk_skb_func_proto,
	.is_valid_access	= sk_skb_is_valid_access,
	.convert_ctx_access	= sk_skb_convert_ctx_access,
	.gen_prologue		= sk_skb_prologue,
};

const struct bpf_prog_ops sk_skb_prog_ops = {
};

const struct bpf_verifier_ops sk_msg_verifier_ops = {
	.get_func_proto		= sk_msg_func_proto,
	.is_valid_access	= sk_msg_is_valid_access,
	.convert_ctx_access	= sk_msg_convert_ctx_access,
	.gen_prologue		= bpf_noop_prologue,
};

const struct bpf_prog_ops sk_msg_prog_ops = {
};

const struct bpf_verifier_ops flow_dissector_verifier_ops = {
	.get_func_proto		= flow_dissector_func_proto,
	.is_valid_access	= flow_dissector_is_valid_access,
	.convert_ctx_access	= flow_dissector_convert_ctx_access,
};

const struct bpf_prog_ops flow_dissector_prog_ops = {
	.test_run		= bpf_prog_test_run_flow_dissector,
};

int sk_detach_filter(struct sock *sk)
{
	int ret = -ENOENT;
	struct sk_filter *filter;

	if (sock_flag(sk, SOCK_FILTER_LOCKED))
		return -EPERM;

	filter = rcu_dereference_protected(sk->sk_filter,
					   lockdep_sock_is_held(sk));
	if (filter) {
		RCU_INIT_POINTER(sk->sk_filter, NULL);
		sk_filter_uncharge(sk, filter);
		ret = 0;
	}

	return ret;
}
EXPORT_SYMBOL_GPL(sk_detach_filter);

int sk_get_filter(struct sock *sk, struct sock_filter __user *ubuf,
		  unsigned int len)
{
	struct sock_fprog_kern *fprog;
	struct sk_filter *filter;
	int ret = 0;

	lock_sock(sk);
	filter = rcu_dereference_protected(sk->sk_filter,
					   lockdep_sock_is_held(sk));
	if (!filter)
		goto out;

	/* We're copying the filter that has been originally attached,
	 * so no conversion/decode needed anymore. eBPF programs that
	 * have no original program cannot be dumped through this.
	 */
	ret = -EACCES;
	fprog = filter->prog->orig_prog;
	if (!fprog)
		goto out;

	ret = fprog->len;
	if (!len)
		/* User space only enquires number of filter blocks. */
		goto out;

	ret = -EINVAL;
	if (len < fprog->len)
		goto out;

	ret = -EFAULT;
	if (copy_to_user(ubuf, fprog->filter, bpf_classic_proglen(fprog)))
		goto out;

	/* Instead of bytes, the API requests to return the number
	 * of filter blocks.
	 */
	ret = fprog->len;
out:
	release_sock(sk);
	return ret;
}

#ifdef CONFIG_INET
static void bpf_init_reuseport_kern(struct sk_reuseport_kern *reuse_kern,
				    struct sock_reuseport *reuse,
				    struct sock *sk, struct sk_buff *skb,
				    struct sock *migrating_sk,
				    u32 hash)
{
	reuse_kern->skb = skb;
	reuse_kern->sk = sk;
	reuse_kern->selected_sk = NULL;
	reuse_kern->migrating_sk = migrating_sk;
	reuse_kern->data_end = skb->data + skb_headlen(skb);
	reuse_kern->hash = hash;
	reuse_kern->reuseport_id = reuse->reuseport_id;
	reuse_kern->bind_inany = reuse->bind_inany;
}

struct sock *bpf_run_sk_reuseport(struct sock_reuseport *reuse, struct sock *sk,
				  struct bpf_prog *prog, struct sk_buff *skb,
				  struct sock *migrating_sk,
				  u32 hash)
{
	struct sk_reuseport_kern reuse_kern;
	enum sk_action action;

	bpf_init_reuseport_kern(&reuse_kern, reuse, sk, skb, migrating_sk, hash);
	action = bpf_prog_run(prog, &reuse_kern);

	if (action == SK_PASS)
		return reuse_kern.selected_sk;
	else
		return ERR_PTR(-ECONNREFUSED);
}

BPF_CALL_4(sk_select_reuseport, struct sk_reuseport_kern *, reuse_kern,
	   struct bpf_map *, map, void *, key, u32, flags)
{
	bool is_sockarray = map->map_type == BPF_MAP_TYPE_REUSEPORT_SOCKARRAY;
	struct sock_reuseport *reuse;
	struct sock *selected_sk;

	selected_sk = map->ops->map_lookup_elem(map, key);
	if (!selected_sk)
		return -ENOENT;

	reuse = rcu_dereference(selected_sk->sk_reuseport_cb);
	if (!reuse) {
		/* Lookup in sock_map can return TCP ESTABLISHED sockets. */
		if (sk_is_refcounted(selected_sk))
			sock_put(selected_sk);

		/* reuseport_array has only sk with non NULL sk_reuseport_cb.
		 * The only (!reuse) case here is - the sk has already been
		 * unhashed (e.g. by close()), so treat it as -ENOENT.
		 *
		 * Other maps (e.g. sock_map) do not provide this guarantee and
		 * the sk may never be in the reuseport group to begin with.
		 */
		return is_sockarray ? -ENOENT : -EINVAL;
	}

	if (unlikely(reuse->reuseport_id != reuse_kern->reuseport_id)) {
		struct sock *sk = reuse_kern->sk;

		if (sk->sk_protocol != selected_sk->sk_protocol)
			return -EPROTOTYPE;
		else if (sk->sk_family != selected_sk->sk_family)
			return -EAFNOSUPPORT;

		/* Catch all. Likely bound to a different sockaddr. */
		return -EBADFD;
	}

	reuse_kern->selected_sk = selected_sk;

	return 0;
}

static const struct bpf_func_proto sk_select_reuseport_proto = {
	.func           = sk_select_reuseport,
	.gpl_only       = false,
	.ret_type       = RET_INTEGER,
	.arg1_type	= ARG_PTR_TO_CTX,
	.arg2_type      = ARG_CONST_MAP_PTR,
	.arg3_type      = ARG_PTR_TO_MAP_KEY,
	.arg4_type	= ARG_ANYTHING,
};

BPF_CALL_4(sk_reuseport_load_bytes,
	   const struct sk_reuseport_kern *, reuse_kern, u32, offset,
	   void *, to, u32, len)
{
	return ____bpf_skb_load_bytes(reuse_kern->skb, offset, to, len);
}

static const struct bpf_func_proto sk_reuseport_load_bytes_proto = {
	.func		= sk_reuseport_load_bytes,
	.gpl_only	= false,
	.ret_type	= RET_INTEGER,
	.arg1_type	= ARG_PTR_TO_CTX,
	.arg2_type	= ARG_ANYTHING,
	.arg3_type	= ARG_PTR_TO_UNINIT_MEM,
	.arg4_type	= ARG_CONST_SIZE,
};

BPF_CALL_5(sk_reuseport_load_bytes_relative,
	   const struct sk_reuseport_kern *, reuse_kern, u32, offset,
	   void *, to, u32, len, u32, start_header)
{
	return ____bpf_skb_load_bytes_relative(reuse_kern->skb, offset, to,
					       len, start_header);
}

static const struct bpf_func_proto sk_reuseport_load_bytes_relative_proto = {
	.func		= sk_reuseport_load_bytes_relative,
	.gpl_only	= false,
	.ret_type	= RET_INTEGER,
	.arg1_type	= ARG_PTR_TO_CTX,
	.arg2_type	= ARG_ANYTHING,
	.arg3_type	= ARG_PTR_TO_UNINIT_MEM,
	.arg4_type	= ARG_CONST_SIZE,
	.arg5_type	= ARG_ANYTHING,
};

static const struct bpf_func_proto *
sk_reuseport_func_proto(enum bpf_func_id func_id,
			const struct bpf_prog *prog)
{
	switch (func_id) {
	case BPF_FUNC_sk_select_reuseport:
		return &sk_select_reuseport_proto;
	case BPF_FUNC_skb_load_bytes:
		return &sk_reuseport_load_bytes_proto;
	case BPF_FUNC_skb_load_bytes_relative:
		return &sk_reuseport_load_bytes_relative_proto;
	case BPF_FUNC_get_socket_cookie:
		return &bpf_get_socket_ptr_cookie_proto;
	case BPF_FUNC_ktime_get_coarse_ns:
		return &bpf_ktime_get_coarse_ns_proto;
	default:
		return bpf_base_func_proto(func_id);
	}
}

static bool
sk_reuseport_is_valid_access(int off, int size,
			     enum bpf_access_type type,
			     const struct bpf_prog *prog,
			     struct bpf_insn_access_aux *info)
{
	const u32 size_default = sizeof(__u32);

	if (off < 0 || off >= sizeof(struct sk_reuseport_md) ||
	    off % size || type != BPF_READ)
		return false;

	switch (off) {
	case offsetof(struct sk_reuseport_md, data):
		info->reg_type = PTR_TO_PACKET;
		return size == sizeof(__u64);

	case offsetof(struct sk_reuseport_md, data_end):
		info->reg_type = PTR_TO_PACKET_END;
		return size == sizeof(__u64);

	case offsetof(struct sk_reuseport_md, hash):
		return size == size_default;

	case offsetof(struct sk_reuseport_md, sk):
		info->reg_type = PTR_TO_SOCKET;
		return size == sizeof(__u64);

	case offsetof(struct sk_reuseport_md, migrating_sk):
		info->reg_type = PTR_TO_SOCK_COMMON_OR_NULL;
		return size == sizeof(__u64);

	/* Fields that allow narrowing */
	case bpf_ctx_range(struct sk_reuseport_md, eth_protocol):
		if (size < sizeof_field(struct sk_buff, protocol))
			return false;
		fallthrough;
	case bpf_ctx_range(struct sk_reuseport_md, ip_protocol):
	case bpf_ctx_range(struct sk_reuseport_md, bind_inany):
	case bpf_ctx_range(struct sk_reuseport_md, len):
		bpf_ctx_record_field_size(info, size_default);
		return bpf_ctx_narrow_access_ok(off, size, size_default);

	default:
		return false;
	}
}

#define SK_REUSEPORT_LOAD_FIELD(F) ({					\
	*insn++ = BPF_LDX_MEM(BPF_FIELD_SIZEOF(struct sk_reuseport_kern, F), \
			      si->dst_reg, si->src_reg,			\
			      bpf_target_off(struct sk_reuseport_kern, F, \
					     sizeof_field(struct sk_reuseport_kern, F), \
					     target_size));		\
	})

#define SK_REUSEPORT_LOAD_SKB_FIELD(SKB_FIELD)				\
	SOCK_ADDR_LOAD_NESTED_FIELD(struct sk_reuseport_kern,		\
				    struct sk_buff,			\
				    skb,				\
				    SKB_FIELD)

#define SK_REUSEPORT_LOAD_SK_FIELD(SK_FIELD)				\
	SOCK_ADDR_LOAD_NESTED_FIELD(struct sk_reuseport_kern,		\
				    struct sock,			\
				    sk,					\
				    SK_FIELD)

static u32 sk_reuseport_convert_ctx_access(enum bpf_access_type type,
					   const struct bpf_insn *si,
					   struct bpf_insn *insn_buf,
					   struct bpf_prog *prog,
					   u32 *target_size)
{
	struct bpf_insn *insn = insn_buf;

	switch (si->off) {
	case offsetof(struct sk_reuseport_md, data):
		SK_REUSEPORT_LOAD_SKB_FIELD(data);
		break;

	case offsetof(struct sk_reuseport_md, len):
		SK_REUSEPORT_LOAD_SKB_FIELD(len);
		break;

	case offsetof(struct sk_reuseport_md, eth_protocol):
		SK_REUSEPORT_LOAD_SKB_FIELD(protocol);
		break;

	case offsetof(struct sk_reuseport_md, ip_protocol):
		SK_REUSEPORT_LOAD_SK_FIELD(sk_protocol);
		break;

	case offsetof(struct sk_reuseport_md, data_end):
		SK_REUSEPORT_LOAD_FIELD(data_end);
		break;

	case offsetof(struct sk_reuseport_md, hash):
		SK_REUSEPORT_LOAD_FIELD(hash);
		break;

	case offsetof(struct sk_reuseport_md, bind_inany):
		SK_REUSEPORT_LOAD_FIELD(bind_inany);
		break;

	case offsetof(struct sk_reuseport_md, sk):
		SK_REUSEPORT_LOAD_FIELD(sk);
		break;

	case offsetof(struct sk_reuseport_md, migrating_sk):
		SK_REUSEPORT_LOAD_FIELD(migrating_sk);
		break;
	}

	return insn - insn_buf;
}

const struct bpf_verifier_ops sk_reuseport_verifier_ops = {
	.get_func_proto		= sk_reuseport_func_proto,
	.is_valid_access	= sk_reuseport_is_valid_access,
	.convert_ctx_access	= sk_reuseport_convert_ctx_access,
};

const struct bpf_prog_ops sk_reuseport_prog_ops = {
};

DEFINE_STATIC_KEY_FALSE(bpf_sk_lookup_enabled);
EXPORT_SYMBOL(bpf_sk_lookup_enabled);

BPF_CALL_3(bpf_sk_lookup_assign, struct bpf_sk_lookup_kern *, ctx,
	   struct sock *, sk, u64, flags)
{
	if (unlikely(flags & ~(BPF_SK_LOOKUP_F_REPLACE |
			       BPF_SK_LOOKUP_F_NO_REUSEPORT)))
		return -EINVAL;
	if (unlikely(sk && sk_is_refcounted(sk)))
		return -ESOCKTNOSUPPORT; /* reject non-RCU freed sockets */
	if (unlikely(sk && sk_is_tcp(sk) && sk->sk_state != TCP_LISTEN))
		return -ESOCKTNOSUPPORT; /* only accept TCP socket in LISTEN */
	if (unlikely(sk && sk_is_udp(sk) && sk->sk_state != TCP_CLOSE))
		return -ESOCKTNOSUPPORT; /* only accept UDP socket in CLOSE */

	/* Check if socket is suitable for packet L3/L4 protocol */
	if (sk && sk->sk_protocol != ctx->protocol)
		return -EPROTOTYPE;
	if (sk && sk->sk_family != ctx->family &&
	    (sk->sk_family == AF_INET || ipv6_only_sock(sk)))
		return -EAFNOSUPPORT;

	if (ctx->selected_sk && !(flags & BPF_SK_LOOKUP_F_REPLACE))
		return -EEXIST;

	/* Select socket as lookup result */
	ctx->selected_sk = sk;
	ctx->no_reuseport = flags & BPF_SK_LOOKUP_F_NO_REUSEPORT;
	return 0;
}

static const struct bpf_func_proto bpf_sk_lookup_assign_proto = {
	.func		= bpf_sk_lookup_assign,
	.gpl_only	= false,
	.ret_type	= RET_INTEGER,
	.arg1_type	= ARG_PTR_TO_CTX,
	.arg2_type	= ARG_PTR_TO_SOCKET_OR_NULL,
	.arg3_type	= ARG_ANYTHING,
};

static const struct bpf_func_proto *
sk_lookup_func_proto(enum bpf_func_id func_id, const struct bpf_prog *prog)
{
	switch (func_id) {
	case BPF_FUNC_perf_event_output:
		return &bpf_event_output_data_proto;
	case BPF_FUNC_sk_assign:
		return &bpf_sk_lookup_assign_proto;
	case BPF_FUNC_sk_release:
		return &bpf_sk_release_proto;
	default:
		return bpf_sk_base_func_proto(func_id);
	}
}

static bool sk_lookup_is_valid_access(int off, int size,
				      enum bpf_access_type type,
				      const struct bpf_prog *prog,
				      struct bpf_insn_access_aux *info)
{
	if (off < 0 || off >= sizeof(struct bpf_sk_lookup))
		return false;
	if (off % size != 0)
		return false;
	if (type != BPF_READ)
		return false;

	switch (off) {
	case offsetof(struct bpf_sk_lookup, sk):
		info->reg_type = PTR_TO_SOCKET_OR_NULL;
		return size == sizeof(__u64);

	case bpf_ctx_range(struct bpf_sk_lookup, family):
	case bpf_ctx_range(struct bpf_sk_lookup, protocol):
	case bpf_ctx_range(struct bpf_sk_lookup, remote_ip4):
	case bpf_ctx_range(struct bpf_sk_lookup, local_ip4):
	case bpf_ctx_range_till(struct bpf_sk_lookup, remote_ip6[0], remote_ip6[3]):
	case bpf_ctx_range_till(struct bpf_sk_lookup, local_ip6[0], local_ip6[3]):
<<<<<<< HEAD
	case offsetof(struct bpf_sk_lookup, remote_port) ...
	     offsetof(struct bpf_sk_lookup, local_ip4) - 1:
=======
>>>>>>> 77b5472d
	case bpf_ctx_range(struct bpf_sk_lookup, local_port):
	case bpf_ctx_range(struct bpf_sk_lookup, ingress_ifindex):
		bpf_ctx_record_field_size(info, sizeof(__u32));
		return bpf_ctx_narrow_access_ok(off, size, sizeof(__u32));

	case bpf_ctx_range(struct bpf_sk_lookup, remote_port):
		/* Allow 4-byte access to 2-byte field for backward compatibility */
		if (size == sizeof(__u32))
			return true;
		bpf_ctx_record_field_size(info, sizeof(__be16));
		return bpf_ctx_narrow_access_ok(off, size, sizeof(__be16));

	case offsetofend(struct bpf_sk_lookup, remote_port) ...
	     offsetof(struct bpf_sk_lookup, local_ip4) - 1:
		/* Allow access to zero padding for backward compatibility */
		bpf_ctx_record_field_size(info, sizeof(__u16));
		return bpf_ctx_narrow_access_ok(off, size, sizeof(__u16));

	default:
		return false;
	}
}

static u32 sk_lookup_convert_ctx_access(enum bpf_access_type type,
					const struct bpf_insn *si,
					struct bpf_insn *insn_buf,
					struct bpf_prog *prog,
					u32 *target_size)
{
	struct bpf_insn *insn = insn_buf;

	switch (si->off) {
	case offsetof(struct bpf_sk_lookup, sk):
		*insn++ = BPF_LDX_MEM(BPF_SIZEOF(void *), si->dst_reg, si->src_reg,
				      offsetof(struct bpf_sk_lookup_kern, selected_sk));
		break;

	case offsetof(struct bpf_sk_lookup, family):
		*insn++ = BPF_LDX_MEM(BPF_H, si->dst_reg, si->src_reg,
				      bpf_target_off(struct bpf_sk_lookup_kern,
						     family, 2, target_size));
		break;

	case offsetof(struct bpf_sk_lookup, protocol):
		*insn++ = BPF_LDX_MEM(BPF_H, si->dst_reg, si->src_reg,
				      bpf_target_off(struct bpf_sk_lookup_kern,
						     protocol, 2, target_size));
		break;

	case offsetof(struct bpf_sk_lookup, remote_ip4):
		*insn++ = BPF_LDX_MEM(BPF_W, si->dst_reg, si->src_reg,
				      bpf_target_off(struct bpf_sk_lookup_kern,
						     v4.saddr, 4, target_size));
		break;

	case offsetof(struct bpf_sk_lookup, local_ip4):
		*insn++ = BPF_LDX_MEM(BPF_W, si->dst_reg, si->src_reg,
				      bpf_target_off(struct bpf_sk_lookup_kern,
						     v4.daddr, 4, target_size));
		break;

	case bpf_ctx_range_till(struct bpf_sk_lookup,
				remote_ip6[0], remote_ip6[3]): {
#if IS_ENABLED(CONFIG_IPV6)
		int off = si->off;

		off -= offsetof(struct bpf_sk_lookup, remote_ip6[0]);
		off += bpf_target_off(struct in6_addr, s6_addr32[0], 4, target_size);
		*insn++ = BPF_LDX_MEM(BPF_SIZEOF(void *), si->dst_reg, si->src_reg,
				      offsetof(struct bpf_sk_lookup_kern, v6.saddr));
		*insn++ = BPF_JMP_IMM(BPF_JEQ, si->dst_reg, 0, 1);
		*insn++ = BPF_LDX_MEM(BPF_W, si->dst_reg, si->dst_reg, off);
#else
		*insn++ = BPF_MOV32_IMM(si->dst_reg, 0);
#endif
		break;
	}
	case bpf_ctx_range_till(struct bpf_sk_lookup,
				local_ip6[0], local_ip6[3]): {
#if IS_ENABLED(CONFIG_IPV6)
		int off = si->off;

		off -= offsetof(struct bpf_sk_lookup, local_ip6[0]);
		off += bpf_target_off(struct in6_addr, s6_addr32[0], 4, target_size);
		*insn++ = BPF_LDX_MEM(BPF_SIZEOF(void *), si->dst_reg, si->src_reg,
				      offsetof(struct bpf_sk_lookup_kern, v6.daddr));
		*insn++ = BPF_JMP_IMM(BPF_JEQ, si->dst_reg, 0, 1);
		*insn++ = BPF_LDX_MEM(BPF_W, si->dst_reg, si->dst_reg, off);
#else
		*insn++ = BPF_MOV32_IMM(si->dst_reg, 0);
#endif
		break;
	}
	case offsetof(struct bpf_sk_lookup, remote_port):
		*insn++ = BPF_LDX_MEM(BPF_H, si->dst_reg, si->src_reg,
				      bpf_target_off(struct bpf_sk_lookup_kern,
						     sport, 2, target_size));
		break;

	case offsetofend(struct bpf_sk_lookup, remote_port):
		*target_size = 2;
		*insn++ = BPF_MOV32_IMM(si->dst_reg, 0);
		break;

	case offsetof(struct bpf_sk_lookup, local_port):
		*insn++ = BPF_LDX_MEM(BPF_H, si->dst_reg, si->src_reg,
				      bpf_target_off(struct bpf_sk_lookup_kern,
						     dport, 2, target_size));
		break;

	case offsetof(struct bpf_sk_lookup, ingress_ifindex):
		*insn++ = BPF_LDX_MEM(BPF_W, si->dst_reg, si->src_reg,
				      bpf_target_off(struct bpf_sk_lookup_kern,
						     ingress_ifindex, 4, target_size));
		break;
	}

	return insn - insn_buf;
}

const struct bpf_prog_ops sk_lookup_prog_ops = {
	.test_run = bpf_prog_test_run_sk_lookup,
};

const struct bpf_verifier_ops sk_lookup_verifier_ops = {
	.get_func_proto		= sk_lookup_func_proto,
	.is_valid_access	= sk_lookup_is_valid_access,
	.convert_ctx_access	= sk_lookup_convert_ctx_access,
};

#endif /* CONFIG_INET */

DEFINE_BPF_DISPATCHER(xdp)

void bpf_prog_change_xdp(struct bpf_prog *prev_prog, struct bpf_prog *prog)
{
	bpf_dispatcher_change_prog(BPF_DISPATCHER_PTR(xdp), prev_prog, prog);
}

BTF_ID_LIST_GLOBAL(btf_sock_ids, MAX_BTF_SOCK_TYPE)
#define BTF_SOCK_TYPE(name, type) BTF_ID(struct, type)
BTF_SOCK_TYPE_xxx
#undef BTF_SOCK_TYPE

BPF_CALL_1(bpf_skc_to_tcp6_sock, struct sock *, sk)
{
	/* tcp6_sock type is not generated in dwarf and hence btf,
	 * trigger an explicit type generation here.
	 */
	BTF_TYPE_EMIT(struct tcp6_sock);
	if (sk && sk_fullsock(sk) && sk->sk_protocol == IPPROTO_TCP &&
	    sk->sk_family == AF_INET6)
		return (unsigned long)sk;

	return (unsigned long)NULL;
}

const struct bpf_func_proto bpf_skc_to_tcp6_sock_proto = {
	.func			= bpf_skc_to_tcp6_sock,
	.gpl_only		= false,
	.ret_type		= RET_PTR_TO_BTF_ID_OR_NULL,
	.arg1_type		= ARG_PTR_TO_BTF_ID_SOCK_COMMON,
	.ret_btf_id		= &btf_sock_ids[BTF_SOCK_TYPE_TCP6],
};

BPF_CALL_1(bpf_skc_to_tcp_sock, struct sock *, sk)
{
	if (sk && sk_fullsock(sk) && sk->sk_protocol == IPPROTO_TCP)
		return (unsigned long)sk;

	return (unsigned long)NULL;
}

const struct bpf_func_proto bpf_skc_to_tcp_sock_proto = {
	.func			= bpf_skc_to_tcp_sock,
	.gpl_only		= false,
	.ret_type		= RET_PTR_TO_BTF_ID_OR_NULL,
	.arg1_type		= ARG_PTR_TO_BTF_ID_SOCK_COMMON,
	.ret_btf_id		= &btf_sock_ids[BTF_SOCK_TYPE_TCP],
};

BPF_CALL_1(bpf_skc_to_tcp_timewait_sock, struct sock *, sk)
{
	/* BTF types for tcp_timewait_sock and inet_timewait_sock are not
	 * generated if CONFIG_INET=n. Trigger an explicit generation here.
	 */
	BTF_TYPE_EMIT(struct inet_timewait_sock);
	BTF_TYPE_EMIT(struct tcp_timewait_sock);

#ifdef CONFIG_INET
	if (sk && sk->sk_prot == &tcp_prot && sk->sk_state == TCP_TIME_WAIT)
		return (unsigned long)sk;
#endif

#if IS_BUILTIN(CONFIG_IPV6)
	if (sk && sk->sk_prot == &tcpv6_prot && sk->sk_state == TCP_TIME_WAIT)
		return (unsigned long)sk;
#endif

	return (unsigned long)NULL;
}

const struct bpf_func_proto bpf_skc_to_tcp_timewait_sock_proto = {
	.func			= bpf_skc_to_tcp_timewait_sock,
	.gpl_only		= false,
	.ret_type		= RET_PTR_TO_BTF_ID_OR_NULL,
	.arg1_type		= ARG_PTR_TO_BTF_ID_SOCK_COMMON,
	.ret_btf_id		= &btf_sock_ids[BTF_SOCK_TYPE_TCP_TW],
};

BPF_CALL_1(bpf_skc_to_tcp_request_sock, struct sock *, sk)
{
#ifdef CONFIG_INET
	if (sk && sk->sk_prot == &tcp_prot && sk->sk_state == TCP_NEW_SYN_RECV)
		return (unsigned long)sk;
#endif

#if IS_BUILTIN(CONFIG_IPV6)
	if (sk && sk->sk_prot == &tcpv6_prot && sk->sk_state == TCP_NEW_SYN_RECV)
		return (unsigned long)sk;
#endif

	return (unsigned long)NULL;
}

const struct bpf_func_proto bpf_skc_to_tcp_request_sock_proto = {
	.func			= bpf_skc_to_tcp_request_sock,
	.gpl_only		= false,
	.ret_type		= RET_PTR_TO_BTF_ID_OR_NULL,
	.arg1_type		= ARG_PTR_TO_BTF_ID_SOCK_COMMON,
	.ret_btf_id		= &btf_sock_ids[BTF_SOCK_TYPE_TCP_REQ],
};

BPF_CALL_1(bpf_skc_to_udp6_sock, struct sock *, sk)
{
	/* udp6_sock type is not generated in dwarf and hence btf,
	 * trigger an explicit type generation here.
	 */
	BTF_TYPE_EMIT(struct udp6_sock);
	if (sk && sk_fullsock(sk) && sk->sk_protocol == IPPROTO_UDP &&
	    sk->sk_type == SOCK_DGRAM && sk->sk_family == AF_INET6)
		return (unsigned long)sk;

	return (unsigned long)NULL;
}

const struct bpf_func_proto bpf_skc_to_udp6_sock_proto = {
	.func			= bpf_skc_to_udp6_sock,
	.gpl_only		= false,
	.ret_type		= RET_PTR_TO_BTF_ID_OR_NULL,
	.arg1_type		= ARG_PTR_TO_BTF_ID_SOCK_COMMON,
	.ret_btf_id		= &btf_sock_ids[BTF_SOCK_TYPE_UDP6],
};

BPF_CALL_1(bpf_skc_to_unix_sock, struct sock *, sk)
{
	/* unix_sock type is not generated in dwarf and hence btf,
	 * trigger an explicit type generation here.
	 */
	BTF_TYPE_EMIT(struct unix_sock);
	if (sk && sk_fullsock(sk) && sk->sk_family == AF_UNIX)
		return (unsigned long)sk;

	return (unsigned long)NULL;
}

const struct bpf_func_proto bpf_skc_to_unix_sock_proto = {
	.func			= bpf_skc_to_unix_sock,
	.gpl_only		= false,
	.ret_type		= RET_PTR_TO_BTF_ID_OR_NULL,
	.arg1_type		= ARG_PTR_TO_BTF_ID_SOCK_COMMON,
	.ret_btf_id		= &btf_sock_ids[BTF_SOCK_TYPE_UNIX],
};

BPF_CALL_1(bpf_sock_from_file, struct file *, file)
{
	return (unsigned long)sock_from_file(file);
}

BTF_ID_LIST(bpf_sock_from_file_btf_ids)
BTF_ID(struct, socket)
BTF_ID(struct, file)

const struct bpf_func_proto bpf_sock_from_file_proto = {
	.func		= bpf_sock_from_file,
	.gpl_only	= false,
	.ret_type	= RET_PTR_TO_BTF_ID_OR_NULL,
	.ret_btf_id	= &bpf_sock_from_file_btf_ids[0],
	.arg1_type	= ARG_PTR_TO_BTF_ID,
	.arg1_btf_id	= &bpf_sock_from_file_btf_ids[1],
};

static const struct bpf_func_proto *
bpf_sk_base_func_proto(enum bpf_func_id func_id)
{
	const struct bpf_func_proto *func;

	switch (func_id) {
	case BPF_FUNC_skc_to_tcp6_sock:
		func = &bpf_skc_to_tcp6_sock_proto;
		break;
	case BPF_FUNC_skc_to_tcp_sock:
		func = &bpf_skc_to_tcp_sock_proto;
		break;
	case BPF_FUNC_skc_to_tcp_timewait_sock:
		func = &bpf_skc_to_tcp_timewait_sock_proto;
		break;
	case BPF_FUNC_skc_to_tcp_request_sock:
		func = &bpf_skc_to_tcp_request_sock_proto;
		break;
	case BPF_FUNC_skc_to_udp6_sock:
		func = &bpf_skc_to_udp6_sock_proto;
		break;
	case BPF_FUNC_skc_to_unix_sock:
		func = &bpf_skc_to_unix_sock_proto;
		break;
	case BPF_FUNC_ktime_get_coarse_ns:
		return &bpf_ktime_get_coarse_ns_proto;
	default:
		return bpf_base_func_proto(func_id);
	}

	if (!perfmon_capable())
		return NULL;

	return func;
}<|MERGE_RESOLUTION|>--- conflicted
+++ resolved
@@ -8265,15 +8265,9 @@
 {
 	const u32 act_max = XDP_REDIRECT;
 
-<<<<<<< HEAD
-	pr_warn_once("%s XDP return value %u, expect packet loss!\n",
-		     act > act_max ? "Illegal" : "Driver unsupported",
-		     act);
-=======
 	pr_warn_once("%s XDP return value %u on prog %s (id %d) dev %s, expect packet loss!\n",
 		     act > act_max ? "Illegal" : "Driver unsupported",
 		     act, prog->aux->name, prog->aux->id, dev ? dev->name : "N/A");
->>>>>>> 77b5472d
 }
 EXPORT_SYMBOL_GPL(bpf_warn_invalid_xdp_action);
 
@@ -10627,11 +10621,6 @@
 	case bpf_ctx_range(struct bpf_sk_lookup, local_ip4):
 	case bpf_ctx_range_till(struct bpf_sk_lookup, remote_ip6[0], remote_ip6[3]):
 	case bpf_ctx_range_till(struct bpf_sk_lookup, local_ip6[0], local_ip6[3]):
-<<<<<<< HEAD
-	case offsetof(struct bpf_sk_lookup, remote_port) ...
-	     offsetof(struct bpf_sk_lookup, local_ip4) - 1:
-=======
->>>>>>> 77b5472d
 	case bpf_ctx_range(struct bpf_sk_lookup, local_port):
 	case bpf_ctx_range(struct bpf_sk_lookup, ingress_ifindex):
 		bpf_ctx_record_field_size(info, sizeof(__u32));
