--- conflicted
+++ resolved
@@ -879,21 +879,14 @@
  *	hit zero. Meanwhile, pass the drop reason to 'kfree_skb'
  *	tracepoint.
  */
-<<<<<<< HEAD
-void kfree_skb_reason(struct sk_buff *skb, enum skb_drop_reason reason)
-=======
 void __fix_address
 kfree_skb_reason(struct sk_buff *skb, enum skb_drop_reason reason)
->>>>>>> d60c95ef
 {
 	if (unlikely(!skb_unref(skb)))
 		return;
 
-<<<<<<< HEAD
-=======
 	DEBUG_NET_WARN_ON_ONCE(reason <= 0 || reason >= SKB_DROP_REASON_MAX);
 
->>>>>>> d60c95ef
 	trace_kfree_skb(skb, __builtin_return_address(0), reason);
 	__kfree_skb(skb);
 }
@@ -4901,12 +4894,7 @@
 	serr->header.h4.iif = skb->dev ? skb->dev->ifindex : 0;
 	if (sk->sk_tsflags & SOF_TIMESTAMPING_OPT_ID) {
 		serr->ee.ee_data = skb_shinfo(skb)->tskey;
-<<<<<<< HEAD
-		if (sk->sk_protocol == IPPROTO_TCP &&
-		    sk->sk_type == SOCK_STREAM)
-=======
 		if (sk_is_tcp(sk))
->>>>>>> d60c95ef
 			serr->ee.ee_data -= atomic_read(&sk->sk_tskey);
 	}
 
