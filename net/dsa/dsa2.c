--- conflicted
+++ resolved
@@ -521,32 +521,12 @@
 	list_for_each_entry(dp, &dst->ports, list) {
 		err = dsa_switch_setup(dp->ds);
 		if (err)
-<<<<<<< HEAD
-			goto switch_teardown;
-
-		for (port = 0; port < ds->num_ports; port++) {
-			dp = &ds->ports[port];
-
-			err = dsa_port_setup(dp);
-			if (err)
-				continue;
-		}
-	}
-
-	return 0;
-
-switch_teardown:
-	for (i = 0; i < device; i++) {
-		ds = dst->ds[i];
-		if (!ds)
-=======
 			goto teardown;
 	}
 
 	list_for_each_entry(dp, &dst->ports, list) {
 		err = dsa_port_setup(dp);
 		if (err)
->>>>>>> d1988041
 			continue;
 	}
 
