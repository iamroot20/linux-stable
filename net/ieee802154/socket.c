--- conflicted
+++ resolved
@@ -314,10 +314,6 @@
 	int err = -EOPNOTSUPP;
 	struct sk_buff *skb;
 
-<<<<<<< HEAD
-	flags |= (noblock ? MSG_DONTWAIT : 0);
-=======
->>>>>>> bf44eed7
 	skb = skb_recv_datagram(sk, flags, &err);
 	if (!skb)
 		goto out;
@@ -707,10 +703,6 @@
 	struct dgram_sock *ro = dgram_sk(sk);
 	DECLARE_SOCKADDR(struct sockaddr_ieee802154 *, saddr, msg->msg_name);
 
-<<<<<<< HEAD
-	flags |= (noblock ? MSG_DONTWAIT : 0);
-=======
->>>>>>> bf44eed7
 	skb = skb_recv_datagram(sk, flags, &err);
 	if (!skb)
 		goto out;
