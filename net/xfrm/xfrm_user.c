// SPDX-License-Identifier: GPL-2.0-only
/* xfrm_user.c: User interface to configure xfrm engine.
 *
 * Copyright (C) 2002 David S. Miller (davem@redhat.com)
 *
 * Changes:
 *	Mitsuru KANDA @USAGI
 * 	Kazunori MIYAZAWA @USAGI
 * 	Kunihiro Ishiguro <kunihiro@ipinfusion.com>
 * 		IPv6 support
 *
 */

#include <linux/compat.h>
#include <linux/crypto.h>
#include <linux/module.h>
#include <linux/kernel.h>
#include <linux/types.h>
#include <linux/slab.h>
#include <linux/socket.h>
#include <linux/string.h>
#include <linux/net.h>
#include <linux/skbuff.h>
#include <linux/pfkeyv2.h>
#include <linux/ipsec.h>
#include <linux/init.h>
#include <linux/security.h>
#include <net/sock.h>
#include <net/xfrm.h>
#include <net/netlink.h>
#include <net/ah.h>
#include <linux/uaccess.h>
#if IS_ENABLED(CONFIG_IPV6)
#include <linux/in6.h>
#endif
#include <asm/unaligned.h>

static int verify_one_alg(struct nlattr **attrs, enum xfrm_attr_type_t type,
			  struct netlink_ext_ack *extack)
{
	struct nlattr *rt = attrs[type];
	struct xfrm_algo *algp;

	if (!rt)
		return 0;

	algp = nla_data(rt);
	if (nla_len(rt) < (int)xfrm_alg_len(algp)) {
		NL_SET_ERR_MSG(extack, "Invalid AUTH/CRYPT/COMP attribute length");
		return -EINVAL;
	}

	switch (type) {
	case XFRMA_ALG_AUTH:
	case XFRMA_ALG_CRYPT:
	case XFRMA_ALG_COMP:
		break;

	default:
		NL_SET_ERR_MSG(extack, "Invalid algorithm attribute type");
		return -EINVAL;
	}

	algp->alg_name[sizeof(algp->alg_name) - 1] = '\0';
	return 0;
}

static int verify_auth_trunc(struct nlattr **attrs,
			     struct netlink_ext_ack *extack)
{
	struct nlattr *rt = attrs[XFRMA_ALG_AUTH_TRUNC];
	struct xfrm_algo_auth *algp;

	if (!rt)
		return 0;

	algp = nla_data(rt);
	if (nla_len(rt) < (int)xfrm_alg_auth_len(algp)) {
		NL_SET_ERR_MSG(extack, "Invalid AUTH_TRUNC attribute length");
		return -EINVAL;
	}

	algp->alg_name[sizeof(algp->alg_name) - 1] = '\0';
	return 0;
}

static int verify_aead(struct nlattr **attrs, struct netlink_ext_ack *extack)
{
	struct nlattr *rt = attrs[XFRMA_ALG_AEAD];
	struct xfrm_algo_aead *algp;

	if (!rt)
		return 0;

	algp = nla_data(rt);
	if (nla_len(rt) < (int)aead_len(algp)) {
		NL_SET_ERR_MSG(extack, "Invalid AEAD attribute length");
		return -EINVAL;
	}

	algp->alg_name[sizeof(algp->alg_name) - 1] = '\0';
	return 0;
}

static void verify_one_addr(struct nlattr **attrs, enum xfrm_attr_type_t type,
			   xfrm_address_t **addrp)
{
	struct nlattr *rt = attrs[type];

	if (rt && addrp)
		*addrp = nla_data(rt);
}

static inline int verify_sec_ctx_len(struct nlattr **attrs, struct netlink_ext_ack *extack)
{
	struct nlattr *rt = attrs[XFRMA_SEC_CTX];
	struct xfrm_user_sec_ctx *uctx;

	if (!rt)
		return 0;

	uctx = nla_data(rt);
	if (uctx->len > nla_len(rt) ||
	    uctx->len != (sizeof(struct xfrm_user_sec_ctx) + uctx->ctx_len)) {
		NL_SET_ERR_MSG(extack, "Invalid security context length");
		return -EINVAL;
	}

	return 0;
}

static inline int verify_replay(struct xfrm_usersa_info *p,
				struct nlattr **attrs,
				struct netlink_ext_ack *extack)
{
	struct nlattr *rt = attrs[XFRMA_REPLAY_ESN_VAL];
	struct xfrm_replay_state_esn *rs;

	if (!rt) {
		if (p->flags & XFRM_STATE_ESN) {
			NL_SET_ERR_MSG(extack, "Missing required attribute for ESN");
			return -EINVAL;
		}
		return 0;
	}

	rs = nla_data(rt);

	if (rs->bmp_len > XFRMA_REPLAY_ESN_MAX / sizeof(rs->bmp[0]) / 8) {
		NL_SET_ERR_MSG(extack, "ESN bitmap length must be <= 128");
		return -EINVAL;
	}

	if (nla_len(rt) < (int)xfrm_replay_state_esn_len(rs) &&
	    nla_len(rt) != sizeof(*rs)) {
		NL_SET_ERR_MSG(extack, "ESN attribute is too short to fit the full bitmap length");
		return -EINVAL;
	}

	/* As only ESP and AH support ESN feature. */
	if ((p->id.proto != IPPROTO_ESP) && (p->id.proto != IPPROTO_AH)) {
		NL_SET_ERR_MSG(extack, "ESN only supported for ESP and AH");
		return -EINVAL;
	}

	if (p->replay_window != 0) {
		NL_SET_ERR_MSG(extack, "ESN not compatible with legacy replay_window");
		return -EINVAL;
	}

	return 0;
}

static int verify_newsa_info(struct xfrm_usersa_info *p,
			     struct nlattr **attrs,
			     struct netlink_ext_ack *extack)
{
	int err;

	err = -EINVAL;
	switch (p->family) {
	case AF_INET:
		break;

	case AF_INET6:
#if IS_ENABLED(CONFIG_IPV6)
		break;
#else
		err = -EAFNOSUPPORT;
		NL_SET_ERR_MSG(extack, "IPv6 support disabled");
		goto out;
#endif

	default:
		NL_SET_ERR_MSG(extack, "Invalid address family");
		goto out;
	}

	switch (p->sel.family) {
	case AF_UNSPEC:
		break;

	case AF_INET:
		if (p->sel.prefixlen_d > 32 || p->sel.prefixlen_s > 32) {
			NL_SET_ERR_MSG(extack, "Invalid prefix length in selector (must be <= 32 for IPv4)");
			goto out;
		}

		break;

	case AF_INET6:
#if IS_ENABLED(CONFIG_IPV6)
		if (p->sel.prefixlen_d > 128 || p->sel.prefixlen_s > 128) {
			NL_SET_ERR_MSG(extack, "Invalid prefix length in selector (must be <= 128 for IPv6)");
			goto out;
		}

		break;
#else
		NL_SET_ERR_MSG(extack, "IPv6 support disabled");
		err = -EAFNOSUPPORT;
		goto out;
#endif

	default:
		NL_SET_ERR_MSG(extack, "Invalid address family in selector");
		goto out;
	}

	err = -EINVAL;
	switch (p->id.proto) {
	case IPPROTO_AH:
		if (!attrs[XFRMA_ALG_AUTH]	&&
		    !attrs[XFRMA_ALG_AUTH_TRUNC]) {
			NL_SET_ERR_MSG(extack, "Missing required attribute for AH: AUTH_TRUNC or AUTH");
			goto out;
		}

		if (attrs[XFRMA_ALG_AEAD]	||
		    attrs[XFRMA_ALG_CRYPT]	||
		    attrs[XFRMA_ALG_COMP]	||
		    attrs[XFRMA_TFCPAD]) {
			NL_SET_ERR_MSG(extack, "Invalid attributes for AH: AEAD, CRYPT, COMP, TFCPAD");
			goto out;
		}
		break;

	case IPPROTO_ESP:
		if (attrs[XFRMA_ALG_COMP]) {
			NL_SET_ERR_MSG(extack, "Invalid attribute for ESP: COMP");
			goto out;
		}

		if (!attrs[XFRMA_ALG_AUTH] &&
		    !attrs[XFRMA_ALG_AUTH_TRUNC] &&
		    !attrs[XFRMA_ALG_CRYPT] &&
		    !attrs[XFRMA_ALG_AEAD]) {
			NL_SET_ERR_MSG(extack, "Missing required attribute for ESP: at least one of AUTH, AUTH_TRUNC, CRYPT, AEAD");
			goto out;
		}

		if ((attrs[XFRMA_ALG_AUTH] ||
		     attrs[XFRMA_ALG_AUTH_TRUNC] ||
		     attrs[XFRMA_ALG_CRYPT]) &&
		    attrs[XFRMA_ALG_AEAD]) {
			NL_SET_ERR_MSG(extack, "Invalid attribute combination for ESP: AEAD can't be used with AUTH, AUTH_TRUNC, CRYPT");
			goto out;
		}

		if (attrs[XFRMA_TFCPAD] &&
		    p->mode != XFRM_MODE_TUNNEL) {
			NL_SET_ERR_MSG(extack, "TFC padding can only be used in tunnel mode");
			goto out;
		}
		break;

	case IPPROTO_COMP:
		if (!attrs[XFRMA_ALG_COMP]) {
			NL_SET_ERR_MSG(extack, "Missing required attribute for COMP: COMP");
			goto out;
		}

		if (attrs[XFRMA_ALG_AEAD]	||
		    attrs[XFRMA_ALG_AUTH]	||
		    attrs[XFRMA_ALG_AUTH_TRUNC]	||
		    attrs[XFRMA_ALG_CRYPT]	||
		    attrs[XFRMA_TFCPAD]) {
			NL_SET_ERR_MSG(extack, "Invalid attributes for COMP: AEAD, AUTH, AUTH_TRUNC, CRYPT, TFCPAD");
			goto out;
		}

		if (ntohl(p->id.spi) >= 0x10000) {
			NL_SET_ERR_MSG(extack, "SPI is too large for COMP (must be < 0x10000)");
			goto out;
		}
		break;

#if IS_ENABLED(CONFIG_IPV6)
	case IPPROTO_DSTOPTS:
	case IPPROTO_ROUTING:
		if (attrs[XFRMA_ALG_COMP]	||
		    attrs[XFRMA_ALG_AUTH]	||
		    attrs[XFRMA_ALG_AUTH_TRUNC]	||
		    attrs[XFRMA_ALG_AEAD]	||
		    attrs[XFRMA_ALG_CRYPT]	||
		    attrs[XFRMA_ENCAP]		||
		    attrs[XFRMA_SEC_CTX]	||
		    attrs[XFRMA_TFCPAD]) {
			NL_SET_ERR_MSG(extack, "Invalid attributes for DSTOPTS/ROUTING");
			goto out;
		}

		if (!attrs[XFRMA_COADDR]) {
			NL_SET_ERR_MSG(extack, "Missing required COADDR attribute for DSTOPTS/ROUTING");
			goto out;
		}
		break;
#endif

	default:
		NL_SET_ERR_MSG(extack, "Unsupported protocol");
		goto out;
	}

	if ((err = verify_aead(attrs, extack)))
		goto out;
	if ((err = verify_auth_trunc(attrs, extack)))
		goto out;
	if ((err = verify_one_alg(attrs, XFRMA_ALG_AUTH, extack)))
		goto out;
	if ((err = verify_one_alg(attrs, XFRMA_ALG_CRYPT, extack)))
		goto out;
	if ((err = verify_one_alg(attrs, XFRMA_ALG_COMP, extack)))
		goto out;
	if ((err = verify_sec_ctx_len(attrs, extack)))
		goto out;
	if ((err = verify_replay(p, attrs, extack)))
		goto out;

	err = -EINVAL;
	switch (p->mode) {
	case XFRM_MODE_TRANSPORT:
	case XFRM_MODE_TUNNEL:
	case XFRM_MODE_ROUTEOPTIMIZATION:
	case XFRM_MODE_BEET:
		break;

	default:
		NL_SET_ERR_MSG(extack, "Unsupported mode");
		goto out;
	}

	err = 0;

<<<<<<< HEAD
	if (attrs[XFRMA_MTIMER_THRESH])
		if (!attrs[XFRMA_ENCAP])
			err = -EINVAL;
=======
	if (attrs[XFRMA_MTIMER_THRESH]) {
		if (!attrs[XFRMA_ENCAP]) {
			NL_SET_ERR_MSG(extack, "MTIMER_THRESH attribute can only be set on ENCAP states");
			err = -EINVAL;
			goto out;
		}
	}
>>>>>>> d60c95ef

out:
	return err;
}

static int attach_one_algo(struct xfrm_algo **algpp, u8 *props,
			   struct xfrm_algo_desc *(*get_byname)(const char *, int),
			   struct nlattr *rta, struct netlink_ext_ack *extack)
{
	struct xfrm_algo *p, *ualg;
	struct xfrm_algo_desc *algo;

	if (!rta)
		return 0;

	ualg = nla_data(rta);

	algo = get_byname(ualg->alg_name, 1);
	if (!algo) {
		NL_SET_ERR_MSG(extack, "Requested COMP algorithm not found");
		return -ENOSYS;
	}
	*props = algo->desc.sadb_alg_id;

	p = kmemdup(ualg, xfrm_alg_len(ualg), GFP_KERNEL);
	if (!p)
		return -ENOMEM;

	strcpy(p->alg_name, algo->name);
	*algpp = p;
	return 0;
}

static int attach_crypt(struct xfrm_state *x, struct nlattr *rta,
			struct netlink_ext_ack *extack)
{
	struct xfrm_algo *p, *ualg;
	struct xfrm_algo_desc *algo;

	if (!rta)
		return 0;

	ualg = nla_data(rta);

	algo = xfrm_ealg_get_byname(ualg->alg_name, 1);
	if (!algo) {
		NL_SET_ERR_MSG(extack, "Requested CRYPT algorithm not found");
		return -ENOSYS;
	}
	x->props.ealgo = algo->desc.sadb_alg_id;

	p = kmemdup(ualg, xfrm_alg_len(ualg), GFP_KERNEL);
	if (!p)
		return -ENOMEM;

	strcpy(p->alg_name, algo->name);
	x->ealg = p;
	x->geniv = algo->uinfo.encr.geniv;
	return 0;
}

static int attach_auth(struct xfrm_algo_auth **algpp, u8 *props,
		       struct nlattr *rta, struct netlink_ext_ack *extack)
{
	struct xfrm_algo *ualg;
	struct xfrm_algo_auth *p;
	struct xfrm_algo_desc *algo;

	if (!rta)
		return 0;

	ualg = nla_data(rta);

	algo = xfrm_aalg_get_byname(ualg->alg_name, 1);
	if (!algo) {
		NL_SET_ERR_MSG(extack, "Requested AUTH algorithm not found");
		return -ENOSYS;
	}
	*props = algo->desc.sadb_alg_id;

	p = kmalloc(sizeof(*p) + (ualg->alg_key_len + 7) / 8, GFP_KERNEL);
	if (!p)
		return -ENOMEM;

	strcpy(p->alg_name, algo->name);
	p->alg_key_len = ualg->alg_key_len;
	p->alg_trunc_len = algo->uinfo.auth.icv_truncbits;
	memcpy(p->alg_key, ualg->alg_key, (ualg->alg_key_len + 7) / 8);

	*algpp = p;
	return 0;
}

static int attach_auth_trunc(struct xfrm_algo_auth **algpp, u8 *props,
			     struct nlattr *rta, struct netlink_ext_ack *extack)
{
	struct xfrm_algo_auth *p, *ualg;
	struct xfrm_algo_desc *algo;

	if (!rta)
		return 0;

	ualg = nla_data(rta);

	algo = xfrm_aalg_get_byname(ualg->alg_name, 1);
	if (!algo) {
		NL_SET_ERR_MSG(extack, "Requested AUTH_TRUNC algorithm not found");
		return -ENOSYS;
	}
	if (ualg->alg_trunc_len > algo->uinfo.auth.icv_fullbits) {
		NL_SET_ERR_MSG(extack, "Invalid length requested for truncated ICV");
		return -EINVAL;
	}
	*props = algo->desc.sadb_alg_id;

	p = kmemdup(ualg, xfrm_alg_auth_len(ualg), GFP_KERNEL);
	if (!p)
		return -ENOMEM;

	strcpy(p->alg_name, algo->name);
	if (!p->alg_trunc_len)
		p->alg_trunc_len = algo->uinfo.auth.icv_truncbits;

	*algpp = p;
	return 0;
}

static int attach_aead(struct xfrm_state *x, struct nlattr *rta,
		       struct netlink_ext_ack *extack)
{
	struct xfrm_algo_aead *p, *ualg;
	struct xfrm_algo_desc *algo;

	if (!rta)
		return 0;

	ualg = nla_data(rta);

	algo = xfrm_aead_get_byname(ualg->alg_name, ualg->alg_icv_len, 1);
	if (!algo) {
		NL_SET_ERR_MSG(extack, "Requested AEAD algorithm not found");
		return -ENOSYS;
	}
	x->props.ealgo = algo->desc.sadb_alg_id;

	p = kmemdup(ualg, aead_len(ualg), GFP_KERNEL);
	if (!p)
		return -ENOMEM;

	strcpy(p->alg_name, algo->name);
	x->aead = p;
	x->geniv = algo->uinfo.aead.geniv;
	return 0;
}

static inline int xfrm_replay_verify_len(struct xfrm_replay_state_esn *replay_esn,
					 struct nlattr *rp)
{
	struct xfrm_replay_state_esn *up;
	unsigned int ulen;

	if (!replay_esn || !rp)
		return 0;

	up = nla_data(rp);
	ulen = xfrm_replay_state_esn_len(up);

	/* Check the overall length and the internal bitmap length to avoid
	 * potential overflow. */
	if (nla_len(rp) < (int)ulen ||
	    xfrm_replay_state_esn_len(replay_esn) != ulen ||
	    replay_esn->bmp_len != up->bmp_len)
		return -EINVAL;

	if (up->replay_window > up->bmp_len * sizeof(__u32) * 8)
		return -EINVAL;

	return 0;
}

static int xfrm_alloc_replay_state_esn(struct xfrm_replay_state_esn **replay_esn,
				       struct xfrm_replay_state_esn **preplay_esn,
				       struct nlattr *rta)
{
	struct xfrm_replay_state_esn *p, *pp, *up;
	unsigned int klen, ulen;

	if (!rta)
		return 0;

	up = nla_data(rta);
	klen = xfrm_replay_state_esn_len(up);
	ulen = nla_len(rta) >= (int)klen ? klen : sizeof(*up);

	p = kzalloc(klen, GFP_KERNEL);
	if (!p)
		return -ENOMEM;

	pp = kzalloc(klen, GFP_KERNEL);
	if (!pp) {
		kfree(p);
		return -ENOMEM;
	}

	memcpy(p, up, ulen);
	memcpy(pp, up, ulen);

	*replay_esn = p;
	*preplay_esn = pp;

	return 0;
}

static inline unsigned int xfrm_user_sec_ctx_size(struct xfrm_sec_ctx *xfrm_ctx)
{
	unsigned int len = 0;

	if (xfrm_ctx) {
		len += sizeof(struct xfrm_user_sec_ctx);
		len += xfrm_ctx->ctx_len;
	}
	return len;
}

static void copy_from_user_state(struct xfrm_state *x, struct xfrm_usersa_info *p)
{
	memcpy(&x->id, &p->id, sizeof(x->id));
	memcpy(&x->sel, &p->sel, sizeof(x->sel));
	memcpy(&x->lft, &p->lft, sizeof(x->lft));
	x->props.mode = p->mode;
	x->props.replay_window = min_t(unsigned int, p->replay_window,
					sizeof(x->replay.bitmap) * 8);
	x->props.reqid = p->reqid;
	x->props.family = p->family;
	memcpy(&x->props.saddr, &p->saddr, sizeof(x->props.saddr));
	x->props.flags = p->flags;

	if (!x->sel.family && !(p->flags & XFRM_STATE_AF_UNSPEC))
		x->sel.family = p->family;
}

/*
 * someday when pfkey also has support, we could have the code
 * somehow made shareable and move it to xfrm_state.c - JHS
 *
*/
static void xfrm_update_ae_params(struct xfrm_state *x, struct nlattr **attrs,
				  int update_esn)
{
	struct nlattr *rp = attrs[XFRMA_REPLAY_VAL];
	struct nlattr *re = update_esn ? attrs[XFRMA_REPLAY_ESN_VAL] : NULL;
	struct nlattr *lt = attrs[XFRMA_LTIME_VAL];
	struct nlattr *et = attrs[XFRMA_ETIMER_THRESH];
	struct nlattr *rt = attrs[XFRMA_REPLAY_THRESH];
	struct nlattr *mt = attrs[XFRMA_MTIMER_THRESH];

	if (re) {
		struct xfrm_replay_state_esn *replay_esn;
		replay_esn = nla_data(re);
		memcpy(x->replay_esn, replay_esn,
		       xfrm_replay_state_esn_len(replay_esn));
		memcpy(x->preplay_esn, replay_esn,
		       xfrm_replay_state_esn_len(replay_esn));
	}

	if (rp) {
		struct xfrm_replay_state *replay;
		replay = nla_data(rp);
		memcpy(&x->replay, replay, sizeof(*replay));
		memcpy(&x->preplay, replay, sizeof(*replay));
	}

	if (lt) {
		struct xfrm_lifetime_cur *ltime;
		ltime = nla_data(lt);
		x->curlft.bytes = ltime->bytes;
		x->curlft.packets = ltime->packets;
		x->curlft.add_time = ltime->add_time;
		x->curlft.use_time = ltime->use_time;
	}

	if (et)
		x->replay_maxage = nla_get_u32(et);

	if (rt)
		x->replay_maxdiff = nla_get_u32(rt);

	if (mt)
		x->mapping_maxage = nla_get_u32(mt);
}

static void xfrm_smark_init(struct nlattr **attrs, struct xfrm_mark *m)
{
	if (attrs[XFRMA_SET_MARK]) {
		m->v = nla_get_u32(attrs[XFRMA_SET_MARK]);
		if (attrs[XFRMA_SET_MARK_MASK])
			m->m = nla_get_u32(attrs[XFRMA_SET_MARK_MASK]);
		else
			m->m = 0xffffffff;
	} else {
		m->v = m->m = 0;
	}
}

static struct xfrm_state *xfrm_state_construct(struct net *net,
					       struct xfrm_usersa_info *p,
					       struct nlattr **attrs,
					       int *errp,
					       struct netlink_ext_ack *extack)
{
	struct xfrm_state *x = xfrm_state_alloc(net);
	int err = -ENOMEM;

	if (!x)
		goto error_no_put;

	copy_from_user_state(x, p);

	if (attrs[XFRMA_ENCAP]) {
		x->encap = kmemdup(nla_data(attrs[XFRMA_ENCAP]),
				   sizeof(*x->encap), GFP_KERNEL);
		if (x->encap == NULL)
			goto error;
	}

	if (attrs[XFRMA_COADDR]) {
		x->coaddr = kmemdup(nla_data(attrs[XFRMA_COADDR]),
				    sizeof(*x->coaddr), GFP_KERNEL);
		if (x->coaddr == NULL)
			goto error;
	}

	if (attrs[XFRMA_SA_EXTRA_FLAGS])
		x->props.extra_flags = nla_get_u32(attrs[XFRMA_SA_EXTRA_FLAGS]);

	if ((err = attach_aead(x, attrs[XFRMA_ALG_AEAD], extack)))
		goto error;
	if ((err = attach_auth_trunc(&x->aalg, &x->props.aalgo,
				     attrs[XFRMA_ALG_AUTH_TRUNC], extack)))
		goto error;
	if (!x->props.aalgo) {
		if ((err = attach_auth(&x->aalg, &x->props.aalgo,
				       attrs[XFRMA_ALG_AUTH], extack)))
			goto error;
	}
	if ((err = attach_crypt(x, attrs[XFRMA_ALG_CRYPT], extack)))
		goto error;
	if ((err = attach_one_algo(&x->calg, &x->props.calgo,
				   xfrm_calg_get_byname,
				   attrs[XFRMA_ALG_COMP], extack)))
		goto error;

	if (attrs[XFRMA_TFCPAD])
		x->tfcpad = nla_get_u32(attrs[XFRMA_TFCPAD]);

	xfrm_mark_get(attrs, &x->mark);

	xfrm_smark_init(attrs, &x->props.smark);

	if (attrs[XFRMA_IF_ID])
		x->if_id = nla_get_u32(attrs[XFRMA_IF_ID]);

	err = __xfrm_init_state(x, false, attrs[XFRMA_OFFLOAD_DEV], extack);
	if (err)
		goto error;

	if (attrs[XFRMA_SEC_CTX]) {
		err = security_xfrm_state_alloc(x,
						nla_data(attrs[XFRMA_SEC_CTX]));
		if (err)
			goto error;
	}

	if ((err = xfrm_alloc_replay_state_esn(&x->replay_esn, &x->preplay_esn,
					       attrs[XFRMA_REPLAY_ESN_VAL])))
		goto error;

	x->km.seq = p->seq;
	x->replay_maxdiff = net->xfrm.sysctl_aevent_rseqth;
	/* sysctl_xfrm_aevent_etime is in 100ms units */
	x->replay_maxage = (net->xfrm.sysctl_aevent_etime*HZ)/XFRM_AE_ETH_M;

	if ((err = xfrm_init_replay(x, extack)))
		goto error;

	/* override default values from above */
	xfrm_update_ae_params(x, attrs, 0);

	/* configure the hardware if offload is requested */
	if (attrs[XFRMA_OFFLOAD_DEV]) {
		err = xfrm_dev_state_add(net, x,
					 nla_data(attrs[XFRMA_OFFLOAD_DEV]),
					 extack);
		if (err)
			goto error;
	}

	return x;

error:
	x->km.state = XFRM_STATE_DEAD;
	xfrm_state_put(x);
error_no_put:
	*errp = err;
	return NULL;
}

static int xfrm_add_sa(struct sk_buff *skb, struct nlmsghdr *nlh,
		       struct nlattr **attrs, struct netlink_ext_ack *extack)
{
	struct net *net = sock_net(skb->sk);
	struct xfrm_usersa_info *p = nlmsg_data(nlh);
	struct xfrm_state *x;
	int err;
	struct km_event c;

	err = verify_newsa_info(p, attrs, extack);
	if (err)
		return err;

	x = xfrm_state_construct(net, p, attrs, &err, extack);
	if (!x)
		return err;

	xfrm_state_hold(x);
	if (nlh->nlmsg_type == XFRM_MSG_NEWSA)
		err = xfrm_state_add(x);
	else
		err = xfrm_state_update(x);

	xfrm_audit_state_add(x, err ? 0 : 1, true);

	if (err < 0) {
		x->km.state = XFRM_STATE_DEAD;
		xfrm_dev_state_delete(x);
		__xfrm_state_put(x);
		goto out;
	}

	if (x->km.state == XFRM_STATE_VOID)
		x->km.state = XFRM_STATE_VALID;

	c.seq = nlh->nlmsg_seq;
	c.portid = nlh->nlmsg_pid;
	c.event = nlh->nlmsg_type;

	km_state_notify(x, &c);
out:
	xfrm_state_put(x);
	return err;
}

static struct xfrm_state *xfrm_user_state_lookup(struct net *net,
						 struct xfrm_usersa_id *p,
						 struct nlattr **attrs,
						 int *errp)
{
	struct xfrm_state *x = NULL;
	struct xfrm_mark m;
	int err;
	u32 mark = xfrm_mark_get(attrs, &m);

	if (xfrm_id_proto_match(p->proto, IPSEC_PROTO_ANY)) {
		err = -ESRCH;
		x = xfrm_state_lookup(net, mark, &p->daddr, p->spi, p->proto, p->family);
	} else {
		xfrm_address_t *saddr = NULL;

		verify_one_addr(attrs, XFRMA_SRCADDR, &saddr);
		if (!saddr) {
			err = -EINVAL;
			goto out;
		}

		err = -ESRCH;
		x = xfrm_state_lookup_byaddr(net, mark,
					     &p->daddr, saddr,
					     p->proto, p->family);
	}

 out:
	if (!x && errp)
		*errp = err;
	return x;
}

static int xfrm_del_sa(struct sk_buff *skb, struct nlmsghdr *nlh,
		       struct nlattr **attrs, struct netlink_ext_ack *extack)
{
	struct net *net = sock_net(skb->sk);
	struct xfrm_state *x;
	int err = -ESRCH;
	struct km_event c;
	struct xfrm_usersa_id *p = nlmsg_data(nlh);

	x = xfrm_user_state_lookup(net, p, attrs, &err);
	if (x == NULL)
		return err;

	if ((err = security_xfrm_state_delete(x)) != 0)
		goto out;

	if (xfrm_state_kern(x)) {
		err = -EPERM;
		goto out;
	}

	err = xfrm_state_delete(x);

	if (err < 0)
		goto out;

	c.seq = nlh->nlmsg_seq;
	c.portid = nlh->nlmsg_pid;
	c.event = nlh->nlmsg_type;
	km_state_notify(x, &c);

out:
	xfrm_audit_state_delete(x, err ? 0 : 1, true);
	xfrm_state_put(x);
	return err;
}

static void copy_to_user_state(struct xfrm_state *x, struct xfrm_usersa_info *p)
{
	memset(p, 0, sizeof(*p));
	memcpy(&p->id, &x->id, sizeof(p->id));
	memcpy(&p->sel, &x->sel, sizeof(p->sel));
	memcpy(&p->lft, &x->lft, sizeof(p->lft));
	memcpy(&p->curlft, &x->curlft, sizeof(p->curlft));
	put_unaligned(x->stats.replay_window, &p->stats.replay_window);
	put_unaligned(x->stats.replay, &p->stats.replay);
	put_unaligned(x->stats.integrity_failed, &p->stats.integrity_failed);
	memcpy(&p->saddr, &x->props.saddr, sizeof(p->saddr));
	p->mode = x->props.mode;
	p->replay_window = x->props.replay_window;
	p->reqid = x->props.reqid;
	p->family = x->props.family;
	p->flags = x->props.flags;
	p->seq = x->km.seq;
}

struct xfrm_dump_info {
	struct sk_buff *in_skb;
	struct sk_buff *out_skb;
	u32 nlmsg_seq;
	u16 nlmsg_flags;
};

static int copy_sec_ctx(struct xfrm_sec_ctx *s, struct sk_buff *skb)
{
	struct xfrm_user_sec_ctx *uctx;
	struct nlattr *attr;
	int ctx_size = sizeof(*uctx) + s->ctx_len;

	attr = nla_reserve(skb, XFRMA_SEC_CTX, ctx_size);
	if (attr == NULL)
		return -EMSGSIZE;

	uctx = nla_data(attr);
	uctx->exttype = XFRMA_SEC_CTX;
	uctx->len = ctx_size;
	uctx->ctx_doi = s->ctx_doi;
	uctx->ctx_alg = s->ctx_alg;
	uctx->ctx_len = s->ctx_len;
	memcpy(uctx + 1, s->ctx_str, s->ctx_len);

	return 0;
}

static int copy_user_offload(struct xfrm_dev_offload *xso, struct sk_buff *skb)
{
	struct xfrm_user_offload *xuo;
	struct nlattr *attr;

	attr = nla_reserve(skb, XFRMA_OFFLOAD_DEV, sizeof(*xuo));
	if (attr == NULL)
		return -EMSGSIZE;

	xuo = nla_data(attr);
	memset(xuo, 0, sizeof(*xuo));
	xuo->ifindex = xso->dev->ifindex;
	if (xso->dir == XFRM_DEV_OFFLOAD_IN)
		xuo->flags = XFRM_OFFLOAD_INBOUND;

	return 0;
}

static bool xfrm_redact(void)
{
	return IS_ENABLED(CONFIG_SECURITY) &&
		security_locked_down(LOCKDOWN_XFRM_SECRET);
}

static int copy_to_user_auth(struct xfrm_algo_auth *auth, struct sk_buff *skb)
{
	struct xfrm_algo *algo;
	struct xfrm_algo_auth *ap;
	struct nlattr *nla;
	bool redact_secret = xfrm_redact();

	nla = nla_reserve(skb, XFRMA_ALG_AUTH,
			  sizeof(*algo) + (auth->alg_key_len + 7) / 8);
	if (!nla)
		return -EMSGSIZE;
	algo = nla_data(nla);
	strncpy(algo->alg_name, auth->alg_name, sizeof(algo->alg_name));

	if (redact_secret && auth->alg_key_len)
		memset(algo->alg_key, 0, (auth->alg_key_len + 7) / 8);
	else
		memcpy(algo->alg_key, auth->alg_key,
		       (auth->alg_key_len + 7) / 8);
	algo->alg_key_len = auth->alg_key_len;

	nla = nla_reserve(skb, XFRMA_ALG_AUTH_TRUNC, xfrm_alg_auth_len(auth));
	if (!nla)
		return -EMSGSIZE;
	ap = nla_data(nla);
	memcpy(ap, auth, sizeof(struct xfrm_algo_auth));
	if (redact_secret && auth->alg_key_len)
		memset(ap->alg_key, 0, (auth->alg_key_len + 7) / 8);
	else
		memcpy(ap->alg_key, auth->alg_key,
		       (auth->alg_key_len + 7) / 8);
	return 0;
}

static int copy_to_user_aead(struct xfrm_algo_aead *aead, struct sk_buff *skb)
{
	struct nlattr *nla = nla_reserve(skb, XFRMA_ALG_AEAD, aead_len(aead));
	struct xfrm_algo_aead *ap;
	bool redact_secret = xfrm_redact();

	if (!nla)
		return -EMSGSIZE;

	ap = nla_data(nla);
	memcpy(ap, aead, sizeof(*aead));

	if (redact_secret && aead->alg_key_len)
		memset(ap->alg_key, 0, (aead->alg_key_len + 7) / 8);
	else
		memcpy(ap->alg_key, aead->alg_key,
		       (aead->alg_key_len + 7) / 8);
	return 0;
}

static int copy_to_user_ealg(struct xfrm_algo *ealg, struct sk_buff *skb)
{
	struct xfrm_algo *ap;
	bool redact_secret = xfrm_redact();
	struct nlattr *nla = nla_reserve(skb, XFRMA_ALG_CRYPT,
					 xfrm_alg_len(ealg));
	if (!nla)
		return -EMSGSIZE;

	ap = nla_data(nla);
	memcpy(ap, ealg, sizeof(*ealg));

	if (redact_secret && ealg->alg_key_len)
		memset(ap->alg_key, 0, (ealg->alg_key_len + 7) / 8);
	else
		memcpy(ap->alg_key, ealg->alg_key,
		       (ealg->alg_key_len + 7) / 8);

	return 0;
}

static int xfrm_smark_put(struct sk_buff *skb, struct xfrm_mark *m)
{
	int ret = 0;

	if (m->v | m->m) {
		ret = nla_put_u32(skb, XFRMA_SET_MARK, m->v);
		if (!ret)
			ret = nla_put_u32(skb, XFRMA_SET_MARK_MASK, m->m);
	}
	return ret;
}

/* Don't change this without updating xfrm_sa_len! */
static int copy_to_user_state_extra(struct xfrm_state *x,
				    struct xfrm_usersa_info *p,
				    struct sk_buff *skb)
{
	int ret = 0;

	copy_to_user_state(x, p);

	if (x->props.extra_flags) {
		ret = nla_put_u32(skb, XFRMA_SA_EXTRA_FLAGS,
				  x->props.extra_flags);
		if (ret)
			goto out;
	}

	if (x->coaddr) {
		ret = nla_put(skb, XFRMA_COADDR, sizeof(*x->coaddr), x->coaddr);
		if (ret)
			goto out;
	}
	if (x->lastused) {
		ret = nla_put_u64_64bit(skb, XFRMA_LASTUSED, x->lastused,
					XFRMA_PAD);
		if (ret)
			goto out;
	}
	if (x->aead) {
		ret = copy_to_user_aead(x->aead, skb);
		if (ret)
			goto out;
	}
	if (x->aalg) {
		ret = copy_to_user_auth(x->aalg, skb);
		if (ret)
			goto out;
	}
	if (x->ealg) {
		ret = copy_to_user_ealg(x->ealg, skb);
		if (ret)
			goto out;
	}
	if (x->calg) {
		ret = nla_put(skb, XFRMA_ALG_COMP, sizeof(*(x->calg)), x->calg);
		if (ret)
			goto out;
	}
	if (x->encap) {
		ret = nla_put(skb, XFRMA_ENCAP, sizeof(*x->encap), x->encap);
		if (ret)
			goto out;
	}
	if (x->tfcpad) {
		ret = nla_put_u32(skb, XFRMA_TFCPAD, x->tfcpad);
		if (ret)
			goto out;
	}
	ret = xfrm_mark_put(skb, &x->mark);
	if (ret)
		goto out;

	ret = xfrm_smark_put(skb, &x->props.smark);
	if (ret)
		goto out;

	if (x->replay_esn)
		ret = nla_put(skb, XFRMA_REPLAY_ESN_VAL,
			      xfrm_replay_state_esn_len(x->replay_esn),
			      x->replay_esn);
	else
		ret = nla_put(skb, XFRMA_REPLAY_VAL, sizeof(x->replay),
			      &x->replay);
	if (ret)
		goto out;
	if(x->xso.dev)
		ret = copy_user_offload(&x->xso, skb);
	if (ret)
		goto out;
	if (x->if_id) {
		ret = nla_put_u32(skb, XFRMA_IF_ID, x->if_id);
		if (ret)
			goto out;
	}
	if (x->security) {
		ret = copy_sec_ctx(x->security, skb);
		if (ret)
			goto out;
	}
	if (x->mapping_maxage)
		ret = nla_put_u32(skb, XFRMA_MTIMER_THRESH, x->mapping_maxage);
out:
	return ret;
}

static int dump_one_state(struct xfrm_state *x, int count, void *ptr)
{
	struct xfrm_dump_info *sp = ptr;
	struct sk_buff *in_skb = sp->in_skb;
	struct sk_buff *skb = sp->out_skb;
	struct xfrm_translator *xtr;
	struct xfrm_usersa_info *p;
	struct nlmsghdr *nlh;
	int err;

	nlh = nlmsg_put(skb, NETLINK_CB(in_skb).portid, sp->nlmsg_seq,
			XFRM_MSG_NEWSA, sizeof(*p), sp->nlmsg_flags);
	if (nlh == NULL)
		return -EMSGSIZE;

	p = nlmsg_data(nlh);

	err = copy_to_user_state_extra(x, p, skb);
	if (err) {
		nlmsg_cancel(skb, nlh);
		return err;
	}
	nlmsg_end(skb, nlh);

	xtr = xfrm_get_translator();
	if (xtr) {
		err = xtr->alloc_compat(skb, nlh);

		xfrm_put_translator(xtr);
		if (err) {
			nlmsg_cancel(skb, nlh);
			return err;
		}
	}

	return 0;
}

static int xfrm_dump_sa_done(struct netlink_callback *cb)
{
	struct xfrm_state_walk *walk = (struct xfrm_state_walk *) &cb->args[1];
	struct sock *sk = cb->skb->sk;
	struct net *net = sock_net(sk);

	if (cb->args[0])
		xfrm_state_walk_done(walk, net);
	return 0;
}

static int xfrm_dump_sa(struct sk_buff *skb, struct netlink_callback *cb)
{
	struct net *net = sock_net(skb->sk);
	struct xfrm_state_walk *walk = (struct xfrm_state_walk *) &cb->args[1];
	struct xfrm_dump_info info;

	BUILD_BUG_ON(sizeof(struct xfrm_state_walk) >
		     sizeof(cb->args) - sizeof(cb->args[0]));

	info.in_skb = cb->skb;
	info.out_skb = skb;
	info.nlmsg_seq = cb->nlh->nlmsg_seq;
	info.nlmsg_flags = NLM_F_MULTI;

	if (!cb->args[0]) {
		struct nlattr *attrs[XFRMA_MAX+1];
		struct xfrm_address_filter *filter = NULL;
		u8 proto = 0;
		int err;

		err = nlmsg_parse_deprecated(cb->nlh, 0, attrs, XFRMA_MAX,
					     xfrma_policy, cb->extack);
		if (err < 0)
			return err;

		if (attrs[XFRMA_ADDRESS_FILTER]) {
			filter = kmemdup(nla_data(attrs[XFRMA_ADDRESS_FILTER]),
					 sizeof(*filter), GFP_KERNEL);
			if (filter == NULL)
				return -ENOMEM;
		}

		if (attrs[XFRMA_PROTO])
			proto = nla_get_u8(attrs[XFRMA_PROTO]);

		xfrm_state_walk_init(walk, proto, filter);
		cb->args[0] = 1;
	}

	(void) xfrm_state_walk(net, walk, dump_one_state, &info);

	return skb->len;
}

static struct sk_buff *xfrm_state_netlink(struct sk_buff *in_skb,
					  struct xfrm_state *x, u32 seq)
{
	struct xfrm_dump_info info;
	struct sk_buff *skb;
	int err;

	skb = nlmsg_new(NLMSG_DEFAULT_SIZE, GFP_ATOMIC);
	if (!skb)
		return ERR_PTR(-ENOMEM);

	info.in_skb = in_skb;
	info.out_skb = skb;
	info.nlmsg_seq = seq;
	info.nlmsg_flags = 0;

	err = dump_one_state(x, 0, &info);
	if (err) {
		kfree_skb(skb);
		return ERR_PTR(err);
	}

	return skb;
}

/* A wrapper for nlmsg_multicast() checking that nlsk is still available.
 * Must be called with RCU read lock.
 */
static inline int xfrm_nlmsg_multicast(struct net *net, struct sk_buff *skb,
				       u32 pid, unsigned int group)
{
	struct sock *nlsk = rcu_dereference(net->xfrm.nlsk);
	struct xfrm_translator *xtr;

	if (!nlsk) {
		kfree_skb(skb);
		return -EPIPE;
	}

	xtr = xfrm_get_translator();
	if (xtr) {
		int err = xtr->alloc_compat(skb, nlmsg_hdr(skb));

		xfrm_put_translator(xtr);
		if (err) {
			kfree_skb(skb);
			return err;
		}
	}

	return nlmsg_multicast(nlsk, skb, pid, group, GFP_ATOMIC);
}

static inline unsigned int xfrm_spdinfo_msgsize(void)
{
	return NLMSG_ALIGN(4)
	       + nla_total_size(sizeof(struct xfrmu_spdinfo))
	       + nla_total_size(sizeof(struct xfrmu_spdhinfo))
	       + nla_total_size(sizeof(struct xfrmu_spdhthresh))
	       + nla_total_size(sizeof(struct xfrmu_spdhthresh));
}

static int build_spdinfo(struct sk_buff *skb, struct net *net,
			 u32 portid, u32 seq, u32 flags)
{
	struct xfrmk_spdinfo si;
	struct xfrmu_spdinfo spc;
	struct xfrmu_spdhinfo sph;
	struct xfrmu_spdhthresh spt4, spt6;
	struct nlmsghdr *nlh;
	int err;
	u32 *f;
	unsigned lseq;

	nlh = nlmsg_put(skb, portid, seq, XFRM_MSG_NEWSPDINFO, sizeof(u32), 0);
	if (nlh == NULL) /* shouldn't really happen ... */
		return -EMSGSIZE;

	f = nlmsg_data(nlh);
	*f = flags;
	xfrm_spd_getinfo(net, &si);
	spc.incnt = si.incnt;
	spc.outcnt = si.outcnt;
	spc.fwdcnt = si.fwdcnt;
	spc.inscnt = si.inscnt;
	spc.outscnt = si.outscnt;
	spc.fwdscnt = si.fwdscnt;
	sph.spdhcnt = si.spdhcnt;
	sph.spdhmcnt = si.spdhmcnt;

	do {
		lseq = read_seqbegin(&net->xfrm.policy_hthresh.lock);

		spt4.lbits = net->xfrm.policy_hthresh.lbits4;
		spt4.rbits = net->xfrm.policy_hthresh.rbits4;
		spt6.lbits = net->xfrm.policy_hthresh.lbits6;
		spt6.rbits = net->xfrm.policy_hthresh.rbits6;
	} while (read_seqretry(&net->xfrm.policy_hthresh.lock, lseq));

	err = nla_put(skb, XFRMA_SPD_INFO, sizeof(spc), &spc);
	if (!err)
		err = nla_put(skb, XFRMA_SPD_HINFO, sizeof(sph), &sph);
	if (!err)
		err = nla_put(skb, XFRMA_SPD_IPV4_HTHRESH, sizeof(spt4), &spt4);
	if (!err)
		err = nla_put(skb, XFRMA_SPD_IPV6_HTHRESH, sizeof(spt6), &spt6);
	if (err) {
		nlmsg_cancel(skb, nlh);
		return err;
	}

	nlmsg_end(skb, nlh);
	return 0;
}

static int xfrm_set_spdinfo(struct sk_buff *skb, struct nlmsghdr *nlh,
			    struct nlattr **attrs,
			    struct netlink_ext_ack *extack)
{
	struct net *net = sock_net(skb->sk);
	struct xfrmu_spdhthresh *thresh4 = NULL;
	struct xfrmu_spdhthresh *thresh6 = NULL;

	/* selector prefixlen thresholds to hash policies */
	if (attrs[XFRMA_SPD_IPV4_HTHRESH]) {
		struct nlattr *rta = attrs[XFRMA_SPD_IPV4_HTHRESH];

		if (nla_len(rta) < sizeof(*thresh4))
			return -EINVAL;
		thresh4 = nla_data(rta);
		if (thresh4->lbits > 32 || thresh4->rbits > 32)
			return -EINVAL;
	}
	if (attrs[XFRMA_SPD_IPV6_HTHRESH]) {
		struct nlattr *rta = attrs[XFRMA_SPD_IPV6_HTHRESH];

		if (nla_len(rta) < sizeof(*thresh6))
			return -EINVAL;
		thresh6 = nla_data(rta);
		if (thresh6->lbits > 128 || thresh6->rbits > 128)
			return -EINVAL;
	}

	if (thresh4 || thresh6) {
		write_seqlock(&net->xfrm.policy_hthresh.lock);
		if (thresh4) {
			net->xfrm.policy_hthresh.lbits4 = thresh4->lbits;
			net->xfrm.policy_hthresh.rbits4 = thresh4->rbits;
		}
		if (thresh6) {
			net->xfrm.policy_hthresh.lbits6 = thresh6->lbits;
			net->xfrm.policy_hthresh.rbits6 = thresh6->rbits;
		}
		write_sequnlock(&net->xfrm.policy_hthresh.lock);

		xfrm_policy_hash_rebuild(net);
	}

	return 0;
}

static int xfrm_get_spdinfo(struct sk_buff *skb, struct nlmsghdr *nlh,
			    struct nlattr **attrs,
			    struct netlink_ext_ack *extack)
{
	struct net *net = sock_net(skb->sk);
	struct sk_buff *r_skb;
	u32 *flags = nlmsg_data(nlh);
	u32 sportid = NETLINK_CB(skb).portid;
	u32 seq = nlh->nlmsg_seq;
	int err;

	r_skb = nlmsg_new(xfrm_spdinfo_msgsize(), GFP_ATOMIC);
	if (r_skb == NULL)
		return -ENOMEM;

	err = build_spdinfo(r_skb, net, sportid, seq, *flags);
	BUG_ON(err < 0);

	return nlmsg_unicast(net->xfrm.nlsk, r_skb, sportid);
}

static inline unsigned int xfrm_sadinfo_msgsize(void)
{
	return NLMSG_ALIGN(4)
	       + nla_total_size(sizeof(struct xfrmu_sadhinfo))
	       + nla_total_size(4); /* XFRMA_SAD_CNT */
}

static int build_sadinfo(struct sk_buff *skb, struct net *net,
			 u32 portid, u32 seq, u32 flags)
{
	struct xfrmk_sadinfo si;
	struct xfrmu_sadhinfo sh;
	struct nlmsghdr *nlh;
	int err;
	u32 *f;

	nlh = nlmsg_put(skb, portid, seq, XFRM_MSG_NEWSADINFO, sizeof(u32), 0);
	if (nlh == NULL) /* shouldn't really happen ... */
		return -EMSGSIZE;

	f = nlmsg_data(nlh);
	*f = flags;
	xfrm_sad_getinfo(net, &si);

	sh.sadhmcnt = si.sadhmcnt;
	sh.sadhcnt = si.sadhcnt;

	err = nla_put_u32(skb, XFRMA_SAD_CNT, si.sadcnt);
	if (!err)
		err = nla_put(skb, XFRMA_SAD_HINFO, sizeof(sh), &sh);
	if (err) {
		nlmsg_cancel(skb, nlh);
		return err;
	}

	nlmsg_end(skb, nlh);
	return 0;
}

static int xfrm_get_sadinfo(struct sk_buff *skb, struct nlmsghdr *nlh,
			    struct nlattr **attrs,
			    struct netlink_ext_ack *extack)
{
	struct net *net = sock_net(skb->sk);
	struct sk_buff *r_skb;
	u32 *flags = nlmsg_data(nlh);
	u32 sportid = NETLINK_CB(skb).portid;
	u32 seq = nlh->nlmsg_seq;
	int err;

	r_skb = nlmsg_new(xfrm_sadinfo_msgsize(), GFP_ATOMIC);
	if (r_skb == NULL)
		return -ENOMEM;

	err = build_sadinfo(r_skb, net, sportid, seq, *flags);
	BUG_ON(err < 0);

	return nlmsg_unicast(net->xfrm.nlsk, r_skb, sportid);
}

static int xfrm_get_sa(struct sk_buff *skb, struct nlmsghdr *nlh,
		       struct nlattr **attrs, struct netlink_ext_ack *extack)
{
	struct net *net = sock_net(skb->sk);
	struct xfrm_usersa_id *p = nlmsg_data(nlh);
	struct xfrm_state *x;
	struct sk_buff *resp_skb;
	int err = -ESRCH;

	x = xfrm_user_state_lookup(net, p, attrs, &err);
	if (x == NULL)
		goto out_noput;

	resp_skb = xfrm_state_netlink(skb, x, nlh->nlmsg_seq);
	if (IS_ERR(resp_skb)) {
		err = PTR_ERR(resp_skb);
	} else {
		err = nlmsg_unicast(net->xfrm.nlsk, resp_skb, NETLINK_CB(skb).portid);
	}
	xfrm_state_put(x);
out_noput:
	return err;
}

static int xfrm_alloc_userspi(struct sk_buff *skb, struct nlmsghdr *nlh,
			      struct nlattr **attrs,
			      struct netlink_ext_ack *extack)
{
	struct net *net = sock_net(skb->sk);
	struct xfrm_state *x;
	struct xfrm_userspi_info *p;
	struct xfrm_translator *xtr;
	struct sk_buff *resp_skb;
	xfrm_address_t *daddr;
	int family;
	int err;
	u32 mark;
	struct xfrm_mark m;
	u32 if_id = 0;

	p = nlmsg_data(nlh);
	err = verify_spi_info(p->info.id.proto, p->min, p->max);
	if (err)
		goto out_noput;

	family = p->info.family;
	daddr = &p->info.id.daddr;

	x = NULL;

	mark = xfrm_mark_get(attrs, &m);

	if (attrs[XFRMA_IF_ID])
		if_id = nla_get_u32(attrs[XFRMA_IF_ID]);

	if (p->info.seq) {
		x = xfrm_find_acq_byseq(net, mark, p->info.seq);
		if (x && !xfrm_addr_equal(&x->id.daddr, daddr, family)) {
			xfrm_state_put(x);
			x = NULL;
		}
	}

	if (!x)
		x = xfrm_find_acq(net, &m, p->info.mode, p->info.reqid,
				  if_id, p->info.id.proto, daddr,
				  &p->info.saddr, 1,
				  family);
	err = -ENOENT;
	if (x == NULL)
		goto out_noput;

	err = xfrm_alloc_spi(x, p->min, p->max);
	if (err)
		goto out;

	resp_skb = xfrm_state_netlink(skb, x, nlh->nlmsg_seq);
	if (IS_ERR(resp_skb)) {
		err = PTR_ERR(resp_skb);
		goto out;
	}

	xtr = xfrm_get_translator();
	if (xtr) {
		err = xtr->alloc_compat(skb, nlmsg_hdr(skb));

		xfrm_put_translator(xtr);
		if (err) {
			kfree_skb(resp_skb);
			goto out;
		}
	}

	err = nlmsg_unicast(net->xfrm.nlsk, resp_skb, NETLINK_CB(skb).portid);

out:
	xfrm_state_put(x);
out_noput:
	return err;
}

static int verify_policy_dir(u8 dir, struct netlink_ext_ack *extack)
{
	switch (dir) {
	case XFRM_POLICY_IN:
	case XFRM_POLICY_OUT:
	case XFRM_POLICY_FWD:
		break;

	default:
		NL_SET_ERR_MSG(extack, "Invalid policy direction");
		return -EINVAL;
	}

	return 0;
}

static int verify_policy_type(u8 type, struct netlink_ext_ack *extack)
{
	switch (type) {
	case XFRM_POLICY_TYPE_MAIN:
#ifdef CONFIG_XFRM_SUB_POLICY
	case XFRM_POLICY_TYPE_SUB:
#endif
		break;

	default:
		NL_SET_ERR_MSG(extack, "Invalid policy type");
		return -EINVAL;
	}

	return 0;
}

static int verify_newpolicy_info(struct xfrm_userpolicy_info *p,
				 struct netlink_ext_ack *extack)
{
	int ret;

	switch (p->share) {
	case XFRM_SHARE_ANY:
	case XFRM_SHARE_SESSION:
	case XFRM_SHARE_USER:
	case XFRM_SHARE_UNIQUE:
		break;

	default:
		NL_SET_ERR_MSG(extack, "Invalid policy share");
		return -EINVAL;
	}

	switch (p->action) {
	case XFRM_POLICY_ALLOW:
	case XFRM_POLICY_BLOCK:
		break;

	default:
		NL_SET_ERR_MSG(extack, "Invalid policy action");
		return -EINVAL;
	}

	switch (p->sel.family) {
	case AF_INET:
		if (p->sel.prefixlen_d > 32 || p->sel.prefixlen_s > 32) {
			NL_SET_ERR_MSG(extack, "Invalid prefix length in selector (must be <= 32 for IPv4)");
			return -EINVAL;
		}

		break;

	case AF_INET6:
#if IS_ENABLED(CONFIG_IPV6)
		if (p->sel.prefixlen_d > 128 || p->sel.prefixlen_s > 128) {
			NL_SET_ERR_MSG(extack, "Invalid prefix length in selector (must be <= 128 for IPv6)");
			return -EINVAL;
		}

		break;
#else
		NL_SET_ERR_MSG(extack, "IPv6 support disabled");
		return  -EAFNOSUPPORT;
#endif

	default:
		NL_SET_ERR_MSG(extack, "Invalid selector family");
		return -EINVAL;
	}

	ret = verify_policy_dir(p->dir, extack);
	if (ret)
		return ret;
	if (p->index && (xfrm_policy_id2dir(p->index) != p->dir)) {
		NL_SET_ERR_MSG(extack, "Policy index doesn't match direction");
		return -EINVAL;
	}

	return 0;
}

static int copy_from_user_sec_ctx(struct xfrm_policy *pol, struct nlattr **attrs)
{
	struct nlattr *rt = attrs[XFRMA_SEC_CTX];
	struct xfrm_user_sec_ctx *uctx;

	if (!rt)
		return 0;

	uctx = nla_data(rt);
	return security_xfrm_policy_alloc(&pol->security, uctx, GFP_KERNEL);
}

static void copy_templates(struct xfrm_policy *xp, struct xfrm_user_tmpl *ut,
			   int nr)
{
	int i;

	xp->xfrm_nr = nr;
	for (i = 0; i < nr; i++, ut++) {
		struct xfrm_tmpl *t = &xp->xfrm_vec[i];

		memcpy(&t->id, &ut->id, sizeof(struct xfrm_id));
		memcpy(&t->saddr, &ut->saddr,
		       sizeof(xfrm_address_t));
		t->reqid = ut->reqid;
		t->mode = ut->mode;
		t->share = ut->share;
		t->optional = ut->optional;
		t->aalgos = ut->aalgos;
		t->ealgos = ut->ealgos;
		t->calgos = ut->calgos;
		/* If all masks are ~0, then we allow all algorithms. */
		t->allalgs = !~(t->aalgos & t->ealgos & t->calgos);
		t->encap_family = ut->family;
	}
}

static int validate_tmpl(int nr, struct xfrm_user_tmpl *ut, u16 family,
			 struct netlink_ext_ack *extack)
{
	u16 prev_family;
	int i;

	if (nr > XFRM_MAX_DEPTH) {
		NL_SET_ERR_MSG(extack, "Template count must be <= XFRM_MAX_DEPTH (" __stringify(XFRM_MAX_DEPTH) ")");
		return -EINVAL;
	}

	prev_family = family;

	for (i = 0; i < nr; i++) {
		/* We never validated the ut->family value, so many
		 * applications simply leave it at zero.  The check was
		 * never made and ut->family was ignored because all
		 * templates could be assumed to have the same family as
		 * the policy itself.  Now that we will have ipv4-in-ipv6
		 * and ipv6-in-ipv4 tunnels, this is no longer true.
		 */
		if (!ut[i].family)
			ut[i].family = family;

		switch (ut[i].mode) {
		case XFRM_MODE_TUNNEL:
		case XFRM_MODE_BEET:
			break;
		default:
			if (ut[i].family != prev_family) {
				NL_SET_ERR_MSG(extack, "Mode in template doesn't support a family change");
				return -EINVAL;
			}
			break;
		}
		if (ut[i].mode >= XFRM_MODE_MAX) {
			NL_SET_ERR_MSG(extack, "Mode in template must be < XFRM_MODE_MAX (" __stringify(XFRM_MODE_MAX) ")");
			return -EINVAL;
		}

		prev_family = ut[i].family;

		switch (ut[i].family) {
		case AF_INET:
			break;
#if IS_ENABLED(CONFIG_IPV6)
		case AF_INET6:
			break;
#endif
		default:
			NL_SET_ERR_MSG(extack, "Invalid family in template");
			return -EINVAL;
		}

		if (!xfrm_id_proto_valid(ut[i].id.proto)) {
			NL_SET_ERR_MSG(extack, "Invalid XFRM protocol in template");
			return -EINVAL;
		}
	}

	return 0;
}

static int copy_from_user_tmpl(struct xfrm_policy *pol, struct nlattr **attrs,
			       struct netlink_ext_ack *extack)
{
	struct nlattr *rt = attrs[XFRMA_TMPL];

	if (!rt) {
		pol->xfrm_nr = 0;
	} else {
		struct xfrm_user_tmpl *utmpl = nla_data(rt);
		int nr = nla_len(rt) / sizeof(*utmpl);
		int err;

		err = validate_tmpl(nr, utmpl, pol->family, extack);
		if (err)
			return err;

		copy_templates(pol, utmpl, nr);
	}
	return 0;
}

static int copy_from_user_policy_type(u8 *tp, struct nlattr **attrs,
				      struct netlink_ext_ack *extack)
{
	struct nlattr *rt = attrs[XFRMA_POLICY_TYPE];
	struct xfrm_userpolicy_type *upt;
	u8 type = XFRM_POLICY_TYPE_MAIN;
	int err;

	if (rt) {
		upt = nla_data(rt);
		type = upt->type;
	}

	err = verify_policy_type(type, extack);
	if (err)
		return err;

	*tp = type;
	return 0;
}

static void copy_from_user_policy(struct xfrm_policy *xp, struct xfrm_userpolicy_info *p)
{
	xp->priority = p->priority;
	xp->index = p->index;
	memcpy(&xp->selector, &p->sel, sizeof(xp->selector));
	memcpy(&xp->lft, &p->lft, sizeof(xp->lft));
	xp->action = p->action;
	xp->flags = p->flags;
	xp->family = p->sel.family;
	/* XXX xp->share = p->share; */
}

static void copy_to_user_policy(struct xfrm_policy *xp, struct xfrm_userpolicy_info *p, int dir)
{
	memset(p, 0, sizeof(*p));
	memcpy(&p->sel, &xp->selector, sizeof(p->sel));
	memcpy(&p->lft, &xp->lft, sizeof(p->lft));
	memcpy(&p->curlft, &xp->curlft, sizeof(p->curlft));
	p->priority = xp->priority;
	p->index = xp->index;
	p->sel.family = xp->family;
	p->dir = dir;
	p->action = xp->action;
	p->flags = xp->flags;
	p->share = XFRM_SHARE_ANY; /* XXX xp->share */
}

static struct xfrm_policy *xfrm_policy_construct(struct net *net,
						 struct xfrm_userpolicy_info *p,
						 struct nlattr **attrs,
						 int *errp,
						 struct netlink_ext_ack *extack)
{
	struct xfrm_policy *xp = xfrm_policy_alloc(net, GFP_KERNEL);
	int err;

	if (!xp) {
		*errp = -ENOMEM;
		return NULL;
	}

	copy_from_user_policy(xp, p);

	err = copy_from_user_policy_type(&xp->type, attrs, extack);
	if (err)
		goto error;

	if (!(err = copy_from_user_tmpl(xp, attrs, extack)))
		err = copy_from_user_sec_ctx(xp, attrs);
	if (err)
		goto error;

	xfrm_mark_get(attrs, &xp->mark);

	if (attrs[XFRMA_IF_ID])
		xp->if_id = nla_get_u32(attrs[XFRMA_IF_ID]);

	return xp;
 error:
	*errp = err;
	xp->walk.dead = 1;
	xfrm_policy_destroy(xp);
	return NULL;
}

static int xfrm_add_policy(struct sk_buff *skb, struct nlmsghdr *nlh,
			   struct nlattr **attrs,
			   struct netlink_ext_ack *extack)
{
	struct net *net = sock_net(skb->sk);
	struct xfrm_userpolicy_info *p = nlmsg_data(nlh);
	struct xfrm_policy *xp;
	struct km_event c;
	int err;
	int excl;

	err = verify_newpolicy_info(p, extack);
	if (err)
		return err;
	err = verify_sec_ctx_len(attrs, extack);
	if (err)
		return err;

	xp = xfrm_policy_construct(net, p, attrs, &err, extack);
	if (!xp)
		return err;

	/* shouldn't excl be based on nlh flags??
	 * Aha! this is anti-netlink really i.e  more pfkey derived
	 * in netlink excl is a flag and you wouldn't need
	 * a type XFRM_MSG_UPDPOLICY - JHS */
	excl = nlh->nlmsg_type == XFRM_MSG_NEWPOLICY;
	err = xfrm_policy_insert(p->dir, xp, excl);
	xfrm_audit_policy_add(xp, err ? 0 : 1, true);

	if (err) {
		security_xfrm_policy_free(xp->security);
		kfree(xp);
		return err;
	}

	c.event = nlh->nlmsg_type;
	c.seq = nlh->nlmsg_seq;
	c.portid = nlh->nlmsg_pid;
	km_policy_notify(xp, p->dir, &c);

	xfrm_pol_put(xp);

	return 0;
}

static int copy_to_user_tmpl(struct xfrm_policy *xp, struct sk_buff *skb)
{
	struct xfrm_user_tmpl vec[XFRM_MAX_DEPTH];
	int i;

	if (xp->xfrm_nr == 0)
		return 0;

	for (i = 0; i < xp->xfrm_nr; i++) {
		struct xfrm_user_tmpl *up = &vec[i];
		struct xfrm_tmpl *kp = &xp->xfrm_vec[i];

		memset(up, 0, sizeof(*up));
		memcpy(&up->id, &kp->id, sizeof(up->id));
		up->family = kp->encap_family;
		memcpy(&up->saddr, &kp->saddr, sizeof(up->saddr));
		up->reqid = kp->reqid;
		up->mode = kp->mode;
		up->share = kp->share;
		up->optional = kp->optional;
		up->aalgos = kp->aalgos;
		up->ealgos = kp->ealgos;
		up->calgos = kp->calgos;
	}

	return nla_put(skb, XFRMA_TMPL,
		       sizeof(struct xfrm_user_tmpl) * xp->xfrm_nr, vec);
}

static inline int copy_to_user_state_sec_ctx(struct xfrm_state *x, struct sk_buff *skb)
{
	if (x->security) {
		return copy_sec_ctx(x->security, skb);
	}
	return 0;
}

static inline int copy_to_user_sec_ctx(struct xfrm_policy *xp, struct sk_buff *skb)
{
	if (xp->security)
		return copy_sec_ctx(xp->security, skb);
	return 0;
}
static inline unsigned int userpolicy_type_attrsize(void)
{
#ifdef CONFIG_XFRM_SUB_POLICY
	return nla_total_size(sizeof(struct xfrm_userpolicy_type));
#else
	return 0;
#endif
}

#ifdef CONFIG_XFRM_SUB_POLICY
static int copy_to_user_policy_type(u8 type, struct sk_buff *skb)
{
	struct xfrm_userpolicy_type upt;

	/* Sadly there are two holes in struct xfrm_userpolicy_type */
	memset(&upt, 0, sizeof(upt));
	upt.type = type;

	return nla_put(skb, XFRMA_POLICY_TYPE, sizeof(upt), &upt);
}

#else
static inline int copy_to_user_policy_type(u8 type, struct sk_buff *skb)
{
	return 0;
}
#endif

static int dump_one_policy(struct xfrm_policy *xp, int dir, int count, void *ptr)
{
	struct xfrm_dump_info *sp = ptr;
	struct xfrm_userpolicy_info *p;
	struct sk_buff *in_skb = sp->in_skb;
	struct sk_buff *skb = sp->out_skb;
	struct xfrm_translator *xtr;
	struct nlmsghdr *nlh;
	int err;

	nlh = nlmsg_put(skb, NETLINK_CB(in_skb).portid, sp->nlmsg_seq,
			XFRM_MSG_NEWPOLICY, sizeof(*p), sp->nlmsg_flags);
	if (nlh == NULL)
		return -EMSGSIZE;

	p = nlmsg_data(nlh);
	copy_to_user_policy(xp, p, dir);
	err = copy_to_user_tmpl(xp, skb);
	if (!err)
		err = copy_to_user_sec_ctx(xp, skb);
	if (!err)
		err = copy_to_user_policy_type(xp->type, skb);
	if (!err)
		err = xfrm_mark_put(skb, &xp->mark);
	if (!err)
		err = xfrm_if_id_put(skb, xp->if_id);
	if (err) {
		nlmsg_cancel(skb, nlh);
		return err;
	}
	nlmsg_end(skb, nlh);

	xtr = xfrm_get_translator();
	if (xtr) {
		err = xtr->alloc_compat(skb, nlh);

		xfrm_put_translator(xtr);
		if (err) {
			nlmsg_cancel(skb, nlh);
			return err;
		}
	}

	return 0;
}

static int xfrm_dump_policy_done(struct netlink_callback *cb)
{
	struct xfrm_policy_walk *walk = (struct xfrm_policy_walk *)cb->args;
	struct net *net = sock_net(cb->skb->sk);

	xfrm_policy_walk_done(walk, net);
	return 0;
}

static int xfrm_dump_policy_start(struct netlink_callback *cb)
{
	struct xfrm_policy_walk *walk = (struct xfrm_policy_walk *)cb->args;

	BUILD_BUG_ON(sizeof(*walk) > sizeof(cb->args));

	xfrm_policy_walk_init(walk, XFRM_POLICY_TYPE_ANY);
	return 0;
}

static int xfrm_dump_policy(struct sk_buff *skb, struct netlink_callback *cb)
{
	struct net *net = sock_net(skb->sk);
	struct xfrm_policy_walk *walk = (struct xfrm_policy_walk *)cb->args;
	struct xfrm_dump_info info;

	info.in_skb = cb->skb;
	info.out_skb = skb;
	info.nlmsg_seq = cb->nlh->nlmsg_seq;
	info.nlmsg_flags = NLM_F_MULTI;

	(void) xfrm_policy_walk(net, walk, dump_one_policy, &info);

	return skb->len;
}

static struct sk_buff *xfrm_policy_netlink(struct sk_buff *in_skb,
					  struct xfrm_policy *xp,
					  int dir, u32 seq)
{
	struct xfrm_dump_info info;
	struct sk_buff *skb;
	int err;

	skb = nlmsg_new(NLMSG_DEFAULT_SIZE, GFP_KERNEL);
	if (!skb)
		return ERR_PTR(-ENOMEM);

	info.in_skb = in_skb;
	info.out_skb = skb;
	info.nlmsg_seq = seq;
	info.nlmsg_flags = 0;

	err = dump_one_policy(xp, dir, 0, &info);
	if (err) {
		kfree_skb(skb);
		return ERR_PTR(err);
	}

	return skb;
}

static int xfrm_notify_userpolicy(struct net *net)
{
	struct xfrm_userpolicy_default *up;
	int len = NLMSG_ALIGN(sizeof(*up));
	struct nlmsghdr *nlh;
	struct sk_buff *skb;
	int err;

	skb = nlmsg_new(len, GFP_ATOMIC);
	if (skb == NULL)
		return -ENOMEM;

	nlh = nlmsg_put(skb, 0, 0, XFRM_MSG_GETDEFAULT, sizeof(*up), 0);
	if (nlh == NULL) {
		kfree_skb(skb);
		return -EMSGSIZE;
	}

	up = nlmsg_data(nlh);
	up->in = net->xfrm.policy_default[XFRM_POLICY_IN];
	up->fwd = net->xfrm.policy_default[XFRM_POLICY_FWD];
	up->out = net->xfrm.policy_default[XFRM_POLICY_OUT];

	nlmsg_end(skb, nlh);

	rcu_read_lock();
	err = xfrm_nlmsg_multicast(net, skb, 0, XFRMNLGRP_POLICY);
	rcu_read_unlock();

	return err;
}

static bool xfrm_userpolicy_is_valid(__u8 policy)
{
	return policy == XFRM_USERPOLICY_BLOCK ||
	       policy == XFRM_USERPOLICY_ACCEPT;
}

static int xfrm_set_default(struct sk_buff *skb, struct nlmsghdr *nlh,
			    struct nlattr **attrs, struct netlink_ext_ack *extack)
{
	struct net *net = sock_net(skb->sk);
	struct xfrm_userpolicy_default *up = nlmsg_data(nlh);

	if (xfrm_userpolicy_is_valid(up->in))
		net->xfrm.policy_default[XFRM_POLICY_IN] = up->in;

	if (xfrm_userpolicy_is_valid(up->fwd))
		net->xfrm.policy_default[XFRM_POLICY_FWD] = up->fwd;

	if (xfrm_userpolicy_is_valid(up->out))
		net->xfrm.policy_default[XFRM_POLICY_OUT] = up->out;

	rt_genid_bump_all(net);

	xfrm_notify_userpolicy(net);
	return 0;
}

static int xfrm_get_default(struct sk_buff *skb, struct nlmsghdr *nlh,
			    struct nlattr **attrs, struct netlink_ext_ack *extack)
{
	struct sk_buff *r_skb;
	struct nlmsghdr *r_nlh;
	struct net *net = sock_net(skb->sk);
	struct xfrm_userpolicy_default *r_up;
	int len = NLMSG_ALIGN(sizeof(struct xfrm_userpolicy_default));
	u32 portid = NETLINK_CB(skb).portid;
	u32 seq = nlh->nlmsg_seq;

	r_skb = nlmsg_new(len, GFP_ATOMIC);
	if (!r_skb)
		return -ENOMEM;

	r_nlh = nlmsg_put(r_skb, portid, seq, XFRM_MSG_GETDEFAULT, sizeof(*r_up), 0);
	if (!r_nlh) {
		kfree_skb(r_skb);
		return -EMSGSIZE;
	}

	r_up = nlmsg_data(r_nlh);
	r_up->in = net->xfrm.policy_default[XFRM_POLICY_IN];
	r_up->fwd = net->xfrm.policy_default[XFRM_POLICY_FWD];
	r_up->out = net->xfrm.policy_default[XFRM_POLICY_OUT];
	nlmsg_end(r_skb, r_nlh);

	return nlmsg_unicast(net->xfrm.nlsk, r_skb, portid);
}

static int xfrm_get_policy(struct sk_buff *skb, struct nlmsghdr *nlh,
			   struct nlattr **attrs,
			   struct netlink_ext_ack *extack)
{
	struct net *net = sock_net(skb->sk);
	struct xfrm_policy *xp;
	struct xfrm_userpolicy_id *p;
	u8 type = XFRM_POLICY_TYPE_MAIN;
	int err;
	struct km_event c;
	int delete;
	struct xfrm_mark m;
	u32 if_id = 0;

	p = nlmsg_data(nlh);
	delete = nlh->nlmsg_type == XFRM_MSG_DELPOLICY;

	err = copy_from_user_policy_type(&type, attrs, extack);
	if (err)
		return err;

	err = verify_policy_dir(p->dir, extack);
	if (err)
		return err;

	if (attrs[XFRMA_IF_ID])
		if_id = nla_get_u32(attrs[XFRMA_IF_ID]);

	xfrm_mark_get(attrs, &m);

	if (p->index)
		xp = xfrm_policy_byid(net, &m, if_id, type, p->dir,
				      p->index, delete, &err);
	else {
		struct nlattr *rt = attrs[XFRMA_SEC_CTX];
		struct xfrm_sec_ctx *ctx;

		err = verify_sec_ctx_len(attrs, extack);
		if (err)
			return err;

		ctx = NULL;
		if (rt) {
			struct xfrm_user_sec_ctx *uctx = nla_data(rt);

			err = security_xfrm_policy_alloc(&ctx, uctx, GFP_KERNEL);
			if (err)
				return err;
		}
		xp = xfrm_policy_bysel_ctx(net, &m, if_id, type, p->dir,
					   &p->sel, ctx, delete, &err);
		security_xfrm_policy_free(ctx);
	}
	if (xp == NULL)
		return -ENOENT;

	if (!delete) {
		struct sk_buff *resp_skb;

		resp_skb = xfrm_policy_netlink(skb, xp, p->dir, nlh->nlmsg_seq);
		if (IS_ERR(resp_skb)) {
			err = PTR_ERR(resp_skb);
		} else {
			err = nlmsg_unicast(net->xfrm.nlsk, resp_skb,
					    NETLINK_CB(skb).portid);
		}
	} else {
		xfrm_audit_policy_delete(xp, err ? 0 : 1, true);

		if (err != 0)
			goto out;

		c.data.byid = p->index;
		c.event = nlh->nlmsg_type;
		c.seq = nlh->nlmsg_seq;
		c.portid = nlh->nlmsg_pid;
		km_policy_notify(xp, p->dir, &c);
	}

out:
	xfrm_pol_put(xp);
	return err;
}

static int xfrm_flush_sa(struct sk_buff *skb, struct nlmsghdr *nlh,
			 struct nlattr **attrs,
			 struct netlink_ext_ack *extack)
{
	struct net *net = sock_net(skb->sk);
	struct km_event c;
	struct xfrm_usersa_flush *p = nlmsg_data(nlh);
	int err;

	err = xfrm_state_flush(net, p->proto, true, false);
	if (err) {
		if (err == -ESRCH) /* empty table */
			return 0;
		return err;
	}
	c.data.proto = p->proto;
	c.event = nlh->nlmsg_type;
	c.seq = nlh->nlmsg_seq;
	c.portid = nlh->nlmsg_pid;
	c.net = net;
	km_state_notify(NULL, &c);

	return 0;
}

static inline unsigned int xfrm_aevent_msgsize(struct xfrm_state *x)
{
	unsigned int replay_size = x->replay_esn ?
			      xfrm_replay_state_esn_len(x->replay_esn) :
			      sizeof(struct xfrm_replay_state);

	return NLMSG_ALIGN(sizeof(struct xfrm_aevent_id))
	       + nla_total_size(replay_size)
	       + nla_total_size_64bit(sizeof(struct xfrm_lifetime_cur))
	       + nla_total_size(sizeof(struct xfrm_mark))
	       + nla_total_size(4) /* XFRM_AE_RTHR */
	       + nla_total_size(4); /* XFRM_AE_ETHR */
}

static int build_aevent(struct sk_buff *skb, struct xfrm_state *x, const struct km_event *c)
{
	struct xfrm_aevent_id *id;
	struct nlmsghdr *nlh;
	int err;

	nlh = nlmsg_put(skb, c->portid, c->seq, XFRM_MSG_NEWAE, sizeof(*id), 0);
	if (nlh == NULL)
		return -EMSGSIZE;

	id = nlmsg_data(nlh);
	memset(&id->sa_id, 0, sizeof(id->sa_id));
	memcpy(&id->sa_id.daddr, &x->id.daddr, sizeof(x->id.daddr));
	id->sa_id.spi = x->id.spi;
	id->sa_id.family = x->props.family;
	id->sa_id.proto = x->id.proto;
	memcpy(&id->saddr, &x->props.saddr, sizeof(x->props.saddr));
	id->reqid = x->props.reqid;
	id->flags = c->data.aevent;

	if (x->replay_esn) {
		err = nla_put(skb, XFRMA_REPLAY_ESN_VAL,
			      xfrm_replay_state_esn_len(x->replay_esn),
			      x->replay_esn);
	} else {
		err = nla_put(skb, XFRMA_REPLAY_VAL, sizeof(x->replay),
			      &x->replay);
	}
	if (err)
		goto out_cancel;
	err = nla_put_64bit(skb, XFRMA_LTIME_VAL, sizeof(x->curlft), &x->curlft,
			    XFRMA_PAD);
	if (err)
		goto out_cancel;

	if (id->flags & XFRM_AE_RTHR) {
		err = nla_put_u32(skb, XFRMA_REPLAY_THRESH, x->replay_maxdiff);
		if (err)
			goto out_cancel;
	}
	if (id->flags & XFRM_AE_ETHR) {
		err = nla_put_u32(skb, XFRMA_ETIMER_THRESH,
				  x->replay_maxage * 10 / HZ);
		if (err)
			goto out_cancel;
	}
	err = xfrm_mark_put(skb, &x->mark);
	if (err)
		goto out_cancel;

	err = xfrm_if_id_put(skb, x->if_id);
	if (err)
		goto out_cancel;

	nlmsg_end(skb, nlh);
	return 0;

out_cancel:
	nlmsg_cancel(skb, nlh);
	return err;
}

static int xfrm_get_ae(struct sk_buff *skb, struct nlmsghdr *nlh,
		       struct nlattr **attrs, struct netlink_ext_ack *extack)
{
	struct net *net = sock_net(skb->sk);
	struct xfrm_state *x;
	struct sk_buff *r_skb;
	int err;
	struct km_event c;
	u32 mark;
	struct xfrm_mark m;
	struct xfrm_aevent_id *p = nlmsg_data(nlh);
	struct xfrm_usersa_id *id = &p->sa_id;

	mark = xfrm_mark_get(attrs, &m);

	x = xfrm_state_lookup(net, mark, &id->daddr, id->spi, id->proto, id->family);
	if (x == NULL)
		return -ESRCH;

	r_skb = nlmsg_new(xfrm_aevent_msgsize(x), GFP_ATOMIC);
	if (r_skb == NULL) {
		xfrm_state_put(x);
		return -ENOMEM;
	}

	/*
	 * XXX: is this lock really needed - none of the other
	 * gets lock (the concern is things getting updated
	 * while we are still reading) - jhs
	*/
	spin_lock_bh(&x->lock);
	c.data.aevent = p->flags;
	c.seq = nlh->nlmsg_seq;
	c.portid = nlh->nlmsg_pid;

	err = build_aevent(r_skb, x, &c);
	BUG_ON(err < 0);

	err = nlmsg_unicast(net->xfrm.nlsk, r_skb, NETLINK_CB(skb).portid);
	spin_unlock_bh(&x->lock);
	xfrm_state_put(x);
	return err;
}

static int xfrm_new_ae(struct sk_buff *skb, struct nlmsghdr *nlh,
		       struct nlattr **attrs, struct netlink_ext_ack *extack)
{
	struct net *net = sock_net(skb->sk);
	struct xfrm_state *x;
	struct km_event c;
	int err = -EINVAL;
	u32 mark = 0;
	struct xfrm_mark m;
	struct xfrm_aevent_id *p = nlmsg_data(nlh);
	struct nlattr *rp = attrs[XFRMA_REPLAY_VAL];
	struct nlattr *re = attrs[XFRMA_REPLAY_ESN_VAL];
	struct nlattr *lt = attrs[XFRMA_LTIME_VAL];
	struct nlattr *et = attrs[XFRMA_ETIMER_THRESH];
	struct nlattr *rt = attrs[XFRMA_REPLAY_THRESH];

	if (!lt && !rp && !re && !et && !rt)
		return err;

	/* pedantic mode - thou shalt sayeth replaceth */
	if (!(nlh->nlmsg_flags&NLM_F_REPLACE))
		return err;

	mark = xfrm_mark_get(attrs, &m);

	x = xfrm_state_lookup(net, mark, &p->sa_id.daddr, p->sa_id.spi, p->sa_id.proto, p->sa_id.family);
	if (x == NULL)
		return -ESRCH;

	if (x->km.state != XFRM_STATE_VALID)
		goto out;

	err = xfrm_replay_verify_len(x->replay_esn, re);
	if (err)
		goto out;

	spin_lock_bh(&x->lock);
	xfrm_update_ae_params(x, attrs, 1);
	spin_unlock_bh(&x->lock);

	c.event = nlh->nlmsg_type;
	c.seq = nlh->nlmsg_seq;
	c.portid = nlh->nlmsg_pid;
	c.data.aevent = XFRM_AE_CU;
	km_state_notify(x, &c);
	err = 0;
out:
	xfrm_state_put(x);
	return err;
}

static int xfrm_flush_policy(struct sk_buff *skb, struct nlmsghdr *nlh,
			     struct nlattr **attrs,
			     struct netlink_ext_ack *extack)
{
	struct net *net = sock_net(skb->sk);
	struct km_event c;
	u8 type = XFRM_POLICY_TYPE_MAIN;
	int err;

	err = copy_from_user_policy_type(&type, attrs, extack);
	if (err)
		return err;

	err = xfrm_policy_flush(net, type, true);
	if (err) {
		if (err == -ESRCH) /* empty table */
			return 0;
		return err;
	}

	c.data.type = type;
	c.event = nlh->nlmsg_type;
	c.seq = nlh->nlmsg_seq;
	c.portid = nlh->nlmsg_pid;
	c.net = net;
	km_policy_notify(NULL, 0, &c);
	return 0;
}

static int xfrm_add_pol_expire(struct sk_buff *skb, struct nlmsghdr *nlh,
			       struct nlattr **attrs,
			       struct netlink_ext_ack *extack)
{
	struct net *net = sock_net(skb->sk);
	struct xfrm_policy *xp;
	struct xfrm_user_polexpire *up = nlmsg_data(nlh);
	struct xfrm_userpolicy_info *p = &up->pol;
	u8 type = XFRM_POLICY_TYPE_MAIN;
	int err = -ENOENT;
	struct xfrm_mark m;
	u32 if_id = 0;

	err = copy_from_user_policy_type(&type, attrs, extack);
	if (err)
		return err;

	err = verify_policy_dir(p->dir, extack);
	if (err)
		return err;

	if (attrs[XFRMA_IF_ID])
		if_id = nla_get_u32(attrs[XFRMA_IF_ID]);

	xfrm_mark_get(attrs, &m);

	if (p->index)
		xp = xfrm_policy_byid(net, &m, if_id, type, p->dir, p->index,
				      0, &err);
	else {
		struct nlattr *rt = attrs[XFRMA_SEC_CTX];
		struct xfrm_sec_ctx *ctx;

		err = verify_sec_ctx_len(attrs, extack);
		if (err)
			return err;

		ctx = NULL;
		if (rt) {
			struct xfrm_user_sec_ctx *uctx = nla_data(rt);

			err = security_xfrm_policy_alloc(&ctx, uctx, GFP_KERNEL);
			if (err)
				return err;
		}
		xp = xfrm_policy_bysel_ctx(net, &m, if_id, type, p->dir,
					   &p->sel, ctx, 0, &err);
		security_xfrm_policy_free(ctx);
	}
	if (xp == NULL)
		return -ENOENT;

	if (unlikely(xp->walk.dead))
		goto out;

	err = 0;
	if (up->hard) {
		xfrm_policy_delete(xp, p->dir);
		xfrm_audit_policy_delete(xp, 1, true);
	}
	km_policy_expired(xp, p->dir, up->hard, nlh->nlmsg_pid);

out:
	xfrm_pol_put(xp);
	return err;
}

static int xfrm_add_sa_expire(struct sk_buff *skb, struct nlmsghdr *nlh,
			      struct nlattr **attrs,
			      struct netlink_ext_ack *extack)
{
	struct net *net = sock_net(skb->sk);
	struct xfrm_state *x;
	int err;
	struct xfrm_user_expire *ue = nlmsg_data(nlh);
	struct xfrm_usersa_info *p = &ue->state;
	struct xfrm_mark m;
	u32 mark = xfrm_mark_get(attrs, &m);

	x = xfrm_state_lookup(net, mark, &p->id.daddr, p->id.spi, p->id.proto, p->family);

	err = -ENOENT;
	if (x == NULL)
		return err;

	spin_lock_bh(&x->lock);
	err = -EINVAL;
	if (x->km.state != XFRM_STATE_VALID)
		goto out;
	km_state_expired(x, ue->hard, nlh->nlmsg_pid);

	if (ue->hard) {
		__xfrm_state_delete(x);
		xfrm_audit_state_delete(x, 1, true);
	}
	err = 0;
out:
	spin_unlock_bh(&x->lock);
	xfrm_state_put(x);
	return err;
}

static int xfrm_add_acquire(struct sk_buff *skb, struct nlmsghdr *nlh,
			    struct nlattr **attrs,
			    struct netlink_ext_ack *extack)
{
	struct net *net = sock_net(skb->sk);
	struct xfrm_policy *xp;
	struct xfrm_user_tmpl *ut;
	int i;
	struct nlattr *rt = attrs[XFRMA_TMPL];
	struct xfrm_mark mark;

	struct xfrm_user_acquire *ua = nlmsg_data(nlh);
	struct xfrm_state *x = xfrm_state_alloc(net);
	int err = -ENOMEM;

	if (!x)
		goto nomem;

	xfrm_mark_get(attrs, &mark);

	err = verify_newpolicy_info(&ua->policy, extack);
	if (err)
		goto free_state;
	err = verify_sec_ctx_len(attrs, extack);
	if (err)
		goto free_state;

	/*   build an XP */
	xp = xfrm_policy_construct(net, &ua->policy, attrs, &err, extack);
	if (!xp)
		goto free_state;

	memcpy(&x->id, &ua->id, sizeof(ua->id));
	memcpy(&x->props.saddr, &ua->saddr, sizeof(ua->saddr));
	memcpy(&x->sel, &ua->sel, sizeof(ua->sel));
	xp->mark.m = x->mark.m = mark.m;
	xp->mark.v = x->mark.v = mark.v;
	ut = nla_data(rt);
	/* extract the templates and for each call km_key */
	for (i = 0; i < xp->xfrm_nr; i++, ut++) {
		struct xfrm_tmpl *t = &xp->xfrm_vec[i];
		memcpy(&x->id, &t->id, sizeof(x->id));
		x->props.mode = t->mode;
		x->props.reqid = t->reqid;
		x->props.family = ut->family;
		t->aalgos = ua->aalgos;
		t->ealgos = ua->ealgos;
		t->calgos = ua->calgos;
		err = km_query(x, t, xp);

	}

	xfrm_state_free(x);
	kfree(xp);

	return 0;

free_state:
	xfrm_state_free(x);
nomem:
	return err;
}

#ifdef CONFIG_XFRM_MIGRATE
static int copy_from_user_migrate(struct xfrm_migrate *ma,
				  struct xfrm_kmaddress *k,
				  struct nlattr **attrs, int *num)
{
	struct nlattr *rt = attrs[XFRMA_MIGRATE];
	struct xfrm_user_migrate *um;
	int i, num_migrate;

	if (k != NULL) {
		struct xfrm_user_kmaddress *uk;

		uk = nla_data(attrs[XFRMA_KMADDRESS]);
		memcpy(&k->local, &uk->local, sizeof(k->local));
		memcpy(&k->remote, &uk->remote, sizeof(k->remote));
		k->family = uk->family;
		k->reserved = uk->reserved;
	}

	um = nla_data(rt);
	num_migrate = nla_len(rt) / sizeof(*um);

	if (num_migrate <= 0 || num_migrate > XFRM_MAX_DEPTH)
		return -EINVAL;

	for (i = 0; i < num_migrate; i++, um++, ma++) {
		memcpy(&ma->old_daddr, &um->old_daddr, sizeof(ma->old_daddr));
		memcpy(&ma->old_saddr, &um->old_saddr, sizeof(ma->old_saddr));
		memcpy(&ma->new_daddr, &um->new_daddr, sizeof(ma->new_daddr));
		memcpy(&ma->new_saddr, &um->new_saddr, sizeof(ma->new_saddr));

		ma->proto = um->proto;
		ma->mode = um->mode;
		ma->reqid = um->reqid;

		ma->old_family = um->old_family;
		ma->new_family = um->new_family;
	}

	*num = i;
	return 0;
}

static int xfrm_do_migrate(struct sk_buff *skb, struct nlmsghdr *nlh,
			   struct nlattr **attrs, struct netlink_ext_ack *extack)
{
	struct xfrm_userpolicy_id *pi = nlmsg_data(nlh);
	struct xfrm_migrate m[XFRM_MAX_DEPTH];
	struct xfrm_kmaddress km, *kmp;
	u8 type;
	int err;
	int n = 0;
	struct net *net = sock_net(skb->sk);
	struct xfrm_encap_tmpl  *encap = NULL;
	u32 if_id = 0;

	if (attrs[XFRMA_MIGRATE] == NULL)
		return -EINVAL;

	kmp = attrs[XFRMA_KMADDRESS] ? &km : NULL;

	err = copy_from_user_policy_type(&type, attrs, extack);
	if (err)
		return err;

	err = copy_from_user_migrate((struct xfrm_migrate *)m, kmp, attrs, &n);
	if (err)
		return err;

	if (!n)
		return 0;

	if (attrs[XFRMA_ENCAP]) {
		encap = kmemdup(nla_data(attrs[XFRMA_ENCAP]),
				sizeof(*encap), GFP_KERNEL);
		if (!encap)
			return -ENOMEM;
	}

	if (attrs[XFRMA_IF_ID])
		if_id = nla_get_u32(attrs[XFRMA_IF_ID]);

	err = xfrm_migrate(&pi->sel, pi->dir, type, m, n, kmp, net, encap, if_id);

	kfree(encap);

	return err;
}
#else
static int xfrm_do_migrate(struct sk_buff *skb, struct nlmsghdr *nlh,
			   struct nlattr **attrs, struct netlink_ext_ack *extack)
{
	return -ENOPROTOOPT;
}
#endif

#ifdef CONFIG_XFRM_MIGRATE
static int copy_to_user_migrate(const struct xfrm_migrate *m, struct sk_buff *skb)
{
	struct xfrm_user_migrate um;

	memset(&um, 0, sizeof(um));
	um.proto = m->proto;
	um.mode = m->mode;
	um.reqid = m->reqid;
	um.old_family = m->old_family;
	memcpy(&um.old_daddr, &m->old_daddr, sizeof(um.old_daddr));
	memcpy(&um.old_saddr, &m->old_saddr, sizeof(um.old_saddr));
	um.new_family = m->new_family;
	memcpy(&um.new_daddr, &m->new_daddr, sizeof(um.new_daddr));
	memcpy(&um.new_saddr, &m->new_saddr, sizeof(um.new_saddr));

	return nla_put(skb, XFRMA_MIGRATE, sizeof(um), &um);
}

static int copy_to_user_kmaddress(const struct xfrm_kmaddress *k, struct sk_buff *skb)
{
	struct xfrm_user_kmaddress uk;

	memset(&uk, 0, sizeof(uk));
	uk.family = k->family;
	uk.reserved = k->reserved;
	memcpy(&uk.local, &k->local, sizeof(uk.local));
	memcpy(&uk.remote, &k->remote, sizeof(uk.remote));

	return nla_put(skb, XFRMA_KMADDRESS, sizeof(uk), &uk);
}

static inline unsigned int xfrm_migrate_msgsize(int num_migrate, int with_kma,
						int with_encp)
{
	return NLMSG_ALIGN(sizeof(struct xfrm_userpolicy_id))
	      + (with_kma ? nla_total_size(sizeof(struct xfrm_kmaddress)) : 0)
	      + (with_encp ? nla_total_size(sizeof(struct xfrm_encap_tmpl)) : 0)
	      + nla_total_size(sizeof(struct xfrm_user_migrate) * num_migrate)
	      + userpolicy_type_attrsize();
}

static int build_migrate(struct sk_buff *skb, const struct xfrm_migrate *m,
			 int num_migrate, const struct xfrm_kmaddress *k,
			 const struct xfrm_selector *sel,
			 const struct xfrm_encap_tmpl *encap, u8 dir, u8 type)
{
	const struct xfrm_migrate *mp;
	struct xfrm_userpolicy_id *pol_id;
	struct nlmsghdr *nlh;
	int i, err;

	nlh = nlmsg_put(skb, 0, 0, XFRM_MSG_MIGRATE, sizeof(*pol_id), 0);
	if (nlh == NULL)
		return -EMSGSIZE;

	pol_id = nlmsg_data(nlh);
	/* copy data from selector, dir, and type to the pol_id */
	memset(pol_id, 0, sizeof(*pol_id));
	memcpy(&pol_id->sel, sel, sizeof(pol_id->sel));
	pol_id->dir = dir;

	if (k != NULL) {
		err = copy_to_user_kmaddress(k, skb);
		if (err)
			goto out_cancel;
	}
	if (encap) {
		err = nla_put(skb, XFRMA_ENCAP, sizeof(*encap), encap);
		if (err)
			goto out_cancel;
	}
	err = copy_to_user_policy_type(type, skb);
	if (err)
		goto out_cancel;
	for (i = 0, mp = m ; i < num_migrate; i++, mp++) {
		err = copy_to_user_migrate(mp, skb);
		if (err)
			goto out_cancel;
	}

	nlmsg_end(skb, nlh);
	return 0;

out_cancel:
	nlmsg_cancel(skb, nlh);
	return err;
}

static int xfrm_send_migrate(const struct xfrm_selector *sel, u8 dir, u8 type,
			     const struct xfrm_migrate *m, int num_migrate,
			     const struct xfrm_kmaddress *k,
			     const struct xfrm_encap_tmpl *encap)
{
	struct net *net = &init_net;
	struct sk_buff *skb;
	int err;

	skb = nlmsg_new(xfrm_migrate_msgsize(num_migrate, !!k, !!encap),
			GFP_ATOMIC);
	if (skb == NULL)
		return -ENOMEM;

	/* build migrate */
	err = build_migrate(skb, m, num_migrate, k, sel, encap, dir, type);
	BUG_ON(err < 0);

	return xfrm_nlmsg_multicast(net, skb, 0, XFRMNLGRP_MIGRATE);
}
#else
static int xfrm_send_migrate(const struct xfrm_selector *sel, u8 dir, u8 type,
			     const struct xfrm_migrate *m, int num_migrate,
			     const struct xfrm_kmaddress *k,
			     const struct xfrm_encap_tmpl *encap)
{
	return -ENOPROTOOPT;
}
#endif

#define XMSGSIZE(type) sizeof(struct type)

const int xfrm_msg_min[XFRM_NR_MSGTYPES] = {
	[XFRM_MSG_NEWSA       - XFRM_MSG_BASE] = XMSGSIZE(xfrm_usersa_info),
	[XFRM_MSG_DELSA       - XFRM_MSG_BASE] = XMSGSIZE(xfrm_usersa_id),
	[XFRM_MSG_GETSA       - XFRM_MSG_BASE] = XMSGSIZE(xfrm_usersa_id),
	[XFRM_MSG_NEWPOLICY   - XFRM_MSG_BASE] = XMSGSIZE(xfrm_userpolicy_info),
	[XFRM_MSG_DELPOLICY   - XFRM_MSG_BASE] = XMSGSIZE(xfrm_userpolicy_id),
	[XFRM_MSG_GETPOLICY   - XFRM_MSG_BASE] = XMSGSIZE(xfrm_userpolicy_id),
	[XFRM_MSG_ALLOCSPI    - XFRM_MSG_BASE] = XMSGSIZE(xfrm_userspi_info),
	[XFRM_MSG_ACQUIRE     - XFRM_MSG_BASE] = XMSGSIZE(xfrm_user_acquire),
	[XFRM_MSG_EXPIRE      - XFRM_MSG_BASE] = XMSGSIZE(xfrm_user_expire),
	[XFRM_MSG_UPDPOLICY   - XFRM_MSG_BASE] = XMSGSIZE(xfrm_userpolicy_info),
	[XFRM_MSG_UPDSA       - XFRM_MSG_BASE] = XMSGSIZE(xfrm_usersa_info),
	[XFRM_MSG_POLEXPIRE   - XFRM_MSG_BASE] = XMSGSIZE(xfrm_user_polexpire),
	[XFRM_MSG_FLUSHSA     - XFRM_MSG_BASE] = XMSGSIZE(xfrm_usersa_flush),
	[XFRM_MSG_FLUSHPOLICY - XFRM_MSG_BASE] = 0,
	[XFRM_MSG_NEWAE       - XFRM_MSG_BASE] = XMSGSIZE(xfrm_aevent_id),
	[XFRM_MSG_GETAE       - XFRM_MSG_BASE] = XMSGSIZE(xfrm_aevent_id),
	[XFRM_MSG_REPORT      - XFRM_MSG_BASE] = XMSGSIZE(xfrm_user_report),
	[XFRM_MSG_MIGRATE     - XFRM_MSG_BASE] = XMSGSIZE(xfrm_userpolicy_id),
	[XFRM_MSG_GETSADINFO  - XFRM_MSG_BASE] = sizeof(u32),
	[XFRM_MSG_NEWSPDINFO  - XFRM_MSG_BASE] = sizeof(u32),
	[XFRM_MSG_GETSPDINFO  - XFRM_MSG_BASE] = sizeof(u32),
	[XFRM_MSG_SETDEFAULT  - XFRM_MSG_BASE] = XMSGSIZE(xfrm_userpolicy_default),
	[XFRM_MSG_GETDEFAULT  - XFRM_MSG_BASE] = XMSGSIZE(xfrm_userpolicy_default),
};
EXPORT_SYMBOL_GPL(xfrm_msg_min);

#undef XMSGSIZE

const struct nla_policy xfrma_policy[XFRMA_MAX+1] = {
	[XFRMA_SA]		= { .len = sizeof(struct xfrm_usersa_info)},
	[XFRMA_POLICY]		= { .len = sizeof(struct xfrm_userpolicy_info)},
	[XFRMA_LASTUSED]	= { .type = NLA_U64},
	[XFRMA_ALG_AUTH_TRUNC]	= { .len = sizeof(struct xfrm_algo_auth)},
	[XFRMA_ALG_AEAD]	= { .len = sizeof(struct xfrm_algo_aead) },
	[XFRMA_ALG_AUTH]	= { .len = sizeof(struct xfrm_algo) },
	[XFRMA_ALG_CRYPT]	= { .len = sizeof(struct xfrm_algo) },
	[XFRMA_ALG_COMP]	= { .len = sizeof(struct xfrm_algo) },
	[XFRMA_ENCAP]		= { .len = sizeof(struct xfrm_encap_tmpl) },
	[XFRMA_TMPL]		= { .len = sizeof(struct xfrm_user_tmpl) },
	[XFRMA_SEC_CTX]		= { .len = sizeof(struct xfrm_sec_ctx) },
	[XFRMA_LTIME_VAL]	= { .len = sizeof(struct xfrm_lifetime_cur) },
	[XFRMA_REPLAY_VAL]	= { .len = sizeof(struct xfrm_replay_state) },
	[XFRMA_REPLAY_THRESH]	= { .type = NLA_U32 },
	[XFRMA_ETIMER_THRESH]	= { .type = NLA_U32 },
	[XFRMA_SRCADDR]		= { .len = sizeof(xfrm_address_t) },
	[XFRMA_COADDR]		= { .len = sizeof(xfrm_address_t) },
	[XFRMA_POLICY_TYPE]	= { .len = sizeof(struct xfrm_userpolicy_type)},
	[XFRMA_MIGRATE]		= { .len = sizeof(struct xfrm_user_migrate) },
	[XFRMA_KMADDRESS]	= { .len = sizeof(struct xfrm_user_kmaddress) },
	[XFRMA_MARK]		= { .len = sizeof(struct xfrm_mark) },
	[XFRMA_TFCPAD]		= { .type = NLA_U32 },
	[XFRMA_REPLAY_ESN_VAL]	= { .len = sizeof(struct xfrm_replay_state_esn) },
	[XFRMA_SA_EXTRA_FLAGS]	= { .type = NLA_U32 },
	[XFRMA_PROTO]		= { .type = NLA_U8 },
	[XFRMA_ADDRESS_FILTER]	= { .len = sizeof(struct xfrm_address_filter) },
	[XFRMA_OFFLOAD_DEV]	= { .len = sizeof(struct xfrm_user_offload) },
	[XFRMA_SET_MARK]	= { .type = NLA_U32 },
	[XFRMA_SET_MARK_MASK]	= { .type = NLA_U32 },
	[XFRMA_IF_ID]		= { .type = NLA_U32 },
};
EXPORT_SYMBOL_GPL(xfrma_policy);

static const struct nla_policy xfrma_spd_policy[XFRMA_SPD_MAX+1] = {
	[XFRMA_SPD_IPV4_HTHRESH] = { .len = sizeof(struct xfrmu_spdhthresh) },
	[XFRMA_SPD_IPV6_HTHRESH] = { .len = sizeof(struct xfrmu_spdhthresh) },
};

static const struct xfrm_link {
	int (*doit)(struct sk_buff *, struct nlmsghdr *, struct nlattr **,
		    struct netlink_ext_ack *);
	int (*start)(struct netlink_callback *);
	int (*dump)(struct sk_buff *, struct netlink_callback *);
	int (*done)(struct netlink_callback *);
	const struct nla_policy *nla_pol;
	int nla_max;
} xfrm_dispatch[XFRM_NR_MSGTYPES] = {
	[XFRM_MSG_NEWSA       - XFRM_MSG_BASE] = { .doit = xfrm_add_sa        },
	[XFRM_MSG_DELSA       - XFRM_MSG_BASE] = { .doit = xfrm_del_sa        },
	[XFRM_MSG_GETSA       - XFRM_MSG_BASE] = { .doit = xfrm_get_sa,
						   .dump = xfrm_dump_sa,
						   .done = xfrm_dump_sa_done  },
	[XFRM_MSG_NEWPOLICY   - XFRM_MSG_BASE] = { .doit = xfrm_add_policy    },
	[XFRM_MSG_DELPOLICY   - XFRM_MSG_BASE] = { .doit = xfrm_get_policy    },
	[XFRM_MSG_GETPOLICY   - XFRM_MSG_BASE] = { .doit = xfrm_get_policy,
						   .start = xfrm_dump_policy_start,
						   .dump = xfrm_dump_policy,
						   .done = xfrm_dump_policy_done },
	[XFRM_MSG_ALLOCSPI    - XFRM_MSG_BASE] = { .doit = xfrm_alloc_userspi },
	[XFRM_MSG_ACQUIRE     - XFRM_MSG_BASE] = { .doit = xfrm_add_acquire   },
	[XFRM_MSG_EXPIRE      - XFRM_MSG_BASE] = { .doit = xfrm_add_sa_expire },
	[XFRM_MSG_UPDPOLICY   - XFRM_MSG_BASE] = { .doit = xfrm_add_policy    },
	[XFRM_MSG_UPDSA       - XFRM_MSG_BASE] = { .doit = xfrm_add_sa        },
	[XFRM_MSG_POLEXPIRE   - XFRM_MSG_BASE] = { .doit = xfrm_add_pol_expire},
	[XFRM_MSG_FLUSHSA     - XFRM_MSG_BASE] = { .doit = xfrm_flush_sa      },
	[XFRM_MSG_FLUSHPOLICY - XFRM_MSG_BASE] = { .doit = xfrm_flush_policy  },
	[XFRM_MSG_NEWAE       - XFRM_MSG_BASE] = { .doit = xfrm_new_ae  },
	[XFRM_MSG_GETAE       - XFRM_MSG_BASE] = { .doit = xfrm_get_ae  },
	[XFRM_MSG_MIGRATE     - XFRM_MSG_BASE] = { .doit = xfrm_do_migrate    },
	[XFRM_MSG_GETSADINFO  - XFRM_MSG_BASE] = { .doit = xfrm_get_sadinfo   },
	[XFRM_MSG_NEWSPDINFO  - XFRM_MSG_BASE] = { .doit = xfrm_set_spdinfo,
						   .nla_pol = xfrma_spd_policy,
						   .nla_max = XFRMA_SPD_MAX },
	[XFRM_MSG_GETSPDINFO  - XFRM_MSG_BASE] = { .doit = xfrm_get_spdinfo   },
	[XFRM_MSG_SETDEFAULT  - XFRM_MSG_BASE] = { .doit = xfrm_set_default   },
	[XFRM_MSG_GETDEFAULT  - XFRM_MSG_BASE] = { .doit = xfrm_get_default   },
};

static int xfrm_user_rcv_msg(struct sk_buff *skb, struct nlmsghdr *nlh,
			     struct netlink_ext_ack *extack)
{
	struct net *net = sock_net(skb->sk);
	struct nlattr *attrs[XFRMA_MAX+1];
	const struct xfrm_link *link;
	struct nlmsghdr *nlh64 = NULL;
	int type, err;

	type = nlh->nlmsg_type;
	if (type > XFRM_MSG_MAX)
		return -EINVAL;

	type -= XFRM_MSG_BASE;
	link = &xfrm_dispatch[type];

	/* All operations require privileges, even GET */
	if (!netlink_net_capable(skb, CAP_NET_ADMIN))
		return -EPERM;

	if (in_compat_syscall()) {
		struct xfrm_translator *xtr = xfrm_get_translator();

		if (!xtr)
			return -EOPNOTSUPP;

		nlh64 = xtr->rcv_msg_compat(nlh, link->nla_max,
					    link->nla_pol, extack);
		xfrm_put_translator(xtr);
		if (IS_ERR(nlh64))
			return PTR_ERR(nlh64);
		if (nlh64)
			nlh = nlh64;
	}

	if ((type == (XFRM_MSG_GETSA - XFRM_MSG_BASE) ||
	     type == (XFRM_MSG_GETPOLICY - XFRM_MSG_BASE)) &&
	    (nlh->nlmsg_flags & NLM_F_DUMP)) {
		struct netlink_dump_control c = {
			.start = link->start,
			.dump = link->dump,
			.done = link->done,
		};

		if (link->dump == NULL) {
			err = -EINVAL;
			goto err;
		}

		err = netlink_dump_start(net->xfrm.nlsk, skb, nlh, &c);
		goto err;
	}

	err = nlmsg_parse_deprecated(nlh, xfrm_msg_min[type], attrs,
				     link->nla_max ? : XFRMA_MAX,
				     link->nla_pol ? : xfrma_policy, extack);
	if (err < 0)
		goto err;

	if (link->doit == NULL) {
		err = -EINVAL;
		goto err;
	}

	err = link->doit(skb, nlh, attrs, extack);

	/* We need to free skb allocated in xfrm_alloc_compat() before
	 * returning from this function, because consume_skb() won't take
	 * care of frag_list since netlink destructor sets
	 * sbk->head to NULL. (see netlink_skb_destructor())
	 */
	if (skb_has_frag_list(skb)) {
		kfree_skb(skb_shinfo(skb)->frag_list);
		skb_shinfo(skb)->frag_list = NULL;
	}

err:
	kvfree(nlh64);
	return err;
}

static void xfrm_netlink_rcv(struct sk_buff *skb)
{
	struct net *net = sock_net(skb->sk);

	mutex_lock(&net->xfrm.xfrm_cfg_mutex);
	netlink_rcv_skb(skb, &xfrm_user_rcv_msg);
	mutex_unlock(&net->xfrm.xfrm_cfg_mutex);
}

static inline unsigned int xfrm_expire_msgsize(void)
{
	return NLMSG_ALIGN(sizeof(struct xfrm_user_expire))
	       + nla_total_size(sizeof(struct xfrm_mark));
}

static int build_expire(struct sk_buff *skb, struct xfrm_state *x, const struct km_event *c)
{
	struct xfrm_user_expire *ue;
	struct nlmsghdr *nlh;
	int err;

	nlh = nlmsg_put(skb, c->portid, 0, XFRM_MSG_EXPIRE, sizeof(*ue), 0);
	if (nlh == NULL)
		return -EMSGSIZE;

	ue = nlmsg_data(nlh);
	copy_to_user_state(x, &ue->state);
	ue->hard = (c->data.hard != 0) ? 1 : 0;
	/* clear the padding bytes */
	memset_after(ue, 0, hard);

	err = xfrm_mark_put(skb, &x->mark);
	if (err)
		return err;

	err = xfrm_if_id_put(skb, x->if_id);
	if (err)
		return err;

	nlmsg_end(skb, nlh);
	return 0;
}

static int xfrm_exp_state_notify(struct xfrm_state *x, const struct km_event *c)
{
	struct net *net = xs_net(x);
	struct sk_buff *skb;

	skb = nlmsg_new(xfrm_expire_msgsize(), GFP_ATOMIC);
	if (skb == NULL)
		return -ENOMEM;

	if (build_expire(skb, x, c) < 0) {
		kfree_skb(skb);
		return -EMSGSIZE;
	}

	return xfrm_nlmsg_multicast(net, skb, 0, XFRMNLGRP_EXPIRE);
}

static int xfrm_aevent_state_notify(struct xfrm_state *x, const struct km_event *c)
{
	struct net *net = xs_net(x);
	struct sk_buff *skb;
	int err;

	skb = nlmsg_new(xfrm_aevent_msgsize(x), GFP_ATOMIC);
	if (skb == NULL)
		return -ENOMEM;

	err = build_aevent(skb, x, c);
	BUG_ON(err < 0);

	return xfrm_nlmsg_multicast(net, skb, 0, XFRMNLGRP_AEVENTS);
}

static int xfrm_notify_sa_flush(const struct km_event *c)
{
	struct net *net = c->net;
	struct xfrm_usersa_flush *p;
	struct nlmsghdr *nlh;
	struct sk_buff *skb;
	int len = NLMSG_ALIGN(sizeof(struct xfrm_usersa_flush));

	skb = nlmsg_new(len, GFP_ATOMIC);
	if (skb == NULL)
		return -ENOMEM;

	nlh = nlmsg_put(skb, c->portid, c->seq, XFRM_MSG_FLUSHSA, sizeof(*p), 0);
	if (nlh == NULL) {
		kfree_skb(skb);
		return -EMSGSIZE;
	}

	p = nlmsg_data(nlh);
	p->proto = c->data.proto;

	nlmsg_end(skb, nlh);

	return xfrm_nlmsg_multicast(net, skb, 0, XFRMNLGRP_SA);
}

static inline unsigned int xfrm_sa_len(struct xfrm_state *x)
{
	unsigned int l = 0;
	if (x->aead)
		l += nla_total_size(aead_len(x->aead));
	if (x->aalg) {
		l += nla_total_size(sizeof(struct xfrm_algo) +
				    (x->aalg->alg_key_len + 7) / 8);
		l += nla_total_size(xfrm_alg_auth_len(x->aalg));
	}
	if (x->ealg)
		l += nla_total_size(xfrm_alg_len(x->ealg));
	if (x->calg)
		l += nla_total_size(sizeof(*x->calg));
	if (x->encap)
		l += nla_total_size(sizeof(*x->encap));
	if (x->tfcpad)
		l += nla_total_size(sizeof(x->tfcpad));
	if (x->replay_esn)
		l += nla_total_size(xfrm_replay_state_esn_len(x->replay_esn));
	else
		l += nla_total_size(sizeof(struct xfrm_replay_state));
	if (x->security)
		l += nla_total_size(sizeof(struct xfrm_user_sec_ctx) +
				    x->security->ctx_len);
	if (x->coaddr)
		l += nla_total_size(sizeof(*x->coaddr));
	if (x->props.extra_flags)
		l += nla_total_size(sizeof(x->props.extra_flags));
	if (x->xso.dev)
		 l += nla_total_size(sizeof(struct xfrm_user_offload));
	if (x->props.smark.v | x->props.smark.m) {
		l += nla_total_size(sizeof(x->props.smark.v));
		l += nla_total_size(sizeof(x->props.smark.m));
	}
	if (x->if_id)
		l += nla_total_size(sizeof(x->if_id));

	/* Must count x->lastused as it may become non-zero behind our back. */
	l += nla_total_size_64bit(sizeof(u64));

	if (x->mapping_maxage)
		l += nla_total_size(sizeof(x->mapping_maxage));

	return l;
}

static int xfrm_notify_sa(struct xfrm_state *x, const struct km_event *c)
{
	struct net *net = xs_net(x);
	struct xfrm_usersa_info *p;
	struct xfrm_usersa_id *id;
	struct nlmsghdr *nlh;
	struct sk_buff *skb;
	unsigned int len = xfrm_sa_len(x);
	unsigned int headlen;
	int err;

	headlen = sizeof(*p);
	if (c->event == XFRM_MSG_DELSA) {
		len += nla_total_size(headlen);
		headlen = sizeof(*id);
		len += nla_total_size(sizeof(struct xfrm_mark));
	}
	len += NLMSG_ALIGN(headlen);

	skb = nlmsg_new(len, GFP_ATOMIC);
	if (skb == NULL)
		return -ENOMEM;

	nlh = nlmsg_put(skb, c->portid, c->seq, c->event, headlen, 0);
	err = -EMSGSIZE;
	if (nlh == NULL)
		goto out_free_skb;

	p = nlmsg_data(nlh);
	if (c->event == XFRM_MSG_DELSA) {
		struct nlattr *attr;

		id = nlmsg_data(nlh);
		memset(id, 0, sizeof(*id));
		memcpy(&id->daddr, &x->id.daddr, sizeof(id->daddr));
		id->spi = x->id.spi;
		id->family = x->props.family;
		id->proto = x->id.proto;

		attr = nla_reserve(skb, XFRMA_SA, sizeof(*p));
		err = -EMSGSIZE;
		if (attr == NULL)
			goto out_free_skb;

		p = nla_data(attr);
	}
	err = copy_to_user_state_extra(x, p, skb);
	if (err)
		goto out_free_skb;

	nlmsg_end(skb, nlh);

	return xfrm_nlmsg_multicast(net, skb, 0, XFRMNLGRP_SA);

out_free_skb:
	kfree_skb(skb);
	return err;
}

static int xfrm_send_state_notify(struct xfrm_state *x, const struct km_event *c)
{

	switch (c->event) {
	case XFRM_MSG_EXPIRE:
		return xfrm_exp_state_notify(x, c);
	case XFRM_MSG_NEWAE:
		return xfrm_aevent_state_notify(x, c);
	case XFRM_MSG_DELSA:
	case XFRM_MSG_UPDSA:
	case XFRM_MSG_NEWSA:
		return xfrm_notify_sa(x, c);
	case XFRM_MSG_FLUSHSA:
		return xfrm_notify_sa_flush(c);
	default:
		printk(KERN_NOTICE "xfrm_user: Unknown SA event %d\n",
		       c->event);
		break;
	}

	return 0;

}

static inline unsigned int xfrm_acquire_msgsize(struct xfrm_state *x,
						struct xfrm_policy *xp)
{
	return NLMSG_ALIGN(sizeof(struct xfrm_user_acquire))
	       + nla_total_size(sizeof(struct xfrm_user_tmpl) * xp->xfrm_nr)
	       + nla_total_size(sizeof(struct xfrm_mark))
	       + nla_total_size(xfrm_user_sec_ctx_size(x->security))
	       + userpolicy_type_attrsize();
}

static int build_acquire(struct sk_buff *skb, struct xfrm_state *x,
			 struct xfrm_tmpl *xt, struct xfrm_policy *xp)
{
	__u32 seq = xfrm_get_acqseq();
	struct xfrm_user_acquire *ua;
	struct nlmsghdr *nlh;
	int err;

	nlh = nlmsg_put(skb, 0, 0, XFRM_MSG_ACQUIRE, sizeof(*ua), 0);
	if (nlh == NULL)
		return -EMSGSIZE;

	ua = nlmsg_data(nlh);
	memcpy(&ua->id, &x->id, sizeof(ua->id));
	memcpy(&ua->saddr, &x->props.saddr, sizeof(ua->saddr));
	memcpy(&ua->sel, &x->sel, sizeof(ua->sel));
	copy_to_user_policy(xp, &ua->policy, XFRM_POLICY_OUT);
	ua->aalgos = xt->aalgos;
	ua->ealgos = xt->ealgos;
	ua->calgos = xt->calgos;
	ua->seq = x->km.seq = seq;

	err = copy_to_user_tmpl(xp, skb);
	if (!err)
		err = copy_to_user_state_sec_ctx(x, skb);
	if (!err)
		err = copy_to_user_policy_type(xp->type, skb);
	if (!err)
		err = xfrm_mark_put(skb, &xp->mark);
	if (!err)
		err = xfrm_if_id_put(skb, xp->if_id);
	if (err) {
		nlmsg_cancel(skb, nlh);
		return err;
	}

	nlmsg_end(skb, nlh);
	return 0;
}

static int xfrm_send_acquire(struct xfrm_state *x, struct xfrm_tmpl *xt,
			     struct xfrm_policy *xp)
{
	struct net *net = xs_net(x);
	struct sk_buff *skb;
	int err;

	skb = nlmsg_new(xfrm_acquire_msgsize(x, xp), GFP_ATOMIC);
	if (skb == NULL)
		return -ENOMEM;

	err = build_acquire(skb, x, xt, xp);
	BUG_ON(err < 0);

	return xfrm_nlmsg_multicast(net, skb, 0, XFRMNLGRP_ACQUIRE);
}

/* User gives us xfrm_user_policy_info followed by an array of 0
 * or more templates.
 */
static struct xfrm_policy *xfrm_compile_policy(struct sock *sk, int opt,
					       u8 *data, int len, int *dir)
{
	struct net *net = sock_net(sk);
	struct xfrm_userpolicy_info *p = (struct xfrm_userpolicy_info *)data;
	struct xfrm_user_tmpl *ut = (struct xfrm_user_tmpl *) (p + 1);
	struct xfrm_policy *xp;
	int nr;

	switch (sk->sk_family) {
	case AF_INET:
		if (opt != IP_XFRM_POLICY) {
			*dir = -EOPNOTSUPP;
			return NULL;
		}
		break;
#if IS_ENABLED(CONFIG_IPV6)
	case AF_INET6:
		if (opt != IPV6_XFRM_POLICY) {
			*dir = -EOPNOTSUPP;
			return NULL;
		}
		break;
#endif
	default:
		*dir = -EINVAL;
		return NULL;
	}

	*dir = -EINVAL;

	if (len < sizeof(*p) ||
	    verify_newpolicy_info(p, NULL))
		return NULL;

	nr = ((len - sizeof(*p)) / sizeof(*ut));
	if (validate_tmpl(nr, ut, p->sel.family, NULL))
		return NULL;

	if (p->dir > XFRM_POLICY_OUT)
		return NULL;

	xp = xfrm_policy_alloc(net, GFP_ATOMIC);
	if (xp == NULL) {
		*dir = -ENOBUFS;
		return NULL;
	}

	copy_from_user_policy(xp, p);
	xp->type = XFRM_POLICY_TYPE_MAIN;
	copy_templates(xp, ut, nr);

	*dir = p->dir;

	return xp;
}

static inline unsigned int xfrm_polexpire_msgsize(struct xfrm_policy *xp)
{
	return NLMSG_ALIGN(sizeof(struct xfrm_user_polexpire))
	       + nla_total_size(sizeof(struct xfrm_user_tmpl) * xp->xfrm_nr)
	       + nla_total_size(xfrm_user_sec_ctx_size(xp->security))
	       + nla_total_size(sizeof(struct xfrm_mark))
	       + userpolicy_type_attrsize();
}

static int build_polexpire(struct sk_buff *skb, struct xfrm_policy *xp,
			   int dir, const struct km_event *c)
{
	struct xfrm_user_polexpire *upe;
	int hard = c->data.hard;
	struct nlmsghdr *nlh;
	int err;

	nlh = nlmsg_put(skb, c->portid, 0, XFRM_MSG_POLEXPIRE, sizeof(*upe), 0);
	if (nlh == NULL)
		return -EMSGSIZE;

	upe = nlmsg_data(nlh);
	copy_to_user_policy(xp, &upe->pol, dir);
	err = copy_to_user_tmpl(xp, skb);
	if (!err)
		err = copy_to_user_sec_ctx(xp, skb);
	if (!err)
		err = copy_to_user_policy_type(xp->type, skb);
	if (!err)
		err = xfrm_mark_put(skb, &xp->mark);
	if (!err)
		err = xfrm_if_id_put(skb, xp->if_id);
	if (err) {
		nlmsg_cancel(skb, nlh);
		return err;
	}
	upe->hard = !!hard;

	nlmsg_end(skb, nlh);
	return 0;
}

static int xfrm_exp_policy_notify(struct xfrm_policy *xp, int dir, const struct km_event *c)
{
	struct net *net = xp_net(xp);
	struct sk_buff *skb;
	int err;

	skb = nlmsg_new(xfrm_polexpire_msgsize(xp), GFP_ATOMIC);
	if (skb == NULL)
		return -ENOMEM;

	err = build_polexpire(skb, xp, dir, c);
	BUG_ON(err < 0);

	return xfrm_nlmsg_multicast(net, skb, 0, XFRMNLGRP_EXPIRE);
}

static int xfrm_notify_policy(struct xfrm_policy *xp, int dir, const struct km_event *c)
{
	unsigned int len = nla_total_size(sizeof(struct xfrm_user_tmpl) * xp->xfrm_nr);
	struct net *net = xp_net(xp);
	struct xfrm_userpolicy_info *p;
	struct xfrm_userpolicy_id *id;
	struct nlmsghdr *nlh;
	struct sk_buff *skb;
	unsigned int headlen;
	int err;

	headlen = sizeof(*p);
	if (c->event == XFRM_MSG_DELPOLICY) {
		len += nla_total_size(headlen);
		headlen = sizeof(*id);
	}
	len += userpolicy_type_attrsize();
	len += nla_total_size(sizeof(struct xfrm_mark));
	len += NLMSG_ALIGN(headlen);

	skb = nlmsg_new(len, GFP_ATOMIC);
	if (skb == NULL)
		return -ENOMEM;

	nlh = nlmsg_put(skb, c->portid, c->seq, c->event, headlen, 0);
	err = -EMSGSIZE;
	if (nlh == NULL)
		goto out_free_skb;

	p = nlmsg_data(nlh);
	if (c->event == XFRM_MSG_DELPOLICY) {
		struct nlattr *attr;

		id = nlmsg_data(nlh);
		memset(id, 0, sizeof(*id));
		id->dir = dir;
		if (c->data.byid)
			id->index = xp->index;
		else
			memcpy(&id->sel, &xp->selector, sizeof(id->sel));

		attr = nla_reserve(skb, XFRMA_POLICY, sizeof(*p));
		err = -EMSGSIZE;
		if (attr == NULL)
			goto out_free_skb;

		p = nla_data(attr);
	}

	copy_to_user_policy(xp, p, dir);
	err = copy_to_user_tmpl(xp, skb);
	if (!err)
		err = copy_to_user_policy_type(xp->type, skb);
	if (!err)
		err = xfrm_mark_put(skb, &xp->mark);
	if (!err)
		err = xfrm_if_id_put(skb, xp->if_id);
	if (err)
		goto out_free_skb;

	nlmsg_end(skb, nlh);

	return xfrm_nlmsg_multicast(net, skb, 0, XFRMNLGRP_POLICY);

out_free_skb:
	kfree_skb(skb);
	return err;
}

static int xfrm_notify_policy_flush(const struct km_event *c)
{
	struct net *net = c->net;
	struct nlmsghdr *nlh;
	struct sk_buff *skb;
	int err;

	skb = nlmsg_new(userpolicy_type_attrsize(), GFP_ATOMIC);
	if (skb == NULL)
		return -ENOMEM;

	nlh = nlmsg_put(skb, c->portid, c->seq, XFRM_MSG_FLUSHPOLICY, 0, 0);
	err = -EMSGSIZE;
	if (nlh == NULL)
		goto out_free_skb;
	err = copy_to_user_policy_type(c->data.type, skb);
	if (err)
		goto out_free_skb;

	nlmsg_end(skb, nlh);

	return xfrm_nlmsg_multicast(net, skb, 0, XFRMNLGRP_POLICY);

out_free_skb:
	kfree_skb(skb);
	return err;
}

static int xfrm_send_policy_notify(struct xfrm_policy *xp, int dir, const struct km_event *c)
{

	switch (c->event) {
	case XFRM_MSG_NEWPOLICY:
	case XFRM_MSG_UPDPOLICY:
	case XFRM_MSG_DELPOLICY:
		return xfrm_notify_policy(xp, dir, c);
	case XFRM_MSG_FLUSHPOLICY:
		return xfrm_notify_policy_flush(c);
	case XFRM_MSG_POLEXPIRE:
		return xfrm_exp_policy_notify(xp, dir, c);
	default:
		printk(KERN_NOTICE "xfrm_user: Unknown Policy event %d\n",
		       c->event);
	}

	return 0;

}

static inline unsigned int xfrm_report_msgsize(void)
{
	return NLMSG_ALIGN(sizeof(struct xfrm_user_report));
}

static int build_report(struct sk_buff *skb, u8 proto,
			struct xfrm_selector *sel, xfrm_address_t *addr)
{
	struct xfrm_user_report *ur;
	struct nlmsghdr *nlh;

	nlh = nlmsg_put(skb, 0, 0, XFRM_MSG_REPORT, sizeof(*ur), 0);
	if (nlh == NULL)
		return -EMSGSIZE;

	ur = nlmsg_data(nlh);
	ur->proto = proto;
	memcpy(&ur->sel, sel, sizeof(ur->sel));

	if (addr) {
		int err = nla_put(skb, XFRMA_COADDR, sizeof(*addr), addr);
		if (err) {
			nlmsg_cancel(skb, nlh);
			return err;
		}
	}
	nlmsg_end(skb, nlh);
	return 0;
}

static int xfrm_send_report(struct net *net, u8 proto,
			    struct xfrm_selector *sel, xfrm_address_t *addr)
{
	struct sk_buff *skb;
	int err;

	skb = nlmsg_new(xfrm_report_msgsize(), GFP_ATOMIC);
	if (skb == NULL)
		return -ENOMEM;

	err = build_report(skb, proto, sel, addr);
	BUG_ON(err < 0);

	return xfrm_nlmsg_multicast(net, skb, 0, XFRMNLGRP_REPORT);
}

static inline unsigned int xfrm_mapping_msgsize(void)
{
	return NLMSG_ALIGN(sizeof(struct xfrm_user_mapping));
}

static int build_mapping(struct sk_buff *skb, struct xfrm_state *x,
			 xfrm_address_t *new_saddr, __be16 new_sport)
{
	struct xfrm_user_mapping *um;
	struct nlmsghdr *nlh;

	nlh = nlmsg_put(skb, 0, 0, XFRM_MSG_MAPPING, sizeof(*um), 0);
	if (nlh == NULL)
		return -EMSGSIZE;

	um = nlmsg_data(nlh);

	memcpy(&um->id.daddr, &x->id.daddr, sizeof(um->id.daddr));
	um->id.spi = x->id.spi;
	um->id.family = x->props.family;
	um->id.proto = x->id.proto;
	memcpy(&um->new_saddr, new_saddr, sizeof(um->new_saddr));
	memcpy(&um->old_saddr, &x->props.saddr, sizeof(um->old_saddr));
	um->new_sport = new_sport;
	um->old_sport = x->encap->encap_sport;
	um->reqid = x->props.reqid;

	nlmsg_end(skb, nlh);
	return 0;
}

static int xfrm_send_mapping(struct xfrm_state *x, xfrm_address_t *ipaddr,
			     __be16 sport)
{
	struct net *net = xs_net(x);
	struct sk_buff *skb;
	int err;

	if (x->id.proto != IPPROTO_ESP)
		return -EINVAL;

	if (!x->encap)
		return -EINVAL;

	skb = nlmsg_new(xfrm_mapping_msgsize(), GFP_ATOMIC);
	if (skb == NULL)
		return -ENOMEM;

	err = build_mapping(skb, x, ipaddr, sport);
	BUG_ON(err < 0);

	return xfrm_nlmsg_multicast(net, skb, 0, XFRMNLGRP_MAPPING);
}

static bool xfrm_is_alive(const struct km_event *c)
{
	return (bool)xfrm_acquire_is_on(c->net);
}

static struct xfrm_mgr netlink_mgr = {
	.notify		= xfrm_send_state_notify,
	.acquire	= xfrm_send_acquire,
	.compile_policy	= xfrm_compile_policy,
	.notify_policy	= xfrm_send_policy_notify,
	.report		= xfrm_send_report,
	.migrate	= xfrm_send_migrate,
	.new_mapping	= xfrm_send_mapping,
	.is_alive	= xfrm_is_alive,
};

static int __net_init xfrm_user_net_init(struct net *net)
{
	struct sock *nlsk;
	struct netlink_kernel_cfg cfg = {
		.groups	= XFRMNLGRP_MAX,
		.input	= xfrm_netlink_rcv,
	};

	nlsk = netlink_kernel_create(net, NETLINK_XFRM, &cfg);
	if (nlsk == NULL)
		return -ENOMEM;
	net->xfrm.nlsk_stash = nlsk; /* Don't set to NULL */
	rcu_assign_pointer(net->xfrm.nlsk, nlsk);
	return 0;
}

static void __net_exit xfrm_user_net_pre_exit(struct net *net)
{
	RCU_INIT_POINTER(net->xfrm.nlsk, NULL);
}

static void __net_exit xfrm_user_net_exit(struct list_head *net_exit_list)
{
	struct net *net;

	list_for_each_entry(net, net_exit_list, exit_list)
		netlink_kernel_release(net->xfrm.nlsk_stash);
}

static struct pernet_operations xfrm_user_net_ops = {
	.init	    = xfrm_user_net_init,
	.pre_exit   = xfrm_user_net_pre_exit,
	.exit_batch = xfrm_user_net_exit,
};

static int __init xfrm_user_init(void)
{
	int rv;

	printk(KERN_INFO "Initializing XFRM netlink socket\n");

	rv = register_pernet_subsys(&xfrm_user_net_ops);
	if (rv < 0)
		return rv;
	xfrm_register_km(&netlink_mgr);
	return 0;
}

static void __exit xfrm_user_exit(void)
{
	xfrm_unregister_km(&netlink_mgr);
	unregister_pernet_subsys(&xfrm_user_net_ops);
}

module_init(xfrm_user_init);
module_exit(xfrm_user_exit);
MODULE_LICENSE("GPL");
MODULE_ALIAS_NET_PF_PROTO(PF_NETLINK, NETLINK_XFRM);<|MERGE_RESOLUTION|>--- conflicted
+++ resolved
@@ -352,11 +352,6 @@
 
 	err = 0;
 
-<<<<<<< HEAD
-	if (attrs[XFRMA_MTIMER_THRESH])
-		if (!attrs[XFRMA_ENCAP])
-			err = -EINVAL;
-=======
 	if (attrs[XFRMA_MTIMER_THRESH]) {
 		if (!attrs[XFRMA_ENCAP]) {
 			NL_SET_ERR_MSG(extack, "MTIMER_THRESH attribute can only be set on ENCAP states");
@@ -364,7 +359,6 @@
 			goto out;
 		}
 	}
->>>>>>> d60c95ef
 
 out:
 	return err;
