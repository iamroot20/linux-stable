// SPDX-License-Identifier: GPL-2.0-or-later
/* -*- linux-c -*-
 * INET		802.1Q VLAN
 *		Ethernet-type device handling.
 *
 * Authors:	Ben Greear <greearb@candelatech.com>
 *              Please send support related email to: netdev@vger.kernel.org
 *              VLAN Home Page: http://www.candelatech.com/~greear/vlan.html
 *
 * Fixes:       Mar 22 2001: Martin Bokaemper <mbokaemper@unispherenetworks.com>
 *                - reset skb->pkt_type on incoming packets when MAC was changed
 *                - see that changed MAC is saddr for outgoing packets
 *              Oct 20, 2001:  Ard van Breeman:
 *                - Fix MC-list, finally.
 *                - Flush MC-list on VLAN destroy.
 */

#define pr_fmt(fmt) KBUILD_MODNAME ": " fmt

#include <linux/module.h>
#include <linux/slab.h>
#include <linux/skbuff.h>
#include <linux/netdevice.h>
#include <linux/net_tstamp.h>
#include <linux/etherdevice.h>
#include <linux/ethtool.h>
#include <linux/phy.h>
#include <net/arp.h>

#include "vlan.h"
#include "vlanproc.h"
#include <linux/if_vlan.h>
#include <linux/netpoll.h>

/*
 *	Create the VLAN header for an arbitrary protocol layer
 *
 *	saddr=NULL	means use device source address
 *	daddr=NULL	means leave destination address (eg unresolved arp)
 *
 *  This is called when the SKB is moving down the stack towards the
 *  physical devices.
 */
static int vlan_dev_hard_header(struct sk_buff *skb, struct net_device *dev,
				unsigned short type,
				const void *daddr, const void *saddr,
				unsigned int len)
{
	struct vlan_dev_priv *vlan = vlan_dev_priv(dev);
	struct vlan_hdr *vhdr;
	unsigned int vhdrlen = 0;
	u16 vlan_tci = 0;
	int rc;

	if (!(vlan->flags & VLAN_FLAG_REORDER_HDR)) {
		vhdr = skb_push(skb, VLAN_HLEN);

		vlan_tci = vlan->vlan_id;
		vlan_tci |= vlan_dev_get_egress_qos_mask(dev, skb->priority);
		vhdr->h_vlan_TCI = htons(vlan_tci);

		/*
		 *  Set the protocol type. For a packet of type ETH_P_802_3/2 we
		 *  put the length in here instead.
		 */
		if (type != ETH_P_802_3 && type != ETH_P_802_2)
			vhdr->h_vlan_encapsulated_proto = htons(type);
		else
			vhdr->h_vlan_encapsulated_proto = htons(len);

		skb->protocol = vlan->vlan_proto;
		type = ntohs(vlan->vlan_proto);
		vhdrlen = VLAN_HLEN;
	}

	/* Before delegating work to the lower layer, enter our MAC-address */
	if (saddr == NULL)
		saddr = dev->dev_addr;

	/* Now make the underlying real hard header */
	dev = vlan->real_dev;
	rc = dev_hard_header(skb, dev, type, daddr, saddr, len + vhdrlen);
	if (rc > 0)
		rc += vhdrlen;
	return rc;
}

static inline netdev_tx_t vlan_netpoll_send_skb(struct vlan_dev_priv *vlan, struct sk_buff *skb)
{
#ifdef CONFIG_NET_POLL_CONTROLLER
	return netpoll_send_skb(vlan->netpoll, skb);
#else
	BUG();
	return NETDEV_TX_OK;
#endif
}

static netdev_tx_t vlan_dev_hard_start_xmit(struct sk_buff *skb,
					    struct net_device *dev)
{
	struct vlan_dev_priv *vlan = vlan_dev_priv(dev);
	struct vlan_ethhdr *veth = (struct vlan_ethhdr *)(skb->data);
	unsigned int len;
	int ret;

	/* Handle non-VLAN frames if they are sent to us, for example by DHCP.
	 *
	 * NOTE: THIS ASSUMES DIX ETHERNET, SPECIFICALLY NOT SUPPORTING
	 * OTHER THINGS LIKE FDDI/TokenRing/802.3 SNAPs...
	 */
	if (veth->h_vlan_proto != vlan->vlan_proto ||
	    vlan->flags & VLAN_FLAG_REORDER_HDR) {
		u16 vlan_tci;
		vlan_tci = vlan->vlan_id;
		vlan_tci |= vlan_dev_get_egress_qos_mask(dev, skb->priority);
		__vlan_hwaccel_put_tag(skb, vlan->vlan_proto, vlan_tci);
	}

	skb->dev = vlan->real_dev;
	len = skb->len;
	if (unlikely(netpoll_tx_running(dev)))
		return vlan_netpoll_send_skb(vlan, skb);

	ret = dev_queue_xmit(skb);

	if (likely(ret == NET_XMIT_SUCCESS || ret == NET_XMIT_CN)) {
		struct vlan_pcpu_stats *stats;

		stats = this_cpu_ptr(vlan->vlan_pcpu_stats);
		u64_stats_update_begin(&stats->syncp);
		u64_stats_inc(&stats->tx_packets);
		u64_stats_add(&stats->tx_bytes, len);
		u64_stats_update_end(&stats->syncp);
	} else {
		this_cpu_inc(vlan->vlan_pcpu_stats->tx_dropped);
	}

	return ret;
}

static int vlan_dev_change_mtu(struct net_device *dev, int new_mtu)
{
	struct net_device *real_dev = vlan_dev_priv(dev)->real_dev;
	unsigned int max_mtu = real_dev->mtu;

	if (netif_reduces_vlan_mtu(real_dev))
		max_mtu -= VLAN_HLEN;
	if (max_mtu < new_mtu)
		return -ERANGE;

	dev->mtu = new_mtu;

	return 0;
}

void vlan_dev_set_ingress_priority(const struct net_device *dev,
				   u32 skb_prio, u16 vlan_prio)
{
	struct vlan_dev_priv *vlan = vlan_dev_priv(dev);

	if (vlan->ingress_priority_map[vlan_prio & 0x7] && !skb_prio)
		vlan->nr_ingress_mappings--;
	else if (!vlan->ingress_priority_map[vlan_prio & 0x7] && skb_prio)
		vlan->nr_ingress_mappings++;

	vlan->ingress_priority_map[vlan_prio & 0x7] = skb_prio;
}

int vlan_dev_set_egress_priority(const struct net_device *dev,
				 u32 skb_prio, u16 vlan_prio)
{
	struct vlan_dev_priv *vlan = vlan_dev_priv(dev);
	struct vlan_priority_tci_mapping *mp = NULL;
	struct vlan_priority_tci_mapping *np;
	u32 vlan_qos = (vlan_prio << VLAN_PRIO_SHIFT) & VLAN_PRIO_MASK;

	/* See if a priority mapping exists.. */
	mp = vlan->egress_priority_map[skb_prio & 0xF];
	while (mp) {
		if (mp->priority == skb_prio) {
			if (mp->vlan_qos && !vlan_qos)
				vlan->nr_egress_mappings--;
			else if (!mp->vlan_qos && vlan_qos)
				vlan->nr_egress_mappings++;
			mp->vlan_qos = vlan_qos;
			return 0;
		}
		mp = mp->next;
	}

	/* Create a new mapping then. */
	mp = vlan->egress_priority_map[skb_prio & 0xF];
	np = kmalloc(sizeof(struct vlan_priority_tci_mapping), GFP_KERNEL);
	if (!np)
		return -ENOBUFS;

	np->next = mp;
	np->priority = skb_prio;
	np->vlan_qos = vlan_qos;
	/* Before inserting this element in hash table, make sure all its fields
	 * are committed to memory.
	 * coupled with smp_rmb() in vlan_dev_get_egress_qos_mask()
	 */
	smp_wmb();
	vlan->egress_priority_map[skb_prio & 0xF] = np;
	if (vlan_qos)
		vlan->nr_egress_mappings++;
	return 0;
}

/* Flags are defined in the vlan_flags enum in
 * include/uapi/linux/if_vlan.h file.
 */
int vlan_dev_change_flags(const struct net_device *dev, u32 flags, u32 mask)
{
	struct vlan_dev_priv *vlan = vlan_dev_priv(dev);
	u32 old_flags = vlan->flags;

	if (mask & ~(VLAN_FLAG_REORDER_HDR | VLAN_FLAG_GVRP |
		     VLAN_FLAG_LOOSE_BINDING | VLAN_FLAG_MVRP |
		     VLAN_FLAG_BRIDGE_BINDING))
		return -EINVAL;

	vlan->flags = (old_flags & ~mask) | (flags & mask);

	if (netif_running(dev) && (vlan->flags ^ old_flags) & VLAN_FLAG_GVRP) {
		if (vlan->flags & VLAN_FLAG_GVRP)
			vlan_gvrp_request_join(dev);
		else
			vlan_gvrp_request_leave(dev);
	}

	if (netif_running(dev) && (vlan->flags ^ old_flags) & VLAN_FLAG_MVRP) {
		if (vlan->flags & VLAN_FLAG_MVRP)
			vlan_mvrp_request_join(dev);
		else
			vlan_mvrp_request_leave(dev);
	}
	return 0;
}

void vlan_dev_get_realdev_name(const struct net_device *dev, char *result, size_t size)
{
	strscpy_pad(result, vlan_dev_priv(dev)->real_dev->name, size);
}

bool vlan_dev_inherit_address(struct net_device *dev,
			      struct net_device *real_dev)
{
	if (dev->addr_assign_type != NET_ADDR_STOLEN)
		return false;

	eth_hw_addr_set(dev, real_dev->dev_addr);
	call_netdevice_notifiers(NETDEV_CHANGEADDR, dev);
	return true;
}

static int vlan_dev_open(struct net_device *dev)
{
	struct vlan_dev_priv *vlan = vlan_dev_priv(dev);
	struct net_device *real_dev = vlan->real_dev;
	int err;

	if (!(real_dev->flags & IFF_UP) &&
	    !(vlan->flags & VLAN_FLAG_LOOSE_BINDING))
		return -ENETDOWN;

	if (!ether_addr_equal(dev->dev_addr, real_dev->dev_addr) &&
	    !vlan_dev_inherit_address(dev, real_dev)) {
		err = dev_uc_add(real_dev, dev->dev_addr);
		if (err < 0)
			goto out;
	}

	if (dev->flags & IFF_ALLMULTI) {
		err = dev_set_allmulti(real_dev, 1);
		if (err < 0)
			goto del_unicast;
	}
	if (dev->flags & IFF_PROMISC) {
		err = dev_set_promiscuity(real_dev, 1);
		if (err < 0)
			goto clear_allmulti;
	}

	ether_addr_copy(vlan->real_dev_addr, real_dev->dev_addr);

	if (vlan->flags & VLAN_FLAG_GVRP)
		vlan_gvrp_request_join(dev);

	if (vlan->flags & VLAN_FLAG_MVRP)
		vlan_mvrp_request_join(dev);

	if (netif_carrier_ok(real_dev) &&
	    !(vlan->flags & VLAN_FLAG_BRIDGE_BINDING))
		netif_carrier_on(dev);
	return 0;

clear_allmulti:
	if (dev->flags & IFF_ALLMULTI)
		dev_set_allmulti(real_dev, -1);
del_unicast:
	if (!ether_addr_equal(dev->dev_addr, real_dev->dev_addr))
		dev_uc_del(real_dev, dev->dev_addr);
out:
	netif_carrier_off(dev);
	return err;
}

static int vlan_dev_stop(struct net_device *dev)
{
	struct vlan_dev_priv *vlan = vlan_dev_priv(dev);
	struct net_device *real_dev = vlan->real_dev;

	dev_mc_unsync(real_dev, dev);
	dev_uc_unsync(real_dev, dev);
	if (dev->flags & IFF_ALLMULTI)
		dev_set_allmulti(real_dev, -1);
	if (dev->flags & IFF_PROMISC)
		dev_set_promiscuity(real_dev, -1);

	if (!ether_addr_equal(dev->dev_addr, real_dev->dev_addr))
		dev_uc_del(real_dev, dev->dev_addr);

	if (!(vlan->flags & VLAN_FLAG_BRIDGE_BINDING))
		netif_carrier_off(dev);
	return 0;
}

static int vlan_dev_set_mac_address(struct net_device *dev, void *p)
{
	struct net_device *real_dev = vlan_dev_priv(dev)->real_dev;
	struct sockaddr *addr = p;
	int err;

	if (!is_valid_ether_addr(addr->sa_data))
		return -EADDRNOTAVAIL;

	if (!(dev->flags & IFF_UP))
		goto out;

	if (!ether_addr_equal(addr->sa_data, real_dev->dev_addr)) {
		err = dev_uc_add(real_dev, addr->sa_data);
		if (err < 0)
			return err;
	}

	if (!ether_addr_equal(dev->dev_addr, real_dev->dev_addr))
		dev_uc_del(real_dev, dev->dev_addr);

out:
	eth_hw_addr_set(dev, addr->sa_data);
	return 0;
}

static int vlan_dev_ioctl(struct net_device *dev, struct ifreq *ifr, int cmd)
{
	struct net_device *real_dev = vlan_dev_priv(dev)->real_dev;
	const struct net_device_ops *ops = real_dev->netdev_ops;
	struct ifreq ifrr;
	int err = -EOPNOTSUPP;

	strscpy_pad(ifrr.ifr_name, real_dev->name, IFNAMSIZ);
	ifrr.ifr_ifru = ifr->ifr_ifru;

	switch (cmd) {
	case SIOCSHWTSTAMP:
		if (!net_eq(dev_net(dev), &init_net))
			break;
		fallthrough;
	case SIOCGMIIPHY:
	case SIOCGMIIREG:
	case SIOCSMIIREG:
	case SIOCGHWTSTAMP:
		if (netif_device_present(real_dev) && ops->ndo_eth_ioctl)
			err = ops->ndo_eth_ioctl(real_dev, &ifrr, cmd);
		break;
	}

	if (!err)
		ifr->ifr_ifru = ifrr.ifr_ifru;

	return err;
}

static int vlan_dev_neigh_setup(struct net_device *dev, struct neigh_parms *pa)
{
	struct net_device *real_dev = vlan_dev_priv(dev)->real_dev;
	const struct net_device_ops *ops = real_dev->netdev_ops;
	int err = 0;

	if (netif_device_present(real_dev) && ops->ndo_neigh_setup)
		err = ops->ndo_neigh_setup(real_dev, pa);

	return err;
}

#if IS_ENABLED(CONFIG_FCOE)
static int vlan_dev_fcoe_ddp_setup(struct net_device *dev, u16 xid,
				   struct scatterlist *sgl, unsigned int sgc)
{
	struct net_device *real_dev = vlan_dev_priv(dev)->real_dev;
	const struct net_device_ops *ops = real_dev->netdev_ops;
	int rc = 0;

	if (ops->ndo_fcoe_ddp_setup)
		rc = ops->ndo_fcoe_ddp_setup(real_dev, xid, sgl, sgc);

	return rc;
}

static int vlan_dev_fcoe_ddp_done(struct net_device *dev, u16 xid)
{
	struct net_device *real_dev = vlan_dev_priv(dev)->real_dev;
	const struct net_device_ops *ops = real_dev->netdev_ops;
	int len = 0;

	if (ops->ndo_fcoe_ddp_done)
		len = ops->ndo_fcoe_ddp_done(real_dev, xid);

	return len;
}

static int vlan_dev_fcoe_enable(struct net_device *dev)
{
	struct net_device *real_dev = vlan_dev_priv(dev)->real_dev;
	const struct net_device_ops *ops = real_dev->netdev_ops;
	int rc = -EINVAL;

	if (ops->ndo_fcoe_enable)
		rc = ops->ndo_fcoe_enable(real_dev);
	return rc;
}

static int vlan_dev_fcoe_disable(struct net_device *dev)
{
	struct net_device *real_dev = vlan_dev_priv(dev)->real_dev;
	const struct net_device_ops *ops = real_dev->netdev_ops;
	int rc = -EINVAL;

	if (ops->ndo_fcoe_disable)
		rc = ops->ndo_fcoe_disable(real_dev);
	return rc;
}

static int vlan_dev_fcoe_ddp_target(struct net_device *dev, u16 xid,
				    struct scatterlist *sgl, unsigned int sgc)
{
	struct net_device *real_dev = vlan_dev_priv(dev)->real_dev;
	const struct net_device_ops *ops = real_dev->netdev_ops;
	int rc = 0;

	if (ops->ndo_fcoe_ddp_target)
		rc = ops->ndo_fcoe_ddp_target(real_dev, xid, sgl, sgc);

	return rc;
}
#endif

#ifdef NETDEV_FCOE_WWNN
static int vlan_dev_fcoe_get_wwn(struct net_device *dev, u64 *wwn, int type)
{
	struct net_device *real_dev = vlan_dev_priv(dev)->real_dev;
	const struct net_device_ops *ops = real_dev->netdev_ops;
	int rc = -EINVAL;

	if (ops->ndo_fcoe_get_wwn)
		rc = ops->ndo_fcoe_get_wwn(real_dev, wwn, type);
	return rc;
}
#endif

static void vlan_dev_change_rx_flags(struct net_device *dev, int change)
{
	struct net_device *real_dev = vlan_dev_priv(dev)->real_dev;

	if (dev->flags & IFF_UP) {
		if (change & IFF_ALLMULTI)
			dev_set_allmulti(real_dev, dev->flags & IFF_ALLMULTI ? 1 : -1);
		if (change & IFF_PROMISC)
			dev_set_promiscuity(real_dev, dev->flags & IFF_PROMISC ? 1 : -1);
	}
}

static void vlan_dev_set_rx_mode(struct net_device *vlan_dev)
{
	dev_mc_sync(vlan_dev_priv(vlan_dev)->real_dev, vlan_dev);
	dev_uc_sync(vlan_dev_priv(vlan_dev)->real_dev, vlan_dev);
}

/*
 * vlan network devices have devices nesting below it, and are a special
 * "super class" of normal network devices; split their locks off into a
 * separate class since they always nest.
 */
static struct lock_class_key vlan_netdev_xmit_lock_key;
static struct lock_class_key vlan_netdev_addr_lock_key;

static void vlan_dev_set_lockdep_one(struct net_device *dev,
				     struct netdev_queue *txq,
				     void *unused)
{
	lockdep_set_class(&txq->_xmit_lock, &vlan_netdev_xmit_lock_key);
}

static void vlan_dev_set_lockdep_class(struct net_device *dev)
{
	lockdep_set_class(&dev->addr_list_lock,
			  &vlan_netdev_addr_lock_key);
	netdev_for_each_tx_queue(dev, vlan_dev_set_lockdep_one, NULL);
}

static __be16 vlan_parse_protocol(const struct sk_buff *skb)
{
	struct vlan_ethhdr *veth = (struct vlan_ethhdr *)(skb->data);

	return __vlan_get_protocol(skb, veth->h_vlan_proto, NULL);
}

static const struct header_ops vlan_header_ops = {
	.create	 = vlan_dev_hard_header,
	.parse	 = eth_header_parse,
	.parse_protocol = vlan_parse_protocol,
};

static int vlan_passthru_hard_header(struct sk_buff *skb, struct net_device *dev,
				     unsigned short type,
				     const void *daddr, const void *saddr,
				     unsigned int len)
{
	struct vlan_dev_priv *vlan = vlan_dev_priv(dev);
	struct net_device *real_dev = vlan->real_dev;

	if (saddr == NULL)
		saddr = dev->dev_addr;

	return dev_hard_header(skb, real_dev, type, daddr, saddr, len);
}

static const struct header_ops vlan_passthru_header_ops = {
	.create	 = vlan_passthru_hard_header,
	.parse	 = eth_header_parse,
	.parse_protocol = vlan_parse_protocol,
};

static struct device_type vlan_type = {
	.name	= "vlan",
};

static const struct net_device_ops vlan_netdev_ops;

static int vlan_dev_init(struct net_device *dev)
{
	struct vlan_dev_priv *vlan = vlan_dev_priv(dev);
	struct net_device *real_dev = vlan->real_dev;

	netif_carrier_off(dev);

	/* IFF_BROADCAST|IFF_MULTICAST; ??? */
	dev->flags  = real_dev->flags & ~(IFF_UP | IFF_PROMISC | IFF_ALLMULTI |
					  IFF_MASTER | IFF_SLAVE);
	dev->state  = (real_dev->state & ((1<<__LINK_STATE_NOCARRIER) |
					  (1<<__LINK_STATE_DORMANT))) |
		      (1<<__LINK_STATE_PRESENT);

	if (vlan->flags & VLAN_FLAG_BRIDGE_BINDING)
		dev->state |= (1 << __LINK_STATE_NOCARRIER);

	dev->hw_features = NETIF_F_HW_CSUM | NETIF_F_SG |
			   NETIF_F_FRAGLIST | NETIF_F_GSO_SOFTWARE |
			   NETIF_F_GSO_ENCAP_ALL |
			   NETIF_F_HIGHDMA | NETIF_F_SCTP_CRC |
			   NETIF_F_ALL_FCOE;

	dev->features |= dev->hw_features | NETIF_F_LLTX;
	netif_inherit_tso_max(dev, real_dev);
	if (dev->features & NETIF_F_VLAN_FEATURES)
		netdev_warn(real_dev, "VLAN features are set incorrectly.  Q-in-Q configurations may not work correctly.\n");

	dev->vlan_features = real_dev->vlan_features & ~NETIF_F_ALL_FCOE;
	dev->hw_enc_features = vlan_tnl_features(real_dev);
	dev->mpls_features = real_dev->mpls_features;

	/* ipv6 shared card related stuff */
	dev->dev_id = real_dev->dev_id;

	if (is_zero_ether_addr(dev->dev_addr)) {
		eth_hw_addr_set(dev, real_dev->dev_addr);
		dev->addr_assign_type = NET_ADDR_STOLEN;
	}
	if (is_zero_ether_addr(dev->broadcast))
		memcpy(dev->broadcast, real_dev->broadcast, dev->addr_len);

#if IS_ENABLED(CONFIG_FCOE)
	dev->fcoe_ddp_xid = real_dev->fcoe_ddp_xid;
#endif

	dev->needed_headroom = real_dev->needed_headroom;
	if (vlan_hw_offload_capable(real_dev->features, vlan->vlan_proto)) {
		dev->header_ops      = &vlan_passthru_header_ops;
		dev->hard_header_len = real_dev->hard_header_len;
	} else {
		dev->header_ops      = &vlan_header_ops;
		dev->hard_header_len = real_dev->hard_header_len + VLAN_HLEN;
	}

	dev->netdev_ops = &vlan_netdev_ops;

	SET_NETDEV_DEVTYPE(dev, &vlan_type);

	vlan_dev_set_lockdep_class(dev);

	vlan->vlan_pcpu_stats = netdev_alloc_pcpu_stats(struct vlan_pcpu_stats);
	if (!vlan->vlan_pcpu_stats)
		return -ENOMEM;

	/* Get vlan's reference to real_dev */
<<<<<<< HEAD
	dev_hold(real_dev);
=======
	netdev_hold(real_dev, &vlan->dev_tracker, GFP_KERNEL);
>>>>>>> d60c95ef

	return 0;
}

/* Note: this function might be called multiple times for the same device. */
void vlan_dev_free_egress_priority(const struct net_device *dev)
{
	struct vlan_priority_tci_mapping *pm;
	struct vlan_dev_priv *vlan = vlan_dev_priv(dev);
	int i;

	for (i = 0; i < ARRAY_SIZE(vlan->egress_priority_map); i++) {
		while ((pm = vlan->egress_priority_map[i]) != NULL) {
			vlan->egress_priority_map[i] = pm->next;
			kfree(pm);
		}
	}
}

static void vlan_dev_uninit(struct net_device *dev)
{
	vlan_dev_free_egress_priority(dev);
}

static netdev_features_t vlan_dev_fix_features(struct net_device *dev,
	netdev_features_t features)
{
	struct net_device *real_dev = vlan_dev_priv(dev)->real_dev;
	netdev_features_t old_features = features;
	netdev_features_t lower_features;

	lower_features = netdev_intersect_features((real_dev->vlan_features |
						    NETIF_F_RXCSUM),
						   real_dev->features);

	/* Add HW_CSUM setting to preserve user ability to control
	 * checksum offload on the vlan device.
	 */
	if (lower_features & (NETIF_F_IP_CSUM|NETIF_F_IPV6_CSUM))
		lower_features |= NETIF_F_HW_CSUM;
	features = netdev_intersect_features(features, lower_features);
	features |= old_features & (NETIF_F_SOFT_FEATURES | NETIF_F_GSO_SOFTWARE);
	features |= NETIF_F_LLTX;

	return features;
}

static int vlan_ethtool_get_link_ksettings(struct net_device *dev,
					   struct ethtool_link_ksettings *cmd)
{
	const struct vlan_dev_priv *vlan = vlan_dev_priv(dev);

	return __ethtool_get_link_ksettings(vlan->real_dev, cmd);
}

static void vlan_ethtool_get_drvinfo(struct net_device *dev,
				     struct ethtool_drvinfo *info)
{
	strscpy(info->driver, vlan_fullname, sizeof(info->driver));
	strscpy(info->version, vlan_version, sizeof(info->version));
	strscpy(info->fw_version, "N/A", sizeof(info->fw_version));
}

static int vlan_ethtool_get_ts_info(struct net_device *dev,
				    struct ethtool_ts_info *info)
{
	const struct vlan_dev_priv *vlan = vlan_dev_priv(dev);
	const struct ethtool_ops *ops = vlan->real_dev->ethtool_ops;
	struct phy_device *phydev = vlan->real_dev->phydev;

	if (phy_has_tsinfo(phydev)) {
		return phy_ts_info(phydev, info);
	} else if (ops->get_ts_info) {
		return ops->get_ts_info(vlan->real_dev, info);
	} else {
		info->so_timestamping = SOF_TIMESTAMPING_RX_SOFTWARE |
			SOF_TIMESTAMPING_SOFTWARE;
		info->phc_index = -1;
	}

	return 0;
}

static void vlan_dev_get_stats64(struct net_device *dev,
				 struct rtnl_link_stats64 *stats)
{
	struct vlan_pcpu_stats *p;
	u32 rx_errors = 0, tx_dropped = 0;
	int i;

	for_each_possible_cpu(i) {
		u64 rxpackets, rxbytes, rxmulticast, txpackets, txbytes;
		unsigned int start;

		p = per_cpu_ptr(vlan_dev_priv(dev)->vlan_pcpu_stats, i);
		do {
			start = u64_stats_fetch_begin_irq(&p->syncp);
			rxpackets	= u64_stats_read(&p->rx_packets);
			rxbytes		= u64_stats_read(&p->rx_bytes);
			rxmulticast	= u64_stats_read(&p->rx_multicast);
			txpackets	= u64_stats_read(&p->tx_packets);
			txbytes		= u64_stats_read(&p->tx_bytes);
		} while (u64_stats_fetch_retry_irq(&p->syncp, start));

		stats->rx_packets	+= rxpackets;
		stats->rx_bytes		+= rxbytes;
		stats->multicast	+= rxmulticast;
		stats->tx_packets	+= txpackets;
		stats->tx_bytes		+= txbytes;
		/* rx_errors & tx_dropped are u32 */
		rx_errors	+= READ_ONCE(p->rx_errors);
		tx_dropped	+= READ_ONCE(p->tx_dropped);
	}
	stats->rx_errors  = rx_errors;
	stats->tx_dropped = tx_dropped;
}

#ifdef CONFIG_NET_POLL_CONTROLLER
static void vlan_dev_poll_controller(struct net_device *dev)
{
	return;
}

static int vlan_dev_netpoll_setup(struct net_device *dev, struct netpoll_info *npinfo)
{
	struct vlan_dev_priv *vlan = vlan_dev_priv(dev);
	struct net_device *real_dev = vlan->real_dev;
	struct netpoll *netpoll;
	int err = 0;

	netpoll = kzalloc(sizeof(*netpoll), GFP_KERNEL);
	err = -ENOMEM;
	if (!netpoll)
		goto out;

	err = __netpoll_setup(netpoll, real_dev);
	if (err) {
		kfree(netpoll);
		goto out;
	}

	vlan->netpoll = netpoll;

out:
	return err;
}

static void vlan_dev_netpoll_cleanup(struct net_device *dev)
{
	struct vlan_dev_priv *vlan= vlan_dev_priv(dev);
	struct netpoll *netpoll = vlan->netpoll;

	if (!netpoll)
		return;

	vlan->netpoll = NULL;
	__netpoll_free(netpoll);
}
#endif /* CONFIG_NET_POLL_CONTROLLER */

static int vlan_dev_get_iflink(const struct net_device *dev)
{
	struct net_device *real_dev = vlan_dev_priv(dev)->real_dev;

	return real_dev->ifindex;
}

static int vlan_dev_fill_forward_path(struct net_device_path_ctx *ctx,
				      struct net_device_path *path)
{
	struct vlan_dev_priv *vlan = vlan_dev_priv(ctx->dev);

	path->type = DEV_PATH_VLAN;
	path->encap.id = vlan->vlan_id;
	path->encap.proto = vlan->vlan_proto;
	path->dev = ctx->dev;
	ctx->dev = vlan->real_dev;
	if (ctx->num_vlans >= ARRAY_SIZE(ctx->vlan))
		return -ENOSPC;

	ctx->vlan[ctx->num_vlans].id = vlan->vlan_id;
	ctx->vlan[ctx->num_vlans].proto = vlan->vlan_proto;
	ctx->num_vlans++;

	return 0;
}

static const struct ethtool_ops vlan_ethtool_ops = {
	.get_link_ksettings	= vlan_ethtool_get_link_ksettings,
	.get_drvinfo	        = vlan_ethtool_get_drvinfo,
	.get_link		= ethtool_op_get_link,
	.get_ts_info		= vlan_ethtool_get_ts_info,
};

static const struct net_device_ops vlan_netdev_ops = {
	.ndo_change_mtu		= vlan_dev_change_mtu,
	.ndo_init		= vlan_dev_init,
	.ndo_uninit		= vlan_dev_uninit,
	.ndo_open		= vlan_dev_open,
	.ndo_stop		= vlan_dev_stop,
	.ndo_start_xmit =  vlan_dev_hard_start_xmit,
	.ndo_validate_addr	= eth_validate_addr,
	.ndo_set_mac_address	= vlan_dev_set_mac_address,
	.ndo_set_rx_mode	= vlan_dev_set_rx_mode,
	.ndo_change_rx_flags	= vlan_dev_change_rx_flags,
	.ndo_eth_ioctl		= vlan_dev_ioctl,
	.ndo_neigh_setup	= vlan_dev_neigh_setup,
	.ndo_get_stats64	= vlan_dev_get_stats64,
#if IS_ENABLED(CONFIG_FCOE)
	.ndo_fcoe_ddp_setup	= vlan_dev_fcoe_ddp_setup,
	.ndo_fcoe_ddp_done	= vlan_dev_fcoe_ddp_done,
	.ndo_fcoe_enable	= vlan_dev_fcoe_enable,
	.ndo_fcoe_disable	= vlan_dev_fcoe_disable,
	.ndo_fcoe_ddp_target	= vlan_dev_fcoe_ddp_target,
#endif
#ifdef NETDEV_FCOE_WWNN
	.ndo_fcoe_get_wwn	= vlan_dev_fcoe_get_wwn,
#endif
#ifdef CONFIG_NET_POLL_CONTROLLER
	.ndo_poll_controller	= vlan_dev_poll_controller,
	.ndo_netpoll_setup	= vlan_dev_netpoll_setup,
	.ndo_netpoll_cleanup	= vlan_dev_netpoll_cleanup,
#endif
	.ndo_fix_features	= vlan_dev_fix_features,
	.ndo_get_iflink		= vlan_dev_get_iflink,
	.ndo_fill_forward_path	= vlan_dev_fill_forward_path,
};

static void vlan_dev_free(struct net_device *dev)
{
	struct vlan_dev_priv *vlan = vlan_dev_priv(dev);

	free_percpu(vlan->vlan_pcpu_stats);
	vlan->vlan_pcpu_stats = NULL;

	/* Get rid of the vlan's reference to real_dev */
<<<<<<< HEAD
	dev_put(vlan->real_dev);
=======
	netdev_put(vlan->real_dev, &vlan->dev_tracker);
>>>>>>> d60c95ef
}

void vlan_setup(struct net_device *dev)
{
	ether_setup(dev);

	dev->priv_flags		|= IFF_802_1Q_VLAN | IFF_NO_QUEUE;
	dev->priv_flags		|= IFF_UNICAST_FLT;
	dev->priv_flags		&= ~IFF_TX_SKB_SHARING;
	netif_keep_dst(dev);

	dev->netdev_ops		= &vlan_netdev_ops;
	dev->needs_free_netdev	= true;
	dev->priv_destructor	= vlan_dev_free;
	dev->ethtool_ops	= &vlan_ethtool_ops;

	dev->min_mtu		= 0;
	dev->max_mtu		= ETH_MAX_MTU;

	eth_zero_addr(dev->broadcast);
}<|MERGE_RESOLUTION|>--- conflicted
+++ resolved
@@ -615,11 +615,7 @@
 		return -ENOMEM;
 
 	/* Get vlan's reference to real_dev */
-<<<<<<< HEAD
-	dev_hold(real_dev);
-=======
 	netdev_hold(real_dev, &vlan->dev_tracker, GFP_KERNEL);
->>>>>>> d60c95ef
 
 	return 0;
 }
@@ -856,11 +852,7 @@
 	vlan->vlan_pcpu_stats = NULL;
 
 	/* Get rid of the vlan's reference to real_dev */
-<<<<<<< HEAD
-	dev_put(vlan->real_dev);
-=======
 	netdev_put(vlan->real_dev, &vlan->dev_tracker);
->>>>>>> d60c95ef
 }
 
 void vlan_setup(struct net_device *dev)
