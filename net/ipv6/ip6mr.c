// SPDX-License-Identifier: GPL-2.0-or-later
/*
 *	Linux IPv6 multicast routing support for BSD pim6sd
 *	Based on net/ipv4/ipmr.c.
 *
 *	(c) 2004 Mickael Hoerdt, <hoerdt@clarinet.u-strasbg.fr>
 *		LSIIT Laboratory, Strasbourg, France
 *	(c) 2004 Jean-Philippe Andriot, <jean-philippe.andriot@6WIND.com>
 *		6WIND, Paris, France
 *	Copyright (C)2007,2008 USAGI/WIDE Project
 *		YOSHIFUJI Hideaki <yoshfuji@linux-ipv6.org>
 */

#include <linux/uaccess.h>
#include <linux/types.h>
#include <linux/sched.h>
#include <linux/errno.h>
#include <linux/mm.h>
#include <linux/kernel.h>
#include <linux/fcntl.h>
#include <linux/stat.h>
#include <linux/socket.h>
#include <linux/inet.h>
#include <linux/netdevice.h>
#include <linux/inetdevice.h>
#include <linux/proc_fs.h>
#include <linux/seq_file.h>
#include <linux/init.h>
#include <linux/compat.h>
#include <linux/rhashtable.h>
#include <net/protocol.h>
#include <linux/skbuff.h>
#include <net/raw.h>
#include <linux/notifier.h>
#include <linux/if_arp.h>
#include <net/checksum.h>
#include <net/netlink.h>
#include <net/fib_rules.h>

#include <net/ipv6.h>
#include <net/ip6_route.h>
#include <linux/mroute6.h>
#include <linux/pim.h>
#include <net/addrconf.h>
#include <linux/netfilter_ipv6.h>
#include <linux/export.h>
#include <net/ip6_checksum.h>
#include <linux/netconf.h>
#include <net/ip_tunnels.h>

#include <linux/nospec.h>

struct ip6mr_rule {
	struct fib_rule		common;
};

struct ip6mr_result {
	struct mr_table	*mrt;
};

/* Big lock, protecting vif table, mrt cache and mroute socket state.
   Note that the changes are semaphored via rtnl_lock.
 */

static DEFINE_SPINLOCK(mrt_lock);

static struct net_device *vif_dev_read(const struct vif_device *vif)
{
	return rcu_dereference(vif->dev);
}

/* Multicast router control variables */

/* Special spinlock for queue of unresolved entries */
static DEFINE_SPINLOCK(mfc_unres_lock);

/* We return to original Alan's scheme. Hash table of resolved
   entries is changed only in process context and protected
   with weak lock mrt_lock. Queue of unresolved entries is protected
   with strong spinlock mfc_unres_lock.

   In this case data path is free of exclusive locks at all.
 */

static struct kmem_cache *mrt_cachep __read_mostly;

static struct mr_table *ip6mr_new_table(struct net *net, u32 id);
static void ip6mr_free_table(struct mr_table *mrt);

static void ip6_mr_forward(struct net *net, struct mr_table *mrt,
			   struct net_device *dev, struct sk_buff *skb,
			   struct mfc6_cache *cache);
static int ip6mr_cache_report(const struct mr_table *mrt, struct sk_buff *pkt,
			      mifi_t mifi, int assert);
static void mr6_netlink_event(struct mr_table *mrt, struct mfc6_cache *mfc,
			      int cmd);
static void mrt6msg_netlink_event(const struct mr_table *mrt, struct sk_buff *pkt);
static int ip6mr_rtm_getroute(struct sk_buff *in_skb, struct nlmsghdr *nlh,
			      struct netlink_ext_ack *extack);
static int ip6mr_rtm_dumproute(struct sk_buff *skb,
			       struct netlink_callback *cb);
static void mroute_clean_tables(struct mr_table *mrt, int flags);
static void ipmr_expire_process(struct timer_list *t);

#ifdef CONFIG_IPV6_MROUTE_MULTIPLE_TABLES
#define ip6mr_for_each_table(mrt, net) \
	list_for_each_entry_rcu(mrt, &net->ipv6.mr6_tables, list, \
				lockdep_rtnl_is_held() || \
				list_empty(&net->ipv6.mr6_tables))

static struct mr_table *ip6mr_mr_table_iter(struct net *net,
					    struct mr_table *mrt)
{
	struct mr_table *ret;

	if (!mrt)
		ret = list_entry_rcu(net->ipv6.mr6_tables.next,
				     struct mr_table, list);
	else
		ret = list_entry_rcu(mrt->list.next,
				     struct mr_table, list);

	if (&ret->list == &net->ipv6.mr6_tables)
		return NULL;
	return ret;
}

static struct mr_table *ip6mr_get_table(struct net *net, u32 id)
{
	struct mr_table *mrt;

	ip6mr_for_each_table(mrt, net) {
		if (mrt->id == id)
			return mrt;
	}
	return NULL;
}

static int ip6mr_fib_lookup(struct net *net, struct flowi6 *flp6,
			    struct mr_table **mrt)
{
	int err;
	struct ip6mr_result res;
	struct fib_lookup_arg arg = {
		.result = &res,
		.flags = FIB_LOOKUP_NOREF,
	};

	/* update flow if oif or iif point to device enslaved to l3mdev */
	l3mdev_update_flow(net, flowi6_to_flowi(flp6));

	err = fib_rules_lookup(net->ipv6.mr6_rules_ops,
			       flowi6_to_flowi(flp6), 0, &arg);
	if (err < 0)
		return err;
	*mrt = res.mrt;
	return 0;
}

static int ip6mr_rule_action(struct fib_rule *rule, struct flowi *flp,
			     int flags, struct fib_lookup_arg *arg)
{
	struct ip6mr_result *res = arg->result;
	struct mr_table *mrt;

	switch (rule->action) {
	case FR_ACT_TO_TBL:
		break;
	case FR_ACT_UNREACHABLE:
		return -ENETUNREACH;
	case FR_ACT_PROHIBIT:
		return -EACCES;
	case FR_ACT_BLACKHOLE:
	default:
		return -EINVAL;
	}

	arg->table = fib_rule_get_table(rule, arg);

	mrt = ip6mr_get_table(rule->fr_net, arg->table);
	if (!mrt)
		return -EAGAIN;
	res->mrt = mrt;
	return 0;
}

static int ip6mr_rule_match(struct fib_rule *rule, struct flowi *flp, int flags)
{
	return 1;
}

static int ip6mr_rule_configure(struct fib_rule *rule, struct sk_buff *skb,
				struct fib_rule_hdr *frh, struct nlattr **tb,
				struct netlink_ext_ack *extack)
{
	return 0;
}

static int ip6mr_rule_compare(struct fib_rule *rule, struct fib_rule_hdr *frh,
			      struct nlattr **tb)
{
	return 1;
}

static int ip6mr_rule_fill(struct fib_rule *rule, struct sk_buff *skb,
			   struct fib_rule_hdr *frh)
{
	frh->dst_len = 0;
	frh->src_len = 0;
	frh->tos     = 0;
	return 0;
}

static const struct fib_rules_ops __net_initconst ip6mr_rules_ops_template = {
	.family		= RTNL_FAMILY_IP6MR,
	.rule_size	= sizeof(struct ip6mr_rule),
	.addr_size	= sizeof(struct in6_addr),
	.action		= ip6mr_rule_action,
	.match		= ip6mr_rule_match,
	.configure	= ip6mr_rule_configure,
	.compare	= ip6mr_rule_compare,
	.fill		= ip6mr_rule_fill,
	.nlgroup	= RTNLGRP_IPV6_RULE,
	.owner		= THIS_MODULE,
};

static int __net_init ip6mr_rules_init(struct net *net)
{
	struct fib_rules_ops *ops;
	struct mr_table *mrt;
	int err;

	ops = fib_rules_register(&ip6mr_rules_ops_template, net);
	if (IS_ERR(ops))
		return PTR_ERR(ops);

	INIT_LIST_HEAD(&net->ipv6.mr6_tables);

	mrt = ip6mr_new_table(net, RT6_TABLE_DFLT);
	if (IS_ERR(mrt)) {
		err = PTR_ERR(mrt);
		goto err1;
	}

	err = fib_default_rule_add(ops, 0x7fff, RT6_TABLE_DFLT, 0);
	if (err < 0)
		goto err2;

	net->ipv6.mr6_rules_ops = ops;
	return 0;

err2:
	rtnl_lock();
	ip6mr_free_table(mrt);
	rtnl_unlock();
err1:
	fib_rules_unregister(ops);
	return err;
}

static void __net_exit ip6mr_rules_exit(struct net *net)
{
	struct mr_table *mrt, *next;

	ASSERT_RTNL();
	list_for_each_entry_safe(mrt, next, &net->ipv6.mr6_tables, list) {
		list_del(&mrt->list);
		ip6mr_free_table(mrt);
	}
	fib_rules_unregister(net->ipv6.mr6_rules_ops);
}

static int ip6mr_rules_dump(struct net *net, struct notifier_block *nb,
			    struct netlink_ext_ack *extack)
{
	return fib_rules_dump(net, nb, RTNL_FAMILY_IP6MR, extack);
}

static unsigned int ip6mr_rules_seq_read(struct net *net)
{
	return fib_rules_seq_read(net, RTNL_FAMILY_IP6MR);
}

bool ip6mr_rule_default(const struct fib_rule *rule)
{
	return fib_rule_matchall(rule) && rule->action == FR_ACT_TO_TBL &&
	       rule->table == RT6_TABLE_DFLT && !rule->l3mdev;
}
EXPORT_SYMBOL(ip6mr_rule_default);
#else
#define ip6mr_for_each_table(mrt, net) \
	for (mrt = net->ipv6.mrt6; mrt; mrt = NULL)

static struct mr_table *ip6mr_mr_table_iter(struct net *net,
					    struct mr_table *mrt)
{
	if (!mrt)
		return net->ipv6.mrt6;
	return NULL;
}

static struct mr_table *ip6mr_get_table(struct net *net, u32 id)
{
	return net->ipv6.mrt6;
}

static int ip6mr_fib_lookup(struct net *net, struct flowi6 *flp6,
			    struct mr_table **mrt)
{
	*mrt = net->ipv6.mrt6;
	return 0;
}

static int __net_init ip6mr_rules_init(struct net *net)
{
	struct mr_table *mrt;

	mrt = ip6mr_new_table(net, RT6_TABLE_DFLT);
	if (IS_ERR(mrt))
		return PTR_ERR(mrt);
	net->ipv6.mrt6 = mrt;
	return 0;
}

static void __net_exit ip6mr_rules_exit(struct net *net)
{
	ASSERT_RTNL();
	ip6mr_free_table(net->ipv6.mrt6);
	net->ipv6.mrt6 = NULL;
}

static int ip6mr_rules_dump(struct net *net, struct notifier_block *nb,
			    struct netlink_ext_ack *extack)
{
	return 0;
}

static unsigned int ip6mr_rules_seq_read(struct net *net)
{
	return 0;
}
#endif

static int ip6mr_hash_cmp(struct rhashtable_compare_arg *arg,
			  const void *ptr)
{
	const struct mfc6_cache_cmp_arg *cmparg = arg->key;
	struct mfc6_cache *c = (struct mfc6_cache *)ptr;

	return !ipv6_addr_equal(&c->mf6c_mcastgrp, &cmparg->mf6c_mcastgrp) ||
	       !ipv6_addr_equal(&c->mf6c_origin, &cmparg->mf6c_origin);
}

static const struct rhashtable_params ip6mr_rht_params = {
	.head_offset = offsetof(struct mr_mfc, mnode),
	.key_offset = offsetof(struct mfc6_cache, cmparg),
	.key_len = sizeof(struct mfc6_cache_cmp_arg),
	.nelem_hint = 3,
	.obj_cmpfn = ip6mr_hash_cmp,
	.automatic_shrinking = true,
};

static void ip6mr_new_table_set(struct mr_table *mrt,
				struct net *net)
{
#ifdef CONFIG_IPV6_MROUTE_MULTIPLE_TABLES
	list_add_tail_rcu(&mrt->list, &net->ipv6.mr6_tables);
#endif
}

static struct mfc6_cache_cmp_arg ip6mr_mr_table_ops_cmparg_any = {
	.mf6c_origin = IN6ADDR_ANY_INIT,
	.mf6c_mcastgrp = IN6ADDR_ANY_INIT,
};

static struct mr_table_ops ip6mr_mr_table_ops = {
	.rht_params = &ip6mr_rht_params,
	.cmparg_any = &ip6mr_mr_table_ops_cmparg_any,
};

static struct mr_table *ip6mr_new_table(struct net *net, u32 id)
{
	struct mr_table *mrt;

	mrt = ip6mr_get_table(net, id);
	if (mrt)
		return mrt;

	return mr_table_alloc(net, id, &ip6mr_mr_table_ops,
			      ipmr_expire_process, ip6mr_new_table_set);
}

static void ip6mr_free_table(struct mr_table *mrt)
{
	del_timer_sync(&mrt->ipmr_expire_timer);
	mroute_clean_tables(mrt, MRT6_FLUSH_MIFS | MRT6_FLUSH_MIFS_STATIC |
				 MRT6_FLUSH_MFC | MRT6_FLUSH_MFC_STATIC);
	rhltable_destroy(&mrt->mfc_hash);
	kfree(mrt);
}

#ifdef CONFIG_PROC_FS
/* The /proc interfaces to multicast routing
 * /proc/ip6_mr_cache /proc/ip6_mr_vif
 */

static void *ip6mr_vif_seq_start(struct seq_file *seq, loff_t *pos)
	__acquires(RCU)
{
	struct mr_vif_iter *iter = seq->private;
	struct net *net = seq_file_net(seq);
	struct mr_table *mrt;

	mrt = ip6mr_get_table(net, RT6_TABLE_DFLT);
	if (!mrt)
		return ERR_PTR(-ENOENT);

	iter->mrt = mrt;

	rcu_read_lock();
	return mr_vif_seq_start(seq, pos);
}

static void ip6mr_vif_seq_stop(struct seq_file *seq, void *v)
	__releases(RCU)
{
	rcu_read_unlock();
}

static int ip6mr_vif_seq_show(struct seq_file *seq, void *v)
{
	struct mr_vif_iter *iter = seq->private;
	struct mr_table *mrt = iter->mrt;

	if (v == SEQ_START_TOKEN) {
		seq_puts(seq,
			 "Interface      BytesIn  PktsIn  BytesOut PktsOut Flags\n");
	} else {
		const struct vif_device *vif = v;
		const struct net_device *vif_dev;
		const char *name;

		vif_dev = vif_dev_read(vif);
		name = vif_dev ? vif_dev->name : "none";

		seq_printf(seq,
			   "%2td %-10s %8ld %7ld  %8ld %7ld %05X\n",
			   vif - mrt->vif_table,
			   name, vif->bytes_in, vif->pkt_in,
			   vif->bytes_out, vif->pkt_out,
			   vif->flags);
	}
	return 0;
}

static const struct seq_operations ip6mr_vif_seq_ops = {
	.start = ip6mr_vif_seq_start,
	.next  = mr_vif_seq_next,
	.stop  = ip6mr_vif_seq_stop,
	.show  = ip6mr_vif_seq_show,
};

static void *ipmr_mfc_seq_start(struct seq_file *seq, loff_t *pos)
{
	struct net *net = seq_file_net(seq);
	struct mr_table *mrt;

	mrt = ip6mr_get_table(net, RT6_TABLE_DFLT);
	if (!mrt)
		return ERR_PTR(-ENOENT);

	return mr_mfc_seq_start(seq, pos, mrt, &mfc_unres_lock);
}

static int ipmr_mfc_seq_show(struct seq_file *seq, void *v)
{
	int n;

	if (v == SEQ_START_TOKEN) {
		seq_puts(seq,
			 "Group                            "
			 "Origin                           "
			 "Iif      Pkts  Bytes     Wrong  Oifs\n");
	} else {
		const struct mfc6_cache *mfc = v;
		const struct mr_mfc_iter *it = seq->private;
		struct mr_table *mrt = it->mrt;

		seq_printf(seq, "%pI6 %pI6 %-3hd",
			   &mfc->mf6c_mcastgrp, &mfc->mf6c_origin,
			   mfc->_c.mfc_parent);

		if (it->cache != &mrt->mfc_unres_queue) {
			seq_printf(seq, " %8lu %8lu %8lu",
				   mfc->_c.mfc_un.res.pkt,
				   mfc->_c.mfc_un.res.bytes,
				   mfc->_c.mfc_un.res.wrong_if);
			for (n = mfc->_c.mfc_un.res.minvif;
			     n < mfc->_c.mfc_un.res.maxvif; n++) {
				if (VIF_EXISTS(mrt, n) &&
				    mfc->_c.mfc_un.res.ttls[n] < 255)
					seq_printf(seq,
						   " %2d:%-3d", n,
						   mfc->_c.mfc_un.res.ttls[n]);
			}
		} else {
			/* unresolved mfc_caches don't contain
			 * pkt, bytes and wrong_if values
			 */
			seq_printf(seq, " %8lu %8lu %8lu", 0ul, 0ul, 0ul);
		}
		seq_putc(seq, '\n');
	}
	return 0;
}

static const struct seq_operations ipmr_mfc_seq_ops = {
	.start = ipmr_mfc_seq_start,
	.next  = mr_mfc_seq_next,
	.stop  = mr_mfc_seq_stop,
	.show  = ipmr_mfc_seq_show,
};
#endif

#ifdef CONFIG_IPV6_PIMSM_V2

static int pim6_rcv(struct sk_buff *skb)
{
	struct pimreghdr *pim;
	struct ipv6hdr   *encap;
	struct net_device  *reg_dev = NULL;
	struct net *net = dev_net(skb->dev);
	struct mr_table *mrt;
	struct flowi6 fl6 = {
		.flowi6_iif	= skb->dev->ifindex,
		.flowi6_mark	= skb->mark,
	};
	int reg_vif_num;

	if (!pskb_may_pull(skb, sizeof(*pim) + sizeof(*encap)))
		goto drop;

	pim = (struct pimreghdr *)skb_transport_header(skb);
	if (pim->type != ((PIM_VERSION << 4) | PIM_TYPE_REGISTER) ||
	    (pim->flags & PIM_NULL_REGISTER) ||
	    (csum_ipv6_magic(&ipv6_hdr(skb)->saddr, &ipv6_hdr(skb)->daddr,
			     sizeof(*pim), IPPROTO_PIM,
			     csum_partial((void *)pim, sizeof(*pim), 0)) &&
	     csum_fold(skb_checksum(skb, 0, skb->len, 0))))
		goto drop;

	/* check if the inner packet is destined to mcast group */
	encap = (struct ipv6hdr *)(skb_transport_header(skb) +
				   sizeof(*pim));

	if (!ipv6_addr_is_multicast(&encap->daddr) ||
	    encap->payload_len == 0 ||
	    ntohs(encap->payload_len) + sizeof(*pim) > skb->len)
		goto drop;

	if (ip6mr_fib_lookup(net, &fl6, &mrt) < 0)
		goto drop;

	/* Pairs with WRITE_ONCE() in mif6_add()/mif6_delete() */
	reg_vif_num = READ_ONCE(mrt->mroute_reg_vif_num);
	if (reg_vif_num >= 0)
		reg_dev = vif_dev_read(&mrt->vif_table[reg_vif_num]);

	if (!reg_dev)
		goto drop;

	skb->mac_header = skb->network_header;
	skb_pull(skb, (u8 *)encap - skb->data);
	skb_reset_network_header(skb);
	skb->protocol = htons(ETH_P_IPV6);
	skb->ip_summed = CHECKSUM_NONE;

	skb_tunnel_rx(skb, reg_dev, dev_net(reg_dev));

	netif_rx(skb);

	return 0;
 drop:
	kfree_skb(skb);
	return 0;
}

static const struct inet6_protocol pim6_protocol = {
	.handler	=	pim6_rcv,
};

/* Service routines creating virtual interfaces: PIMREG */

static netdev_tx_t reg_vif_xmit(struct sk_buff *skb,
				      struct net_device *dev)
{
	struct net *net = dev_net(dev);
	struct mr_table *mrt;
	struct flowi6 fl6 = {
		.flowi6_oif	= dev->ifindex,
		.flowi6_iif	= skb->skb_iif ? : LOOPBACK_IFINDEX,
		.flowi6_mark	= skb->mark,
	};

	if (!pskb_inet_may_pull(skb))
		goto tx_err;

	if (ip6mr_fib_lookup(net, &fl6, &mrt) < 0)
		goto tx_err;

	dev->stats.tx_bytes += skb->len;
	dev->stats.tx_packets++;
	rcu_read_lock();
	ip6mr_cache_report(mrt, skb, READ_ONCE(mrt->mroute_reg_vif_num),
			   MRT6MSG_WHOLEPKT);
	rcu_read_unlock();
	kfree_skb(skb);
	return NETDEV_TX_OK;

tx_err:
	dev->stats.tx_errors++;
	kfree_skb(skb);
	return NETDEV_TX_OK;
}

static int reg_vif_get_iflink(const struct net_device *dev)
{
	return 0;
}

static const struct net_device_ops reg_vif_netdev_ops = {
	.ndo_start_xmit	= reg_vif_xmit,
	.ndo_get_iflink = reg_vif_get_iflink,
};

static void reg_vif_setup(struct net_device *dev)
{
	dev->type		= ARPHRD_PIMREG;
	dev->mtu		= 1500 - sizeof(struct ipv6hdr) - 8;
	dev->flags		= IFF_NOARP;
	dev->netdev_ops		= &reg_vif_netdev_ops;
	dev->needs_free_netdev	= true;
	dev->features		|= NETIF_F_NETNS_LOCAL;
}

static struct net_device *ip6mr_reg_vif(struct net *net, struct mr_table *mrt)
{
	struct net_device *dev;
	char name[IFNAMSIZ];

	if (mrt->id == RT6_TABLE_DFLT)
		sprintf(name, "pim6reg");
	else
		sprintf(name, "pim6reg%u", mrt->id);

	dev = alloc_netdev(0, name, NET_NAME_UNKNOWN, reg_vif_setup);
	if (!dev)
		return NULL;

	dev_net_set(dev, net);

	if (register_netdevice(dev)) {
		free_netdev(dev);
		return NULL;
	}

	if (dev_open(dev, NULL))
		goto failure;

	dev_hold(dev);
	return dev;

failure:
	unregister_netdevice(dev);
	return NULL;
}
#endif

static int call_ip6mr_vif_entry_notifiers(struct net *net,
					  enum fib_event_type event_type,
					  struct vif_device *vif,
					  struct net_device *vif_dev,
					  mifi_t vif_index, u32 tb_id)
{
	return mr_call_vif_notifiers(net, RTNL_FAMILY_IP6MR, event_type,
				     vif, vif_dev, vif_index, tb_id,
				     &net->ipv6.ipmr_seq);
}

static int call_ip6mr_mfc_entry_notifiers(struct net *net,
					  enum fib_event_type event_type,
					  struct mfc6_cache *mfc, u32 tb_id)
{
	return mr_call_mfc_notifiers(net, RTNL_FAMILY_IP6MR, event_type,
				     &mfc->_c, tb_id, &net->ipv6.ipmr_seq);
}

/* Delete a VIF entry */
static int mif6_delete(struct mr_table *mrt, int vifi, int notify,
		       struct list_head *head)
{
	struct vif_device *v;
	struct net_device *dev;
	struct inet6_dev *in6_dev;

	if (vifi < 0 || vifi >= mrt->maxvif)
		return -EADDRNOTAVAIL;

	v = &mrt->vif_table[vifi];

	dev = rtnl_dereference(v->dev);
	if (!dev)
		return -EADDRNOTAVAIL;

	call_ip6mr_vif_entry_notifiers(read_pnet(&mrt->net),
				       FIB_EVENT_VIF_DEL, v, dev,
				       vifi, mrt->id);
	spin_lock(&mrt_lock);
	RCU_INIT_POINTER(v->dev, NULL);

#ifdef CONFIG_IPV6_PIMSM_V2
	if (vifi == mrt->mroute_reg_vif_num) {
		/* Pairs with READ_ONCE() in ip6mr_cache_report() and reg_vif_xmit() */
		WRITE_ONCE(mrt->mroute_reg_vif_num, -1);
	}
#endif

	if (vifi + 1 == mrt->maxvif) {
		int tmp;
		for (tmp = vifi - 1; tmp >= 0; tmp--) {
			if (VIF_EXISTS(mrt, tmp))
				break;
		}
		WRITE_ONCE(mrt->maxvif, tmp + 1);
	}

	spin_unlock(&mrt_lock);

	dev_set_allmulti(dev, -1);

	in6_dev = __in6_dev_get(dev);
	if (in6_dev) {
		atomic_dec(&in6_dev->cnf.mc_forwarding);
		inet6_netconf_notify_devconf(dev_net(dev), RTM_NEWNETCONF,
					     NETCONFA_MC_FORWARDING,
					     dev->ifindex, &in6_dev->cnf);
	}

	if ((v->flags & MIFF_REGISTER) && !notify)
		unregister_netdevice_queue(dev, head);

	netdev_put(dev, &v->dev_tracker);
	return 0;
}

static inline void ip6mr_cache_free_rcu(struct rcu_head *head)
{
	struct mr_mfc *c = container_of(head, struct mr_mfc, rcu);

	kmem_cache_free(mrt_cachep, (struct mfc6_cache *)c);
}

static inline void ip6mr_cache_free(struct mfc6_cache *c)
{
	call_rcu(&c->_c.rcu, ip6mr_cache_free_rcu);
}

/* Destroy an unresolved cache entry, killing queued skbs
   and reporting error to netlink readers.
 */

static void ip6mr_destroy_unres(struct mr_table *mrt, struct mfc6_cache *c)
{
	struct net *net = read_pnet(&mrt->net);
	struct sk_buff *skb;

	atomic_dec(&mrt->cache_resolve_queue_len);

	while ((skb = skb_dequeue(&c->_c.mfc_un.unres.unresolved)) != NULL) {
		if (ipv6_hdr(skb)->version == 0) {
			struct nlmsghdr *nlh = skb_pull(skb,
							sizeof(struct ipv6hdr));
			nlh->nlmsg_type = NLMSG_ERROR;
			nlh->nlmsg_len = nlmsg_msg_size(sizeof(struct nlmsgerr));
			skb_trim(skb, nlh->nlmsg_len);
			((struct nlmsgerr *)nlmsg_data(nlh))->error = -ETIMEDOUT;
			rtnl_unicast(skb, net, NETLINK_CB(skb).portid);
		} else
			kfree_skb(skb);
	}

	ip6mr_cache_free(c);
}


/* Timer process for all the unresolved queue. */

static void ipmr_do_expire_process(struct mr_table *mrt)
{
	unsigned long now = jiffies;
	unsigned long expires = 10 * HZ;
	struct mr_mfc *c, *next;

	list_for_each_entry_safe(c, next, &mrt->mfc_unres_queue, list) {
		if (time_after(c->mfc_un.unres.expires, now)) {
			/* not yet... */
			unsigned long interval = c->mfc_un.unres.expires - now;
			if (interval < expires)
				expires = interval;
			continue;
		}

		list_del(&c->list);
		mr6_netlink_event(mrt, (struct mfc6_cache *)c, RTM_DELROUTE);
		ip6mr_destroy_unres(mrt, (struct mfc6_cache *)c);
	}

	if (!list_empty(&mrt->mfc_unres_queue))
		mod_timer(&mrt->ipmr_expire_timer, jiffies + expires);
}

static void ipmr_expire_process(struct timer_list *t)
{
	struct mr_table *mrt = from_timer(mrt, t, ipmr_expire_timer);

	if (!spin_trylock(&mfc_unres_lock)) {
		mod_timer(&mrt->ipmr_expire_timer, jiffies + 1);
		return;
	}

	if (!list_empty(&mrt->mfc_unres_queue))
		ipmr_do_expire_process(mrt);

	spin_unlock(&mfc_unres_lock);
}

/* Fill oifs list. It is called under locked mrt_lock. */

static void ip6mr_update_thresholds(struct mr_table *mrt,
				    struct mr_mfc *cache,
				    unsigned char *ttls)
{
	int vifi;

	cache->mfc_un.res.minvif = MAXMIFS;
	cache->mfc_un.res.maxvif = 0;
	memset(cache->mfc_un.res.ttls, 255, MAXMIFS);

	for (vifi = 0; vifi < mrt->maxvif; vifi++) {
		if (VIF_EXISTS(mrt, vifi) &&
		    ttls[vifi] && ttls[vifi] < 255) {
			cache->mfc_un.res.ttls[vifi] = ttls[vifi];
			if (cache->mfc_un.res.minvif > vifi)
				cache->mfc_un.res.minvif = vifi;
			if (cache->mfc_un.res.maxvif <= vifi)
				cache->mfc_un.res.maxvif = vifi + 1;
		}
	}
	cache->mfc_un.res.lastuse = jiffies;
}

static int mif6_add(struct net *net, struct mr_table *mrt,
		    struct mif6ctl *vifc, int mrtsock)
{
	int vifi = vifc->mif6c_mifi;
	struct vif_device *v = &mrt->vif_table[vifi];
	struct net_device *dev;
	struct inet6_dev *in6_dev;
	int err;

	/* Is vif busy ? */
	if (VIF_EXISTS(mrt, vifi))
		return -EADDRINUSE;

	switch (vifc->mif6c_flags) {
#ifdef CONFIG_IPV6_PIMSM_V2
	case MIFF_REGISTER:
		/*
		 * Special Purpose VIF in PIM
		 * All the packets will be sent to the daemon
		 */
		if (mrt->mroute_reg_vif_num >= 0)
			return -EADDRINUSE;
		dev = ip6mr_reg_vif(net, mrt);
		if (!dev)
			return -ENOBUFS;
		err = dev_set_allmulti(dev, 1);
		if (err) {
			unregister_netdevice(dev);
			dev_put(dev);
			return err;
		}
		break;
#endif
	case 0:
		dev = dev_get_by_index(net, vifc->mif6c_pifi);
		if (!dev)
			return -EADDRNOTAVAIL;
		err = dev_set_allmulti(dev, 1);
		if (err) {
			dev_put(dev);
			return err;
		}
		break;
	default:
		return -EINVAL;
	}

	in6_dev = __in6_dev_get(dev);
	if (in6_dev) {
		atomic_inc(&in6_dev->cnf.mc_forwarding);
		inet6_netconf_notify_devconf(dev_net(dev), RTM_NEWNETCONF,
					     NETCONFA_MC_FORWARDING,
					     dev->ifindex, &in6_dev->cnf);
	}

	/* Fill in the VIF structures */
	vif_device_init(v, dev, vifc->vifc_rate_limit, vifc->vifc_threshold,
			vifc->mif6c_flags | (!mrtsock ? VIFF_STATIC : 0),
			MIFF_REGISTER);

	/* And finish update writing critical data */
	spin_lock(&mrt_lock);
	rcu_assign_pointer(v->dev, dev);
	netdev_tracker_alloc(dev, &v->dev_tracker, GFP_ATOMIC);
#ifdef CONFIG_IPV6_PIMSM_V2
	if (v->flags & MIFF_REGISTER)
		WRITE_ONCE(mrt->mroute_reg_vif_num, vifi);
#endif
	if (vifi + 1 > mrt->maxvif)
		WRITE_ONCE(mrt->maxvif, vifi + 1);
	spin_unlock(&mrt_lock);
	call_ip6mr_vif_entry_notifiers(net, FIB_EVENT_VIF_ADD,
				       v, dev, vifi, mrt->id);
	return 0;
}

static struct mfc6_cache *ip6mr_cache_find(struct mr_table *mrt,
					   const struct in6_addr *origin,
					   const struct in6_addr *mcastgrp)
{
	struct mfc6_cache_cmp_arg arg = {
		.mf6c_origin = *origin,
		.mf6c_mcastgrp = *mcastgrp,
	};

	return mr_mfc_find(mrt, &arg);
}

/* Look for a (*,G) entry */
static struct mfc6_cache *ip6mr_cache_find_any(struct mr_table *mrt,
					       struct in6_addr *mcastgrp,
					       mifi_t mifi)
{
	struct mfc6_cache_cmp_arg arg = {
		.mf6c_origin = in6addr_any,
		.mf6c_mcastgrp = *mcastgrp,
	};

	if (ipv6_addr_any(mcastgrp))
		return mr_mfc_find_any_parent(mrt, mifi);
	return mr_mfc_find_any(mrt, mifi, &arg);
}

/* Look for a (S,G,iif) entry if parent != -1 */
static struct mfc6_cache *
ip6mr_cache_find_parent(struct mr_table *mrt,
			const struct in6_addr *origin,
			const struct in6_addr *mcastgrp,
			int parent)
{
	struct mfc6_cache_cmp_arg arg = {
		.mf6c_origin = *origin,
		.mf6c_mcastgrp = *mcastgrp,
	};

	return mr_mfc_find_parent(mrt, &arg, parent);
}

/* Allocate a multicast cache entry */
static struct mfc6_cache *ip6mr_cache_alloc(void)
{
	struct mfc6_cache *c = kmem_cache_zalloc(mrt_cachep, GFP_KERNEL);
	if (!c)
		return NULL;
	c->_c.mfc_un.res.last_assert = jiffies - MFC_ASSERT_THRESH - 1;
	c->_c.mfc_un.res.minvif = MAXMIFS;
	c->_c.free = ip6mr_cache_free_rcu;
	refcount_set(&c->_c.mfc_un.res.refcount, 1);
	return c;
}

static struct mfc6_cache *ip6mr_cache_alloc_unres(void)
{
	struct mfc6_cache *c = kmem_cache_zalloc(mrt_cachep, GFP_ATOMIC);
	if (!c)
		return NULL;
	skb_queue_head_init(&c->_c.mfc_un.unres.unresolved);
	c->_c.mfc_un.unres.expires = jiffies + 10 * HZ;
	return c;
}

/*
 *	A cache entry has gone into a resolved state from queued
 */

static void ip6mr_cache_resolve(struct net *net, struct mr_table *mrt,
				struct mfc6_cache *uc, struct mfc6_cache *c)
{
	struct sk_buff *skb;

	/*
	 *	Play the pending entries through our router
	 */

	while ((skb = __skb_dequeue(&uc->_c.mfc_un.unres.unresolved))) {
		if (ipv6_hdr(skb)->version == 0) {
			struct nlmsghdr *nlh = skb_pull(skb,
							sizeof(struct ipv6hdr));

			if (mr_fill_mroute(mrt, skb, &c->_c,
					   nlmsg_data(nlh)) > 0) {
				nlh->nlmsg_len = skb_tail_pointer(skb) - (u8 *)nlh;
			} else {
				nlh->nlmsg_type = NLMSG_ERROR;
				nlh->nlmsg_len = nlmsg_msg_size(sizeof(struct nlmsgerr));
				skb_trim(skb, nlh->nlmsg_len);
				((struct nlmsgerr *)nlmsg_data(nlh))->error = -EMSGSIZE;
			}
			rtnl_unicast(skb, net, NETLINK_CB(skb).portid);
		} else {
			rcu_read_lock();
			ip6_mr_forward(net, mrt, skb->dev, skb, c);
			rcu_read_unlock();
		}
	}
}

/*
 *	Bounce a cache query up to pim6sd and netlink.
 *
 *	Called under rcu_read_lock()
 */

static int ip6mr_cache_report(const struct mr_table *mrt, struct sk_buff *pkt,
			      mifi_t mifi, int assert)
{
	struct sock *mroute6_sk;
	struct sk_buff *skb;
	struct mrt6msg *msg;
	int ret;

#ifdef CONFIG_IPV6_PIMSM_V2
	if (assert == MRT6MSG_WHOLEPKT || assert == MRT6MSG_WRMIFWHOLE)
		skb = skb_realloc_headroom(pkt, -skb_network_offset(pkt)
						+sizeof(*msg));
	else
#endif
		skb = alloc_skb(sizeof(struct ipv6hdr) + sizeof(*msg), GFP_ATOMIC);

	if (!skb)
		return -ENOBUFS;

	/* I suppose that internal messages
	 * do not require checksums */

	skb->ip_summed = CHECKSUM_UNNECESSARY;

#ifdef CONFIG_IPV6_PIMSM_V2
	if (assert == MRT6MSG_WHOLEPKT || assert == MRT6MSG_WRMIFWHOLE) {
		/* Ugly, but we have no choice with this interface.
		   Duplicate old header, fix length etc.
		   And all this only to mangle msg->im6_msgtype and
		   to set msg->im6_mbz to "mbz" :-)
		 */
		skb_push(skb, -skb_network_offset(pkt));

		skb_push(skb, sizeof(*msg));
		skb_reset_transport_header(skb);
		msg = (struct mrt6msg *)skb_transport_header(skb);
		msg->im6_mbz = 0;
		msg->im6_msgtype = assert;
		if (assert == MRT6MSG_WRMIFWHOLE)
			msg->im6_mif = mifi;
		else
			msg->im6_mif = READ_ONCE(mrt->mroute_reg_vif_num);
		msg->im6_pad = 0;
		msg->im6_src = ipv6_hdr(pkt)->saddr;
		msg->im6_dst = ipv6_hdr(pkt)->daddr;

		skb->ip_summed = CHECKSUM_UNNECESSARY;
	} else
#endif
	{
	/*
	 *	Copy the IP header
	 */

	skb_put(skb, sizeof(struct ipv6hdr));
	skb_reset_network_header(skb);
	skb_copy_to_linear_data(skb, ipv6_hdr(pkt), sizeof(struct ipv6hdr));

	/*
	 *	Add our header
	 */
	skb_put(skb, sizeof(*msg));
	skb_reset_transport_header(skb);
	msg = (struct mrt6msg *)skb_transport_header(skb);

	msg->im6_mbz = 0;
	msg->im6_msgtype = assert;
	msg->im6_mif = mifi;
	msg->im6_pad = 0;
	msg->im6_src = ipv6_hdr(pkt)->saddr;
	msg->im6_dst = ipv6_hdr(pkt)->daddr;

	skb_dst_set(skb, dst_clone(skb_dst(pkt)));
	skb->ip_summed = CHECKSUM_UNNECESSARY;
	}

	mroute6_sk = rcu_dereference(mrt->mroute_sk);
	if (!mroute6_sk) {
		kfree_skb(skb);
		return -EINVAL;
	}

	mrt6msg_netlink_event(mrt, skb);

	/* Deliver to user space multicast routing algorithms */
	ret = sock_queue_rcv_skb(mroute6_sk, skb);

	if (ret < 0) {
		net_warn_ratelimited("mroute6: pending queue full, dropping entries\n");
		kfree_skb(skb);
	}

	return ret;
}

/* Queue a packet for resolution. It gets locked cache entry! */
static int ip6mr_cache_unresolved(struct mr_table *mrt, mifi_t mifi,
				  struct sk_buff *skb, struct net_device *dev)
{
	struct mfc6_cache *c;
	bool found = false;
	int err;

	spin_lock_bh(&mfc_unres_lock);
	list_for_each_entry(c, &mrt->mfc_unres_queue, _c.list) {
		if (ipv6_addr_equal(&c->mf6c_mcastgrp, &ipv6_hdr(skb)->daddr) &&
		    ipv6_addr_equal(&c->mf6c_origin, &ipv6_hdr(skb)->saddr)) {
			found = true;
			break;
		}
	}

	if (!found) {
		/*
		 *	Create a new entry if allowable
		 */

		c = ip6mr_cache_alloc_unres();
		if (!c) {
			spin_unlock_bh(&mfc_unres_lock);

			kfree_skb(skb);
			return -ENOBUFS;
		}

		/* Fill in the new cache entry */
		c->_c.mfc_parent = -1;
		c->mf6c_origin = ipv6_hdr(skb)->saddr;
		c->mf6c_mcastgrp = ipv6_hdr(skb)->daddr;

		/*
		 *	Reflect first query at pim6sd
		 */
		err = ip6mr_cache_report(mrt, skb, mifi, MRT6MSG_NOCACHE);
		if (err < 0) {
			/* If the report failed throw the cache entry
			   out - Brad Parker
			 */
			spin_unlock_bh(&mfc_unres_lock);

			ip6mr_cache_free(c);
			kfree_skb(skb);
			return err;
		}

		atomic_inc(&mrt->cache_resolve_queue_len);
		list_add(&c->_c.list, &mrt->mfc_unres_queue);
		mr6_netlink_event(mrt, c, RTM_NEWROUTE);

		ipmr_do_expire_process(mrt);
	}

	/* See if we can append the packet */
	if (c->_c.mfc_un.unres.unresolved.qlen > 3) {
		kfree_skb(skb);
		err = -ENOBUFS;
	} else {
		if (dev) {
			skb->dev = dev;
			skb->skb_iif = dev->ifindex;
		}
		skb_queue_tail(&c->_c.mfc_un.unres.unresolved, skb);
		err = 0;
	}

	spin_unlock_bh(&mfc_unres_lock);
	return err;
}

/*
 *	MFC6 cache manipulation by user space
 */

static int ip6mr_mfc_delete(struct mr_table *mrt, struct mf6cctl *mfc,
			    int parent)
{
	struct mfc6_cache *c;

	/* The entries are added/deleted only under RTNL */
	rcu_read_lock();
	c = ip6mr_cache_find_parent(mrt, &mfc->mf6cc_origin.sin6_addr,
				    &mfc->mf6cc_mcastgrp.sin6_addr, parent);
	rcu_read_unlock();
	if (!c)
		return -ENOENT;
	rhltable_remove(&mrt->mfc_hash, &c->_c.mnode, ip6mr_rht_params);
	list_del_rcu(&c->_c.list);

	call_ip6mr_mfc_entry_notifiers(read_pnet(&mrt->net),
				       FIB_EVENT_ENTRY_DEL, c, mrt->id);
	mr6_netlink_event(mrt, c, RTM_DELROUTE);
	mr_cache_put(&c->_c);
	return 0;
}

static int ip6mr_device_event(struct notifier_block *this,
			      unsigned long event, void *ptr)
{
	struct net_device *dev = netdev_notifier_info_to_dev(ptr);
	struct net *net = dev_net(dev);
	struct mr_table *mrt;
	struct vif_device *v;
	int ct;

	if (event != NETDEV_UNREGISTER)
		return NOTIFY_DONE;

	ip6mr_for_each_table(mrt, net) {
		v = &mrt->vif_table[0];
		for (ct = 0; ct < mrt->maxvif; ct++, v++) {
			if (rcu_access_pointer(v->dev) == dev)
				mif6_delete(mrt, ct, 1, NULL);
		}
	}

	return NOTIFY_DONE;
}

static unsigned int ip6mr_seq_read(struct net *net)
{
	ASSERT_RTNL();

	return net->ipv6.ipmr_seq + ip6mr_rules_seq_read(net);
}

static int ip6mr_dump(struct net *net, struct notifier_block *nb,
		      struct netlink_ext_ack *extack)
{
	return mr_dump(net, nb, RTNL_FAMILY_IP6MR, ip6mr_rules_dump,
		       ip6mr_mr_table_iter, extack);
}

static struct notifier_block ip6_mr_notifier = {
	.notifier_call = ip6mr_device_event
};

static const struct fib_notifier_ops ip6mr_notifier_ops_template = {
	.family		= RTNL_FAMILY_IP6MR,
	.fib_seq_read	= ip6mr_seq_read,
	.fib_dump	= ip6mr_dump,
	.owner		= THIS_MODULE,
};

static int __net_init ip6mr_notifier_init(struct net *net)
{
	struct fib_notifier_ops *ops;

	net->ipv6.ipmr_seq = 0;

	ops = fib_notifier_ops_register(&ip6mr_notifier_ops_template, net);
	if (IS_ERR(ops))
		return PTR_ERR(ops);

	net->ipv6.ip6mr_notifier_ops = ops;

	return 0;
}

static void __net_exit ip6mr_notifier_exit(struct net *net)
{
	fib_notifier_ops_unregister(net->ipv6.ip6mr_notifier_ops);
	net->ipv6.ip6mr_notifier_ops = NULL;
}

/* Setup for IP multicast routing */
static int __net_init ip6mr_net_init(struct net *net)
{
	int err;

	err = ip6mr_notifier_init(net);
	if (err)
		return err;

	err = ip6mr_rules_init(net);
	if (err < 0)
		goto ip6mr_rules_fail;

#ifdef CONFIG_PROC_FS
	err = -ENOMEM;
	if (!proc_create_net("ip6_mr_vif", 0, net->proc_net, &ip6mr_vif_seq_ops,
			sizeof(struct mr_vif_iter)))
		goto proc_vif_fail;
	if (!proc_create_net("ip6_mr_cache", 0, net->proc_net, &ipmr_mfc_seq_ops,
			sizeof(struct mr_mfc_iter)))
		goto proc_cache_fail;
#endif

	return 0;

#ifdef CONFIG_PROC_FS
proc_cache_fail:
	remove_proc_entry("ip6_mr_vif", net->proc_net);
proc_vif_fail:
	rtnl_lock();
	ip6mr_rules_exit(net);
	rtnl_unlock();
#endif
ip6mr_rules_fail:
	ip6mr_notifier_exit(net);
	return err;
}

static void __net_exit ip6mr_net_exit(struct net *net)
{
#ifdef CONFIG_PROC_FS
	remove_proc_entry("ip6_mr_cache", net->proc_net);
	remove_proc_entry("ip6_mr_vif", net->proc_net);
#endif
	ip6mr_notifier_exit(net);
}

static void __net_exit ip6mr_net_exit_batch(struct list_head *net_list)
{
	struct net *net;

	rtnl_lock();
	list_for_each_entry(net, net_list, exit_list)
		ip6mr_rules_exit(net);
	rtnl_unlock();
}

static struct pernet_operations ip6mr_net_ops = {
	.init = ip6mr_net_init,
	.exit = ip6mr_net_exit,
	.exit_batch = ip6mr_net_exit_batch,
};

int __init ip6_mr_init(void)
{
	int err;

	mrt_cachep = kmem_cache_create("ip6_mrt_cache",
				       sizeof(struct mfc6_cache),
				       0, SLAB_HWCACHE_ALIGN,
				       NULL);
	if (!mrt_cachep)
		return -ENOMEM;

	err = register_pernet_subsys(&ip6mr_net_ops);
	if (err)
		goto reg_pernet_fail;

	err = register_netdevice_notifier(&ip6_mr_notifier);
	if (err)
		goto reg_notif_fail;
#ifdef CONFIG_IPV6_PIMSM_V2
	if (inet6_add_protocol(&pim6_protocol, IPPROTO_PIM) < 0) {
		pr_err("%s: can't add PIM protocol\n", __func__);
		err = -EAGAIN;
		goto add_proto_fail;
	}
#endif
	err = rtnl_register_module(THIS_MODULE, RTNL_FAMILY_IP6MR, RTM_GETROUTE,
				   ip6mr_rtm_getroute, ip6mr_rtm_dumproute, 0);
	if (err == 0)
		return 0;

#ifdef CONFIG_IPV6_PIMSM_V2
	inet6_del_protocol(&pim6_protocol, IPPROTO_PIM);
add_proto_fail:
	unregister_netdevice_notifier(&ip6_mr_notifier);
#endif
reg_notif_fail:
	unregister_pernet_subsys(&ip6mr_net_ops);
reg_pernet_fail:
	kmem_cache_destroy(mrt_cachep);
	return err;
}

void ip6_mr_cleanup(void)
{
	rtnl_unregister(RTNL_FAMILY_IP6MR, RTM_GETROUTE);
#ifdef CONFIG_IPV6_PIMSM_V2
	inet6_del_protocol(&pim6_protocol, IPPROTO_PIM);
#endif
	unregister_netdevice_notifier(&ip6_mr_notifier);
	unregister_pernet_subsys(&ip6mr_net_ops);
	kmem_cache_destroy(mrt_cachep);
}

static int ip6mr_mfc_add(struct net *net, struct mr_table *mrt,
			 struct mf6cctl *mfc, int mrtsock, int parent)
{
	unsigned char ttls[MAXMIFS];
	struct mfc6_cache *uc, *c;
	struct mr_mfc *_uc;
	bool found;
	int i, err;

	if (mfc->mf6cc_parent >= MAXMIFS)
		return -ENFILE;

	memset(ttls, 255, MAXMIFS);
	for (i = 0; i < MAXMIFS; i++) {
		if (IF_ISSET(i, &mfc->mf6cc_ifset))
			ttls[i] = 1;
	}

	/* The entries are added/deleted only under RTNL */
	rcu_read_lock();
	c = ip6mr_cache_find_parent(mrt, &mfc->mf6cc_origin.sin6_addr,
				    &mfc->mf6cc_mcastgrp.sin6_addr, parent);
	rcu_read_unlock();
	if (c) {
		spin_lock(&mrt_lock);
		c->_c.mfc_parent = mfc->mf6cc_parent;
		ip6mr_update_thresholds(mrt, &c->_c, ttls);
		if (!mrtsock)
			c->_c.mfc_flags |= MFC_STATIC;
		spin_unlock(&mrt_lock);
		call_ip6mr_mfc_entry_notifiers(net, FIB_EVENT_ENTRY_REPLACE,
					       c, mrt->id);
		mr6_netlink_event(mrt, c, RTM_NEWROUTE);
		return 0;
	}

	if (!ipv6_addr_any(&mfc->mf6cc_mcastgrp.sin6_addr) &&
	    !ipv6_addr_is_multicast(&mfc->mf6cc_mcastgrp.sin6_addr))
		return -EINVAL;

	c = ip6mr_cache_alloc();
	if (!c)
		return -ENOMEM;

	c->mf6c_origin = mfc->mf6cc_origin.sin6_addr;
	c->mf6c_mcastgrp = mfc->mf6cc_mcastgrp.sin6_addr;
	c->_c.mfc_parent = mfc->mf6cc_parent;
	ip6mr_update_thresholds(mrt, &c->_c, ttls);
	if (!mrtsock)
		c->_c.mfc_flags |= MFC_STATIC;

	err = rhltable_insert_key(&mrt->mfc_hash, &c->cmparg, &c->_c.mnode,
				  ip6mr_rht_params);
	if (err) {
		pr_err("ip6mr: rhtable insert error %d\n", err);
		ip6mr_cache_free(c);
		return err;
	}
	list_add_tail_rcu(&c->_c.list, &mrt->mfc_cache_list);

	/* Check to see if we resolved a queued list. If so we
	 * need to send on the frames and tidy up.
	 */
	found = false;
	spin_lock_bh(&mfc_unres_lock);
	list_for_each_entry(_uc, &mrt->mfc_unres_queue, list) {
		uc = (struct mfc6_cache *)_uc;
		if (ipv6_addr_equal(&uc->mf6c_origin, &c->mf6c_origin) &&
		    ipv6_addr_equal(&uc->mf6c_mcastgrp, &c->mf6c_mcastgrp)) {
			list_del(&_uc->list);
			atomic_dec(&mrt->cache_resolve_queue_len);
			found = true;
			break;
		}
	}
	if (list_empty(&mrt->mfc_unres_queue))
		del_timer(&mrt->ipmr_expire_timer);
	spin_unlock_bh(&mfc_unres_lock);

	if (found) {
		ip6mr_cache_resolve(net, mrt, uc, c);
		ip6mr_cache_free(uc);
	}
	call_ip6mr_mfc_entry_notifiers(net, FIB_EVENT_ENTRY_ADD,
				       c, mrt->id);
	mr6_netlink_event(mrt, c, RTM_NEWROUTE);
	return 0;
}

/*
 *	Close the multicast socket, and clear the vif tables etc
 */

static void mroute_clean_tables(struct mr_table *mrt, int flags)
{
	struct mr_mfc *c, *tmp;
	LIST_HEAD(list);
	int i;

	/* Shut down all active vif entries */
	if (flags & (MRT6_FLUSH_MIFS | MRT6_FLUSH_MIFS_STATIC)) {
		for (i = 0; i < mrt->maxvif; i++) {
			if (((mrt->vif_table[i].flags & VIFF_STATIC) &&
			     !(flags & MRT6_FLUSH_MIFS_STATIC)) ||
			    (!(mrt->vif_table[i].flags & VIFF_STATIC) && !(flags & MRT6_FLUSH_MIFS)))
				continue;
			mif6_delete(mrt, i, 0, &list);
		}
		unregister_netdevice_many(&list);
	}

	/* Wipe the cache */
	if (flags & (MRT6_FLUSH_MFC | MRT6_FLUSH_MFC_STATIC)) {
		list_for_each_entry_safe(c, tmp, &mrt->mfc_cache_list, list) {
			if (((c->mfc_flags & MFC_STATIC) && !(flags & MRT6_FLUSH_MFC_STATIC)) ||
			    (!(c->mfc_flags & MFC_STATIC) && !(flags & MRT6_FLUSH_MFC)))
				continue;
			rhltable_remove(&mrt->mfc_hash, &c->mnode, ip6mr_rht_params);
			list_del_rcu(&c->list);
			call_ip6mr_mfc_entry_notifiers(read_pnet(&mrt->net),
						       FIB_EVENT_ENTRY_DEL,
						       (struct mfc6_cache *)c, mrt->id);
			mr6_netlink_event(mrt, (struct mfc6_cache *)c, RTM_DELROUTE);
			mr_cache_put(c);
		}
	}

	if (flags & MRT6_FLUSH_MFC) {
		if (atomic_read(&mrt->cache_resolve_queue_len) != 0) {
			spin_lock_bh(&mfc_unres_lock);
			list_for_each_entry_safe(c, tmp, &mrt->mfc_unres_queue, list) {
				list_del(&c->list);
				mr6_netlink_event(mrt, (struct mfc6_cache *)c,
						  RTM_DELROUTE);
				ip6mr_destroy_unres(mrt, (struct mfc6_cache *)c);
			}
			spin_unlock_bh(&mfc_unres_lock);
		}
	}
}

static int ip6mr_sk_init(struct mr_table *mrt, struct sock *sk)
{
	int err = 0;
	struct net *net = sock_net(sk);

	rtnl_lock();
	spin_lock(&mrt_lock);
	if (rtnl_dereference(mrt->mroute_sk)) {
		err = -EADDRINUSE;
	} else {
		rcu_assign_pointer(mrt->mroute_sk, sk);
		sock_set_flag(sk, SOCK_RCU_FREE);
		atomic_inc(&net->ipv6.devconf_all->mc_forwarding);
	}
	spin_unlock(&mrt_lock);

	if (!err)
		inet6_netconf_notify_devconf(net, RTM_NEWNETCONF,
					     NETCONFA_MC_FORWARDING,
					     NETCONFA_IFINDEX_ALL,
					     net->ipv6.devconf_all);
	rtnl_unlock();

	return err;
}

int ip6mr_sk_done(struct sock *sk)
{
	struct net *net = sock_net(sk);
	struct ipv6_devconf *devconf;
	struct mr_table *mrt;
	int err = -EACCES;

	if (sk->sk_type != SOCK_RAW ||
	    inet_sk(sk)->inet_num != IPPROTO_ICMPV6)
		return err;

	devconf = net->ipv6.devconf_all;
	if (!devconf || !atomic_read(&devconf->mc_forwarding))
		return err;

	rtnl_lock();
	ip6mr_for_each_table(mrt, net) {
		if (sk == rtnl_dereference(mrt->mroute_sk)) {
			spin_lock(&mrt_lock);
			RCU_INIT_POINTER(mrt->mroute_sk, NULL);
			/* Note that mroute_sk had SOCK_RCU_FREE set,
			 * so the RCU grace period before sk freeing
			 * is guaranteed by sk_destruct()
			 */
<<<<<<< HEAD
			atomic_dec(&net->ipv6.devconf_all->mc_forwarding);
			write_unlock_bh(&mrt_lock);
=======
			atomic_dec(&devconf->mc_forwarding);
			spin_unlock(&mrt_lock);
>>>>>>> d60c95ef
			inet6_netconf_notify_devconf(net, RTM_NEWNETCONF,
						     NETCONFA_MC_FORWARDING,
						     NETCONFA_IFINDEX_ALL,
						     net->ipv6.devconf_all);

			mroute_clean_tables(mrt, MRT6_FLUSH_MIFS | MRT6_FLUSH_MFC);
			err = 0;
			break;
		}
	}
	rtnl_unlock();

	return err;
}

bool mroute6_is_socket(struct net *net, struct sk_buff *skb)
{
	struct mr_table *mrt;
	struct flowi6 fl6 = {
		.flowi6_iif	= skb->skb_iif ? : LOOPBACK_IFINDEX,
		.flowi6_oif	= skb->dev->ifindex,
		.flowi6_mark	= skb->mark,
	};

	if (ip6mr_fib_lookup(net, &fl6, &mrt) < 0)
		return NULL;

	return rcu_access_pointer(mrt->mroute_sk);
}
EXPORT_SYMBOL(mroute6_is_socket);

/*
 *	Socket options and virtual interface manipulation. The whole
 *	virtual interface system is a complete heap, but unfortunately
 *	that's how BSD mrouted happens to think. Maybe one day with a proper
 *	MOSPF/PIM router set up we can clean this up.
 */

int ip6_mroute_setsockopt(struct sock *sk, int optname, sockptr_t optval,
			  unsigned int optlen)
{
	int ret, parent = 0;
	struct mif6ctl vif;
	struct mf6cctl mfc;
	mifi_t mifi;
	struct net *net = sock_net(sk);
	struct mr_table *mrt;

	if (sk->sk_type != SOCK_RAW ||
	    inet_sk(sk)->inet_num != IPPROTO_ICMPV6)
		return -EOPNOTSUPP;

	mrt = ip6mr_get_table(net, raw6_sk(sk)->ip6mr_table ? : RT6_TABLE_DFLT);
	if (!mrt)
		return -ENOENT;

	if (optname != MRT6_INIT) {
		if (sk != rcu_access_pointer(mrt->mroute_sk) &&
		    !ns_capable(net->user_ns, CAP_NET_ADMIN))
			return -EACCES;
	}

	switch (optname) {
	case MRT6_INIT:
		if (optlen < sizeof(int))
			return -EINVAL;

		return ip6mr_sk_init(mrt, sk);

	case MRT6_DONE:
		return ip6mr_sk_done(sk);

	case MRT6_ADD_MIF:
		if (optlen < sizeof(vif))
			return -EINVAL;
		if (copy_from_sockptr(&vif, optval, sizeof(vif)))
			return -EFAULT;
		if (vif.mif6c_mifi >= MAXMIFS)
			return -ENFILE;
		rtnl_lock();
		ret = mif6_add(net, mrt, &vif,
			       sk == rtnl_dereference(mrt->mroute_sk));
		rtnl_unlock();
		return ret;

	case MRT6_DEL_MIF:
		if (optlen < sizeof(mifi_t))
			return -EINVAL;
		if (copy_from_sockptr(&mifi, optval, sizeof(mifi_t)))
			return -EFAULT;
		rtnl_lock();
		ret = mif6_delete(mrt, mifi, 0, NULL);
		rtnl_unlock();
		return ret;

	/*
	 *	Manipulate the forwarding caches. These live
	 *	in a sort of kernel/user symbiosis.
	 */
	case MRT6_ADD_MFC:
	case MRT6_DEL_MFC:
		parent = -1;
		fallthrough;
	case MRT6_ADD_MFC_PROXY:
	case MRT6_DEL_MFC_PROXY:
		if (optlen < sizeof(mfc))
			return -EINVAL;
		if (copy_from_sockptr(&mfc, optval, sizeof(mfc)))
			return -EFAULT;
		if (parent == 0)
			parent = mfc.mf6cc_parent;
		rtnl_lock();
		if (optname == MRT6_DEL_MFC || optname == MRT6_DEL_MFC_PROXY)
			ret = ip6mr_mfc_delete(mrt, &mfc, parent);
		else
			ret = ip6mr_mfc_add(net, mrt, &mfc,
					    sk ==
					    rtnl_dereference(mrt->mroute_sk),
					    parent);
		rtnl_unlock();
		return ret;

	case MRT6_FLUSH:
	{
		int flags;

		if (optlen != sizeof(flags))
			return -EINVAL;
		if (copy_from_sockptr(&flags, optval, sizeof(flags)))
			return -EFAULT;
		rtnl_lock();
		mroute_clean_tables(mrt, flags);
		rtnl_unlock();
		return 0;
	}

	/*
	 *	Control PIM assert (to activate pim will activate assert)
	 */
	case MRT6_ASSERT:
	{
		int v;

		if (optlen != sizeof(v))
			return -EINVAL;
		if (copy_from_sockptr(&v, optval, sizeof(v)))
			return -EFAULT;
		mrt->mroute_do_assert = v;
		return 0;
	}

#ifdef CONFIG_IPV6_PIMSM_V2
	case MRT6_PIM:
	{
		bool do_wrmifwhole;
		int v;

		if (optlen != sizeof(v))
			return -EINVAL;
		if (copy_from_sockptr(&v, optval, sizeof(v)))
			return -EFAULT;

		do_wrmifwhole = (v == MRT6MSG_WRMIFWHOLE);
		v = !!v;
		rtnl_lock();
		ret = 0;
		if (v != mrt->mroute_do_pim) {
			mrt->mroute_do_pim = v;
			mrt->mroute_do_assert = v;
			mrt->mroute_do_wrvifwhole = do_wrmifwhole;
		}
		rtnl_unlock();
		return ret;
	}

#endif
#ifdef CONFIG_IPV6_MROUTE_MULTIPLE_TABLES
	case MRT6_TABLE:
	{
		u32 v;

		if (optlen != sizeof(u32))
			return -EINVAL;
		if (copy_from_sockptr(&v, optval, sizeof(v)))
			return -EFAULT;
		/* "pim6reg%u" should not exceed 16 bytes (IFNAMSIZ) */
		if (v != RT_TABLE_DEFAULT && v >= 100000000)
			return -EINVAL;
		if (sk == rcu_access_pointer(mrt->mroute_sk))
			return -EBUSY;

		rtnl_lock();
		ret = 0;
		mrt = ip6mr_new_table(net, v);
		if (IS_ERR(mrt))
			ret = PTR_ERR(mrt);
		else
			raw6_sk(sk)->ip6mr_table = v;
		rtnl_unlock();
		return ret;
	}
#endif
	/*
	 *	Spurious command, or MRT6_VERSION which you cannot
	 *	set.
	 */
	default:
		return -ENOPROTOOPT;
	}
}

/*
 *	Getsock opt support for the multicast routing system.
 */

int ip6_mroute_getsockopt(struct sock *sk, int optname, sockptr_t optval,
			  sockptr_t optlen)
{
	int olr;
	int val;
	struct net *net = sock_net(sk);
	struct mr_table *mrt;

	if (sk->sk_type != SOCK_RAW ||
	    inet_sk(sk)->inet_num != IPPROTO_ICMPV6)
		return -EOPNOTSUPP;

	mrt = ip6mr_get_table(net, raw6_sk(sk)->ip6mr_table ? : RT6_TABLE_DFLT);
	if (!mrt)
		return -ENOENT;

	switch (optname) {
	case MRT6_VERSION:
		val = 0x0305;
		break;
#ifdef CONFIG_IPV6_PIMSM_V2
	case MRT6_PIM:
		val = mrt->mroute_do_pim;
		break;
#endif
	case MRT6_ASSERT:
		val = mrt->mroute_do_assert;
		break;
	default:
		return -ENOPROTOOPT;
	}

	if (copy_from_sockptr(&olr, optlen, sizeof(int)))
		return -EFAULT;

	olr = min_t(int, olr, sizeof(int));
	if (olr < 0)
		return -EINVAL;

	if (copy_to_sockptr(optlen, &olr, sizeof(int)))
		return -EFAULT;
	if (copy_to_sockptr(optval, &val, olr))
		return -EFAULT;
	return 0;
}

/*
 *	The IP multicast ioctl support routines.
 */

int ip6mr_ioctl(struct sock *sk, int cmd, void __user *arg)
{
	struct sioc_sg_req6 sr;
	struct sioc_mif_req6 vr;
	struct vif_device *vif;
	struct mfc6_cache *c;
	struct net *net = sock_net(sk);
	struct mr_table *mrt;

	mrt = ip6mr_get_table(net, raw6_sk(sk)->ip6mr_table ? : RT6_TABLE_DFLT);
	if (!mrt)
		return -ENOENT;

	switch (cmd) {
	case SIOCGETMIFCNT_IN6:
		if (copy_from_user(&vr, arg, sizeof(vr)))
			return -EFAULT;
		if (vr.mifi >= mrt->maxvif)
			return -EINVAL;
		vr.mifi = array_index_nospec(vr.mifi, mrt->maxvif);
		rcu_read_lock();
		vif = &mrt->vif_table[vr.mifi];
		if (VIF_EXISTS(mrt, vr.mifi)) {
			vr.icount = READ_ONCE(vif->pkt_in);
			vr.ocount = READ_ONCE(vif->pkt_out);
			vr.ibytes = READ_ONCE(vif->bytes_in);
			vr.obytes = READ_ONCE(vif->bytes_out);
			rcu_read_unlock();

			if (copy_to_user(arg, &vr, sizeof(vr)))
				return -EFAULT;
			return 0;
		}
		rcu_read_unlock();
		return -EADDRNOTAVAIL;
	case SIOCGETSGCNT_IN6:
		if (copy_from_user(&sr, arg, sizeof(sr)))
			return -EFAULT;

		rcu_read_lock();
		c = ip6mr_cache_find(mrt, &sr.src.sin6_addr, &sr.grp.sin6_addr);
		if (c) {
			sr.pktcnt = c->_c.mfc_un.res.pkt;
			sr.bytecnt = c->_c.mfc_un.res.bytes;
			sr.wrong_if = c->_c.mfc_un.res.wrong_if;
			rcu_read_unlock();

			if (copy_to_user(arg, &sr, sizeof(sr)))
				return -EFAULT;
			return 0;
		}
		rcu_read_unlock();
		return -EADDRNOTAVAIL;
	default:
		return -ENOIOCTLCMD;
	}
}

#ifdef CONFIG_COMPAT
struct compat_sioc_sg_req6 {
	struct sockaddr_in6 src;
	struct sockaddr_in6 grp;
	compat_ulong_t pktcnt;
	compat_ulong_t bytecnt;
	compat_ulong_t wrong_if;
};

struct compat_sioc_mif_req6 {
	mifi_t	mifi;
	compat_ulong_t icount;
	compat_ulong_t ocount;
	compat_ulong_t ibytes;
	compat_ulong_t obytes;
};

int ip6mr_compat_ioctl(struct sock *sk, unsigned int cmd, void __user *arg)
{
	struct compat_sioc_sg_req6 sr;
	struct compat_sioc_mif_req6 vr;
	struct vif_device *vif;
	struct mfc6_cache *c;
	struct net *net = sock_net(sk);
	struct mr_table *mrt;

	mrt = ip6mr_get_table(net, raw6_sk(sk)->ip6mr_table ? : RT6_TABLE_DFLT);
	if (!mrt)
		return -ENOENT;

	switch (cmd) {
	case SIOCGETMIFCNT_IN6:
		if (copy_from_user(&vr, arg, sizeof(vr)))
			return -EFAULT;
		if (vr.mifi >= mrt->maxvif)
			return -EINVAL;
		vr.mifi = array_index_nospec(vr.mifi, mrt->maxvif);
		rcu_read_lock();
		vif = &mrt->vif_table[vr.mifi];
		if (VIF_EXISTS(mrt, vr.mifi)) {
			vr.icount = READ_ONCE(vif->pkt_in);
			vr.ocount = READ_ONCE(vif->pkt_out);
			vr.ibytes = READ_ONCE(vif->bytes_in);
			vr.obytes = READ_ONCE(vif->bytes_out);
			rcu_read_unlock();

			if (copy_to_user(arg, &vr, sizeof(vr)))
				return -EFAULT;
			return 0;
		}
		rcu_read_unlock();
		return -EADDRNOTAVAIL;
	case SIOCGETSGCNT_IN6:
		if (copy_from_user(&sr, arg, sizeof(sr)))
			return -EFAULT;

		rcu_read_lock();
		c = ip6mr_cache_find(mrt, &sr.src.sin6_addr, &sr.grp.sin6_addr);
		if (c) {
			sr.pktcnt = c->_c.mfc_un.res.pkt;
			sr.bytecnt = c->_c.mfc_un.res.bytes;
			sr.wrong_if = c->_c.mfc_un.res.wrong_if;
			rcu_read_unlock();

			if (copy_to_user(arg, &sr, sizeof(sr)))
				return -EFAULT;
			return 0;
		}
		rcu_read_unlock();
		return -EADDRNOTAVAIL;
	default:
		return -ENOIOCTLCMD;
	}
}
#endif

static inline int ip6mr_forward2_finish(struct net *net, struct sock *sk, struct sk_buff *skb)
{
	IP6_INC_STATS(net, ip6_dst_idev(skb_dst(skb)),
		      IPSTATS_MIB_OUTFORWDATAGRAMS);
	IP6_ADD_STATS(net, ip6_dst_idev(skb_dst(skb)),
		      IPSTATS_MIB_OUTOCTETS, skb->len);
	return dst_output(net, sk, skb);
}

/*
 *	Processing handlers for ip6mr_forward
 */

static int ip6mr_forward2(struct net *net, struct mr_table *mrt,
			  struct sk_buff *skb, int vifi)
{
	struct vif_device *vif = &mrt->vif_table[vifi];
	struct net_device *vif_dev;
	struct ipv6hdr *ipv6h;
	struct dst_entry *dst;
	struct flowi6 fl6;

	vif_dev = vif_dev_read(vif);
	if (!vif_dev)
		goto out_free;

#ifdef CONFIG_IPV6_PIMSM_V2
	if (vif->flags & MIFF_REGISTER) {
		WRITE_ONCE(vif->pkt_out, vif->pkt_out + 1);
		WRITE_ONCE(vif->bytes_out, vif->bytes_out + skb->len);
		vif_dev->stats.tx_bytes += skb->len;
		vif_dev->stats.tx_packets++;
		ip6mr_cache_report(mrt, skb, vifi, MRT6MSG_WHOLEPKT);
		goto out_free;
	}
#endif

	ipv6h = ipv6_hdr(skb);

	fl6 = (struct flowi6) {
		.flowi6_oif = vif->link,
		.daddr = ipv6h->daddr,
	};

	dst = ip6_route_output(net, NULL, &fl6);
	if (dst->error) {
		dst_release(dst);
		goto out_free;
	}

	skb_dst_drop(skb);
	skb_dst_set(skb, dst);

	/*
	 * RFC1584 teaches, that DVMRP/PIM router must deliver packets locally
	 * not only before forwarding, but after forwarding on all output
	 * interfaces. It is clear, if mrouter runs a multicasting
	 * program, it should receive packets not depending to what interface
	 * program is joined.
	 * If we will not make it, the program will have to join on all
	 * interfaces. On the other hand, multihoming host (or router, but
	 * not mrouter) cannot join to more than one interface - it will
	 * result in receiving multiple packets.
	 */
	skb->dev = vif_dev;
	WRITE_ONCE(vif->pkt_out, vif->pkt_out + 1);
	WRITE_ONCE(vif->bytes_out, vif->bytes_out + skb->len);

	/* We are about to write */
	/* XXX: extension headers? */
	if (skb_cow(skb, sizeof(*ipv6h) + LL_RESERVED_SPACE(vif_dev)))
		goto out_free;

	ipv6h = ipv6_hdr(skb);
	ipv6h->hop_limit--;

	IP6CB(skb)->flags |= IP6SKB_FORWARDED;

	return NF_HOOK(NFPROTO_IPV6, NF_INET_FORWARD,
		       net, NULL, skb, skb->dev, vif_dev,
		       ip6mr_forward2_finish);

out_free:
	kfree_skb(skb);
	return 0;
}

/* Called with rcu_read_lock() */
static int ip6mr_find_vif(struct mr_table *mrt, struct net_device *dev)
{
	int ct;

	/* Pairs with WRITE_ONCE() in mif6_delete()/mif6_add() */
	for (ct = READ_ONCE(mrt->maxvif) - 1; ct >= 0; ct--) {
		if (rcu_access_pointer(mrt->vif_table[ct].dev) == dev)
			break;
	}
	return ct;
}

/* Called under rcu_read_lock() */
static void ip6_mr_forward(struct net *net, struct mr_table *mrt,
			   struct net_device *dev, struct sk_buff *skb,
			   struct mfc6_cache *c)
{
	int psend = -1;
	int vif, ct;
	int true_vifi = ip6mr_find_vif(mrt, dev);

	vif = c->_c.mfc_parent;
	c->_c.mfc_un.res.pkt++;
	c->_c.mfc_un.res.bytes += skb->len;
	c->_c.mfc_un.res.lastuse = jiffies;

	if (ipv6_addr_any(&c->mf6c_origin) && true_vifi >= 0) {
		struct mfc6_cache *cache_proxy;

		/* For an (*,G) entry, we only check that the incoming
		 * interface is part of the static tree.
		 */
		cache_proxy = mr_mfc_find_any_parent(mrt, vif);
		if (cache_proxy &&
		    cache_proxy->_c.mfc_un.res.ttls[true_vifi] < 255)
			goto forward;
	}

	/*
	 * Wrong interface: drop packet and (maybe) send PIM assert.
	 */
	if (rcu_access_pointer(mrt->vif_table[vif].dev) != dev) {
		c->_c.mfc_un.res.wrong_if++;

		if (true_vifi >= 0 && mrt->mroute_do_assert &&
		    /* pimsm uses asserts, when switching from RPT to SPT,
		       so that we cannot check that packet arrived on an oif.
		       It is bad, but otherwise we would need to move pretty
		       large chunk of pimd to kernel. Ough... --ANK
		     */
		    (mrt->mroute_do_pim ||
		     c->_c.mfc_un.res.ttls[true_vifi] < 255) &&
		    time_after(jiffies,
			       c->_c.mfc_un.res.last_assert +
			       MFC_ASSERT_THRESH)) {
			c->_c.mfc_un.res.last_assert = jiffies;
			ip6mr_cache_report(mrt, skb, true_vifi, MRT6MSG_WRONGMIF);
			if (mrt->mroute_do_wrvifwhole)
				ip6mr_cache_report(mrt, skb, true_vifi,
						   MRT6MSG_WRMIFWHOLE);
		}
		goto dont_forward;
	}

forward:
	WRITE_ONCE(mrt->vif_table[vif].pkt_in,
		   mrt->vif_table[vif].pkt_in + 1);
	WRITE_ONCE(mrt->vif_table[vif].bytes_in,
		   mrt->vif_table[vif].bytes_in + skb->len);

	/*
	 *	Forward the frame
	 */
	if (ipv6_addr_any(&c->mf6c_origin) &&
	    ipv6_addr_any(&c->mf6c_mcastgrp)) {
		if (true_vifi >= 0 &&
		    true_vifi != c->_c.mfc_parent &&
		    ipv6_hdr(skb)->hop_limit >
				c->_c.mfc_un.res.ttls[c->_c.mfc_parent]) {
			/* It's an (*,*) entry and the packet is not coming from
			 * the upstream: forward the packet to the upstream
			 * only.
			 */
			psend = c->_c.mfc_parent;
			goto last_forward;
		}
		goto dont_forward;
	}
	for (ct = c->_c.mfc_un.res.maxvif - 1;
	     ct >= c->_c.mfc_un.res.minvif; ct--) {
		/* For (*,G) entry, don't forward to the incoming interface */
		if ((!ipv6_addr_any(&c->mf6c_origin) || ct != true_vifi) &&
		    ipv6_hdr(skb)->hop_limit > c->_c.mfc_un.res.ttls[ct]) {
			if (psend != -1) {
				struct sk_buff *skb2 = skb_clone(skb, GFP_ATOMIC);
				if (skb2)
					ip6mr_forward2(net, mrt, skb2, psend);
			}
			psend = ct;
		}
	}
last_forward:
	if (psend != -1) {
		ip6mr_forward2(net, mrt, skb, psend);
		return;
	}

dont_forward:
	kfree_skb(skb);
}


/*
 *	Multicast packets for forwarding arrive here
 */

int ip6_mr_input(struct sk_buff *skb)
{
	struct mfc6_cache *cache;
	struct net *net = dev_net(skb->dev);
	struct mr_table *mrt;
	struct flowi6 fl6 = {
		.flowi6_iif	= skb->dev->ifindex,
		.flowi6_mark	= skb->mark,
	};
	int err;
	struct net_device *dev;

	/* skb->dev passed in is the master dev for vrfs.
	 * Get the proper interface that does have a vif associated with it.
	 */
	dev = skb->dev;
	if (netif_is_l3_master(skb->dev)) {
		dev = dev_get_by_index_rcu(net, IPCB(skb)->iif);
		if (!dev) {
			kfree_skb(skb);
			return -ENODEV;
		}
	}

	err = ip6mr_fib_lookup(net, &fl6, &mrt);
	if (err < 0) {
		kfree_skb(skb);
		return err;
	}

	cache = ip6mr_cache_find(mrt,
				 &ipv6_hdr(skb)->saddr, &ipv6_hdr(skb)->daddr);
	if (!cache) {
		int vif = ip6mr_find_vif(mrt, dev);

		if (vif >= 0)
			cache = ip6mr_cache_find_any(mrt,
						     &ipv6_hdr(skb)->daddr,
						     vif);
	}

	/*
	 *	No usable cache entry
	 */
	if (!cache) {
		int vif;

		vif = ip6mr_find_vif(mrt, dev);
		if (vif >= 0) {
			int err = ip6mr_cache_unresolved(mrt, vif, skb, dev);

			return err;
		}
		kfree_skb(skb);
		return -ENODEV;
	}

	ip6_mr_forward(net, mrt, dev, skb, cache);

	return 0;
}

int ip6mr_get_route(struct net *net, struct sk_buff *skb, struct rtmsg *rtm,
		    u32 portid)
{
	int err;
	struct mr_table *mrt;
	struct mfc6_cache *cache;
	struct rt6_info *rt = (struct rt6_info *)skb_dst(skb);

	mrt = ip6mr_get_table(net, RT6_TABLE_DFLT);
	if (!mrt)
		return -ENOENT;

	rcu_read_lock();
	cache = ip6mr_cache_find(mrt, &rt->rt6i_src.addr, &rt->rt6i_dst.addr);
	if (!cache && skb->dev) {
		int vif = ip6mr_find_vif(mrt, skb->dev);

		if (vif >= 0)
			cache = ip6mr_cache_find_any(mrt, &rt->rt6i_dst.addr,
						     vif);
	}

	if (!cache) {
		struct sk_buff *skb2;
		struct ipv6hdr *iph;
		struct net_device *dev;
		int vif;

		dev = skb->dev;
		if (!dev || (vif = ip6mr_find_vif(mrt, dev)) < 0) {
			rcu_read_unlock();
			return -ENODEV;
		}

		/* really correct? */
		skb2 = alloc_skb(sizeof(struct ipv6hdr), GFP_ATOMIC);
		if (!skb2) {
			rcu_read_unlock();
			return -ENOMEM;
		}

		NETLINK_CB(skb2).portid = portid;
		skb_reset_transport_header(skb2);

		skb_put(skb2, sizeof(struct ipv6hdr));
		skb_reset_network_header(skb2);

		iph = ipv6_hdr(skb2);
		iph->version = 0;
		iph->priority = 0;
		iph->flow_lbl[0] = 0;
		iph->flow_lbl[1] = 0;
		iph->flow_lbl[2] = 0;
		iph->payload_len = 0;
		iph->nexthdr = IPPROTO_NONE;
		iph->hop_limit = 0;
		iph->saddr = rt->rt6i_src.addr;
		iph->daddr = rt->rt6i_dst.addr;

		err = ip6mr_cache_unresolved(mrt, vif, skb2, dev);
		rcu_read_unlock();

		return err;
	}

	err = mr_fill_mroute(mrt, skb, &cache->_c, rtm);
	rcu_read_unlock();
	return err;
}

static int ip6mr_fill_mroute(struct mr_table *mrt, struct sk_buff *skb,
			     u32 portid, u32 seq, struct mfc6_cache *c, int cmd,
			     int flags)
{
	struct nlmsghdr *nlh;
	struct rtmsg *rtm;
	int err;

	nlh = nlmsg_put(skb, portid, seq, cmd, sizeof(*rtm), flags);
	if (!nlh)
		return -EMSGSIZE;

	rtm = nlmsg_data(nlh);
	rtm->rtm_family   = RTNL_FAMILY_IP6MR;
	rtm->rtm_dst_len  = 128;
	rtm->rtm_src_len  = 128;
	rtm->rtm_tos      = 0;
	rtm->rtm_table    = mrt->id;
	if (nla_put_u32(skb, RTA_TABLE, mrt->id))
		goto nla_put_failure;
	rtm->rtm_type = RTN_MULTICAST;
	rtm->rtm_scope    = RT_SCOPE_UNIVERSE;
	if (c->_c.mfc_flags & MFC_STATIC)
		rtm->rtm_protocol = RTPROT_STATIC;
	else
		rtm->rtm_protocol = RTPROT_MROUTED;
	rtm->rtm_flags    = 0;

	if (nla_put_in6_addr(skb, RTA_SRC, &c->mf6c_origin) ||
	    nla_put_in6_addr(skb, RTA_DST, &c->mf6c_mcastgrp))
		goto nla_put_failure;
	err = mr_fill_mroute(mrt, skb, &c->_c, rtm);
	/* do not break the dump if cache is unresolved */
	if (err < 0 && err != -ENOENT)
		goto nla_put_failure;

	nlmsg_end(skb, nlh);
	return 0;

nla_put_failure:
	nlmsg_cancel(skb, nlh);
	return -EMSGSIZE;
}

static int _ip6mr_fill_mroute(struct mr_table *mrt, struct sk_buff *skb,
			      u32 portid, u32 seq, struct mr_mfc *c,
			      int cmd, int flags)
{
	return ip6mr_fill_mroute(mrt, skb, portid, seq, (struct mfc6_cache *)c,
				 cmd, flags);
}

static int mr6_msgsize(bool unresolved, int maxvif)
{
	size_t len =
		NLMSG_ALIGN(sizeof(struct rtmsg))
		+ nla_total_size(4)	/* RTA_TABLE */
		+ nla_total_size(sizeof(struct in6_addr))	/* RTA_SRC */
		+ nla_total_size(sizeof(struct in6_addr))	/* RTA_DST */
		;

	if (!unresolved)
		len = len
		      + nla_total_size(4)	/* RTA_IIF */
		      + nla_total_size(0)	/* RTA_MULTIPATH */
		      + maxvif * NLA_ALIGN(sizeof(struct rtnexthop))
						/* RTA_MFC_STATS */
		      + nla_total_size_64bit(sizeof(struct rta_mfc_stats))
		;

	return len;
}

static void mr6_netlink_event(struct mr_table *mrt, struct mfc6_cache *mfc,
			      int cmd)
{
	struct net *net = read_pnet(&mrt->net);
	struct sk_buff *skb;
	int err = -ENOBUFS;

	skb = nlmsg_new(mr6_msgsize(mfc->_c.mfc_parent >= MAXMIFS, mrt->maxvif),
			GFP_ATOMIC);
	if (!skb)
		goto errout;

	err = ip6mr_fill_mroute(mrt, skb, 0, 0, mfc, cmd, 0);
	if (err < 0)
		goto errout;

	rtnl_notify(skb, net, 0, RTNLGRP_IPV6_MROUTE, NULL, GFP_ATOMIC);
	return;

errout:
	kfree_skb(skb);
	if (err < 0)
		rtnl_set_sk_err(net, RTNLGRP_IPV6_MROUTE, err);
}

static size_t mrt6msg_netlink_msgsize(size_t payloadlen)
{
	size_t len =
		NLMSG_ALIGN(sizeof(struct rtgenmsg))
		+ nla_total_size(1)	/* IP6MRA_CREPORT_MSGTYPE */
		+ nla_total_size(4)	/* IP6MRA_CREPORT_MIF_ID */
					/* IP6MRA_CREPORT_SRC_ADDR */
		+ nla_total_size(sizeof(struct in6_addr))
					/* IP6MRA_CREPORT_DST_ADDR */
		+ nla_total_size(sizeof(struct in6_addr))
					/* IP6MRA_CREPORT_PKT */
		+ nla_total_size(payloadlen)
		;

	return len;
}

static void mrt6msg_netlink_event(const struct mr_table *mrt, struct sk_buff *pkt)
{
	struct net *net = read_pnet(&mrt->net);
	struct nlmsghdr *nlh;
	struct rtgenmsg *rtgenm;
	struct mrt6msg *msg;
	struct sk_buff *skb;
	struct nlattr *nla;
	int payloadlen;

	payloadlen = pkt->len - sizeof(struct mrt6msg);
	msg = (struct mrt6msg *)skb_transport_header(pkt);

	skb = nlmsg_new(mrt6msg_netlink_msgsize(payloadlen), GFP_ATOMIC);
	if (!skb)
		goto errout;

	nlh = nlmsg_put(skb, 0, 0, RTM_NEWCACHEREPORT,
			sizeof(struct rtgenmsg), 0);
	if (!nlh)
		goto errout;
	rtgenm = nlmsg_data(nlh);
	rtgenm->rtgen_family = RTNL_FAMILY_IP6MR;
	if (nla_put_u8(skb, IP6MRA_CREPORT_MSGTYPE, msg->im6_msgtype) ||
	    nla_put_u32(skb, IP6MRA_CREPORT_MIF_ID, msg->im6_mif) ||
	    nla_put_in6_addr(skb, IP6MRA_CREPORT_SRC_ADDR,
			     &msg->im6_src) ||
	    nla_put_in6_addr(skb, IP6MRA_CREPORT_DST_ADDR,
			     &msg->im6_dst))
		goto nla_put_failure;

	nla = nla_reserve(skb, IP6MRA_CREPORT_PKT, payloadlen);
	if (!nla || skb_copy_bits(pkt, sizeof(struct mrt6msg),
				  nla_data(nla), payloadlen))
		goto nla_put_failure;

	nlmsg_end(skb, nlh);

	rtnl_notify(skb, net, 0, RTNLGRP_IPV6_MROUTE_R, NULL, GFP_ATOMIC);
	return;

nla_put_failure:
	nlmsg_cancel(skb, nlh);
errout:
	kfree_skb(skb);
	rtnl_set_sk_err(net, RTNLGRP_IPV6_MROUTE_R, -ENOBUFS);
}

static const struct nla_policy ip6mr_getroute_policy[RTA_MAX + 1] = {
	[RTA_SRC]		= NLA_POLICY_EXACT_LEN(sizeof(struct in6_addr)),
	[RTA_DST]		= NLA_POLICY_EXACT_LEN(sizeof(struct in6_addr)),
	[RTA_TABLE]		= { .type = NLA_U32 },
};

static int ip6mr_rtm_valid_getroute_req(struct sk_buff *skb,
					const struct nlmsghdr *nlh,
					struct nlattr **tb,
					struct netlink_ext_ack *extack)
{
	struct rtmsg *rtm;
	int err;

	err = nlmsg_parse(nlh, sizeof(*rtm), tb, RTA_MAX, ip6mr_getroute_policy,
			  extack);
	if (err)
		return err;

	rtm = nlmsg_data(nlh);
	if ((rtm->rtm_src_len && rtm->rtm_src_len != 128) ||
	    (rtm->rtm_dst_len && rtm->rtm_dst_len != 128) ||
	    rtm->rtm_tos || rtm->rtm_table || rtm->rtm_protocol ||
	    rtm->rtm_scope || rtm->rtm_type || rtm->rtm_flags) {
		NL_SET_ERR_MSG_MOD(extack,
				   "Invalid values in header for multicast route get request");
		return -EINVAL;
	}

	if ((tb[RTA_SRC] && !rtm->rtm_src_len) ||
	    (tb[RTA_DST] && !rtm->rtm_dst_len)) {
		NL_SET_ERR_MSG_MOD(extack, "rtm_src_len and rtm_dst_len must be 128 for IPv6");
		return -EINVAL;
	}

	return 0;
}

static int ip6mr_rtm_getroute(struct sk_buff *in_skb, struct nlmsghdr *nlh,
			      struct netlink_ext_ack *extack)
{
	struct net *net = sock_net(in_skb->sk);
	struct in6_addr src = {}, grp = {};
	struct nlattr *tb[RTA_MAX + 1];
	struct mfc6_cache *cache;
	struct mr_table *mrt;
	struct sk_buff *skb;
	u32 tableid;
	int err;

	err = ip6mr_rtm_valid_getroute_req(in_skb, nlh, tb, extack);
	if (err < 0)
		return err;

	if (tb[RTA_SRC])
		src = nla_get_in6_addr(tb[RTA_SRC]);
	if (tb[RTA_DST])
		grp = nla_get_in6_addr(tb[RTA_DST]);
	tableid = tb[RTA_TABLE] ? nla_get_u32(tb[RTA_TABLE]) : 0;

	mrt = ip6mr_get_table(net, tableid ?: RT_TABLE_DEFAULT);
	if (!mrt) {
		NL_SET_ERR_MSG_MOD(extack, "MR table does not exist");
		return -ENOENT;
	}

	/* entries are added/deleted only under RTNL */
	rcu_read_lock();
	cache = ip6mr_cache_find(mrt, &src, &grp);
	rcu_read_unlock();
	if (!cache) {
		NL_SET_ERR_MSG_MOD(extack, "MR cache entry not found");
		return -ENOENT;
	}

	skb = nlmsg_new(mr6_msgsize(false, mrt->maxvif), GFP_KERNEL);
	if (!skb)
		return -ENOBUFS;

	err = ip6mr_fill_mroute(mrt, skb, NETLINK_CB(in_skb).portid,
				nlh->nlmsg_seq, cache, RTM_NEWROUTE, 0);
	if (err < 0) {
		kfree_skb(skb);
		return err;
	}

	return rtnl_unicast(skb, net, NETLINK_CB(in_skb).portid);
}

static int ip6mr_rtm_dumproute(struct sk_buff *skb, struct netlink_callback *cb)
{
	const struct nlmsghdr *nlh = cb->nlh;
	struct fib_dump_filter filter = {};
	int err;

	if (cb->strict_check) {
		err = ip_valid_fib_dump_req(sock_net(skb->sk), nlh,
					    &filter, cb);
		if (err < 0)
			return err;
	}

	if (filter.table_id) {
		struct mr_table *mrt;

		mrt = ip6mr_get_table(sock_net(skb->sk), filter.table_id);
		if (!mrt) {
			if (rtnl_msg_family(cb->nlh) != RTNL_FAMILY_IP6MR)
				return skb->len;

			NL_SET_ERR_MSG_MOD(cb->extack, "MR table does not exist");
			return -ENOENT;
		}
		err = mr_table_dump(mrt, skb, cb, _ip6mr_fill_mroute,
				    &mfc_unres_lock, &filter);
		return skb->len ? : err;
	}

	return mr_rtm_dumproute(skb, cb, ip6mr_mr_table_iter,
				_ip6mr_fill_mroute, &mfc_unres_lock, &filter);
}<|MERGE_RESOLUTION|>--- conflicted
+++ resolved
@@ -1613,13 +1613,8 @@
 			 * so the RCU grace period before sk freeing
 			 * is guaranteed by sk_destruct()
 			 */
-<<<<<<< HEAD
-			atomic_dec(&net->ipv6.devconf_all->mc_forwarding);
-			write_unlock_bh(&mrt_lock);
-=======
 			atomic_dec(&devconf->mc_forwarding);
 			spin_unlock(&mrt_lock);
->>>>>>> d60c95ef
 			inet6_netconf_notify_devconf(net, RTM_NEWNETCONF,
 						     NETCONFA_MC_FORWARDING,
 						     NETCONFA_IFINDEX_ALL,
