--- conflicted
+++ resolved
@@ -717,16 +717,12 @@
 		memset(IP6CB(skb), 0, sizeof(struct inet6_skb_parm));
 		err = nf_ct_frag6_gather(net, skb, user);
 		if (err && err != -EINPROGRESS)
-<<<<<<< HEAD
-			return err;
-=======
 			goto out_free;
 
 		if (!err) {
 			*defrag = true;
 			cb.mru = IP6CB(skb)->frag_max_size;
 		}
->>>>>>> d1988041
 #else
 		err = -EOPNOTSUPP;
 		goto out_free;
