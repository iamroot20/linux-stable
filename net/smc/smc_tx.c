--- conflicted
+++ resolved
@@ -693,13 +693,10 @@
 	return rc;
 }
 
-<<<<<<< HEAD
-=======
 /* Wakeup sndbuf consumers from process context
  * since there is more data to transmit. The caller
  * must hold sock lock.
  */
->>>>>>> 3a82f341
 void smc_tx_pending(struct smc_connection *conn)
 {
 	struct smc_sock *smc = container_of(conn, struct smc_sock, conn);
@@ -713,10 +710,10 @@
 	    !atomic_read(&conn->bytes_to_rcv))
 		conn->local_rx_ctrl.prod_flags.write_blocked = 0;
 }
-<<<<<<< HEAD
 
 /* Wakeup sndbuf consumers from process context
- * since there is more data to transmit
+ * since there is more data to transmit in locked
+ * sock.
  */
 void smc_tx_work(struct work_struct *work)
 {
@@ -725,20 +722,6 @@
 						   tx_work);
 	struct smc_sock *smc = container_of(conn, struct smc_sock, conn);
 
-=======
-
-/* Wakeup sndbuf consumers from process context
- * since there is more data to transmit in locked
- * sock.
- */
-void smc_tx_work(struct work_struct *work)
-{
-	struct smc_connection *conn = container_of(to_delayed_work(work),
-						   struct smc_connection,
-						   tx_work);
-	struct smc_sock *smc = container_of(conn, struct smc_sock, conn);
-
->>>>>>> 3a82f341
 	lock_sock(&smc->sk);
 	smc_tx_pending(conn);
 	release_sock(&smc->sk);
