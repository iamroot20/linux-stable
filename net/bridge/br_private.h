--- conflicted
+++ resolved
@@ -264,13 +264,6 @@
 	struct rhash_head		rhnode;
 	struct net_bridge_mcast_gc	mcast_gc;
 	struct rcu_head			rcu;
-<<<<<<< HEAD
-	struct timer_list		timer;
-	struct br_ip			addr;
-	unsigned char			eth_addr[ETH_ALEN] __aligned(2);
-	unsigned char			flags;
-=======
->>>>>>> d1988041
 };
 
 struct net_bridge_mdb_entry {
